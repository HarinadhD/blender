--- conflicted
+++ resolved
@@ -367,10 +367,6 @@
 		return self->m_hitObject->GetProxy();
 
 	Py_RETURN_NONE;
-<<<<<<< HEAD
-}
-=======
-}
-
-#endif // DISABLE_PYTHON
->>>>>>> 16c1a294
+}
+
+#endif // DISABLE_PYTHON