/**
 * Do Ipo stuff
 *
 * $Id$
 *
 * ***** BEGIN GPL LICENSE BLOCK *****
 *
 * This program is free software; you can redistribute it and/or
 * modify it under the terms of the GNU General Public License
 * as published by the Free Software Foundation; either version 2
 * of the License, or (at your option) any later version.
 *
 * This program is distributed in the hope that it will be useful,
 * but WITHOUT ANY WARRANTY; without even the implied warranty of
 * MERCHANTABILITY or FITNESS FOR A PARTICULAR PURPOSE.  See the
 * GNU General Public License for more details.
 *
 * You should have received a copy of the GNU General Public License
 * along with this program; if not, write to the Free Software Foundation,
 * Inc., 51 Franklin Street, Fifth Floor, Boston, MA 02110-1301, USA.
 *
 * The Original Code is Copyright (C) 2001-2002 by NaN Holding BV.
 * All rights reserved.
 *
 * The Original Code is: all of this file.
 *
 * Contributor(s): none yet.
 *
 * ***** END GPL LICENSE BLOCK *****
 */

#if defined (__sgi)
#include <math.h>
#else
#include <cmath>
#endif
 
#include "KX_IpoActuator.h"
#include "KX_GameObject.h"
#include "FloatValue.h"

#include "KX_KetsjiEngine.h"

/* ------------------------------------------------------------------------- */
/* Type strings                                                              */
/* ------------------------------------------------------------------------- */

const char *KX_IpoActuator::S_KX_ACT_IPO_PLAY_STRING      = "Play";
const char *KX_IpoActuator::S_KX_ACT_IPO_PINGPONG_STRING  = "PingPong";
const char *KX_IpoActuator::S_KX_ACT_IPO_FLIPPER_STRING   = "Flipper";
const char *KX_IpoActuator::S_KX_ACT_IPO_LOOPSTOP_STRING  = "LoopStop";
const char *KX_IpoActuator::S_KX_ACT_IPO_LOOPEND_STRING   = "LoopEnd";
const char *KX_IpoActuator::S_KX_ACT_IPO_KEY2KEY_STRING   = "Key2key";
const char *KX_IpoActuator::S_KX_ACT_IPO_FROM_PROP_STRING = "FromProp";

/* ------------------------------------------------------------------------- */
/* Native functions                                                          */
/* ------------------------------------------------------------------------- */

KX_IpoActuator::KX_IpoActuator(SCA_IObject* gameobj,
							   const STR_String& propname,
							   const STR_String& framePropname,
							   float starttime,
							   float endtime,
							   bool recurse,
							   int acttype,
							   bool ipo_as_force,
							   bool ipo_add,
							   bool ipo_local)
	: SCA_IActuator(gameobj, KX_ACT_IPO),
	m_bNegativeEvent(false),
	m_startframe (starttime),
	m_endframe(endtime),
	m_recurse(recurse),
	m_localtime(starttime),
	m_direction(1),
	m_propname(propname),
	m_framepropname(framePropname),
	m_ipo_as_force(ipo_as_force),
	m_ipo_add(ipo_add),
	m_ipo_local(ipo_local),
	m_type(acttype)
{
	this->ResetStartTime();
	m_bIpoPlaying = false;
}

void KX_IpoActuator::SetStart(float starttime) 
{ 
	m_startframe=starttime;
}

void KX_IpoActuator::SetEnd(float endtime) 
{ 
	m_endframe=endtime;
}

bool KX_IpoActuator::ClampLocalTime()
{
	if (m_startframe < m_endframe)
	{
		if (m_localtime < m_startframe)
		{
			m_localtime = m_startframe;
			return true;
		} 
		else if (m_localtime > m_endframe)
		{
			m_localtime = m_endframe;
			return true;
		}
	} else {
		if (m_localtime > m_startframe)
		{
			m_localtime = m_startframe;
			return true;
		}
		else if (m_localtime < m_endframe)
		{
			m_localtime = m_endframe;
			return true;
		}
	}
	return false;
}

void KX_IpoActuator::SetStartTime(float curtime)
{
	float direction = m_startframe < m_endframe ? 1.0f : -1.0f;

	if (m_direction > 0)
		m_starttime = curtime - direction*(m_localtime - m_startframe)/KX_KetsjiEngine::GetAnimFrameRate();
	else
		m_starttime = curtime - direction*(m_endframe - m_localtime)/KX_KetsjiEngine::GetAnimFrameRate();
}

void KX_IpoActuator::SetLocalTime(float curtime)
{
	float delta_time = (curtime - m_starttime)*KX_KetsjiEngine::GetAnimFrameRate();
	
	// negative delta_time is caused by floating point inaccuracy
	// perhaps the inaccuracy could be reduced a bit
	if ((m_localtime==m_startframe || m_localtime==m_endframe) && delta_time<0.0)
	{
		delta_time = 0.0;
	}
	
	if (m_endframe < m_startframe)
		delta_time = -delta_time;

	if (m_direction > 0)
		m_localtime = m_startframe + delta_time;
	else
		m_localtime = m_endframe - delta_time;
}

bool KX_IpoActuator::Update(double curtime, bool frame)
{
	// result = true if animation has to be continued, false if animation stops
	// maybe there are events for us in the queue !
	bool bNegativeEvent = false;
	bool numevents = false;
	bool bIpoStart = false;

	curtime -= KX_KetsjiEngine::GetSuspendedDelta();

	if (frame)
	{
		numevents = m_posevent || m_negevent;
		bNegativeEvent = IsNegativeEvent();
		RemoveAllEvents();
	}
	
	float  start_smaller_then_end = ( m_startframe < m_endframe ? 1.0f : -1.0f);

	bool result=true;
	if (!bNegativeEvent)
	{
		if (m_starttime < -2.0f*fabs(m_endframe - m_startframe))
		{
			// start for all Ipo, initial start for LOOP_STOP
			m_starttime = curtime;
			m_bIpoPlaying = true;
			bIpoStart = true;
		}
	}	

	switch ((IpoActType)m_type)
	{
		
	case KX_ACT_IPO_PLAY:
	{
		// Check if playing forwards.  result = ! finished
		
		if (start_smaller_then_end > 0.f)
			result = (m_localtime < m_endframe && m_bIpoPlaying);
		else
			result = (m_localtime > m_endframe && m_bIpoPlaying);
		
		if (result)
		{
			SetLocalTime(curtime);
		
			/* Perform clamping */
			ClampLocalTime();
	
			if (bIpoStart)
				((KX_GameObject*)GetParent())->InitIPO(m_ipo_as_force, m_ipo_add, m_ipo_local);
			((KX_GameObject*)GetParent())->UpdateIPO(m_localtime,m_recurse);
		} else
		{
			m_localtime=m_startframe;
			m_direction=1;
		}
		break;
	}
	case KX_ACT_IPO_PINGPONG:
	{
		result = true;
		if (bNegativeEvent && !m_bIpoPlaying)
			result = false;
		else
			SetLocalTime(curtime);
			
		if (ClampLocalTime())
		{
			result = false;
			m_direction = -m_direction;
		}
		
		if (bIpoStart && m_direction > 0)
			((KX_GameObject*)GetParent())->InitIPO(m_ipo_as_force, m_ipo_add, m_ipo_local);
		((KX_GameObject*)GetParent())->UpdateIPO(m_localtime,m_recurse);
		break;
	}
	case KX_ACT_IPO_FLIPPER:
	{
		if (bNegativeEvent && !m_bIpoPlaying)
			result = false;
		if (numevents)
		{
			float oldDirection = m_direction;
			if (bNegativeEvent)
				m_direction = -1;
			else
				m_direction = 1;
			if (m_direction != oldDirection)
				// changing direction, reset start time
				SetStartTime(curtime);
		}
		
		SetLocalTime(curtime);
		
		if (ClampLocalTime() && m_localtime == m_startframe)
			result = false;

		if (bIpoStart)
			((KX_GameObject*)GetParent())->InitIPO(m_ipo_as_force, m_ipo_add, m_ipo_local);			
		((KX_GameObject*)GetParent())->UpdateIPO(m_localtime,m_recurse);
		break;
	}

	case KX_ACT_IPO_LOOPSTOP:
	{
		if (numevents)
		{
			if (bNegativeEvent)
			{
				result = false;
				m_bNegativeEvent = false;
				numevents = false;
			}
			if (!m_bIpoPlaying)
			{
				// Ipo was stopped, make sure we will restart from where it stopped
				SetStartTime(curtime);
				if (!bNegativeEvent)
					// positive signal will restart the Ipo
					m_bIpoPlaying = true;
			}

		} // fall through to loopend, and quit the ipo animation immediatly 
	}
	case KX_ACT_IPO_LOOPEND:
	{
		if (numevents){
			if (bNegativeEvent && m_bIpoPlaying){
				m_bNegativeEvent = true;
			}
		}
		
		if (bNegativeEvent && !m_bIpoPlaying){
			result = false;
		} 
		else
		{
			if (m_localtime*start_smaller_then_end < m_endframe*start_smaller_then_end)
			{
				SetLocalTime(curtime);
			}
			else{
				if (!m_bNegativeEvent){
					/* Perform wraparound */
					SetLocalTime(curtime);
					if (start_smaller_then_end > 0.f)
						m_localtime = m_startframe + fmod(m_localtime - m_startframe, m_endframe - m_startframe);
					else
						m_localtime = m_startframe - fmod(m_startframe - m_localtime, m_startframe - m_endframe);
					SetStartTime(curtime);
					bIpoStart = true;
				}
				else
				{	
					/* Perform clamping */
					m_localtime=m_endframe;
					result = false;
					m_bNegativeEvent = false;
				}
			}
		}
		
		if (m_bIpoPlaying && bIpoStart)
			((KX_GameObject*)GetParent())->InitIPO(m_ipo_as_force, m_ipo_add, m_ipo_local);
		((KX_GameObject*)GetParent())->UpdateIPO(m_localtime,m_recurse);
		break;
	}
	
	case KX_ACT_IPO_KEY2KEY:
	{
		// not implemented yet
		result = false;
		break;
	}
	
	case KX_ACT_IPO_FROM_PROP:
	{
		result = !bNegativeEvent;

		CValue* propval = GetParent()->GetProperty(m_propname);
		if (propval)
		{
			m_localtime = propval->GetNumber(); 
	
			if (bIpoStart)
				((KX_GameObject*)GetParent())->InitIPO(m_ipo_as_force, m_ipo_add, m_ipo_local);
			((KX_GameObject*)GetParent())->UpdateIPO(m_localtime,m_recurse);
		} else
		{
			result = false;
		}
		break;
	}
		
	default:
		result = false;
	}

	/* Set the property if its defined */
	if (m_framepropname[0] != '\0') {
		CValue* propowner = GetParent();
		CValue* oldprop = propowner->GetProperty(m_framepropname);
		CValue* newval = new CFloatValue(m_localtime);
		if (oldprop) {
			oldprop->SetValue(newval);
		} else {
			propowner->SetProperty(m_framepropname, newval);
		}
		newval->Release();
	}

	if (!result)
	{
		if (m_type != KX_ACT_IPO_LOOPSTOP)
			this->ResetStartTime();
		m_bIpoPlaying = false;
	}

	return result;
}

void KX_IpoActuator::ResetStartTime()
{
	this->m_starttime = -2.0*fabs(this->m_endframe - this->m_startframe) - 1.0;
}

int KX_IpoActuator::string2mode(char* modename) {
	IpoActType res = KX_ACT_IPO_NODEF;

	if (strcmp(modename, S_KX_ACT_IPO_PLAY_STRING)==0) { 
		res = KX_ACT_IPO_PLAY;
	} else if (strcmp(modename, S_KX_ACT_IPO_PINGPONG_STRING)==0) {
		res = KX_ACT_IPO_PINGPONG;
	} else if (strcmp(modename, S_KX_ACT_IPO_FLIPPER_STRING)==0) {
		res = KX_ACT_IPO_FLIPPER;
	} else if (strcmp(modename, S_KX_ACT_IPO_LOOPSTOP_STRING)==0) {
		res = KX_ACT_IPO_LOOPSTOP;
	} else if (strcmp(modename, S_KX_ACT_IPO_LOOPEND_STRING)==0) {
		res = KX_ACT_IPO_LOOPEND;
	} else if (strcmp(modename, S_KX_ACT_IPO_KEY2KEY_STRING)==0) {
		res = KX_ACT_IPO_KEY2KEY;
	} else if (strcmp(modename, S_KX_ACT_IPO_FROM_PROP_STRING)==0) {
		res = KX_ACT_IPO_FROM_PROP;
	}

	return res;
}

#ifndef DISABLE_PYTHON

/* ------------------------------------------------------------------------- */
/* Python functions                                                          */
/* ------------------------------------------------------------------------- */


/* Integration hooks ------------------------------------------------------- */
PyTypeObject KX_IpoActuator::Type = {
	PyVarObject_HEAD_INIT(NULL, 0)
	"KX_IpoActuator",
	sizeof(PyObjectPlus_Proxy),
	0,
	py_base_dealloc,
	0,
	0,
	0,
	0,
	py_base_repr,
	0,0,0,0,0,0,0,0,0,
	Py_TPFLAGS_DEFAULT | Py_TPFLAGS_BASETYPE,
	0,0,0,0,0,0,0,
	Methods,
	0,
	0,
	&SCA_IActuator::Type,
	0,0,0,0,0,0,
	py_base_new
};

PyMethodDef KX_IpoActuator::Methods[] = {
	{NULL,NULL} //Sentinel
};

PyAttributeDef KX_IpoActuator::Attributes[] = {
	KX_PYATTRIBUTE_RW_FUNCTION("frameStart", KX_IpoActuator, pyattr_get_frame_start, pyattr_set_frame_start),
	KX_PYATTRIBUTE_RW_FUNCTION("frameEnd", KX_IpoActuator, pyattr_get_frame_end, pyattr_set_frame_end),
	KX_PYATTRIBUTE_STRING_RW("propName", 0, 64, false, KX_IpoActuator, m_propname),
	KX_PYATTRIBUTE_STRING_RW("framePropName", 0, 64, false, KX_IpoActuator, m_framepropname),
	KX_PYATTRIBUTE_INT_RW("mode", KX_ACT_IPO_NODEF+1, KX_ACT_IPO_MAX-1, true, KX_IpoActuator, m_type),
	KX_PYATTRIBUTE_BOOL_RW("useIpoAsForce", KX_IpoActuator, m_ipo_as_force),
	KX_PYATTRIBUTE_BOOL_RW("useIpoAdd", KX_IpoActuator, m_ipo_add),
	KX_PYATTRIBUTE_BOOL_RW("useIpoLocal", KX_IpoActuator, m_ipo_local),
	KX_PYATTRIBUTE_BOOL_RW("useChildren", KX_IpoActuator, m_recurse),
	
	{ NULL }	//Sentinel
};

<<<<<<< HEAD
#endif // DISABLE_PYTHON
=======
PyObject* KX_IpoActuator::pyattr_get_frame_start(void *self_v, const KX_PYATTRIBUTE_DEF *attrdef)
{
	KX_IpoActuator* self= static_cast<KX_IpoActuator*>(self_v);
	return PyLong_FromDouble(self->m_startframe);
}

int KX_IpoActuator::pyattr_set_frame_start(void *self_v, const KX_PYATTRIBUTE_DEF *attrdef, PyObject *value)
{
	KX_IpoActuator* self= static_cast<KX_IpoActuator*>(self_v);
	float param = PyLong_AsDouble(value);

	if (PyErr_Occurred()) {
		PyErr_SetString(PyExc_AttributeError, "frameStart = integer: KX_IpoActuator, expected an integer value");
		return PY_SET_ATTR_FAIL;
	}

	self->m_startframe = param;
	self->ResetStartTime();
	return PY_SET_ATTR_SUCCESS;
}

PyObject* KX_IpoActuator::pyattr_get_frame_end(void *self_v, const KX_PYATTRIBUTE_DEF *attrdef)
{
	KX_IpoActuator* self= static_cast<KX_IpoActuator*>(self_v);
	return PyLong_FromDouble(self->m_endframe);
}

int KX_IpoActuator::pyattr_set_frame_end(void *self_v, const KX_PYATTRIBUTE_DEF *attrdef, PyObject *value)
{
	KX_IpoActuator* self= static_cast<KX_IpoActuator*>(self_v);
	float param = PyLong_AsDouble(value);

	if (PyErr_Occurred()) {
		PyErr_SetString(PyExc_AttributeError, "frameEnd = integer: KX_IpoActuator, expected an integer value");
		return PY_SET_ATTR_FAIL;
	}

	self->m_endframe = param;
	self->ResetStartTime();
	return PY_SET_ATTR_SUCCESS;
}

#endif // WITH_PYTHON
>>>>>>> 6d201907

/* eof */<|MERGE_RESOLUTION|>--- conflicted
+++ resolved
@@ -453,9 +453,6 @@
 	{ NULL }	//Sentinel
 };
 
-<<<<<<< HEAD
-#endif // DISABLE_PYTHON
-=======
 PyObject* KX_IpoActuator::pyattr_get_frame_start(void *self_v, const KX_PYATTRIBUTE_DEF *attrdef)
 {
 	KX_IpoActuator* self= static_cast<KX_IpoActuator*>(self_v);
@@ -499,6 +496,5 @@
 }
 
 #endif // WITH_PYTHON
->>>>>>> 6d201907
 
 /* eof */