--- conflicted
+++ resolved
@@ -184,11 +184,7 @@
 	/*
 	 * PreCalculate texture gen
 	 */
-<<<<<<< HEAD
-	virtual void OnConstruction(){}
-=======
-	virtual void OnConstruction(int layer) {}
->>>>>>> 77f47799
+	virtual void OnConstruction() {}
 
 
 #ifdef WITH_CXX_GUARDEDALLOC
