--- conflicted
+++ resolved
@@ -474,12 +474,8 @@
 /* gpencil add types */
 enum {
 	GP_EMPTY = 0,
-<<<<<<< HEAD
-	GP_MONKEY = 1
-=======
 	GP_STROKE = 1,
 	GP_MONKEY = 2
->>>>>>> 6cad7984
 };
 
 /* boundtype */
