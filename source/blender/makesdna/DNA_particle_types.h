--- conflicted
+++ resolved
@@ -221,11 +221,7 @@
 	/* kink */
 	float kink_amp, kink_freq, kink_shape, kink_flat;
 	float kink_amp_clump;
-<<<<<<< HEAD
-	int kink_extra_steps, pad;
-=======
 	int kink_extra_steps, pad4;
->>>>>>> b22a3878
 	float kink_axis_random, kink_amp_random;
 	/* rough */
 	float rough1, rough1_size;
@@ -264,11 +260,7 @@
 
 	/* modified dm support */
 	short use_modifier_stack;
-<<<<<<< HEAD
-	short pad4[3];
-=======
 	short pad5[3];
->>>>>>> b22a3878
 
 } ParticleSettings;
 
