--- conflicted
+++ resolved
@@ -454,10 +454,6 @@
 	PART_DRAW_COL_PARENT	= 4,
 	PART_DRAW_COL_TEX		= 5,
 } eParticleDrawColorMode;
-<<<<<<< HEAD
-
-=======
->>>>>>> bd503353
 
 /* part->simplify_flag */
 #define PART_SIMPLIFY_ENABLE	1
@@ -628,10 +624,7 @@
 	PAMAP_ROUGH		= (1<<9),
 	PAMAP_LENGTH	= (1<<4),
 	PAMAP_CHILD		= (PAMAP_CLUMP | PAMAP_KINK_FREQ | PAMAP_KINK_AMP | PAMAP_ROUGH | PAMAP_LENGTH),
-<<<<<<< HEAD
 	PAMAP_SHAPEKEY	= (1<<13), /* shapekey blend multiplier */
-=======
->>>>>>> bd503353
 	/* color */
 	PAMAP_COLOR		= (1<<14),
 } eParticleTextureInfluence;
