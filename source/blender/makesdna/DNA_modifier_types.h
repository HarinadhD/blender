/*
 * ***** BEGIN GPL LICENSE BLOCK *****
 *
 * This program is free software; you can redistribute it and/or
 * modify it under the terms of the GNU General Public License
 * as published by the Free Software Foundation; either version 2
 * of the License, or (at your option) any later version.
 *
 * This program is distributed in the hope that it will be useful,
 * but WITHOUT ANY WARRANTY; without even the implied warranty of
 * MERCHANTABILITY or FITNESS FOR A PARTICULAR PURPOSE.  See the
 * GNU General Public License for more details.
 *
 * You should have received a copy of the GNU General Public License
 * along with this program; if not, write to the Free Software Foundation,
 * Inc., 51 Franklin Street, Fifth Floor, Boston, MA 02110-1301, USA.
 *
 * ***** END GPL LICENSE BLOCK *****
 */

/** \file DNA_modifier_types.h
 *  \ingroup DNA
 */

#ifndef __DNA_MODIFIER_TYPES_H__
#define __DNA_MODIFIER_TYPES_H__

#include "DNA_defs.h"
#include "DNA_listBase.h"

/* WARNING ALERT! TYPEDEF VALUES ARE WRITTEN IN FILES! SO DO NOT CHANGE!
 * (ONLY ADD NEW ITEMS AT THE END)
 */

typedef enum ModifierType {
	eModifierType_None              = 0,
	eModifierType_Subsurf           = 1,
	eModifierType_Lattice           = 2,
	eModifierType_Curve             = 3,
	eModifierType_Build             = 4,
	eModifierType_Mirror            = 5,
	eModifierType_Decimate          = 6,
	eModifierType_Wave              = 7,
	eModifierType_Armature          = 8,
	eModifierType_Hook              = 9,
	eModifierType_Softbody          = 10,
	eModifierType_Boolean           = 11,
	eModifierType_Array             = 12,
	eModifierType_EdgeSplit         = 13,
	eModifierType_Displace          = 14,
	eModifierType_UVProject         = 15,
	eModifierType_Smooth            = 16,
	eModifierType_Cast              = 17,
	eModifierType_MeshDeform        = 18,
	eModifierType_ParticleSystem    = 19,
	eModifierType_ParticleInstance  = 20,
	eModifierType_Explode           = 21,
	eModifierType_Cloth             = 22,
	eModifierType_Collision         = 23,
	eModifierType_Bevel             = 24,
	eModifierType_Shrinkwrap        = 25,
	eModifierType_Fluidsim          = 26,
	eModifierType_Mask              = 27,
	eModifierType_SimpleDeform      = 28,
	eModifierType_Multires          = 29,
	eModifierType_Surface           = 30,
	eModifierType_Smoke             = 31,
	eModifierType_ShapeKey          = 32,
	eModifierType_Solidify          = 33,
	eModifierType_Screw             = 34,
	eModifierType_Warp              = 35,
	eModifierType_WeightVGEdit      = 36,
	eModifierType_WeightVGMix       = 37,
	eModifierType_WeightVGProximity = 38,
	eModifierType_Ocean             = 39,
	eModifierType_DynamicPaint      = 40,
	eModifierType_Remesh            = 41,
	eModifierType_Skin              = 42,
	eModifierType_LaplacianSmooth   = 43,
	eModifierType_Triangulate       = 44,
	eModifierType_UVWarp            = 45,
	eModifierType_MeshCache         = 46,
	eModifierType_LaplacianDeform   = 47,
	eModifierType_Wireframe         = 48,
<<<<<<< HEAD
	eModifierType_Fracture          = 49,
=======
	eModifierType_DataTransfer      = 49,
	eModifierType_NormalEdit        = 50,
>>>>>>> 000dfc03
	NUM_MODIFIER_TYPES
} ModifierType;

typedef enum ModifierMode {
	eModifierMode_Realtime          = (1 << 0),
	eModifierMode_Render            = (1 << 1),
	eModifierMode_Editmode          = (1 << 2),
	eModifierMode_OnCage            = (1 << 3),
	eModifierMode_Expanded          = (1 << 4),
	eModifierMode_Virtual           = (1 << 5),
	eModifierMode_ApplyOnSpline     = (1 << 6),
	eModifierMode_DisableTemporary  = (1 << 31)
} ModifierMode;

typedef struct ModifierData {
	struct ModifierData *next, *prev;

	int type, mode;
	int stackindex, pad;
	char name[64];  /* MAX_NAME */

	/* XXX for timing info set by caller... solve later? (ton) */
	struct Scene *scene;

	char *error;
} ModifierData;

typedef enum {
	eSubsurfModifierFlag_Incremental  = (1 << 0),
	eSubsurfModifierFlag_DebugIncr    = (1 << 1),
	eSubsurfModifierFlag_ControlEdges = (1 << 2),
	eSubsurfModifierFlag_SubsurfUv    = (1 << 3),
} SubsurfModifierFlag;

/* not a real modifier */
typedef struct MappingInfoModifierData {
	ModifierData modifier;

	struct Tex *texture;
	struct Object *map_object;
	char uvlayer_name[64];  /* MAX_CUSTOMDATA_LAYER_NAME */
	int uvlayer_tmp;
	int texmapping;
} MappingInfoModifierData;

typedef struct SubsurfModifierData {
	ModifierData modifier;

	short subdivType, levels, renderLevels, flags;

	void *emCache, *mCache;
} SubsurfModifierData;

typedef struct LatticeModifierData {
	ModifierData modifier;

	struct Object *object;
	char name[64];          /* optional vertexgroup name, MAX_VGROUP_NAME */
	float strength;
	char pad[4];
} LatticeModifierData;

typedef struct CurveModifierData {
	ModifierData modifier;

	struct Object *object;
	char name[64];          /* optional vertexgroup name, MAX_VGROUP_NAME */
	short defaxis;          /* axis along which curve deforms */
	char pad[6];
} CurveModifierData;

/* CurveModifierData->defaxis */
enum {
	MOD_CURVE_POSX = 1,
	MOD_CURVE_POSY = 2,
	MOD_CURVE_POSZ = 3,
	MOD_CURVE_NEGX = 4,
	MOD_CURVE_NEGY = 5,
	MOD_CURVE_NEGZ = 6,
};

typedef struct BuildModifierData {
	ModifierData modifier;

	float start, length;
	short flag;
	
	short randomize;      /* (bool) whether order of vertices is randomized - legacy files (for readfile conversion) */
	int seed;             /* (int) random seed */
} BuildModifierData;

/* Build Modifier -> flag */
enum {
	MOD_BUILD_FLAG_RANDOMIZE = (1 << 0),  /* order of vertices is randomized */
	MOD_BUILD_FLAG_REVERSE   = (1 << 1),  /* frame range is reversed, resulting in a deconstruction effect */
};

/* Mask Modifier */
typedef struct MaskModifierData {
	ModifierData modifier;

	struct Object *ob_arm;  /* armature to use to in place of hardcoded vgroup */
	char vgroup[64];        /* name of vertex group to use to mask, MAX_VGROUP_NAME */

	int mode;               /* using armature or hardcoded vgroup */
	int flag;               /* flags for various things */
} MaskModifierData;

/* Mask Modifier -> mode */
enum {
	MOD_MASK_MODE_VGROUP = 0,
	MOD_MASK_MODE_ARM    = 1,
};

/* Mask Modifier -> flag */
enum {
	MOD_MASK_INV         = (1 << 0),
};

typedef struct ArrayModifierData {
	ModifierData modifier;

	/* the object with which to cap the start of the array  */
	struct Object *start_cap;
	/* the object with which to cap the end of the array  */
	struct Object *end_cap;
	/* the curve object to use for MOD_ARR_FITCURVE */
	struct Object *curve_ob;
	/* the object to use for object offset */
	struct Object *offset_ob;
	/* a constant duplicate offset;
	 * 1 means the duplicates are 1 unit apart
	 */
	float offset[3];
	/* a scaled factor for duplicate offsets;
	 * 1 means the duplicates are 1 object-width apart
	 */
	float scale[3];
	/* the length over which to distribute the duplicates */
	float length;
	/* the limit below which to merge vertices in adjacent duplicates */
	float merge_dist;
	/* determines how duplicate count is calculated; one of:
	 * - MOD_ARR_FIXEDCOUNT -> fixed
	 * - MOD_ARR_FITLENGTH  -> calculated to fit a set length
	 * - MOD_ARR_FITCURVE   -> calculated to fit the length of a Curve object
	 */
	int fit_type;
	/* flags specifying how total offset is calculated; binary OR of:
	 * - MOD_ARR_OFF_CONST    -> total offset += offset
	 * - MOD_ARR_OFF_RELATIVE -> total offset += relative * object width
	 * - MOD_ARR_OFF_OBJ      -> total offset += offset_ob's matrix
	 * total offset is the sum of the individual enabled offsets
	 */
	int offset_type;
	/* general flags:
	 * MOD_ARR_MERGE -> merge vertices in adjacent duplicates
	 */
	int flags;
	/* the number of duplicates to generate for MOD_ARR_FIXEDCOUNT */
	int count;
} ArrayModifierData;

/* ArrayModifierData->fit_type */
enum {
	MOD_ARR_FIXEDCOUNT = 0,
	MOD_ARR_FITLENGTH  = 1,
	MOD_ARR_FITCURVE   = 2,
};

/* ArrayModifierData->offset_type */
enum {
	MOD_ARR_OFF_CONST    = (1 << 0),
	MOD_ARR_OFF_RELATIVE = (1 << 1),
	MOD_ARR_OFF_OBJ      = (1 << 2),
};

/* ArrayModifierData->flags */
enum {
	MOD_ARR_MERGE      = (1 << 0),
	MOD_ARR_MERGEFINAL = (1 << 1),
};

typedef struct MirrorModifierData {
	ModifierData modifier;

	short axis  DNA_DEPRECATED; /* deprecated, use flag instead */
	short flag;
	float tolerance;
	struct Object *mirror_ob;
} MirrorModifierData;

/* MirrorModifierData->flag */
enum {
	MOD_MIR_CLIPPING  = (1 << 0),
	MOD_MIR_MIRROR_U  = (1 << 1),
	MOD_MIR_MIRROR_V  = (1 << 2),
	MOD_MIR_AXIS_X    = (1 << 3),
	MOD_MIR_AXIS_Y    = (1 << 4),
	MOD_MIR_AXIS_Z    = (1 << 5),
	MOD_MIR_VGROUP    = (1 << 6),
	MOD_MIR_NO_MERGE  = (1 << 7),
};

typedef struct EdgeSplitModifierData {
	ModifierData modifier;

	float split_angle;    /* angle above which edges should be split */
	int flags;
} EdgeSplitModifierData;

/* EdgeSplitModifierData->flags */
enum {
	MOD_EDGESPLIT_FROMANGLE  = (1 << 1),
	MOD_EDGESPLIT_FROMFLAG   = (1 << 2),
};

typedef struct BevelModifierData {
	ModifierData modifier;

	float value;          /* the "raw" bevel value (distance/amount to bevel) */
	int res;              /* the resolution (as originally coded, it is the number of recursive bevels) */
	short flags;          /* general option flags */
	short val_flags;      /* used to interpret the bevel value */
	short lim_flags;      /* flags to tell the tool how to limit the bevel */
	short e_flags;        /* flags to direct how edge weights are applied to verts */
	short mat;            /* material index if >= 0, else material inherited from surrounding faces */
	short pad;
	int pad2;
	float profile;        /* controls profile shape (0->1, .5 is round) */
	/* if the MOD_BEVEL_ANGLE is set, this will be how "sharp" an edge must be before it gets beveled */
	float bevel_angle;
	/* if the MOD_BEVEL_VWEIGHT option is set, this will be the name of the vert group, MAX_VGROUP_NAME */
	char defgrp_name[64];
} BevelModifierData;

/* BevelModifierData->flags and BevelModifierData->lim_flags */
enum {
	MOD_BEVEL_VERT          = (1 << 1),
/*	MOD_BEVEL_RADIUS        = (1 << 2), */
	MOD_BEVEL_ANGLE         = (1 << 3),
	MOD_BEVEL_WEIGHT        = (1 << 4),
	MOD_BEVEL_VGROUP        = (1 << 5),
	MOD_BEVEL_EMIN          = (1 << 7),
	MOD_BEVEL_EMAX          = (1 << 8),
/*	MOD_BEVEL_RUNNING       = (1 << 9), */
/*	MOD_BEVEL_RES           = (1 << 10), */
	/* This is a new setting not related to old (trunk bmesh bevel code)
	 * but adding here because they are mixed - campbell
	 */
/*	MOD_BEVEL_EVEN          = (1 << 11), */
/*	MOD_BEVEL_DIST          = (1 << 12), */  /* same as above */
	MOD_BEVEL_OVERLAP_OK    = (1 << 13),
};

/* BevelModifierData->val_flags (not used as flags any more) */
enum {
	MOD_BEVEL_AMT_OFFSET = 0,
	MOD_BEVEL_AMT_WIDTH = 1,
	MOD_BEVEL_AMT_DEPTH = 2,
	MOD_BEVEL_AMT_PERCENT = 3,
};

typedef struct SmokeModifierData {
	ModifierData modifier;

	struct SmokeDomainSettings *domain;
	struct SmokeFlowSettings *flow; /* inflow, outflow, smoke objects */
	struct SmokeCollSettings *coll; /* collision objects */
	float time;
	int type;  /* domain, inflow, outflow, ... */
} SmokeModifierData;

/* Smoke modifier flags */
enum {
	MOD_SMOKE_TYPE_DOMAIN = (1 << 0),
	MOD_SMOKE_TYPE_FLOW   = (1 << 1),
	MOD_SMOKE_TYPE_COLL   = (1 << 2),
};

typedef struct DisplaceModifierData {
	ModifierData modifier;

	/* keep in sync with MappingInfoModifierData */
	struct Tex *texture;
	struct Object *map_object;
	char uvlayer_name[64];  /* MAX_CUSTOMDATA_LAYER_NAME */
	int uvlayer_tmp;
	int texmapping;
	/* end MappingInfoModifierData */

	float strength;
	int direction;
	char defgrp_name[64];   /* MAX_VGROUP_NAME */
	float midlevel;
	int pad;
} DisplaceModifierData;

/* DisplaceModifierData->direction */
enum {
	MOD_DISP_DIR_X       = 0,
	MOD_DISP_DIR_Y       = 1,
	MOD_DISP_DIR_Z       = 2,
	MOD_DISP_DIR_NOR     = 3,
	MOD_DISP_DIR_RGB_XYZ = 4,
};

/* DisplaceModifierData->texmapping */
enum {
	MOD_DISP_MAP_LOCAL  = 0,
	MOD_DISP_MAP_GLOBAL = 1,
	MOD_DISP_MAP_OBJECT = 2,
	MOD_DISP_MAP_UV     = 3,
};

typedef struct UVProjectModifierData {
	ModifierData modifier;

	/* the objects which do the projecting */
	struct Object *projectors[10]; /* MOD_UVPROJECT_MAXPROJECTORS */
	struct Image *image;           /* the image to project */
	int flags;
	int num_projectors;
	float aspectx, aspecty;
	float scalex, scaley;
	char uvlayer_name[64];         /* MAX_CUSTOMDATA_LAYER_NAME */
	int uvlayer_tmp, pad;
} UVProjectModifierData;

#define MOD_UVPROJECT_MAXPROJECTORS 10

/* UVProjectModifierData->flags */
enum {
	MOD_UVPROJECT_OVERRIDEIMAGE = (1 << 0),
};

typedef struct DecimateModifierData {
	ModifierData modifier;

	float percent;  /* (mode == MOD_DECIM_MODE_COLLAPSE) */
	short iter;     /* (mode == MOD_DECIM_MODE_UNSUBDIV) */
	char delimit;   /* (mode == MOD_DECIM_MODE_DISSOLVE) */
	char pad;
	float angle;    /* (mode == MOD_DECIM_MODE_DISSOLVE) */

	char defgrp_name[64];  /* MAX_VGROUP_NAME */
	short flag, mode;

	/* runtime only */
	int face_count, pad2;
} DecimateModifierData;

enum {
	MOD_DECIM_FLAG_INVERT_VGROUP       = (1 << 0),
	MOD_DECIM_FLAG_TRIANGULATE         = (1 << 1),  /* for collapse only. dont convert tri pairs back to quads */
	MOD_DECIM_FLAG_ALL_BOUNDARY_VERTS  = (1 << 2),  /* for dissolve only. collapse all verts between 2 faces */
};

enum {
	MOD_DECIM_MODE_COLLAPSE,
	MOD_DECIM_MODE_UNSUBDIV,
	MOD_DECIM_MODE_DISSOLVE,  /* called planar in the UI */
};

typedef struct SmoothModifierData {
	ModifierData modifier;
	float fac;
	char defgrp_name[64];	/* MAX_VGROUP_NAME */
	short flag, repeat;

} SmoothModifierData;

/* Smooth modifier flags */
enum {
	MOD_SMOOTH_X = (1 << 1),
	MOD_SMOOTH_Y = (1 << 2),
	MOD_SMOOTH_Z = (1 << 3),
};

typedef struct CastModifierData {
	ModifierData modifier;

	struct Object *object;
	float fac;
	float radius;
	float size;
	char defgrp_name[64];  /* MAX_VGROUP_NAME */
	short flag, type;
} CastModifierData;

/* Cast modifier flags */
enum {
	/* And what bout (1 << 0) flag? ;) */
	MOD_CAST_X                = (1 << 1),
	MOD_CAST_Y                = (1 << 2),
	MOD_CAST_Z                = (1 << 3),
	MOD_CAST_USE_OB_TRANSFORM = (1 << 4),
	MOD_CAST_SIZE_FROM_RADIUS = (1 << 5),
};

/* Cast modifier projection types */
enum {
	MOD_CAST_TYPE_SPHERE   = 0,
	MOD_CAST_TYPE_CYLINDER = 1,
	MOD_CAST_TYPE_CUBOID   = 2,
};

typedef struct WaveModifierData {
	ModifierData modifier;

	/* keep in sync with MappingInfoModifierData */
	struct Tex *texture;
	struct Object *map_object;
	char uvlayer_name[64];  /* MAX_CUSTOMDATA_LAYER_NAME */
	int uvlayer_tmp;
	int texmapping;
	/* end MappingInfoModifierData */

	struct Object *objectcenter;
	char defgrp_name[64];   /* MAX_VGROUP_NAME */

	short flag, pad;

	float startx, starty, height, width;
	float narrow, speed, damp, falloff;

	float timeoffs, lifetime;
	float pad1;
} WaveModifierData;

/* WaveModifierData.flag */
enum {
	/* And what bout (1 << 0) flag? ;) */
	MOD_WAVE_X      = (1 << 1),
	MOD_WAVE_Y      = (1 << 2),
	MOD_WAVE_CYCL   = (1 << 3),
	MOD_WAVE_NORM   = (1 << 4),
	MOD_WAVE_NORM_X = (1 << 5),
	MOD_WAVE_NORM_Y = (1 << 6),
	MOD_WAVE_NORM_Z = (1 << 7),
};

typedef struct ArmatureModifierData {
	ModifierData modifier;

	short deformflag, multi;  /* deformflag replaces armature->deformflag */
	int pad2;
	struct Object *object;
	float *prevCos;           /* stored input of previous modifier, for vertexgroup blending */
	char defgrp_name[64];     /* MAX_VGROUP_NAME */
} ArmatureModifierData;

enum {
	MOD_HOOK_UNIFORM_SPACE = (1 << 0),
};

/* same as WarpModifierFalloff */
typedef enum {
	eHook_Falloff_None   = 0,
	eHook_Falloff_Curve  = 1,
	eHook_Falloff_Sharp  = 2, /* PROP_SHARP */
	eHook_Falloff_Smooth = 3, /* PROP_SMOOTH */
	eHook_Falloff_Root   = 4, /* PROP_ROOT */
	eHook_Falloff_Linear = 5, /* PROP_LIN */
	eHook_Falloff_Const  = 6, /* PROP_CONST */
	eHook_Falloff_Sphere = 7, /* PROP_SPHERE */
	eHook_Falloff_InvSquare = 8, /* PROP_INVSQUARE */
	/* PROP_RANDOM not used */
} HookModifierFalloff;

typedef struct HookModifierData {
	ModifierData modifier;

	struct Object *object;
	char subtarget[64];     /* optional name of bone target, MAX_ID_NAME-2 */

	char flag;
	char falloff_type;      /* use enums from WarpModifier (exact same functionality) */
	char pad[6];
	float parentinv[4][4];  /* matrix making current transform unmodified */
	float cent[3];          /* visualization of hook */
	float falloff;          /* if not zero, falloff is distance where influence zero */

	struct CurveMapping *curfalloff;

	int *indexar;           /* if NULL, it's using vertexgroup */
	int totindex;
	float force;
	char name[64];          /* optional vertexgroup name, MAX_VGROUP_NAME */
} HookModifierData;

typedef struct SoftbodyModifierData {
	ModifierData modifier;
} SoftbodyModifierData;

typedef struct ClothModifierData {
	ModifierData modifier;

	struct Scene *scene;                  /* the context, time etc is here */
	struct Cloth *clothObject;            /* The internal data structure for cloth. */
	struct ClothSimSettings *sim_parms;   /* definition is in DNA_cloth_types.h */
	struct ClothCollSettings *coll_parms; /* definition is in DNA_cloth_types.h */
	struct PointCache *point_cache;       /* definition is in DNA_object_force.h */
	struct ListBase ptcaches;
	/* XXX nasty hack, remove once hair can be separated from cloth modifier data */
	struct ClothHairData *hairdata;
	/* grid geometry values of hair continuum */
	float hair_grid_min[3];
	float hair_grid_max[3];
	int hair_grid_res[3];
	float hair_grid_cellsize;
	
	struct ClothSolverResult *solver_result;
} ClothModifierData;

typedef struct CollisionModifierData {
	ModifierData modifier;

	struct MVert *x;            /* position at the beginning of the frame */
	struct MVert *xnew;         /* position at the end of the frame */
	struct MVert *xold;         /* unused atm, but was discussed during sprint */
	struct MVert *current_xnew; /* new position at the actual inter-frame step */
	struct MVert *current_x;    /* position at the actual inter-frame step */
	struct MVert *current_v;    /* (xnew - x) at the actual inter-frame step */

	struct MFace *mfaces;       /* object face data */

	unsigned int numverts;
	unsigned int numfaces;
	float time_x, time_xnew;    /* cfra time of modifier */
	struct BVHTree *bvhtree;    /* bounding volume hierarchy for this cloth object */
} CollisionModifierData;

typedef struct SurfaceModifierData {
	ModifierData modifier;

	struct MVert *x; /* old position */
	struct MVert *v; /* velocity */

	struct DerivedMesh *dm;

	struct BVHTreeFromMesh *bvhtree; /* bounding volume hierarchy of the mesh faces */

	int cfra, numverts;
} SurfaceModifierData;

typedef struct BooleanModifierData {
	ModifierData modifier;

	struct Object *object;
	int operation, pad;
} BooleanModifierData;

typedef enum {
	eBooleanModifierOp_Intersect  = 0,
	eBooleanModifierOp_Union      = 1,
	eBooleanModifierOp_Difference = 2,
} BooleanModifierOp;

typedef struct MDefInfluence {
	int vertex;
	float weight;
} MDefInfluence;

typedef struct MDefCell {
	int offset;
	int totinfluence;
} MDefCell;

typedef struct MeshDeformModifierData {
	ModifierData modifier;

	struct Object *object;          /* mesh object */
	char defgrp_name[64];           /* optional vertexgroup name, MAX_VGROUP_NAME */

	short gridsize, flag, pad[2];

	/* result of static binding */
	MDefInfluence *bindinfluences;  /* influences */
	int *bindoffsets;               /* offsets into influences array */
	float *bindcagecos;             /* coordinates that cage was bound with */
	int totvert, totcagevert;       /* total vertices in mesh and cage */

	/* result of dynamic binding */
	MDefCell *dyngrid;              /* grid with dynamic binding cell points */
	MDefInfluence *dyninfluences;   /* dynamic binding vertex influences */
	int *dynverts;                  /* is this vertex bound or not? */
	int dyngridsize;                /* size of the dynamic bind grid */
	int totinfluence;               /* total number of vertex influences */
	float dyncellmin[3];            /* offset of the dynamic bind grid */
	float dyncellwidth;             /* width of dynamic bind cell */
	float bindmat[4][4];            /* matrix of cage at binding time */

	/* deprecated storage */
	float *bindweights;             /* deprecated inefficient storage */
	float *bindcos;                 /* deprecated storage of cage coords */

	/* runtime */
	void (*bindfunc)(struct Scene *scene, struct MeshDeformModifierData *mmd,
	                 float *vertexcos, int totvert, float cagemat[4][4]);
} MeshDeformModifierData;

enum {
	MOD_MDEF_INVERT_VGROUP = (1 << 0),
	MOD_MDEF_DYNAMIC_BIND  = (1 << 1),
};

enum {
	MOD_MDEF_VOLUME   = 0,
	MOD_MDEF_SURFACE  = 1,
};

typedef struct ParticleSystemModifierData {
	ModifierData modifier;

	struct ParticleSystem *psys;
	struct DerivedMesh *dm;
	int totdmvert, totdmedge, totdmface;
	short flag, pad;
} ParticleSystemModifierData;

typedef enum {
	eParticleSystemFlag_Pars         = (1 << 0),
	eParticleSystemFlag_psys_updated = (1 << 1),
	eParticleSystemFlag_file_loaded  = (1 << 2),
} ParticleSystemModifierFlag;

typedef enum {
	eParticleInstanceFlag_Parents   = (1 << 0),
	eParticleInstanceFlag_Children  = (1 << 1),
	eParticleInstanceFlag_Path      = (1 << 2),
	eParticleInstanceFlag_Unborn    = (1 << 3),
	eParticleInstanceFlag_Alive     = (1 << 4),
	eParticleInstanceFlag_Dead      = (1 << 5),
	eParticleInstanceFlag_KeepShape = (1 << 6),
	eParticleInstanceFlag_UseSize   = (1 << 7),
} ParticleInstanceModifierFlag;

typedef struct ParticleInstanceModifierData {
	ModifierData modifier;

	struct Object *ob;
	short psys, flag, axis, pad;
	float position, random_position;
} ParticleInstanceModifierData;

typedef enum {
	eExplodeFlag_CalcFaces = (1 << 0),
	eExplodeFlag_PaSize    = (1 << 1),
	eExplodeFlag_EdgeCut   = (1 << 2),
	eExplodeFlag_Unborn    = (1 << 3),
	eExplodeFlag_Alive     = (1 << 4),
	eExplodeFlag_Dead      = (1 << 5),
} ExplodeModifierFlag;

typedef struct ExplodeModifierData {
	ModifierData modifier;

	int *facepa;
	short flag, vgroup;
	float protect;
	char uvname[64]; /* MAX_CUSTOMDATA_LAYER_NAME */
} ExplodeModifierData;

typedef struct MultiresModifierData {
	ModifierData modifier;

	char lvl, sculptlvl, renderlvl, totlvl;
	char simple, flags, pad[2];
} MultiresModifierData;

typedef enum {
	eMultiresModifierFlag_ControlEdges = (1 << 0),
	eMultiresModifierFlag_PlainUv      = (1 << 1),
} MultiresModifierFlag;

typedef struct FluidsimModifierData {
	ModifierData modifier;

	struct FluidsimSettings *fss;   /* definition is in DNA_object_fluidsim.h */
	struct PointCache *point_cache; /* definition is in DNA_object_force.h */
} FluidsimModifierData;

typedef struct ShrinkwrapModifierData {
	ModifierData modifier;

	struct Object *target;    /* shrink target */
	struct Object *auxTarget; /* additional shrink target */
	char vgroup_name[64];     /* optional vertexgroup name, MAX_VGROUP_NAME */
	float keepDist;           /* distance offset to keep from mesh/projection point */
	short shrinkType;         /* shrink type projection */
	char  shrinkOpts;         /* shrink options */
	char  pad1;
	float projLimit;          /* limit the projection ray cast */
	char  projAxis;           /* axis to project over */

	/* If using projection over vertex normal this controls the level of subsurface that must be done
	 * before getting the vertex coordinates and normal
	 */
	char subsurfLevels;

	char pad[2];
} ShrinkwrapModifierData;

/* Shrinkwrap->shrinkType */
enum {
	MOD_SHRINKWRAP_NEAREST_SURFACE = 0,
	MOD_SHRINKWRAP_PROJECT         = 1,
	MOD_SHRINKWRAP_NEAREST_VERTEX  = 2,
};

/* Shrinkwrap->shrinkOpts */
enum {
	/* allow shrinkwrap to move the vertex in the positive direction of axis */
	MOD_SHRINKWRAP_PROJECT_ALLOW_POS_DIR = (1 << 0),
	/* allow shrinkwrap to move the vertex in the negative direction of axis */
	MOD_SHRINKWRAP_PROJECT_ALLOW_NEG_DIR = (1 << 1),

	/* ignore vertex moves if a vertex ends projected on a front face of the target */
	MOD_SHRINKWRAP_CULL_TARGET_FRONTFACE = (1 << 3),
	/* ignore vertex moves if a vertex ends projected on a back face of the target */
	MOD_SHRINKWRAP_CULL_TARGET_BACKFACE  = (1 << 4),

	MOD_SHRINKWRAP_KEEP_ABOVE_SURFACE    = (1 << 5),  /* distance is measure to the front face of the target */
};

/* Shrinkwrap->projAxis */
enum {
	MOD_SHRINKWRAP_PROJECT_OVER_NORMAL   = 0,        /* projection over normal is used if no axis is selected */
	MOD_SHRINKWRAP_PROJECT_OVER_X_AXIS   = (1 << 0),
	MOD_SHRINKWRAP_PROJECT_OVER_Y_AXIS   = (1 << 1),
	MOD_SHRINKWRAP_PROJECT_OVER_Z_AXIS   = (1 << 2),
};


typedef struct SimpleDeformModifierData {
	ModifierData modifier;

	struct Object *origin;  /* object to control the origin of modifier space coordinates */
	char vgroup_name[64];   /* optional vertexgroup name, MAX_VGROUP_NAME */
	float factor;           /* factors to control simple deforms */
	float limit[2];         /* lower and upper limit */

	char mode;              /* deform function */
	char axis;              /* lock axis (for taper and strech) */
	char pad[2];

} SimpleDeformModifierData;

enum {
	MOD_SIMPLEDEFORM_MODE_TWIST   = 1,
	MOD_SIMPLEDEFORM_MODE_BEND    = 2,
	MOD_SIMPLEDEFORM_MODE_TAPER   = 3,
	MOD_SIMPLEDEFORM_MODE_STRETCH = 4,
};

enum {
	MOD_SIMPLEDEFORM_LOCK_AXIS_X = (1 << 0),
	MOD_SIMPLEDEFORM_LOCK_AXIS_Y = (1 << 1),
};

typedef struct ShapeKeyModifierData {
	ModifierData modifier;
} ShapeKeyModifierData;

typedef struct SolidifyModifierData {
	ModifierData modifier;

	char defgrp_name[64];   /* name of vertex group to use, MAX_VGROUP_NAME */
	float offset;           /* new surface offset level*/
	float offset_fac;       /* midpoint of the offset  */
	/* factor for the minimum weight to use when vgroups are used, avoids 0.0 weights giving duplicate geometry */
	float offset_fac_vg;
	float offset_clamp;     /* clamp offset based on surrounding geometry */
	float pad;
	float crease_inner;
	float crease_outer;
	float crease_rim;
	int flag;
	short mat_ofs;
	short mat_ofs_rim;
} SolidifyModifierData;

enum {
	MOD_SOLIDIFY_RIM            = (1 << 0),
	MOD_SOLIDIFY_EVEN           = (1 << 1),
	MOD_SOLIDIFY_NORMAL_CALC    = (1 << 2),
	MOD_SOLIDIFY_VGROUP_INV     = (1 << 3),
	MOD_SOLIDIFY_RIM_MATERIAL   = (1 << 4),  /* deprecated, used in do_versions */
	MOD_SOLIDIFY_FLIP           = (1 << 5),
	MOD_SOLIDIFY_NOSHELL        = (1 << 6),
};

#if (DNA_DEPRECATED_GCC_POISON == 1)
#pragma GCC poison MOD_SOLIDIFY_RIM_MATERIAL
#endif

typedef struct ScrewModifierData {
	ModifierData modifier;

	struct Object *ob_axis;
	unsigned int steps;
	unsigned int render_steps;
	unsigned int iter;
	float screw_ofs;
	float angle;
	char axis;
	char pad;
	short flag;
} ScrewModifierData;

enum {
	MOD_SCREW_NORMAL_FLIP    = (1 << 0),
	MOD_SCREW_NORMAL_CALC    = (1 << 1),
	MOD_SCREW_OBJECT_OFFSET  = (1 << 2),
/*	MOD_SCREW_OBJECT_ANGLE   = (1 << 4), */
	MOD_SCREW_SMOOTH_SHADING = (1 << 5),
	MOD_SCREW_UV_STRETCH_U   = (1 << 6),
	MOD_SCREW_UV_STRETCH_V   = (1 << 7),
};

typedef struct OceanModifierData {
	ModifierData modifier;

	struct Ocean *ocean;
	struct OceanCache *oceancache;
	
	int resolution;
	int spatial_size;

	float wind_velocity;

	float damp;
	float smallest_wave;
	float depth;

	float wave_alignment;
	float wave_direction;
	float wave_scale;

	float chop_amount;
	float foam_coverage;
	float time;

	int bakestart;
	int bakeend;

	char cachepath[1024];    /* FILE_MAX */
	char foamlayername[64];  /* MAX_CUSTOMDATA_LAYER_NAME */
	char cached;
	char geometry_mode;

	char flag;
	char refresh;

	short repeat_x;
	short repeat_y;

	int seed;

	float size;

	float foam_fade;

	int pad;
} OceanModifierData;

enum {
	MOD_OCEAN_GEOM_GENERATE = 0,
	MOD_OCEAN_GEOM_DISPLACE = 1,
	MOD_OCEAN_GEOM_SIM_ONLY = 2,
};

enum {
	MOD_OCEAN_REFRESH_RESET        = (1 << 0),
	MOD_OCEAN_REFRESH_SIM          = (1 << 1),
	MOD_OCEAN_REFRESH_ADD          = (1 << 2),
	MOD_OCEAN_REFRESH_CLEAR_CACHE  = (1 << 3),
	MOD_OCEAN_REFRESH_TOPOLOGY     = (1 << 4),
};

enum {
	MOD_OCEAN_GENERATE_FOAM     = (1 << 0),
	MOD_OCEAN_GENERATE_NORMALS  = (1 << 1),
};

typedef struct WarpModifierData {
	ModifierData modifier;
	/* keep in sync with MappingInfoModifierData */
	struct Tex *texture;
	struct Object *map_object;
	char uvlayer_name[64];  /* MAX_CUSTOMDATA_LAYER_NAME */
	int uvlayer_tmp;
	int texmapping;
	/* end MappingInfoModifierData */

	struct Object *object_from;
	struct Object *object_to;
	struct CurveMapping *curfalloff;
	char defgrp_name[64];  /* optional vertexgroup name, MAX_VGROUP_NAME */
	float strength;
	float falloff_radius;
	char flag; /* not used yet */
	char falloff_type;
	char pad[6];
} WarpModifierData;

#define MOD_WARP_VOLUME_PRESERVE 1

typedef enum {
	eWarp_Falloff_None   = 0,
	eWarp_Falloff_Curve  = 1,
	eWarp_Falloff_Sharp  = 2, /* PROP_SHARP */
	eWarp_Falloff_Smooth = 3, /* PROP_SMOOTH */
	eWarp_Falloff_Root   = 4, /* PROP_ROOT */
	eWarp_Falloff_Linear = 5, /* PROP_LIN */
	eWarp_Falloff_Const  = 6, /* PROP_CONST */
	eWarp_Falloff_Sphere = 7, /* PROP_SPHERE */
	eWarp_Falloff_InvSquare = 8, /* PROP_INVSQUARE */
	/* PROP_RANDOM not used */
} WarpModifierFalloff;

typedef struct WeightVGEditModifierData {
	ModifierData modifier;

	char defgrp_name[64]; /* Name of vertex group to edit. MAX_VGROUP_NAME. */

	short edit_flags;     /* Using MOD_WVG_EDIT_* flags. */
	short falloff_type;   /* Using MOD_WVG_MAPPING_* defines. */
	float default_weight; /* Weight for vertices not in vgroup. */

	/* Mapping stuff. */
	struct CurveMapping *cmap_curve;  /* The custom mapping curve! */

	/* The add/remove vertices weight thresholds. */
	float add_threshold, rem_threshold;

	/* Masking options. */
	float mask_constant;        /* The global "influence", if no vgroup nor tex is used as mask. */
	char mask_defgrp_name[64];  /* Name of mask vertex group from which to get weight factors. MAX_VGROUP_NAME */

	/* Texture masking. */
	int mask_tex_use_channel;          /* Which channel to use as weightf. */
	struct Tex *mask_texture;          /* The texture. */
	struct Object *mask_tex_map_obj;   /* Name of the map object. */
	int mask_tex_mapping;              /* How to map the texture (using MOD_DISP_MAP_* enums). */
	char mask_tex_uvlayer_name[64];    /* Name of the UV map. MAX_CUSTOMDATA_LAYER_NAME */

	/* Padding... */
	int pad_i1;
} WeightVGEditModifierData;

/* WeightVGEdit flags. */
enum {
	/* (1 << 0), (1 << 1) and (1 << 2) are free for future use! */
	MOD_WVG_EDIT_ADD2VG  = (1 << 3),  /* Add vertices with higher weight than threshold to vgroup. */
	MOD_WVG_EDIT_REMFVG  = (1 << 4),  /* Remove vertices with lower weight than threshold from vgroup. */
};

typedef struct WeightVGMixModifierData {
	ModifierData modifier;

	char defgrp_name_a[64];    /* Name of vertex group to modify/weight. MAX_VGROUP_NAME. */
	char defgrp_name_b[64];    /* Name of other vertex group to mix in. MAX_VGROUP_NAME. */
	float default_weight_a;    /* Default weight value for first vgroup. */
	float default_weight_b;    /* Default weight value to mix in. */
	char mix_mode;             /* How second vgroups weights affect first ones */
	char mix_set;              /* What vertices to affect. */

	char pad_c1[6];

	/* Masking options. */
	float mask_constant;        /* The global "influence", if no vgroup nor tex is used as mask. */
	char mask_defgrp_name[64];  /* Name of mask vertex group from which to get weight factors. MAX_VGROUP_NAME */

	/* Texture masking. */
	int mask_tex_use_channel;         /* Which channel to use as weightf. */
	struct Tex *mask_texture;         /* The texture. */
	struct Object *mask_tex_map_obj;  /* Name of the map object. */
	int mask_tex_mapping;             /* How to map the texture! */
	char mask_tex_uvlayer_name[64];   /* Name of the UV map. MAX_CUSTOMDATA_LAYER_NAME. */

	/* Padding... */
	int pad_i1;
} WeightVGMixModifierData;

/* How second vgroup's weights affect first ones. */
enum {
	MOD_WVG_MIX_SET = 1,  /* Second weights replace weights. */
	MOD_WVG_MIX_ADD = 2,  /* Second weights are added to weights. */
	MOD_WVG_MIX_SUB = 3,  /* Second weights are subtracted from weights. */
	MOD_WVG_MIX_MUL = 4,  /* Second weights are multiplied with weights. */
	MOD_WVG_MIX_DIV = 5,  /* Second weights divide weights. */
	MOD_WVG_MIX_DIF = 6,  /* Difference between second weights and weights. */
	MOD_WVG_MIX_AVG = 7,  /* Average of both weights. */
};

/* What vertices to affect. */
enum {
	MOD_WVG_SET_ALL = 1,  /* Affect all vertices. */
	MOD_WVG_SET_A   = 2,  /* Affect only vertices in first vgroup. */
	MOD_WVG_SET_B   = 3,  /* Affect only vertices in second vgroup. */
	MOD_WVG_SET_OR  = 4,  /* Affect only vertices in one vgroup or the other. */
	MOD_WVG_SET_AND = 5,  /* Affect only vertices in both vgroups. */
};

typedef struct WeightVGProximityModifierData {
	ModifierData modifier;

	char defgrp_name[64];      /* Name of vertex group to modify/weight. MAX_VGROUP_NAME. */

	/* Proximity modes. */
	int proximity_mode;
	int proximity_flags;

	/* Target object from which to calculate vertices distances. */
	struct Object *proximity_ob_target;

	/* Masking options. */
	float mask_constant;        /* The global "influence", if no vgroup nor tex is used as mask. */
	char mask_defgrp_name[64];  /* Name of mask vertex group from which to get weight factors. MAX_VGROUP_NAME */

	/* Texture masking. */
	int mask_tex_use_channel;        /* Which channel to use as weightf. */
	struct Tex *mask_texture;        /* The texture. */
	struct Object *mask_tex_map_obj; /* Name of the map object. */
	int mask_tex_mapping;            /* How to map the texture! */
	char mask_tex_uvlayer_name[64];  /* Name of the UV Map. MAX_CUSTOMDATA_LAYER_NAME. */

	float min_dist, max_dist;        /* Distances mapping to 0.0/1.0 weights. */

	/* Put here to avoid breaking existing struct... */
	short falloff_type;              /* Using MOD_WVG_MAPPING_* enums. */

	/* Padding... */
	short pad_s1;
} WeightVGProximityModifierData;

/* Modes of proximity weighting. */
enum {
	MOD_WVG_PROXIMITY_OBJECT    = 1,  /* source vertex to other location */
	MOD_WVG_PROXIMITY_GEOMETRY  = 2,  /* source vertex to other geometry */
};

/* Flags options for proximity weighting. */
enum {
	/* Use nearest vertices of target obj, in MOD_WVG_PROXIMITY_GEOMETRY mode. */
	MOD_WVG_PROXIMITY_GEOM_VERTS  = (1 << 0),
	/* Use nearest edges of target obj, in MOD_WVG_PROXIMITY_GEOMETRY mode. */
	MOD_WVG_PROXIMITY_GEOM_EDGES  = (1 << 1),
	/* Use nearest faces of target obj, in MOD_WVG_PROXIMITY_GEOMETRY mode. */
	MOD_WVG_PROXIMITY_GEOM_FACES  = (1 << 2),
};

/* Defines common to all WeightVG modifiers. */
/* Mapping modes. */
enum {
	MOD_WVG_MAPPING_NONE    = 0,
	MOD_WVG_MAPPING_CURVE   = 1,
	MOD_WVG_MAPPING_SHARP   = 2,  /* PROP_SHARP */
	MOD_WVG_MAPPING_SMOOTH  = 3,  /* PROP_SMOOTH */
	MOD_WVG_MAPPING_ROOT    = 4,  /* PROP_ROOT */
	/* PROP_LIN not used (same as NONE, here...). */
	/* PROP_CONST not used. */
	MOD_WVG_MAPPING_SPHERE  = 7,  /* PROP_SPHERE */
	MOD_WVG_MAPPING_RANDOM  = 8,  /* PROP_RANDOM */
	MOD_WVG_MAPPING_STEP    = 9,  /* Median Step. */
};

/* Tex channel to be used as mask. */
enum {
	MOD_WVG_MASK_TEX_USE_INT    = 1,
	MOD_WVG_MASK_TEX_USE_RED    = 2,
	MOD_WVG_MASK_TEX_USE_GREEN  = 3,
	MOD_WVG_MASK_TEX_USE_BLUE   = 4,
	MOD_WVG_MASK_TEX_USE_HUE    = 5,
	MOD_WVG_MASK_TEX_USE_SAT    = 6,
	MOD_WVG_MASK_TEX_USE_VAL    = 7,
	MOD_WVG_MASK_TEX_USE_ALPHA  = 8,
};

typedef struct DynamicPaintModifierData {
	ModifierData modifier;

	struct DynamicPaintCanvasSettings *canvas;
	struct DynamicPaintBrushSettings *brush;
	int type;  /* ui display: canvas / brush */
	int pad;
} DynamicPaintModifierData;

/* Dynamic paint modifier flags */
enum {
	MOD_DYNAMICPAINT_TYPE_CANVAS  = (1 << 0),
	MOD_DYNAMICPAINT_TYPE_BRUSH   = (1 << 1),
};

/* Remesh modifier */
typedef enum RemeshModifierFlags {
	MOD_REMESH_FLOOD_FILL     = 1,
	MOD_REMESH_SMOOTH_SHADING = 2,
} RemeshModifierFlags;

typedef enum RemeshModifierMode {
	/* blocky */
	MOD_REMESH_CENTROID       = 0,
	/* smooth */
	MOD_REMESH_MASS_POINT     = 1,
	/* keeps sharp edges */
	MOD_REMESH_SHARP_FEATURES = 2,
} RemeshModifierMode;

typedef struct RemeshModifierData {
	ModifierData modifier;

	/* floodfill option, controls how small components can be before they are removed */
	float threshold;

	/* ratio between size of model and grid */
	float scale;

	float hermite_num;

	/* octree depth */
	char depth;

	char flag;
	char mode;
	char pad;
} RemeshModifierData;

/* Skin modifier */
typedef struct SkinModifierData {
	ModifierData modifier;

	float branch_smoothing;

	char flag;

	char symmetry_axes;

	char pad[2];
} SkinModifierData;

/* SkinModifierData.symmetry_axes */
enum {
	MOD_SKIN_SYMM_X = (1 << 0),
	MOD_SKIN_SYMM_Y = (1 << 1),
	MOD_SKIN_SYMM_Z = (1 << 2),
};

/* SkinModifierData.flag */
enum {
	MOD_SKIN_SMOOTH_SHADING = 1,
};

/* Triangulate modifier */
typedef struct TriangulateModifierData {
	ModifierData modifier;

	int flag;
	int quad_method;
	int ngon_method;
	int pad;
} TriangulateModifierData;

enum {
	MOD_TRIANGULATE_BEAUTY = (1 << 0), /* deprecated */
};

#if (DNA_DEPRECATED_GCC_POISON == 1)
#pragma GCC poison MOD_TRIANGULATE_BEAUTY
#endif

/* Triangulate methods - NGons */
enum {
	MOD_TRIANGULATE_NGON_BEAUTY = 0,
	MOD_TRIANGULATE_NGON_EARCLIP,
};

/* Triangulate methods - Quads */
enum {
	MOD_TRIANGULATE_QUAD_BEAUTY = 0,
	MOD_TRIANGULATE_QUAD_FIXED,
	MOD_TRIANGULATE_QUAD_ALTERNATE,
	MOD_TRIANGULATE_QUAD_SHORTEDGE
};

typedef struct LaplacianSmoothModifierData {
	ModifierData modifier;

	float lambda, lambda_border, pad1;
	char defgrp_name[64];  /* MAX_VGROUP_NAME */
	short flag, repeat;
} LaplacianSmoothModifierData;

/* Smooth modifier flags */
enum {
	MOD_LAPLACIANSMOOTH_X               = (1 << 1),
	MOD_LAPLACIANSMOOTH_Y               = (1 << 2),
	MOD_LAPLACIANSMOOTH_Z               = (1 << 3),
	MOD_LAPLACIANSMOOTH_PRESERVE_VOLUME = (1 << 4),
	MOD_LAPLACIANSMOOTH_NORMALIZED      = (1 << 5),
};

typedef struct UVWarpModifierData {
	ModifierData modifier;

	char axis_u, axis_v;
	char pad[6];
	float center[2];            /* used for rotate/scale */

	struct Object *object_src;  /* source */
	char bone_src[64];          /* optional name of bone target, MAX_ID_NAME-2 */
	struct Object *object_dst;  /* target */
	char bone_dst[64];          /* optional name of bone target, MAX_ID_NAME-2 */

	char vgroup_name[64];       /* optional vertexgroup name, MAX_VGROUP_NAME */
	char uvlayer_name[64];      /* MAX_CUSTOMDATA_LAYER_NAME */
} UVWarpModifierData;

/* cache modifier */
typedef struct MeshCacheModifierData {
	ModifierData modifier;

	char flag;
	char type;  /* file format */
	char time_mode;
	char play_mode;

	/* axis conversion */
	char forward_axis;
	char up_axis;
	char flip_axis;

	char interp;

	float factor;
	char deform_mode;
	char pad[7];

	/* play_mode == MOD_MESHCACHE_PLAY_CFEA */
	float frame_start;
	float frame_scale;

	/* play_mode == MOD_MESHCACHE_PLAY_EVAL */
	/* we could use one float for all these but their purpose is very different */
	float eval_frame;
	float eval_time;
	float eval_factor;

	char filepath[1024];  /* FILE_MAX */
} MeshCacheModifierData;

enum {
	MOD_MESHCACHE_TYPE_MDD  = 1,
	MOD_MESHCACHE_TYPE_PC2  = 2,
};

enum {
	MOD_MESHCACHE_DEFORM_OVERWRITE  = 0,
	MOD_MESHCACHE_DEFORM_INTEGRATE  = 1,
};

enum {
	MOD_MESHCACHE_INTERP_NONE      = 0,
	MOD_MESHCACHE_INTERP_LINEAR    = 1,
/*	MOD_MESHCACHE_INTERP_CARDINAL  = 2, */
};

enum {
	MOD_MESHCACHE_TIME_FRAME   = 0,
	MOD_MESHCACHE_TIME_SECONDS = 1,
	MOD_MESHCACHE_TIME_FACTOR  = 2,
};

enum {
	MOD_MESHCACHE_PLAY_CFEA = 0,
	MOD_MESHCACHE_PLAY_EVAL = 1,
};

typedef struct MeshIsland {
	struct MeshIsland *next, *prev;
	struct BMVert **vertices;
	struct MVert **vertices_cached;
	float *vertco;
	short *vertno;
	struct DerivedMesh *physics_mesh;
	struct Shard *temp; /* storage for physics mesh, better omit derivedmesh here...*/
	struct RigidBodyOb *rigidbody;
	int *neighbor_ids;
	int *vertex_indices;
	struct BoundBox *bb;
	struct RigidBodyShardCon **participating_constraints;
	float *locs;
	float *rots;

	int start_frame;
	int frame_count;
	int participating_constraint_count;
	int vertex_count, id, neighbor_count;
	float centroid[3], start_co[3];
	float rot[4]; /*hrm, need this for constraints probably */
	float thresh_weight, ground_weight;
	int linear_index;  /* index in rigidbody world */
	int particle_index;
	//char pad[4];
} MeshIsland;


enum {
	MOD_RIGIDBODY_CENTROIDS = 0,
	MOD_RIGIDBODY_VERTICES = 1,
};

typedef struct LaplacianDeformModifierData {
	ModifierData modifier;
	char anchor_grp_name[64];  /* MAX_VGROUP_NAME */
	int total_verts, repeat;
	float *vertexco;
	void *cache_system;  /* runtime only */
	short flag, pad[3];

} LaplacianDeformModifierData;

/* Smooth modifier flags */
enum {
	MOD_LAPLACIANDEFORM_BIND = 1,
};

/* many of these options match 'solidify' */
typedef struct WireframeModifierData {
	ModifierData modifier;
	char defgrp_name[64];  /* MAX_VGROUP_NAME */
	float offset;
	float offset_fac;
	float offset_fac_vg;
	float crease_weight;
	short flag, mat_ofs;
	short pad[2];
} WireframeModifierData;

enum {
	MOD_WIREFRAME_INVERT_VGROUP = (1 << 0),
	MOD_WIREFRAME_REPLACE       = (1 << 1),
	MOD_WIREFRAME_BOUNDARY      = (1 << 2),
	MOD_WIREFRAME_OFS_EVEN      = (1 << 3),
	MOD_WIREFRAME_OFS_RELATIVE  = (1 << 4),
	MOD_WIREFRAME_CREASE        = (1 << 5),
};

/* Fracture Modifier */
enum {
	MOD_FRACTURE_BISECT_FAST      = (1 << 0),
	MOD_FRACTURE_BISECT_FAST_FILL = (1 << 1),
	MOD_FRACTURE_BOOLEAN          = (1 << 2),
	MOD_FRACTURE_BISECT_FILL      = (1 << 3),
	MOD_FRACTURE_BISECT           = (1 << 4),
	MOD_FRACTURE_BOOLEAN_FRACTAL  = (1 << 5),
};

enum {
	MOD_FRACTURE_OWN_VERTS       = (1 << 0),
	MOD_FRACTURE_OWN_PARTICLES   = (1 << 1),
	MOD_FRACTURE_EXTRA_VERTS     = (1 << 2),
	MOD_FRACTURE_EXTRA_PARTICLES = (1 << 3),
	MOD_FRACTURE_GREASEPENCIL    = (1 << 4),
	MOD_FRACTURE_UNIFORM         = (1 << 5),
};

enum {
	MOD_FRACTURE_SPLINTER_X      = (1 << 0),
	MOD_FRACTURE_SPLINTER_Y      = (1 << 1),
	MOD_FRACTURE_SPLINTER_Z      = (1 << 2),
};

enum {
	MOD_FRACTURE_CUTTER_X      = (1 << 0),
	MOD_FRACTURE_CUTTER_Y      = (1 << 1),
	MOD_FRACTURE_CUTTER_Z      = (1 << 2),
};

enum {
	MOD_FRACTURE_CENTROID      = (1 << 0),
	MOD_FRACTURE_VERTEX        = (1 << 1),
};

<<<<<<< HEAD
typedef struct FractureModifierData {
	ModifierData modifier;
	struct FracMesh *frac_mesh; /* store only the current fracmesh here first, later maybe an entire history...*/
	struct DerivedMesh *dm;
	struct Group *extra_group;
	struct Group *dm_group;
	struct Group *cluster_group;
	struct Group *cutter_group;
	struct BMesh *visible_mesh;
	struct DerivedMesh *visible_mesh_cached;
	ListBase meshIslands, meshConstraints;
	ListBase islandShards;
	char thresh_defgrp_name[64];  /* MAX_VGROUP_NAME */
	char ground_defgrp_name[64];  /* MAX_VGROUP_NAME */
	char inner_defgrp_name[64];  /* MAX_VGROUP_NAME */
	struct KDTree *nor_tree; /* store original vertices here (coords), to find them later and reuse their normals */
	struct Material *inner_material;
	struct GHash *face_pairs;
	struct GHash *vert_index_map; /*used for autoconversion of former objects to clusters, marks object membership of each vert*/
	struct GHash *vertex_island_map; /* used for constraint building based on vertex proximity, temporary data */

	/* values */
	int frac_algorithm;
	int shard_count;
	int shard_id;
	int point_source;
	int point_seed;
	int percentage;
	int cluster_count;

	int constraint_limit;
	int solver_iterations_override;
	int cluster_solver_iterations_override;
	int breaking_percentage;
	int cluster_breaking_percentage;
	int splinter_axis;
	int fractal_cuts;
	int fractal_iterations;
	int grease_decimate;
	int cutter_axis;
	int cluster_constraint_type;

	float breaking_angle;
	float breaking_distance;
	float cluster_breaking_angle;
	float cluster_breaking_distance;
	float origmat[4][4];
	float breaking_threshold;
	float cluster_breaking_threshold;
	float contact_dist, autohide_dist;
	float splinter_length;
	float nor_range;
	float fractal_amount;
	float physics_mesh_scale;
	float grease_offset;

	/* flags */
	int refresh;
	int refresh_constraints;
	int refresh_autohide;

	int use_constraints;
	int use_mass_dependent_thresholds;
	int use_particle_birth_coordinates;
	int use_breaking;
	int use_smooth;
	int use_greasepencil_edges;

	int shards_to_islands;
	int execute_threaded;
	int fix_normals;
	int auto_execute;

	int breaking_distance_weighted;
	int breaking_angle_weighted;
	int breaking_percentage_weighted;
	int constraint_target;

	/* internal flags */
	int use_experimental;
	int explo_shared;
	int refresh_images;

	/* internal values */
	float max_vol;

	//char pad[4];
} FractureModifierData;
=======
/* Set Split Normals modifier */
typedef struct NormalEditModifierData {
	ModifierData modifier;
	char defgrp_name[64];  /* MAX_VGROUP_NAME */
	struct Object *target;  /* Source of normals, or center of ellipsoid. */
	short mode;
	short flag;
	short mix_mode;
	char pad[2];
	float mix_factor;
	float offset[3];
} NormalEditModifierData;

/* NormalEditModifierData.mode */
enum {
	MOD_NORMALEDIT_MODE_RADIAL        = 0,
	MOD_NORMALEDIT_MODE_DIRECTIONAL   = 1,
};

/* NormalEditModifierData.flags */
enum {
	MOD_NORMALEDIT_INVERT_VGROUP            = (1 << 0),
	MOD_NORMALEDIT_USE_DIRECTION_PARALLEL   = (1 << 1),
};

/* NormalEditModifierData.mix_mode */
enum {
	MOD_NORMALEDIT_MIX_COPY = 0,
	MOD_NORMALEDIT_MIX_ADD  = 1,
	MOD_NORMALEDIT_MIX_SUB  = 2,
	MOD_NORMALEDIT_MIX_MUL  = 3,
};
>>>>>>> 000dfc03

#endif  /* __DNA_MODIFIER_TYPES_H__ */<|MERGE_RESOLUTION|>--- conflicted
+++ resolved
@@ -82,12 +82,9 @@
 	eModifierType_MeshCache         = 46,
 	eModifierType_LaplacianDeform   = 47,
 	eModifierType_Wireframe         = 48,
-<<<<<<< HEAD
-	eModifierType_Fracture          = 49,
-=======
 	eModifierType_DataTransfer      = 49,
 	eModifierType_NormalEdit        = 50,
->>>>>>> 000dfc03
+	eModifierType_Fracture          = (1 << 30),
 	NUM_MODIFIER_TYPES
 } ModifierType;
 
@@ -1474,7 +1471,6 @@
 	MOD_FRACTURE_VERTEX        = (1 << 1),
 };
 
-<<<<<<< HEAD
 typedef struct FractureModifierData {
 	ModifierData modifier;
 	struct FracMesh *frac_mesh; /* store only the current fracmesh here first, later maybe an entire history...*/
@@ -1563,7 +1559,7 @@
 
 	//char pad[4];
 } FractureModifierData;
-=======
+
 /* Set Split Normals modifier */
 typedef struct NormalEditModifierData {
 	ModifierData modifier;
@@ -1596,6 +1592,80 @@
 	MOD_NORMALEDIT_MIX_SUB  = 2,
 	MOD_NORMALEDIT_MIX_MUL  = 3,
 };
->>>>>>> 000dfc03
+
+typedef struct DataTransferModifierData {
+	ModifierData modifier;
+
+	struct Object *ob_source;
+
+	int data_types;  /* See DT_TYPE_ enum in ED_object.h */
+
+	/* See MREMAP_MODE_ enum in BKE_mesh_mapping.h */
+	int vmap_mode;
+	int emap_mode;
+	int lmap_mode;
+	int pmap_mode;
+
+	float map_max_distance;
+	float map_ray_radius;
+	float islands_precision;
+
+	int pad_i1;
+
+	int layers_select_src[4];  /* DT_MULTILAYER_INDEX_MAX; See DT_FROMLAYERS_ enum in ED_object.h */
+	int layers_select_dst[4];  /* DT_MULTILAYER_INDEX_MAX; See DT_TOLAYERS_ enum in ED_object.h */
+
+	int mix_mode;  /* See CDT_MIX_ enum in BKE_customdata.h */
+	float mix_factor;
+	char defgrp_name[64];  /* MAX_VGROUP_NAME */
+
+	int flags;
+} DataTransferModifierData;
+
+/* DataTransferModifierData.flags */
+enum {
+	MOD_DATATRANSFER_OBSRC_TRANSFORM  = 1 << 0,
+	MOD_DATATRANSFER_MAP_MAXDIST      = 1 << 1,
+	MOD_DATATRANSFER_INVERT_VGROUP    = 1 << 2,
+
+	/* Only for UI really. */
+	MOD_DATATRANSFER_USE_VERT         = 1 << 28,
+	MOD_DATATRANSFER_USE_EDGE         = 1 << 29,
+	MOD_DATATRANSFER_USE_LOOP         = 1 << 30,
+	MOD_DATATRANSFER_USE_POLY         = 1 << 31,
+};
+
+/* Set Split Normals modifier */
+typedef struct NormalEditModifierData {
+	ModifierData modifier;
+	char defgrp_name[64];  /* MAX_VGROUP_NAME */
+	struct Object *target;  /* Source of normals, or center of ellipsoid. */
+	short mode;
+	short flag;
+	short mix_mode;
+	char pad[2];
+	float mix_factor;
+	float offset[3];
+} NormalEditModifierData;
+
+/* NormalEditModifierData.mode */
+enum {
+	MOD_NORMALEDIT_MODE_RADIAL        = 0,
+	MOD_NORMALEDIT_MODE_DIRECTIONAL   = 1,
+};
+
+/* NormalEditModifierData.flags */
+enum {
+	MOD_NORMALEDIT_INVERT_VGROUP            = (1 << 0),
+	MOD_NORMALEDIT_USE_DIRECTION_PARALLEL   = (1 << 1),
+};
+
+/* NormalEditModifierData.mix_mode */
+enum {
+	MOD_NORMALEDIT_MIX_COPY = 0,
+	MOD_NORMALEDIT_MIX_ADD  = 1,
+	MOD_NORMALEDIT_MIX_SUB  = 2,
+	MOD_NORMALEDIT_MIX_MUL  = 3,
+};
 
 #endif  /* __DNA_MODIFIER_TYPES_H__ */