--- conflicted
+++ resolved
@@ -85,11 +85,8 @@
 	eModifierType_DataTransfer      = 49,
 	eModifierType_NormalEdit        = 50,
 	eModifierType_CorrectiveSmooth  = 51,
-<<<<<<< HEAD
+	eModifierType_MeshSequenceCache = 52,
 	eModifierType_Fracture          = (1 << 20),
-=======
-	eModifierType_MeshSequenceCache = 52,
->>>>>>> 4bb1e224
 	NUM_MODIFIER_TYPES
 } ModifierType;
 
