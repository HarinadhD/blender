--- conflicted
+++ resolved
@@ -2068,15 +2068,9 @@
 	/* Add the strokes below all strokes in the layer */
 	GP_TOOL_FLAG_PAINT_ONBACK           = (1 << 2),
 	/* Show compact list of colors */
-<<<<<<< HEAD
-	GP_TOOL_FLAG_THUMBNAIL_LIST           = (1 << 3),
-	/* Generate wheight data for new strokes */
-	GP_TOOL_FLAG_CREATE_WEIGHTS           = (1 << 4),
-=======
 	GP_TOOL_FLAG_THUMBNAIL_LIST         = (1 << 3),
 	/* Generate wheight data for new strokes */
 	GP_TOOL_FLAG_CREATE_WEIGHTS         = (1 << 4),
->>>>>>> 9d00b0f7
 } eGPencil_Flags;
 
 /* scene->r.simplify_gpencil */
