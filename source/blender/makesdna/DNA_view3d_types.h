--- conflicted
+++ resolved
@@ -146,11 +146,8 @@
 	/* active rotation from NDOF or elsewhere */
 	float rot_angle;
 	float rot_axis[3];
-<<<<<<< HEAD
 
 	struct GPUFX *compositor;
-=======
->>>>>>> ef310b2a
 } RegionView3D;
 
 /* 3D ViewPort Struct */
