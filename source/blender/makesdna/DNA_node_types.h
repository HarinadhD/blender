/*
 * ***** BEGIN GPL LICENSE BLOCK *****
 *
 * This program is free software; you can redistribute it and/or
 * modify it under the terms of the GNU General Public License
 * as published by the Free Software Foundation; either version 2
 * of the License, or (at your option) any later version. 
 *
 * This program is distributed in the hope that it will be useful,
 * but WITHOUT ANY WARRANTY; without even the implied warranty of
 * MERCHANTABILITY or FITNESS FOR A PARTICULAR PURPOSE.  See the
 * GNU General Public License for more details.
 *
 * You should have received a copy of the GNU General Public License
 * along with this program; if not, write to the Free Software Foundation,
 * Inc., 51 Franklin Street, Fifth Floor, Boston, MA 02110-1301, USA.
 *
 * The Original Code is Copyright (C) 2005 Blender Foundation.
 * All rights reserved.
 *
 * The Original Code is: all of this file.
 *
 * Contributor(s): Bob Holcomb, Xavier Thomas
 *
 * ***** END GPL LICENSE BLOCK *****
 */

/** \file DNA_node_types.h
 *  \ingroup DNA
 */

#ifndef __DNA_NODE_TYPES_H__
#define __DNA_NODE_TYPES_H__

#include "DNA_ID.h"
#include "DNA_vec_types.h"
#include "DNA_listBase.h"
#include "DNA_texture_types.h"
#include "DNA_scene_types.h"

struct ID;
struct ListBase;
struct SpaceNode;
struct bNodeLink;
struct bNodeType;
struct bNodeTreeExec;
struct AnimData;
struct bGPdata;
struct uiBlock;
struct Image;

#define NODE_MAXSTR 64

typedef struct bNodeStack {
	float vec[4];
	float min, max;
	void *data;
	short hasinput;			/* when input has link, tagged before executing */
	short hasoutput;		/* when output is linked, tagged before executing */
	short datatype;			/* type of data pointer */
	short sockettype;		/* type of socket stack comes from, to remap linking different sockets */
	short is_copy;			/* data is a copy of external data (no freeing) */
	short external;			/* data is used by external nodes (no freeing) */
	short pad[2];
} bNodeStack;

/* ns->datatype, shadetree only */
#define NS_OSA_VECTORS		1
#define NS_OSA_VALUES		2

/* node socket/node socket type -b conversion rules */
#define NS_CR_CENTER		0
#define NS_CR_NONE			1
#define NS_CR_FIT_WIDTH		2
#define NS_CR_FIT_HEIGHT	3
#define NS_CR_FIT			4
#define NS_CR_STRETCH		5

typedef struct bNodeSocket {
	struct bNodeSocket *next, *prev, *new_sock;
	
	char name[64];	/* MAX_NAME */
	
	void *storage;				/* custom storage */
	
	short type, flag;
	short limit;				/* max. number of links */
	short pad1;
	
	float locx, locy;
	
	void *default_value;		/* default input value used for unlinked sockets */
	
	/* execution data */
	short stack_index;			/* local stack index */
	/* XXX deprecated, kept for forward compatibility */
	short stack_type  DNA_DEPRECATED;
	int resizemode;				/* compositor resize mode of the socket */
	void *cache;				/* cached data from execution */
	
	/* internal data to retrieve relations and groups */
	int own_index;				/* group socket identifiers, to find matching pairs after reading files */
	/* XXX deprecated, only used for restoring old group node links */
	int to_index  DNA_DEPRECATED;
	struct bNodeSocket *groupsock;
	
	struct bNodeLink *link;		/* a link pointer, set in ntreeUpdateTree */

	/* XXX deprecated, socket input values are stored in default_value now. kept for forward compatibility */
	bNodeStack ns  DNA_DEPRECATED;	/* custom data for inputs, only UI writes in this */
} bNodeSocket;

/* sock->type */
#define SOCK_FLOAT			0
#define SOCK_VECTOR			1
#define SOCK_RGBA			2
#define SOCK_SHADER			3
#define SOCK_BOOLEAN		4
#define SOCK_MESH			5
#define SOCK_INT			6
#define NUM_SOCKET_TYPES	7	/* must be last! */

/* socket side (input/output) */
#define SOCK_IN		1
#define SOCK_OUT	2

/* sock->flag, first bit is select */
	/* hidden is user defined, to hide unused */
#define SOCK_HIDDEN				2
	/* only used now for groups... */
#define SOCK_IN_USE				4	/* XXX deprecated */
	/* unavailable is for dynamic sockets */
#define SOCK_UNAVAIL			8
	/* dynamic socket (can be modified by user) */
#define SOCK_DYNAMIC			16
	/* group socket should not be exposed */
#define SOCK_INTERNAL			32
	/* socket collapsed in UI */
#define SOCK_COLLAPSED			64
	/* hide socket value, if it gets auto default */
#define SOCK_HIDE_VALUE			128
	/* socket hidden automatically, to distinguish from manually hidden */
	/* DEPRECATED, only kept here to avoid reusing the flag */
#define SOCK_AUTO_HIDDEN__DEPRECATED	256

typedef struct bNodePreview {
	unsigned char *rect;
	short xsize, ysize;
	int pad;
} bNodePreview;

/* limit data in bNode to what we want to see saved? */
typedef struct bNode {
	struct bNode *next, *prev, *new_node;
	
	char name[64];	/* MAX_NAME */
	int flag;
	short type, pad2;
	short done, level;		/* both for dependency and sorting */
	short lasty, menunr;	/* lasty: check preview render status, menunr: browse ID blocks */
	short stack_index;		/* for groupnode, offset in global caller stack */
	short nr;				/* number of this node in list, used for UI exec events */
	float color[3];			/* custom user-defined color */
	
	ListBase inputs, outputs;
	struct bNode *parent;	/* parent node */
	struct ID *id;			/* optional link to libdata */
	void *storage;			/* custom data, must be struct, for storage in file */
	
	float locx, locy;		/* root offset for drawing */
	float width, height;	/* node custom width and height */
	float miniwidth;		/* node width if hidden */
	float offsetx, offsety;	/* additional offset from loc */
	
	int update;				/* update flags */
	
	char label[64];			/* custom user-defined label, MAX_NAME */
	short custom1, custom2;	/* to be abused for buttons */
	float custom3, custom4;
	
	short need_exec, exec;	/* need_exec is set as UI execution event, exec is flag during exec */
	void *threaddata;		/* optional extra storage for use in thread (read only then!) */
	
	rctf totr;				/* entire boundbox */
	rctf butr;				/* optional buttons area */
	rctf prvr;				/* optional preview area */
	bNodePreview *preview;	/* optional preview image */
	struct uiBlock *block;	/* runtime during drawing */
	
	struct bNodeType *typeinfo;	/* lookup of callbacks and defaults */
} bNode;

/* node->flag */
#define NODE_SELECT			1
#define NODE_OPTIONS		2
#define NODE_PREVIEW		4
#define NODE_HIDDEN			8
#define NODE_ACTIVE			16
#define NODE_ACTIVE_ID		32
#define NODE_DO_OUTPUT		64
#define NODE_GROUP_EDIT		128
	/* free test flag, undefined */
#define NODE_TEST			256
	/* node is disabled */
#define NODE_MUTED			512
#define NODE_CUSTOM_NAME	1024	/* deprecated! */
	/* group node types: use const outputs by default */
#define NODE_CONST_OUTPUT	(1<<11)
	/* node is always behind others */
#define NODE_BACKGROUND		(1<<12)
	/* automatic flag for nodes included in transforms */
#define NODE_TRANSFORM		(1<<13)
	/* node is active texture */
#define NODE_ACTIVE_TEXTURE	(1<<14)
	/* use a custom color for the node */
#define NODE_CUSTOM_COLOR	(1<<15)

/* node->update */
/* XXX NODE_UPDATE is a generic update flag. More fine-grained updates
 * might be used in the future, but currently all work the same way.
 */
#define NODE_UPDATE			0xFFFF	/* generic update flag (includes all others) */
#define NODE_UPDATE_ID		1		/* associated id data block has changed */

typedef struct bNodeLink {
	struct bNodeLink *next, *prev;
	
	bNode *fromnode, *tonode;
	bNodeSocket *fromsock, *tosock;
	
	int flag;
	int pad;
} bNodeLink;

/* link->flag */
#define NODE_LINKFLAG_HILITE	1		/* link has been successfully validated */
#define NODE_LINK_VALID			2

/* tree->edit_quality/tree->render_quality */
#define NTREE_QUALITY_HIGH    0
#define NTREE_QUALITY_MEDIUM  1
#define NTREE_QUALITY_LOW     2

/* tree->chunksize */
#define NTREE_CHUNCKSIZE_32 32
#define NTREE_CHUNCKSIZE_64 64
#define NTREE_CHUNCKSIZE_128 128
#define NTREE_CHUNCKSIZE_256 256
#define NTREE_CHUNCKSIZE_512 512
#define NTREE_CHUNCKSIZE_1024 1024

/* the basis for a Node tree, all links and nodes reside internal here */
/* only re-usable node trees are in the library though, materials and textures allocate own tree struct */
typedef struct bNodeTree {
	ID id;
	struct AnimData *adt;		/* animation data (must be immediately after id for utilities to use it) */ 
	
	struct bGPdata *gpd;		/* grease pencil data */
	
	ListBase nodes, links;
	
	int type, init;					/* set init on fileread */
	int cur_index;					/* sockets in groups have unique identifiers, adding new sockets always 
									 * will increase this counter */
	int flag;
	int update;						/* update flags */
	
	int nodetype;					/* specific node type this tree is used for */

	short edit_quality;				/* Quality setting when editing */
	short render_quality;				/* Quality setting when rendering */
	int chunksize;					/* tile size for compositor engine */
	
	ListBase inputs, outputs;		/* external sockets for group nodes */
	
	/* execution data */
	/* XXX It would be preferable to completely move this data out of the underlying node tree,
	 * so node tree execution could finally run independent of the tree itself. This would allow node trees
	 * to be merely linked by other data (materials, textures, etc.), as ID data is supposed to.
	 * Execution data is generated from the tree once at execution start and can then be used
	 * as long as necessary, even while the tree is being modified.
	 */
	struct bNodeTreeExec *execdata;
	
	/* callbacks */
	void (*progress)(void *, float progress);
	void (*stats_draw)(void *, char *str);
	int (*test_break)(void *);
	void *tbh, *prh, *sdh;
	
} bNodeTree;

/* ntree->type, index */
#define NTREE_SHADER		0
#define NTREE_COMPOSIT		1
#define NTREE_TEXTURE		2
#define NUM_NTREE_TYPES		3

/* ntree->init, flag */
#define NTREE_TYPE_INIT		1

/* ntree->flag */
#define NTREE_DS_EXPAND		1	/* for animation editors */
#define NTREE_COM_OPENCL	2	/* use opencl */
/* XXX not nice, but needed as a temporary flags
 * for group updates after library linking.
 */
#define NTREE_DO_VERSIONS_GROUP_EXPOSE	1024

/* ntree->update */
#define NTREE_UPDATE			0xFFFF	/* generic update flag (includes all others) */
#define NTREE_UPDATE_LINKS		1		/* links have been added or removed */
#define NTREE_UPDATE_NODES		2		/* nodes or sockets have been added or removed */
#define NTREE_UPDATE_GROUP_IN	16		/* group inputs have changed */
#define NTREE_UPDATE_GROUP_OUT	32		/* group outputs have changed */
#define NTREE_UPDATE_GROUP		48		/* group has changed (generic flag including all other group flags) */


/* socket value structs for input buttons */

typedef struct bNodeSocketValueInt {
	int subtype;				/* RNA subtype */
	int value;
	int min, max;
} bNodeSocketValueInt;

typedef struct bNodeSocketValueFloat {
	int subtype;				/* RNA subtype */
	float value;
	float min, max;
} bNodeSocketValueFloat;

typedef struct bNodeSocketValueBoolean {
	char value;
	char pad[3];
} bNodeSocketValueBoolean;

typedef struct bNodeSocketValueVector {
	int subtype;				/* RNA subtype */
	float value[3];
	float min, max;
} bNodeSocketValueVector;

typedef struct bNodeSocketValueRGBA {
	float value[4];
} bNodeSocketValueRGBA;


/* data structs, for node->storage */

#define CMP_NODE_MASKTYPE_ADD       	0
#define CMP_NODE_MASKTYPE_SUBTRACT  	1
#define CMP_NODE_MASKTYPE_MULTIPLY  	2
#define CMP_NODE_MASKTYPE_NOT       	3

#define CMP_NODE_LENSFLARE_GHOST   1
#define CMP_NODE_LENSFLARE_GLOW    2
#define CMP_NODE_LENSFLARE_CIRCLE  4
#define CMP_NODE_LENSFLARE_STREAKS 8

#define CMP_NODE_DILATEERODE_STEP            0
#define CMP_NODE_DILATEERODE_DISTANCE_THRESH 1
#define CMP_NODE_DILATEERODE_DISTANCE        2

typedef struct NodeFrame {
	short flag;
	short label_size;
} NodeFrame;

/* this one has been replaced with ImageUser, keep it for do_versions() */
typedef struct NodeImageAnim {
	int frames, sfra, nr;
	char cyclic, movie;
	short pad;
} NodeImageAnim;

typedef struct ColorCorrectionData {
	float saturation;
	float contrast;
	float gamma;
	float gain;
	float lift;
	int pad;
} ColorCorrectionData;

typedef struct NodeColorCorrection {
	ColorCorrectionData master;
	ColorCorrectionData shadows;
	ColorCorrectionData midtones;
	ColorCorrectionData highlights;
	float startmidtones;
	float endmidtones;
} NodeColorCorrection;

typedef struct NodeBokehImage {
	float angle;
	int flaps;
	float rounding;
	float catadioptric;
	float lensshift;
} NodeBokehImage;

typedef struct NodeBoxMask {
	float x;
	float y;
	float rotation;
	float height;
	float width;
	int pad;
} NodeBoxMask;

typedef struct NodeEllipseMask {
	float x;
	float y;
	float rotation;
	float height;
	float width;
	int pad;
} NodeEllipseMask;

/* layer info for image node outputs */
typedef struct NodeImageLayer {
	/* index in the Image->layers->passes lists */
	int pass_index;
	/* render pass flag, in case this is an original render pass */
	int pass_flag;
} NodeImageLayer;

typedef struct NodeBlurData {
	short sizex, sizey;
	short samples, maxspeed, minspeed, relative, aspect;
	short curved;
	float fac, percentx, percenty;
	short filtertype;
	char bokeh, gamma;
	int image_in_width, image_in_height; /* needed for absolute/relative conversions */
} NodeBlurData;

typedef struct NodeDBlurData {
	float center_x, center_y, distance, angle, spin, zoom;
	short iter;
	char wrap, pad;
} NodeDBlurData;

typedef struct NodeBilateralBlurData {
	float sigma_color, sigma_space;
	short iter, pad;
} NodeBilateralBlurData;

typedef struct NodeHueSat {
	float hue, sat, val;
} NodeHueSat;

typedef struct NodeImageFile {
	char name[1024]; /* 1024 = FILE_MAX */
	struct ImageFormatData im_format;
	int sfra, efra;
} NodeImageFile;

/* XXX first struct fields should match NodeImageFile to ensure forward compatibility */
typedef struct NodeImageMultiFile {
	char base_path[1024];	/* 1024 = FILE_MAX */
	ImageFormatData format;
	int sfra DNA_DEPRECATED, efra DNA_DEPRECATED;	/* XXX old frame rand values from NodeImageFile for forward compatibility */
	int active_input;		/* selected input in details view list */
	int pad;
} NodeImageMultiFile;
typedef struct NodeImageMultiFileSocket {
	/* single layer file output */
	short use_render_format  DNA_DEPRECATED;
	short use_node_format;	/* use overall node image format */
	int pad1;
	char path[1024];		/* 1024 = FILE_MAX */
	ImageFormatData format;
	
	/* multilayer output */
	char layer[30];		/* EXR_TOT_MAXNAME-2 ('.' and channel char are appended) */
	char pad2[2];
} NodeImageMultiFileSocket;

typedef struct NodeChroma {
	float t1, t2, t3;
	float fsize, fstrength, falpha;
	float key[4];
	short algorithm, channel;
} NodeChroma;

typedef struct NodeTwoXYs {
	short x1, x2, y1, y2;
	float fac_x1, fac_x2, fac_y1, fac_y2;
} NodeTwoXYs;

typedef struct NodeTwoFloats {
	float x, y;
} NodeTwoFloats;

typedef struct NodeGeometry {
	char uvname[64];	/* MAX_CUSTOMDATA_LAYER_NAME */
	char colname[64];
} NodeGeometry;

typedef struct NodeVertexCol {
	char name[64];
} NodeVertexCol;

/* qdn: Defocus blur node */
typedef struct NodeDefocus {
	char bktype, pad_c1, preview, gamco;
	short samples, no_zbuf;
	float fstop, maxblur, bthresh, scale;
	float rotation, pad_f1;
} NodeDefocus;

typedef struct NodeScriptDict {
	void *dict; /* for PyObject *dict */
	void *node; /* for BPy_Node *node */
} NodeScriptDict;

/* qdn: glare node */
typedef struct NodeGlare {
	char quality, type, iter;
	char angle, pad_c1, size, pad[2];
	float colmod, mix, threshold, fade;
	float angle_ofs, pad_f1;
} NodeGlare;

/* qdn: tonemap node */
typedef struct NodeTonemap {
	float key, offset, gamma;
	float f, m, a, c;
	int type;
} NodeTonemap;

/* qdn: lens distortion node */
typedef struct NodeLensDist {
	short jit, proj, fit, pad;
} NodeLensDist;

typedef struct NodeColorBalance {
	/* for processing */
	float slope[3];
	float offset[3];
	float power[3];
	
	/* for ui representation */
	float lift[3];
	float gamma[3];
	float gain[3];

	/* temp storage for inverted lift */
	float lift_lgg[3];
	float gamma_inv[3];
} NodeColorBalance;

typedef struct NodeColorspill {
	short limchan, unspill;
	float limscale;
	float uspillr, uspillg, uspillb;
} NodeColorspill;

typedef struct NodeTexBase {
	TexMapping tex_mapping;
	ColorMapping color_mapping;
} NodeTexBase;

typedef struct NodeTexSky {
	NodeTexBase base;
	float sun_direction[3];
	float turbidity;
} NodeTexSky;

typedef struct NodeTexImage {
	NodeTexBase base;
	ImageUser iuser;
	int color_space, pad;
} NodeTexImage;

typedef struct NodeTexChecker {
	NodeTexBase base;
} NodeTexChecker;

typedef struct NodeTexEnvironment {
	NodeTexBase base;
	ImageUser iuser;
	int color_space, projection;
} NodeTexEnvironment;

typedef struct NodeTexGradient {
	NodeTexBase base;
	int gradient_type;
	int pad;
} NodeTexGradient;

typedef struct NodeTexNoise {
	NodeTexBase base;
} NodeTexNoise;

typedef struct NodeTexVoronoi {
	NodeTexBase base;
	int coloring;
	int pad;
} NodeTexVoronoi;

typedef struct NodeTexMusgrave {
	NodeTexBase base;
	int musgrave_type;
	int pad;
} NodeTexMusgrave;

typedef struct NodeTexWave {
	NodeTexBase base;
	int wave_type;
	int pad;
} NodeTexWave;

typedef struct NodeTexMagic {
	NodeTexBase base;
	int depth;
	int pad;
} NodeTexMagic;

typedef struct NodeShaderAttribute {
	char name[64];
} NodeShaderAttribute;

/* TEX_output */
typedef struct TexNodeOutput {
	char name[64];
} TexNodeOutput;

typedef struct NodeKeyingScreenData {
	char tracking_object[64];
} NodeKeyingScreenData;

<<<<<<< HEAD
=======
typedef struct NodeKeyingData {
	float screen_balance;
	float despill_factor;
	float clip_black, clip_white;
	int dilate_distance;
	int blur_pre, blur_post;
} NodeKeyingData;

>>>>>>> 075b3557
/* frame node flags */
#define NODE_FRAME_SHRINK		1	/* keep the bounding box minimal */
#define NODE_FRAME_RESIZEABLE	2	/* test flag, if frame can be resized by user */

/* comp channel matte */
#define CMP_NODE_CHANNEL_MATTE_CS_RGB	1
#define CMP_NODE_CHANNEL_MATTE_CS_HSV	2
#define CMP_NODE_CHANNEL_MATTE_CS_YUV	3
#define CMP_NODE_CHANNEL_MATTE_CS_YCC	4

/* glossy distributions */
#define SHD_GLOSSY_BECKMANN	0
#define SHD_GLOSSY_SHARP	1
#define SHD_GLOSSY_GGX		2

/* blend texture */
#define SHD_BLEND_LINEAR			0
#define SHD_BLEND_QUADRATIC			1
#define SHD_BLEND_EASING			2
#define SHD_BLEND_DIAGONAL			3
#define SHD_BLEND_RADIAL			4
#define SHD_BLEND_QUADRATIC_SPHERE	5
#define SHD_BLEND_SPHERICAL			6

/* noise basis for textures */
#define SHD_NOISE_PERLIN			0
#define SHD_NOISE_VORONOI_F1		1
#define SHD_NOISE_VORONOI_F2		2
#define SHD_NOISE_VORONOI_F3		3
#define SHD_NOISE_VORONOI_F4		4
#define SHD_NOISE_VORONOI_F2_F1		5
#define SHD_NOISE_VORONOI_CRACKLE	6
#define SHD_NOISE_CELL_NOISE		7

#define SHD_NOISE_SOFT	0
#define SHD_NOISE_HARD	1

/* voronoi texture */
#define SHD_VORONOI_DISTANCE_SQUARED	0
#define SHD_VORONOI_ACTUAL_DISTANCE		1
#define SHD_VORONOI_MANHATTAN			2
#define SHD_VORONOI_CHEBYCHEV			3
#define SHD_VORONOI_MINKOVSKY_H			4
#define SHD_VORONOI_MINKOVSKY_4			5
#define SHD_VORONOI_MINKOVSKY			6

#define SHD_VORONOI_INTENSITY	0
#define SHD_VORONOI_CELLS		1

/* musgrave texture */
#define SHD_MUSGRAVE_MULTIFRACTAL			0
#define SHD_MUSGRAVE_FBM					1
#define SHD_MUSGRAVE_HYBRID_MULTIFRACTAL	2
#define SHD_MUSGRAVE_RIDGED_MULTIFRACTAL	3
#define SHD_MUSGRAVE_HETERO_TERRAIN			4

/* wave texture */
#define SHD_WAVE_BANDS		0
#define SHD_WAVE_RINGS		1

#define SHD_WAVE_SINE	0
#define SHD_WAVE_SAW	1
#define SHD_WAVE_TRI	2

/* image/environment texture */
#define SHD_COLORSPACE_NONE		0
#define SHD_COLORSPACE_COLOR	1

/* environment texture */
#define SHD_PROJ_EQUIRECTANGULAR	0
#define SHD_PROJ_MIRROR_BALL		1

/* blur node */
#define CMP_NODE_BLUR_ASPECT_NONE		0
#define CMP_NODE_BLUR_ASPECT_Y			1
#define CMP_NODE_BLUR_ASPECT_X			2

#endif<|MERGE_RESOLUTION|>--- conflicted
+++ resolved
@@ -632,17 +632,16 @@
 	char tracking_object[64];
 } NodeKeyingScreenData;
 
-<<<<<<< HEAD
-=======
 typedef struct NodeKeyingData {
 	float screen_balance;
 	float despill_factor;
+	int edge_kernel_radius;
+	float edge_kernel_tolerance;
 	float clip_black, clip_white;
 	int dilate_distance;
 	int blur_pre, blur_post;
 } NodeKeyingData;
 
->>>>>>> 075b3557
 /* frame node flags */
 #define NODE_FRAME_SHRINK		1	/* keep the bounding box minimal */
 #define NODE_FRAME_RESIZEABLE	2	/* test flag, if frame can be resized by user */
