/*
 * This program is free software; you can redistribute it and/or
 * modify it under the terms of the GNU General Public License
 * as published by the Free Software Foundation; either version 2
 * of the License, or (at your option) any later version.
 *
 * This program is distributed in the hope that it will be useful,
 * but WITHOUT ANY WARRANTY; without even the implied warranty of
 * MERCHANTABILITY or FITNESS FOR A PARTICULAR PURPOSE.  See the
 * GNU General Public License for more details.
 *
 * You should have received a copy of the GNU General Public License
 * along with this program; if not, write to the Free Software Foundation,
 * Inc., 51 Franklin Street, Fifth Floor, Boston, MA 02110-1301, USA.
 *
 * The Original Code is Copyright (C) 2005 Blender Foundation.
 * All rights reserved.
 */

/** \file
 * \ingroup DNA
 */

#ifndef __DNA_BRUSH_TYPES_H__
#define __DNA_BRUSH_TYPES_H__

#include "DNA_ID.h"
#include "DNA_texture_types.h" /* for MTex */
#include "DNA_curve_types.h"

//#ifndef MAX_MTEX // XXX Not used?
//#define MAX_MTEX  18
//#endif

struct CurveMapping;
struct Image;
struct MTex;
struct Material;

typedef struct BrushClone {
  /** Image for clone tool. */
  struct Image *image;
  /** Offset of clone image from canvas. */
  float offset[2];
  /** Transparency for drawing of clone image. */
  float alpha;
  char _pad[4];
} BrushClone;

typedef struct BrushGpencilSettings {
  /** Amount of smoothing to apply to newly created strokes. */
  float draw_smoothfac;
  char _pad2[4];
  /** Amount of alpha strength to apply to newly created strokes. */
  float draw_strength;
  /** Amount of jitter to apply to newly created strokes. */
  float draw_jitter;
  /** Angle when the brush has full thickness. */
  float draw_angle;
  /** Factor to apply when angle change (only 90 degrees). */
  float draw_angle_factor;
  /** Factor of randomness for pressure. */
  float draw_random_press;
  /** Factor of strength for strength. */
  float draw_random_strength;
  /** Number of times to apply smooth factor to new strokes. */
  short draw_smoothlvl;
  /** Number of times to subdivide new strokes. */
  short draw_subdivide;
  char _pad[4];

  /** Factor for transparency. */
  float fill_threshold;
  /** Number of pixel to consider the leak is too small (x 2). */
  short fill_leak;
  /** Fill zoom factor */
  short fill_factor;
  char _pad1[4];

  /** Number of simplify steps. */
  int fill_simplylvl;
  /** Type of control lines drawing mode. */
  int fill_draw_mode;
  /** Icon identifier. */
  int icon_id;

  /** Maximum distance before generate new point for very fast mouse movements. */
  int input_samples;
  /** Random factor for UV rotation. */
  float uv_random;
  /** Moved to 'Brush.gpencil_tool'. */
  int brush_type DNA_DEPRECATED;
  /** Soft, hard or stroke. */
  int eraser_mode;
  /** Smooth while drawing factor. */
  float active_smooth;
  /** Factor to apply to strength for soft eraser. */
  float era_strength_f;
  /** Factor to apply to thickness for soft eraser. */
  float era_thickness_f;
  /** Internal grease pencil drawing flags. */
  int flag;

  /** gradient control along y for color */
  float gradient_f;
  /** factor xy of shape for dots gradients */
  float gradient_s[2];
  /** Simplify adaptive factor */
  float simplify_f;

  /** Mix colorfactor */
  float vertex_factor;
  int vertex_mode;

  /** eGP_Sculpt_Flag. */
  int sculpt_flag;
  /** Target weight. */
  float weight;
  /** eGP_Sculpt_Mode_Flag. */
  int sculpt_mode_flag;
  char _pad3[4];

  struct CurveMapping *curve_sensitivity;
  struct CurveMapping *curve_strength;
  struct CurveMapping *curve_jitter;

  /* optional link of material to replace default in context */
  /** Material. */
  struct Material *material;
} BrushGpencilSettings;

/* BrushGpencilSettings->gp_flag */
typedef enum eGPDbrush_Flag {
  /* brush use pressure */
  GP_BRUSH_USE_PRESSURE = (1 << 0),
  /* brush use pressure for alpha factor */
  GP_BRUSH_USE_STENGTH_PRESSURE = (1 << 1),
  /* brush use pressure for alpha factor */
  GP_BRUSH_USE_JITTER_PRESSURE = (1 << 2),
  /* enable screen cursor */
  GP_BRUSH_ENABLE_CURSOR = (1 << 5),
  /* fill hide transparent */
  GP_BRUSH_FILL_HIDE = (1 << 6),
  /* show fill help lines */
  GP_BRUSH_FILL_SHOW_HELPLINES = (1 << 7),
  /* lazy mouse */
  GP_BRUSH_STABILIZE_MOUSE = (1 << 8),
  /* lazy mouse override (internal only) */
  GP_BRUSH_STABILIZE_MOUSE_TEMP = (1 << 9),
  /* default eraser brush for quick switch */
  GP_BRUSH_DEFAULT_ERASER = (1 << 10),
  /* settings group */
  GP_BRUSH_GROUP_SETTINGS = (1 << 11),
  /* Random settings group */
  GP_BRUSH_GROUP_RANDOM = (1 << 12),
  /* Keep material assigned to brush */
  GP_BRUSH_MATERIAL_PINNED = (1 << 13),
  /* Do not show fill color while drawing (no lasso mode) */
  GP_BRUSH_DISSABLE_LASSO = (1 << 14),
  /* Do not erase strokes oLcluded */
  GP_BRUSH_OCCLUDE_ERASER = (1 << 15),
  /* Post process trim stroke */
  GP_BRUSH_TRIM_STROKE = (1 << 16),
} eGPDbrush_Flag;

/* BrushGpencilSettings->gp_fill_draw_mode */
typedef enum eGP_FillDrawModes {
  GP_FILL_DMODE_BOTH = 0,
  GP_FILL_DMODE_STROKE = 1,
  GP_FILL_DMODE_CONTROL = 2,
} eGP_FillDrawModes;

/* BrushGpencilSettings->gp_eraser_mode */
typedef enum eGP_BrushEraserMode {
  GP_BRUSH_ERASER_SOFT = 0,
  GP_BRUSH_ERASER_HARD = 1,
  GP_BRUSH_ERASER_STROKE = 2,
} eGP_BrushEraserMode;

/* BrushGpencilSettings default brush icons */
typedef enum eGP_BrushIcons {
  GP_BRUSH_ICON_PENCIL = 1,
  GP_BRUSH_ICON_PEN = 2,
  GP_BRUSH_ICON_INK = 3,
  GP_BRUSH_ICON_INKNOISE = 4,
  GP_BRUSH_ICON_BLOCK = 5,
  GP_BRUSH_ICON_MARKER = 6,
  GP_BRUSH_ICON_FILL = 7,
  GP_BRUSH_ICON_ERASE_SOFT = 8,
  GP_BRUSH_ICON_ERASE_HARD = 9,
  GP_BRUSH_ICON_ERASE_STROKE = 10,
  GP_BRUSH_ICON_AIRBRUSH = 11,
  GP_BRUSH_ICON_CHISEL = 12,
  GP_BRUSH_ICON_TINT = 13,
  GP_BRUSH_ICON_VERTEX_DRAW = 14,
  GP_BRUSH_ICON_VERTEX_BLUR = 15,
  GP_BRUSH_ICON_VERTEX_AVERAGE = 16,
  GP_BRUSH_ICON_VERTEX_SMEAR = 17,
  GP_BRUSH_ICON_VERTEX_REPLACE = 18,
  GP_BRUSH_ICON_GPBRUSH_SMOOTH = 19,
  GP_BRUSH_ICON_GPBRUSH_THICKNESS = 20,
  GP_BRUSH_ICON_GPBRUSH_STRENGTH = 21,
  GP_BRUSH_ICON_GPBRUSH_RANDOMIZE = 22,
  GP_BRUSH_ICON_GPBRUSH_GRAB = 23,
  GP_BRUSH_ICON_GPBRUSH_PUSH = 24,
  GP_BRUSH_ICON_GPBRUSH_TWIST = 25,
  GP_BRUSH_ICON_GPBRUSH_PINCH = 26,
  GP_BRUSH_ICON_GPBRUSH_CLONE = 27,
  GP_BRUSH_ICON_GPBRUSH_WEIGHT = 28,
} eGP_BrushIcons;

typedef enum eBrushCurvePreset {
  BRUSH_CURVE_CUSTOM = 0,
  BRUSH_CURVE_SMOOTH = 1,
  BRUSH_CURVE_SPHERE = 2,
  BRUSH_CURVE_ROOT = 3,
  BRUSH_CURVE_SHARP = 4,
  BRUSH_CURVE_LIN = 5,
  BRUSH_CURVE_POW4 = 6,
  BRUSH_CURVE_INVSQUARE = 7,
  BRUSH_CURVE_CONSTANT = 8,
} eBrushCurvePreset;

typedef enum eBrushElasticDeformType {
  BRUSH_ELASTIC_DEFORM_GRAB = 0,
  BRUSH_ELASTIC_DEFORM_GRAB_BISCALE = 1,
  BRUSH_ELASTIC_DEFORM_GRAB_TRISCALE = 2,
  BRUSH_ELASTIC_DEFORM_SCALE = 3,
  BRUSH_ELASTIC_DEFORM_TWIST = 4,
} eBrushElasticDeformType;

/* Gpencilsettings.Vertex_mode */
typedef enum eGp_Vertex_Mode {
  /* Affect to Stroke only. */
  GPPAINT_MODE_STROKE = 0,
  /* Affect to Fill only. */
  GPPAINT_MODE_FILL = 1,
  /* Affect to both. */
  GPPAINT_MODE_BOTH = 2,
} eGp_Vertex_Mode;

/* sculpt_flag */
typedef enum eGP_Sculpt_Flag {
  /* invert the effect of the brush */
  GP_SCULPT_FLAG_INVERT = (1 << 0),
  /* strength of brush falls off with distance from cursor */
  GP_SCULPT_FLAG_USE_FALLOFF = (1 << 1),
  /* smooth brush affects pressure values as well */
  GP_SCULPT_FLAG_SMOOTH_PRESSURE = (1 << 2),
  /* temporary invert action */
  GP_SCULPT_FLAG_TMP_INVERT = (1 << 3),
} eGP_Sculpt_Flag;

/* sculpt_mode_flag */
typedef enum eGP_Sculpt_Mode_Flag {
  /* apply brush to position */
  GP_SCULPT_FLAGMODE_APPLY_POSITION = (1 << 0),
  /* apply brush to strength */
  GP_SCULPT_FLAGMODE_APPLY_STRENGTH = (1 << 1),
  /* apply brush to thickness */
  GP_SCULPT_FLAGMODE_APPLY_THICKNESS = (1 << 2),
  /* apply brush to uv data */
  GP_SCULPT_FLAGMODE_APPLY_UV = (1 << 3),
} eGP_Sculpt_Mode_Flag;

typedef enum eAutomasking_flag {
  BRUSH_AUTOMASKING_TOPOLOGY = (1 << 0),
} eAutomasking_flag;

typedef struct Brush {
  ID id;

  struct BrushClone clone;
  /** Falloff curve. */
  struct CurveMapping *curve;
  struct MTex mtex;
  struct MTex mask_mtex;

  struct Brush *toggle_brush;

  struct ImBuf *icon_imbuf;
  PreviewImage *preview;
  /** Color gradient. */
  struct ColorBand *gradient;
  struct PaintCurve *paint_curve;

  /** 1024 = FILE_MAX. */
  char icon_filepath[1024];

  float normal_weight;
  /** Rake actual data (not texture), used for sculpt. */
  float rake_factor;

  /** Blend mode. */
  short blend;
  /** #eObjectMode: to see if the brush is compatible, use for display only. */
  short ob_mode;
  /** Brush weight. */
  float weight;
  /** Brush diameter. */
  int size;
  /** General purpose flags. */
  int flag;
  int flag2;
  int sampling_flag;

  /** Pressure influence for mask. */
  int mask_pressure;
  /** Jitter the position of the brush. */
  float jitter;
  /** Absolute jitter in pixels. */
  int jitter_absolute;
  int overlay_flags;
  /** Spacing of paint operations. */
  int spacing;
  /** Turning radius (in pixels) for smooth stroke. */
  int smooth_stroke_radius;
  /** Higher values limit fast changes in the stroke direction. */
  float smooth_stroke_factor;
  /** Paint operations / second (airbrush). */
  float rate;

  /** Color. */
  float rgb[3];
  /** Opacity. */
  float alpha;

  /** Background color. */
  float secondary_rgb[3];

  /** Rate */
  float dash_ratio;
  int dash_samples;

  /** The direction of movement for sculpt vertices. */
  int sculpt_plane;

  /** Offset for plane brushes (clay, flatten, fill, scrape). */
  float plane_offset;

  int gradient_spacing;
  /** Source for stroke color gradient application. */
  char gradient_stroke_mode;
  /** Source for fill tool color gradient application. */
  char gradient_fill_mode;

  char _pad0;

  /** Projection shape (sphere, circle). */
  char falloff_shape;
  float falloff_angle;

  /** Active sculpt tool. */
  char sculpt_tool;
  /** Active sculpt tool. */
  char uv_sculpt_tool;
  /** Active vertex paint. */
  char vertexpaint_tool;
  /** Active weight paint. */
  char weightpaint_tool;
  /** Active image paint tool. */
  char imagepaint_tool;
  /** Enum eBrushMaskTool, only used if sculpt_tool is SCULPT_TOOL_MASK. */
  char mask_tool;
  /** Active grease pencil tool. */
  char gpencil_tool;
<<<<<<< HEAD
  /** Active grease pencil vertex tool. */
  char gpencil_vertex_tool;
  /** Active grease pencil sculpt tool. */
  char gpencil_sculpt_tool;
  /** Active grease pencil weight tool. */
  char gpencil_weight_tool;
  char _pad1_[6];
=======
  char _pad1[5];
>>>>>>> f9038353

  float autosmooth_factor;

  float topology_rake_factor;

  float crease_pinch_factor;

  float normal_radius_factor;

  float plane_trim;
  /** Affectable height of brush (layer height for layer tool, i.e.). */
  float height;

  float texture_sample_bias;

  int curve_preset;
  int automasking_flags;

  int elastic_deform_type;
  float elastic_deform_volume_preservation;

  /* pose */
  float pose_offset;
  int pose_smooth_iterations;

  char _pad2[4];

  /* multiplane scrape */
  float multiplane_scrape_angle;

  /* overlay */
  int texture_overlay_alpha;
  int mask_overlay_alpha;
  int cursor_overlay_alpha;

  float unprojected_radius;

  /* soften/sharpen */
  float sharp_threshold;
  int blur_kernel_radius;
  int blur_mode;

  /* fill tool */
  float fill_threshold;

  float add_col[3];
  float sub_col[3];

  float stencil_pos[2];
  float stencil_dimension[2];

  float mask_stencil_pos[2];
  float mask_stencil_dimension[2];

  struct BrushGpencilSettings *gpencil_settings;

} Brush;

/* Struct to hold palette colors for sorting. */
typedef struct tPaletteColorHSV {
  float rgb[3];
  float value;
  float h;
  float s;
  float v;
} tPaletteColorHSV;

typedef struct PaletteColor {
  struct PaletteColor *next, *prev;
  /* two values, one to store rgb, other to store values for sculpt/weight */
  float rgb[3];
  float value;
} PaletteColor;

typedef struct Palette {
  ID id;

  /** Pointer to individual colors. */
  ListBase colors;

  int active_color;
  char _pad[4];
} Palette;

typedef struct PaintCurvePoint {
  /** Bezier handle. */
  BezTriple bez;
  /** Pressure on that point. */
  float pressure;
} PaintCurvePoint;

typedef struct PaintCurve {
  ID id;
  /** Points of curve. */
  PaintCurvePoint *points;
  int tot_points;
  /** Index where next point will be added. */
  int add_index;
} PaintCurve;

/* Brush.gradient_source */
typedef enum eBrushGradientSourceStroke {
  BRUSH_GRADIENT_PRESSURE = 0,       /* gradient from pressure */
  BRUSH_GRADIENT_SPACING_REPEAT = 1, /* gradient from spacing */
  BRUSH_GRADIENT_SPACING_CLAMP = 2,  /* gradient from spacing */
} eBrushGradientSourceStroke;

typedef enum eBrushGradientSourceFill {
  BRUSH_GRADIENT_LINEAR = 0, /* gradient from pressure */
  BRUSH_GRADIENT_RADIAL = 1, /* gradient from spacing */
} eBrushGradientSourceFill;

/* Brush.flag */
typedef enum eBrushFlags {
  BRUSH_AIRBRUSH = (1 << 0),
  BRUSH_INVERT_TO_SCRAPE_FILL = (1 << 1),
  BRUSH_ALPHA_PRESSURE = (1 << 2),
  BRUSH_SIZE_PRESSURE = (1 << 3),
  BRUSH_JITTER_PRESSURE = (1 << 4),
  BRUSH_SPACING_PRESSURE = (1 << 5),
  BRUSH_ORIGINAL_PLANE = (1 << 6),
  BRUSH_GRAB_ACTIVE_VERTEX = (1 << 7),
  BRUSH_ANCHORED = (1 << 8),
  BRUSH_DIR_IN = (1 << 9),
  BRUSH_SPACE = (1 << 10),
  BRUSH_SMOOTH_STROKE = (1 << 11),
  BRUSH_PERSISTENT = (1 << 12),
  BRUSH_ACCUMULATE = (1 << 13),
  BRUSH_LOCK_ALPHA = (1 << 14),
  BRUSH_ORIGINAL_NORMAL = (1 << 15),
  BRUSH_OFFSET_PRESSURE = (1 << 16),
  BRUSH_SCENE_SPACING = (1 << 17),
  BRUSH_SPACE_ATTEN = (1 << 18),
  BRUSH_ADAPTIVE_SPACE = (1 << 19),
  BRUSH_LOCK_SIZE = (1 << 20),
  BRUSH_USE_GRADIENT = (1 << 21),
  BRUSH_EDGE_TO_EDGE = (1 << 22),
  BRUSH_DRAG_DOT = (1 << 23),
  BRUSH_INVERSE_SMOOTH_PRESSURE = (1 << 24),
  BRUSH_FRONTFACE_FALLOFF = (1 << 25),
  BRUSH_PLANE_TRIM = (1 << 26),
  BRUSH_FRONTFACE = (1 << 27),
  BRUSH_CUSTOM_ICON = (1 << 28),
  BRUSH_LINE = (1 << 29),
  BRUSH_ABSOLUTE_JITTER = (1 << 30),
  BRUSH_CURVE = (1u << 31),
} eBrushFlags;

/* Brush.sampling_flag */
typedef enum eBrushSamplingFlags {
  BRUSH_PAINT_ANTIALIASING = (1 << 0),
} eBrushSamplingFlags;

/* Brush.flag2 */
typedef enum eBrushFlags2 {
  BRUSH_MULTIPLANE_SCRAPE_DYNAMIC = (1 << 0),
  BRUSH_MULTIPLANE_SCRAPE_PLANES_PREVIEW = (1 << 1),
} eBrushFlags2;

typedef enum {
  BRUSH_MASK_PRESSURE_RAMP = (1 << 1),
  BRUSH_MASK_PRESSURE_CUTOFF = (1 << 2),
} BrushMaskPressureFlags;

/* Brush.overlay_flags */
typedef enum eOverlayFlags {
  BRUSH_OVERLAY_CURSOR = (1),
  BRUSH_OVERLAY_PRIMARY = (1 << 1),
  BRUSH_OVERLAY_SECONDARY = (1 << 2),
  BRUSH_OVERLAY_CURSOR_OVERRIDE_ON_STROKE = (1 << 3),
  BRUSH_OVERLAY_PRIMARY_OVERRIDE_ON_STROKE = (1 << 4),
  BRUSH_OVERLAY_SECONDARY_OVERRIDE_ON_STROKE = (1 << 5),
} eOverlayFlags;

#define BRUSH_OVERLAY_OVERRIDE_MASK \
  (BRUSH_OVERLAY_CURSOR_OVERRIDE_ON_STROKE | BRUSH_OVERLAY_PRIMARY_OVERRIDE_ON_STROKE | \
   BRUSH_OVERLAY_SECONDARY_OVERRIDE_ON_STROKE)

/* Brush.sculpt_tool */
typedef enum eBrushSculptTool {
  SCULPT_TOOL_DRAW = 1,
  SCULPT_TOOL_SMOOTH = 2,
  SCULPT_TOOL_PINCH = 3,
  SCULPT_TOOL_INFLATE = 4,
  SCULPT_TOOL_GRAB = 5,
  SCULPT_TOOL_LAYER = 6,
  SCULPT_TOOL_FLATTEN = 7,
  SCULPT_TOOL_CLAY = 8,
  SCULPT_TOOL_FILL = 9,
  SCULPT_TOOL_SCRAPE = 10,
  SCULPT_TOOL_NUDGE = 11,
  SCULPT_TOOL_THUMB = 12,
  SCULPT_TOOL_SNAKE_HOOK = 13,
  SCULPT_TOOL_ROTATE = 14,
  SCULPT_TOOL_SIMPLIFY = 15,
  SCULPT_TOOL_CREASE = 16,
  SCULPT_TOOL_BLOB = 17,
  SCULPT_TOOL_CLAY_STRIPS = 18,
  SCULPT_TOOL_MASK = 19,
  SCULPT_TOOL_DRAW_SHARP = 20,
  SCULPT_TOOL_ELASTIC_DEFORM = 21,
  SCULPT_TOOL_POSE = 22,
  SCULPT_TOOL_MULTIPLANE_SCRAPE = 23,
  SCULPT_TOOL_TOPOLOGY = 24,
} eBrushSculptTool;

/* Brush.uv_sculpt_tool */
typedef enum eBrushUVSculptTool {
  UV_SCULPT_TOOL_GRAB = 0,
  UV_SCULPT_TOOL_RELAX = 1,
  UV_SCULPT_TOOL_PINCH = 2,
} eBrushUVSculptTool;

/** When #BRUSH_ACCUMULATE is used */
#define SCULPT_TOOL_HAS_ACCUMULATE(t) \
  ELEM(t, \
       SCULPT_TOOL_DRAW, \
       SCULPT_TOOL_DRAW_SHARP, \
       SCULPT_TOOL_TOPOLOGY, \
       SCULPT_TOOL_CREASE, \
       SCULPT_TOOL_BLOB, \
       SCULPT_TOOL_LAYER, \
       SCULPT_TOOL_INFLATE, \
       SCULPT_TOOL_CLAY, \
       SCULPT_TOOL_CLAY_STRIPS, \
       SCULPT_TOOL_ROTATE, \
       SCULPT_TOOL_SCRAPE, \
       SCULPT_TOOL_FLATTEN)

#define SCULPT_TOOL_HAS_NORMAL_WEIGHT(t) \
  ELEM(t, SCULPT_TOOL_GRAB, SCULPT_TOOL_SNAKE_HOOK, SCULPT_TOOL_ELASTIC_DEFORM)

#define SCULPT_TOOL_HAS_RAKE(t) ELEM(t, SCULPT_TOOL_SNAKE_HOOK)

#define SCULPT_TOOL_HAS_DYNTOPO(t) \
  (ELEM(t, /* These brushes, as currently coded, cannot support dynamic topology */ \
        SCULPT_TOOL_GRAB, \
        SCULPT_TOOL_ROTATE, \
        SCULPT_TOOL_THUMB, \
        SCULPT_TOOL_LAYER, \
        SCULPT_TOOL_DRAW_SHARP, \
        SCULPT_TOOL_TOPOLOGY, \
        SCULPT_TOOL_ELASTIC_DEFORM, \
        SCULPT_TOOL_POSE, \
\
        /* These brushes could handle dynamic topology, \ \ \ \ \ \ \ \ \ \ \ \ \ \ \ \ \ \ \ \ \ \
         * \ \ \ \ \ \ \ \ \ \ \ \ \ \ \ \ \ \ but user feedback indicates it's better not to */ \
        SCULPT_TOOL_SMOOTH, \
        SCULPT_TOOL_MASK) == 0)

#define SCULPT_TOOL_HAS_TOPOLOGY_RAKE(t) \
  (ELEM(t, /* These brushes, as currently coded, cannot support topology rake. */ \
        SCULPT_TOOL_GRAB, \
        SCULPT_TOOL_ROTATE, \
        SCULPT_TOOL_THUMB, \
        SCULPT_TOOL_DRAW_SHARP, \
        SCULPT_TOOL_TOPOLOGY, \
        SCULPT_TOOL_MASK) == 0)

/* ImagePaintSettings.tool */
typedef enum eBrushImagePaintTool {
  PAINT_TOOL_DRAW = 0,
  PAINT_TOOL_SOFTEN = 1,
  PAINT_TOOL_SMEAR = 2,
  PAINT_TOOL_CLONE = 3,
  PAINT_TOOL_FILL = 4,
  PAINT_TOOL_MASK = 5,
} eBrushImagePaintTool;

typedef enum eBrushVertexPaintTool {
  VPAINT_TOOL_DRAW = 0,
  VPAINT_TOOL_BLUR = 1,
  VPAINT_TOOL_AVERAGE = 2,
  VPAINT_TOOL_SMEAR = 3,
} eBrushVertexPaintTool;

typedef enum eBrushWeightPaintTool {
  WPAINT_TOOL_DRAW = 0,
  WPAINT_TOOL_BLUR = 1,
  WPAINT_TOOL_AVERAGE = 2,
  WPAINT_TOOL_SMEAR = 3,
} eBrushWeightPaintTool;

/* BrushGpencilSettings->brush type */
typedef enum eBrushGPaintTool {
  GPAINT_TOOL_DRAW = 0,
  GPAINT_TOOL_FILL = 1,
  GPAINT_TOOL_ERASE = 2,
  GPAINT_TOOL_TINT = 3,
} eBrushGPaintTool;

/* BrushGpencilSettings->brush type */
typedef enum eBrushGPVertexTool {
  GPVERTEX_TOOL_DRAW = 0,
  GPVERTEX_TOOL_BLUR = 1,
  GPVERTEX_TOOL_AVERAGE = 2,
  GPVERTEX_TOOL_TINT = 3,
  GPVERTEX_TOOL_SMEAR = 4,
  GPVERTEX_TOOL_REPLACE = 5,
} eBrushGPVertexTool;

/* BrushGpencilSettings->brush type */
typedef enum eBrushGPSculptTool {
  GPSCULPT_TOOL_SMOOTH = 0,
  GPSCULPT_TOOL_THICKNESS = 1,
  GPSCULPT_TOOL_STRENGTH = 2,
  GPSCULPT_TOOL_GRAB = 3,
  GPSCULPT_TOOL_PUSH = 4,
  GPSCULPT_TOOL_TWIST = 5,
  GPSCULPT_TOOL_PINCH = 6,
  GPSCULPT_TOOL_RANDOMIZE = 7,
  GPSCULPT_TOOL_CLONE = 8,
} eBrushGPSculptTool;

/* BrushGpencilSettings->brush type */
typedef enum eBrushGPWeightTool {
  GPWEIGHT_TOOL_DRAW = 0,
} eBrushGPWeightTool;

/* direction that the brush displaces along */
enum {
  SCULPT_DISP_DIR_AREA = 0,
  SCULPT_DISP_DIR_VIEW = 1,
  SCULPT_DISP_DIR_X = 2,
  SCULPT_DISP_DIR_Y = 3,
  SCULPT_DISP_DIR_Z = 4,
};

typedef enum {
  BRUSH_MASK_DRAW = 0,
  BRUSH_MASK_SMOOTH = 1,
} BrushMaskTool;

/* blur kernel types, Brush.blur_mode */
typedef enum eBlurKernelType {
  KERNEL_GAUSSIAN,
  KERNEL_BOX,
} eBlurKernelType;

/* Brush.falloff_shape */
enum {
  PAINT_FALLOFF_SHAPE_SPHERE = 0,
  PAINT_FALLOFF_SHAPE_TUBE = 1,
};

#define MAX_BRUSH_PIXEL_RADIUS 500
#define GP_MAX_BRUSH_PIXEL_RADIUS 1000

#endif /* __DNA_BRUSH_TYPES_H__ */<|MERGE_RESOLUTION|>--- conflicted
+++ resolved
@@ -364,7 +364,6 @@
   char mask_tool;
   /** Active grease pencil tool. */
   char gpencil_tool;
-<<<<<<< HEAD
   /** Active grease pencil vertex tool. */
   char gpencil_vertex_tool;
   /** Active grease pencil sculpt tool. */
@@ -372,9 +371,6 @@
   /** Active grease pencil weight tool. */
   char gpencil_weight_tool;
   char _pad1_[6];
-=======
-  char _pad1[5];
->>>>>>> f9038353
 
   float autosmooth_factor;
 
