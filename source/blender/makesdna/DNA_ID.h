/*
 * This program is free software; you can redistribute it and/or
 * modify it under the terms of the GNU General Public License
 * as published by the Free Software Foundation; either version 2
 * of the License, or (at your option) any later version.
 *
 * This program is distributed in the hope that it will be useful,
 * but WITHOUT ANY WARRANTY; without even the implied warranty of
 * MERCHANTABILITY or FITNESS FOR A PARTICULAR PURPOSE.  See the
 * GNU General Public License for more details.
 *
 * You should have received a copy of the GNU General Public License
 * along with this program; if not, write to the Free Software Foundation,
 * Inc., 51 Franklin Street, Fifth Floor, Boston, MA 02110-1301, USA.
 *
 * The Original Code is Copyright (C) 2001-2002 by NaN Holding BV.
 * All rights reserved.
 */

/** \file
 * \ingroup DNA
 * \brief ID and Library types, which are fundamental for sdna.
 */

#ifndef __DNA_ID_H__
#define __DNA_ID_H__

#include "DNA_listBase.h"

#ifdef __cplusplus
extern "C" {
#endif

struct FileData;
struct GPUTexture;
struct ID;
struct Library;
struct PackedFile;

/* Runtime display data */
struct DrawData;
typedef void (*DrawDataInitCb)(struct DrawData *engine_data);
typedef void (*DrawDataFreeCb)(struct DrawData *engine_data);

#
#
typedef struct DrawData {
  struct DrawData *next, *prev;
  struct DrawEngineType *engine_type;
  /* Only nested data, NOT the engine data itself. */
  DrawDataFreeCb free;
  /* Accumulated recalc flags, which corresponds to ID->recalc flags. */
  int recalc;
} DrawData;

typedef struct DrawDataList {
  struct DrawData *first, *last;
} DrawDataList;

typedef struct IDPropertyData {
  void *pointer;
  ListBase group;
  /** Note, we actually fit a double into these two ints. */
  int val, val2;
} IDPropertyData;

typedef struct IDProperty {
  struct IDProperty *next, *prev;
  char type, subtype;
  short flag;
  /** MAX_IDPROP_NAME. */
  char name[64];

  /* saved is used to indicate if this struct has been saved yet.
   * seemed like a good idea as a '_pad' var was needed anyway :) */
  int saved;
  /** Note, alignment for 64 bits. */
  IDPropertyData data;

  /* array length, also (this is important!) string length + 1.
   * the idea is to be able to reuse array realloc functions on strings.*/
  int len;

  /* Strings and arrays are both buffered, though the buffer isn't saved. */
  /* totallen is total length of allocated array/string, including a buffer.
   * Note that the buffering is mild; the code comes from python's list implementation. */
  int totallen;
} IDProperty;

#define MAX_IDPROP_NAME 64
#define DEFAULT_ALLOC_FOR_NULL_STRINGS 64

/*->type*/
enum {
  IDP_STRING = 0,
  IDP_INT = 1,
  IDP_FLOAT = 2,
  IDP_ARRAY = 5,
  IDP_GROUP = 6,
  IDP_ID = 7,
  IDP_DOUBLE = 8,
  IDP_IDPARRAY = 9,
  IDP_NUMTYPES = 10,
};

/*->subtype */

/* IDP_STRING */
enum {
  IDP_STRING_SUB_UTF8 = 0, /* default */
  IDP_STRING_SUB_BYTE = 1, /* arbitrary byte array, _not_ null terminated */
};

/* IDP_GROUP */
enum {
  IDP_GROUP_SUB_NONE = 0,              /* default */
  IDP_GROUP_SUB_MODE_OBJECT = 1,       /* object mode settings */
  IDP_GROUP_SUB_MODE_EDIT = 2,         /* mesh edit mode settings */
  IDP_GROUP_SUB_ENGINE_RENDER = 3,     /* render engine settings */
  IDP_GROUP_SUB_OVERRIDE = 4,          /* data override */
  IDP_GROUP_SUB_MODE_PAINT_WEIGHT = 5, /* weight paint mode settings */
  IDP_GROUP_SUB_MODE_PAINT_VERTEX = 6, /* vertex paint mode settings */
};

/*->flag*/
enum {
  /** This IDProp may be statically overridden.
   * Should only be used/be relevant for custom properties. */
  IDP_FLAG_OVERRIDABLE_STATIC = 1 << 0,

  /** This means the property is set but RNA will return false when checking
   * 'RNA_property_is_set', currently this is a runtime flag */
  IDP_FLAG_GHOST = 1 << 7,
};

/* add any future new id property types here.*/

/* Static ID override structs. */

typedef struct IDOverrideStaticPropertyOperation {
  struct IDOverrideStaticPropertyOperation *next, *prev;

  /* Type of override. */
  short operation;
  short flag;
  char _pad0[4];

  /* Sub-item references, if needed (for arrays or collections only).
   * We need both reference and local values to allow e.g. insertion into collections (constraints, modifiers...).
   * In collection case, if names are defined, they are used in priority.
   * Names are pointers (instead of char[64]) to save some space, NULL when unset.
   * Indices are -1 when unset. */
  char *subitem_reference_name;
  char *subitem_local_name;
  int subitem_reference_index;
  int subitem_local_index;
} IDOverrideStaticPropertyOperation;

/* IDOverridePropertyOperation->operation. */
enum {
  /* Basic operations. */
  IDOVERRIDESTATIC_OP_NOOP = 0, /* Special value, forbids any overriding. */

  IDOVERRIDESTATIC_OP_REPLACE = 1, /* Fully replace local value by reference one. */

  /* Numeric-only operations. */
  IDOVERRIDESTATIC_OP_ADD = 101, /* Add local value to reference one. */
  /* Subtract local value from reference one (needed due to unsigned values etc.). */
  IDOVERRIDESTATIC_OP_SUBTRACT = 102,
  /* Multiply reference value by local one (more useful than diff for scales and the like). */
  IDOVERRIDESTATIC_OP_MULTIPLY = 103,

  /* Collection-only operations. */
  IDOVERRIDESTATIC_OP_INSERT_AFTER = 201,  /* Insert after given reference's subitem. */
  IDOVERRIDESTATIC_OP_INSERT_BEFORE = 202, /* Insert before given reference's subitem. */
  /* We can add more if needed (move, delete, ...). */
};

/* IDOverridePropertyOperation->flag. */
enum {
  /** User cannot remove that override operation. */
  IDOVERRIDESTATIC_FLAG_MANDATORY = 1 << 0,
  /** User cannot change that override operation. */
  IDOVERRIDESTATIC_FLAG_LOCKED = 1 << 1,
};

/** A single overridden property, contain all operations on this one. */
typedef struct IDOverrideStaticProperty {
  struct IDOverrideStaticProperty *next, *prev;

  /**
   * Path from ID to overridden property.
   * *Does not* include indices/names for final arrays/collections items.
   */
  char *rna_path;

  /** List of overriding operations (IDOverridePropertyOperation) applied to this property. */
  ListBase operations;
} IDOverrideStaticProperty;

/* Main container for all overriding data info of a data-block. */
typedef struct IDOverrideStatic {
  /** Reference linked ID which this one overrides. */
  struct ID *reference;
  /** List of IDOverrideProperty structs. */
  ListBase properties;

  short flag;
  char _pad[6];

  /* Read/write data. */
  /* Temp ID storing extra override data (used for differential operations only currently).
   * Always NULL outside of read/write context. */
  struct ID *storage;
} IDOverrideStatic;

enum eStaticOverride_Flag {
  STATICOVERRIDE_AUTO = 1 << 0, /* Allow automatic generation of overriding rules. */
};


/* About Unique identifier.
 * Each engine is free to use it as it likes - it will be the only thing passed to it by blender to identify
 * repository/asset/variant/version/view.
 * Assumed to be 128bits (16 bytes) each, handled as four integers due to lack of real bytes proptype in RNA :|.
 */
#define ASSET_UUID_LENGTH     16

/* Used to communicate with asset engines outside of 'import' context. */
typedef struct AssetUUID {
	int uuid_repository[4];
	int uuid_asset[4];
	int uuid_variant[4];
	int uuid_revision[4];
	int uuid_view[4];
	short flag;  /* Saved. */
	short tag;   /* Runtime. */

	/* Preview. */
	short width;
	short height;
	char *ibuff;  /* RGBA 8bits. */

	/* Used for load_post... */
	struct ID *id;
} AssetUUID;

/**
 * uuid->flag (persitent, saved in .blend files).
 */
enum {
	UUID_FLAG_LAST_REVISION  = 1 << 0,  /* This asset should always use latest available revision. */
};

/**
 * uuid->tag (runtime only).
 */
enum {
	UUID_TAG_ENGINE_MISSING  = 1 << 0,  /* The asset engine used for this asset is not known by Blender. */
	UUID_TAG_ASSET_MISSING   = 1 << 1,  /* The asset engine was found but does not know about this asset (anymore). */

	UUID_TAG_ASSET_RELOAD    = 1 << 8,  /* Set by the asset engine to indicates that that asset has to be reloaded. */
	UUID_TAG_ASSET_NOPREVIEW = 1 << 9,  /* Set by the asset engine to indicates that that asset has no preview. */
};

/* Not stored in files, but defined here to ease RNA code... */
typedef struct AssetUUIDList {
	AssetUUID *uuids;
	int nbr_uuids;
	int asset_engine_version;
} AssetUUIDList;

/* watch it: Sequence has identical beginning. */
/**
 * ID is the first thing included in all serializable types. It
 * provides a common handle to place all data in double-linked lists.
 * */

/* 2 characters for ID code and 64 for actual name */
#define MAX_ID_NAME 66

/* There's a nasty circular dependency here.... 'void *' to the rescue! I
 * really wonder why this is needed. */
typedef struct ID {
<<<<<<< HEAD
	void *next, *prev;
	struct ID *newid;
	struct Library *lib;
	/** MAX_ID_NAME. */
	char name[66];
	/**
	 * LIB_... flags report on status of the datablock this ID belongs to
	 * (persistent, saved to and read from .blend).
	 */
	short flag;
	/**
	 * LIB_TAG_... tags (runtime only, cleared at read time).
	 */
	int tag;
	int us;
	int icon_id;
	int recalc;
	char _pad[4];
	IDProperty *properties;

	/** Reference linked ID which this one overrides. */
	IDOverrideStatic *override_static;

	AssetUUID *uuid;
	void *pad_v;

	/**
	 * Only set for datablocks which are coming from copy-on-write, points to
	 * the original version of it.
	 */
	struct ID *orig_id;

	void *py_instance;
=======
  void *next, *prev;
  struct ID *newid;
  struct Library *lib;
  /** MAX_ID_NAME. */
  char name[66];
  /**
   * LIB_... flags report on status of the datablock this ID belongs to
   * (persistent, saved to and read from .blend).
   */
  short flag;
  /**
   * LIB_TAG_... tags (runtime only, cleared at read time).
   */
  int tag;
  int us;
  int icon_id;
  int recalc;
  char _pad[4];
  IDProperty *properties;

  /** Reference linked ID which this one overrides. */
  IDOverrideStatic *override_static;

  /**
   * Only set for datablocks which are coming from copy-on-write, points to
   * the original version of it.
   */
  struct ID *orig_id;

  void *py_instance;
>>>>>>> e12c08e8
} ID;

/* Note: Those two structs are for now being runtime-stored in Library datablocks.
 *       Later it may be interesting to also cache those globally in some ghash...
 */
/**
 * An asset reference, storing the uuid and a list of pointers to all used IDs.
 * Runtime only currently.
 */
#
#
typedef struct AssetRef {
	struct AssetRef *next, *prev;
	AssetUUID uuid;

	/* Runtime */
	ListBase id_list;  /* List of pointers to all IDs used by this asset (first one being 'root' one). */
} AssetRef;

/**
 * An asset repository reference, storing all that's needed to find the repo, and a list of loaded assets.
 * WARNING: this is per library, **not** per asset repo.
 */
typedef struct AssetRepositoryRef {
	char asset_engine[64];  /* MAX_ST_NAME */
	int asset_engine_version;
	int pad_i1;
	/* 'Path' to asset engine's root of the reprository, can be an url, whatever... */
	char root[768];  /* FILE_MAXDIR */

	/* Runtime */
	ListBase assets;  /* A list of AssetRef assets from this lib. */
} AssetRepositoryRef;

/**
 * For each library file used, a Library struct is added to Main
 * WARNING: readfile.c, expand_doit() reads this struct without DNA check!
 */
typedef struct Library {
<<<<<<< HEAD
	ID id;
	struct FileData *filedata;
	/** Path name used for reading, can be relative and edited in the outliner. */
	char name[1024];

	/**
	 * Absolute filepath, this is only for convenience,
	 * 'name' is the real path used on file read but in
	 * some cases its useful to access the absolute one.
	 * This is set on file read.
	 * Use BKE_library_filepath_set() rather than setting 'name'
	 * directly and it will be kept in sync - campbell */
	char filepath[1024];

	/** Set for indirectly linked libs, used in the outliner and while reading. */
	struct Library *parent;

	struct PackedFile *packedfile;

	AssetRepositoryRef *asset_repository;

	short flag;
	short pad_s1[3];

	/* Temp data needed by read/write code. */
	int temp_index;
	/** See BLENDER_VERSION, BLENDER_SUBVERSION, needed for do_versions. */
	short versionfile, subversionfile;
=======
  ID id;
  struct FileData *filedata;
  /** Path name used for reading, can be relative and edited in the outliner. */
  char name[1024];

  /**
   * Absolute filepath, this is only for convenience,
   * 'name' is the real path used on file read but in
   * some cases its useful to access the absolute one.
   * This is set on file read.
   * Use BKE_library_filepath_set() rather than setting 'name'
   * directly and it will be kept in sync - campbell */
  char filepath[1024];

  /** Set for indirectly linked libs, used in the outliner and while reading. */
  struct Library *parent;

  struct PackedFile *packedfile;

  /* Temp data needed by read/write code. */
  int temp_index;
  /** See BLENDER_VERSION, BLENDER_SUBVERSION, needed for do_versions. */
  short versionfile, subversionfile;
>>>>>>> e12c08e8
} Library;

/* Library.flag */
enum {
	/* The library does not actually exist, used to allow handling of files from asset engines. */
	LIBRARY_FLAG_VIRTUAL = 1 << 0,
};

enum eIconSizes {
  ICON_SIZE_ICON = 0,
  ICON_SIZE_PREVIEW = 1,

  NUM_ICON_SIZES,
};

/* for PreviewImage->flag */
enum ePreviewImage_Flag {
  PRV_CHANGED = (1 << 0),
  PRV_USER_EDITED = (1 << 1), /* if user-edited, do not auto-update this anymore! */
};

/* for PreviewImage->tag */
enum {
  PRV_TAG_DEFFERED = (1 << 0),           /* Actual loading of preview is deferred. */
  PRV_TAG_DEFFERED_RENDERING = (1 << 1), /* Deferred preview is being loaded. */
  PRV_TAG_DEFFERED_DELETE = (1 << 2),    /* Deferred preview should be deleted asap. */
};

typedef struct PreviewImage {
  /* All values of 2 are really NUM_ICON_SIZES */
  unsigned int w[2];
  unsigned int h[2];
  short flag[2];
  short changed_timestamp[2];
  unsigned int *rect[2];

  /* Runtime-only data. */
  struct GPUTexture *gputexture[2];
  /** Used by previews outside of ID context. */
  int icon_id;

  /** Runtime data. */
  short tag;
  char _pad[2];
} PreviewImage;

#define PRV_DEFERRED_DATA(prv) \
  (CHECK_TYPE_INLINE(prv, PreviewImage *), \
   BLI_assert((prv)->tag & PRV_TAG_DEFFERED), \
   (void *)((prv) + 1))

/**
 * Defines for working with IDs.
 *
 * The tags represent types! This is a dirty way of enabling RTTI. The
 * sig_byte end endian defines aren't really used much.
 */

#ifdef __BIG_ENDIAN__
/* big endian */
#  define MAKE_ID2(c, d) ((c) << 8 | (d))
#else
/* little endian  */
#  define MAKE_ID2(c, d) ((d) << 8 | (c))
#endif

/**
 * ID from database.
 *
 * Written to #BHead.code (for file IO)
 * and the first 2 bytes of #ID.name (for runtime checks, see #GS macro).
 */
typedef enum ID_Type {
  ID_SCE = MAKE_ID2('S', 'C'), /* Scene */
  ID_LI = MAKE_ID2('L', 'I'),  /* Library */
  ID_OB = MAKE_ID2('O', 'B'),  /* Object */
  ID_ME = MAKE_ID2('M', 'E'),  /* Mesh */
  ID_CU = MAKE_ID2('C', 'U'),  /* Curve */
  ID_MB = MAKE_ID2('M', 'B'),  /* MetaBall */
  ID_MA = MAKE_ID2('M', 'A'),  /* Material */
  ID_TE = MAKE_ID2('T', 'E'),  /* Tex (Texture) */
  ID_IM = MAKE_ID2('I', 'M'),  /* Image */
  ID_LT = MAKE_ID2('L', 'T'),  /* Lattice */
  ID_LA = MAKE_ID2('L', 'A'),  /* Light */
  ID_CA = MAKE_ID2('C', 'A'),  /* Camera */
  ID_IP = MAKE_ID2('I', 'P'),  /* Ipo (depreciated, replaced by FCurves) */
  ID_KE = MAKE_ID2('K', 'E'),  /* Key (shape key) */
  ID_WO = MAKE_ID2('W', 'O'),  /* World */
  ID_SCR = MAKE_ID2('S', 'R'), /* Screen */
  ID_VF = MAKE_ID2('V', 'F'),  /* VFont (Vector Font) */
  ID_TXT = MAKE_ID2('T', 'X'), /* Text */
  ID_SPK = MAKE_ID2('S', 'K'), /* Speaker */
  ID_SO = MAKE_ID2('S', 'O'),  /* Sound */
  ID_GR = MAKE_ID2('G', 'R'),  /* Group */
  ID_AR = MAKE_ID2('A', 'R'),  /* bArmature */
  ID_AC = MAKE_ID2('A', 'C'),  /* bAction */
  ID_NT = MAKE_ID2('N', 'T'),  /* bNodeTree */
  ID_BR = MAKE_ID2('B', 'R'),  /* Brush */
  ID_PA = MAKE_ID2('P', 'A'),  /* ParticleSettings */
  ID_GD = MAKE_ID2('G', 'D'),  /* bGPdata, (Grease Pencil) */
  ID_WM = MAKE_ID2('W', 'M'),  /* WindowManager */
  ID_MC = MAKE_ID2('M', 'C'),  /* MovieClip */
  ID_MSK = MAKE_ID2('M', 'S'), /* Mask */
  ID_LS = MAKE_ID2('L', 'S'),  /* FreestyleLineStyle */
  ID_PAL = MAKE_ID2('P', 'L'), /* Palette */
  ID_PC = MAKE_ID2('P', 'C'),  /* PaintCurve  */
  ID_CF = MAKE_ID2('C', 'F'),  /* CacheFile */
  ID_WS = MAKE_ID2('W', 'S'),  /* WorkSpace */
  ID_LP = MAKE_ID2('L', 'P'),  /* LightProbe */
} ID_Type;

/* Only used as 'placeholder' in .blend files for directly linked datablocks. */
#define ID_LINK_PLACEHOLDER MAKE_ID2('I', 'D') /* (internal use only) */

/* Deprecated. */
#define ID_SCRN MAKE_ID2('S', 'N')

/* NOTE! Fake IDs, needed for g.sipo->blocktype or outliner */
#define ID_SEQ MAKE_ID2('S', 'Q')
/* constraint */
#define ID_CO MAKE_ID2('C', 'O')
/* pose (action channel, used to be ID_AC in code, so we keep code for backwards compat) */
#define ID_PO MAKE_ID2('A', 'C')
/* used in outliner... */
#define ID_NLA MAKE_ID2('N', 'L')
/* fluidsim Ipo */
#define ID_FLUIDSIM MAKE_ID2('F', 'S')

#define ID_FAKE_USERS(id) ((((ID *)id)->flag & LIB_FAKEUSER) ? 1 : 0)
#define ID_REAL_USERS(id) (((ID *)id)->us - ID_FAKE_USERS(id))
#define ID_EXTRA_USERS(id) (((ID *)id)->tag & LIB_TAG_EXTRAUSER ? 1 : 0)

#define ID_CHECK_UNDO(id) \
  ((GS((id)->name) != ID_SCR) && (GS((id)->name) != ID_WM) && (GS((id)->name) != ID_WS))

#define ID_BLEND_PATH(_bmain, _id) \
  ((_id)->lib ? (_id)->lib->filepath : BKE_main_blendfile_path((_bmain)))
#define ID_BLEND_PATH_FROM_GLOBAL(_id) \
  ((_id)->lib ? (_id)->lib->filepath : BKE_main_blendfile_path_from_global())

#define ID_MISSING(_id) (((_id)->tag & LIB_TAG_MISSING) != 0)

#define ID_IS_LINKED(_id) (((ID *)(_id))->lib != NULL)
#define LIB_IS_VIRTUAL(_lib) (((_lib)->flag & LIBRARY_FLAG_VIRTUAL) != 0)
#define ID_IS_LINKED_DATABLOCK(_id) (ID_IS_LINKED(_id) && !LIB_IS_VIRTUAL(((ID *)(_id))->lib))
#define ID_IS_LINKED_DATAPATH(_id) (ID_IS_LINKED(_id) && LIB_IS_VIRTUAL(((ID *)(_id))->lib))

#define ID_IS_STATIC_OVERRIDE(_id) \
  (((ID *)(_id))->override_static != NULL && ((ID *)(_id))->override_static->reference != NULL)

#define ID_IS_STATIC_OVERRIDE_TEMPLATE(_id) \
  (((ID *)(_id))->override_static != NULL && ((ID *)(_id))->override_static->reference == NULL)

#define ID_IS_STATIC_OVERRIDE_AUTO(_id) \
  (!ID_IS_LINKED((_id)) && ID_IS_STATIC_OVERRIDE((_id)) && \
   (((ID *)(_id))->override_static->flag & STATICOVERRIDE_AUTO))

/* No copy-on-write for these types.
 * Keep in sync with check_datablocks_copy_on_writable and deg_copy_on_write_is_needed */
#define ID_TYPE_IS_COW(_id_type) (!ELEM(_id_type, ID_BR, ID_LS, ID_PAL, ID_IM))

#ifdef GS
#  undef GS
#endif
#define GS(a) \
  (CHECK_TYPE_ANY(a, char *, const char *, char[66], const char[66]), \
   (ID_Type)(*((const short *)(a))))

#define ID_NEW_SET(_id, _idn) \
  (((ID *)(_id))->newid = (ID *)(_idn), \
   ((ID *)(_id))->newid->tag |= LIB_TAG_NEW, \
   (void *)((ID *)(_id))->newid)
#define ID_NEW_REMAP(a) \
  if ((a) && (a)->id.newid) \
  (a) = (void *)(a)->id.newid

#define ID_VIRTUAL_LIBRARY_VALID(_id) (ELEM(GS((_id)->name), ID_IM, ID_VF, ID_TXT, ID_SO))

/* id->flag (persitent). */
enum {
<<<<<<< HEAD
	LIB_ASSET                   = 1 << 4,  /* Flag asset IDs (the ones who should have a valid uuid). */

	LIB_FAKEUSER                = 1 << 9,
=======
  LIB_FAKEUSER = 1 << 9,
>>>>>>> e12c08e8
};

/**
 * id->tag (runtime-only).
 *
 * Those flags belong to three different categories, which have different expected handling in code:
 *
 * - RESET_BEFORE_USE: piece of code that wants to use such flag
 *   has to ensure they are properly 'reset' first.
 * - RESET_AFTER_USE: piece of code that wants to use such flag has to ensure they are properly
 *   'reset' after usage
 *   (though 'lifetime' of those flags is a bit fuzzy, e.g. _RECALC ones are reset on depsgraph
 *   evaluation...).
 * - RESET_NEVER: those flags are 'status' one, and never actually need any reset
 *   (except on initialization during .blend file reading).
 */
enum {
<<<<<<< HEAD
	/* RESET_NEVER Datablock is from current .blend file. */
	LIB_TAG_LOCAL           = 0,
	/* RESET_NEVER Datablock is from a library,
	 * but is used (linked) directly by current .blend file. */
	LIB_TAG_EXTERN          = 1 << 0,
	/* RESET_NEVER Datablock is from a library,
	 * and is only used (linked) inderectly through other libraries. */
	LIB_TAG_INDIRECT        = 1 << 1,
	/* RESET_NEVER Datablock is (or is used by) an asset. */
	LIB_TAG_ASSET           = 1 << 19,

	/* RESET_AFTER_USE Flag used internally in readfile.c,
	 * to mark IDs needing to be expanded (only done once). */
	LIB_TAG_NEED_EXPAND     = 1 << 3,
	/* RESET_AFTER_USE Flag used internally in readfile.c to mark ID
	 * placeholders for linked datablocks needing to be read. */
	LIB_TAG_ID_LINK_PLACEHOLDER = 1 << 4,
	/* RESET_AFTER_USE */
	LIB_TAG_NEED_LINK       = 1 << 5,

	/* RESET_NEVER tag datablock as a place-holder
	 * (because the real one could not be linked from its library e.g.). */
	LIB_TAG_MISSING         = 1 << 6,

	/* RESET_NEVER tag datablock as being up-to-date regarding its reference. */
	LIB_TAG_OVERRIDESTATIC_REFOK = 1 << 9,
	/* RESET_NEVER tag datablock as needing an auto-override execution, if enabled. */
	LIB_TAG_OVERRIDESTATIC_AUTOREFRESH = 1 << 17,

	/* tag datablock has having an extra user. */
	LIB_TAG_EXTRAUSER       = 1 << 2,
	/* tag datablock has having actually increased usercount for the extra virtual user. */
	LIB_TAG_EXTRAUSER_SET   = 1 << 7,

	/* RESET_AFTER_USE tag newly duplicated/copied IDs.
	 * Also used internally in readfile.c to mark datablocks needing do_versions. */
	LIB_TAG_NEW             = 1 << 8,
	/* RESET_BEFORE_USE free test flag.
	 * TODO make it a RESET_AFTER_USE too. */
	LIB_TAG_DOIT            = 1 << 10,
	/* RESET_AFTER_USE tag existing data before linking so we know what is new. */
	LIB_TAG_PRE_EXISTING    = 1 << 11,

	/* The datablock is a copy-on-write/localized version. */
	LIB_TAG_COPIED_ON_WRITE               = 1 << 12,
	LIB_TAG_COPIED_ON_WRITE_EVAL_RESULT   = 1 << 13,
	LIB_TAG_LOCALIZED = 1 << 14,

	/* RESET_NEVER tag datablock for freeing etc. behavior
	 * (usually set when copying real one into temp/runtime one). */
	LIB_TAG_NO_MAIN          = 1 << 15,  /* Datablock is not listed in Main database. */
	LIB_TAG_NO_USER_REFCOUNT = 1 << 16,  /* Datablock does not refcount usages of other IDs. */
	/* Datablock was not allocated by standard system (BKE_libblock_alloc), do not free its memory
	 * (usual type-specific freeing is called though). */
	LIB_TAG_NOT_ALLOCATED     = 1 << 18,
=======
  /* RESET_NEVER Datablock is from current .blend file. */
  LIB_TAG_LOCAL = 0,
  /* RESET_NEVER Datablock is from a library,
   * but is used (linked) directly by current .blend file. */
  LIB_TAG_EXTERN = 1 << 0,
  /* RESET_NEVER Datablock is from a library,
   * and is only used (linked) inderectly through other libraries. */
  LIB_TAG_INDIRECT = 1 << 1,

  /* RESET_AFTER_USE Flag used internally in readfile.c,
   * to mark IDs needing to be expanded (only done once). */
  LIB_TAG_NEED_EXPAND = 1 << 3,
  /* RESET_AFTER_USE Flag used internally in readfile.c to mark ID
   * placeholders for linked datablocks needing to be read. */
  LIB_TAG_ID_LINK_PLACEHOLDER = 1 << 4,
  /* RESET_AFTER_USE */
  LIB_TAG_NEED_LINK = 1 << 5,

  /* RESET_NEVER tag datablock as a place-holder
   * (because the real one could not be linked from its library e.g.). */
  LIB_TAG_MISSING = 1 << 6,

  /* RESET_NEVER tag datablock as being up-to-date regarding its reference. */
  LIB_TAG_OVERRIDESTATIC_REFOK = 1 << 9,
  /* RESET_NEVER tag datablock as needing an auto-override execution, if enabled. */
  LIB_TAG_OVERRIDESTATIC_AUTOREFRESH = 1 << 17,

  /* tag datablock has having an extra user. */
  LIB_TAG_EXTRAUSER = 1 << 2,
  /* tag datablock has having actually increased usercount for the extra virtual user. */
  LIB_TAG_EXTRAUSER_SET = 1 << 7,

  /* RESET_AFTER_USE tag newly duplicated/copied IDs.
   * Also used internally in readfile.c to mark datablocks needing do_versions. */
  LIB_TAG_NEW = 1 << 8,
  /* RESET_BEFORE_USE free test flag.
   * TODO make it a RESET_AFTER_USE too. */
  LIB_TAG_DOIT = 1 << 10,
  /* RESET_AFTER_USE tag existing data before linking so we know what is new. */
  LIB_TAG_PRE_EXISTING = 1 << 11,

  /* The datablock is a copy-on-write/localized version. */
  LIB_TAG_COPIED_ON_WRITE = 1 << 12,
  LIB_TAG_COPIED_ON_WRITE_EVAL_RESULT = 1 << 13,
  LIB_TAG_LOCALIZED = 1 << 14,

  /* RESET_NEVER tag datablock for freeing etc. behavior
   * (usually set when copying real one into temp/runtime one). */
  LIB_TAG_NO_MAIN = 1 << 15,          /* Datablock is not listed in Main database. */
  LIB_TAG_NO_USER_REFCOUNT = 1 << 16, /* Datablock does not refcount usages of other IDs. */
  /* Datablock was not allocated by standard system (BKE_libblock_alloc), do not free its memory
   * (usual type-specific freeing is called though). */
  LIB_TAG_NOT_ALLOCATED = 1 << 18,
>>>>>>> e12c08e8
};

/* Tag given ID for an update in all the dependency graphs. */
typedef enum IDRecalcFlag {
  /***************************************************************************
   * Individual update tags, this is what ID gets tagged for update with. */

  /* ** Object transformation changed. ** */
  ID_RECALC_TRANSFORM = (1 << 0),

  /* ** Object geometry changed. **
   *
   * When object of armature type gets tagged with this flag, it's pose is
   * re-evaluated.
   * When object of other type is tagged with this flag it makes the modifier
   * stack to be re-evaluated.
   * When object data type (mesh, curve, ...) gets tagged with this flag it
   * makes all objects which shares this datablock to be updated. */
  ID_RECALC_GEOMETRY = (1 << 1),

  /* ** Animation or time changed and animation is to be re-evaluated. ** */
  ID_RECALC_ANIMATION = (1 << 2),

  /* ** Particle system changed. ** */
  /* Only do pathcache etc. */
  ID_RECALC_PSYS_REDO = (1 << 3),
  /* Reset everything including pointcache. */
  ID_RECALC_PSYS_RESET = (1 << 4),
  /* Only child settings changed. */
  ID_RECALC_PSYS_CHILD = (1 << 5),
  /* Physics type changed. */
  ID_RECALC_PSYS_PHYS = (1 << 6),

  /* ** Material and shading ** */

  /* For materials and node trees this means that topology of the shader tree
   * changed, and the shader is to be recompiled.
   * For objects it means that the draw batch cache is to be redone. */
  ID_RECALC_SHADING = (1 << 7),
  /* TODO(sergey): Consider adding an explicit ID_RECALC_SHADING_PARAMATERS
   * which can be used for cases when only socket value changed, to speed up
   * redraw update in that case. */

  /* Selection of the ID itself or its components (for example, vertices) did
   * change, and all the drawing data is to eb updated. */
  ID_RECALC_SELECT = (1 << 9),
  /* Flags on the base did change, and is to be compied onto all the copies of
   * corresponding objects. */
  ID_RECALC_BASE_FLAGS = (1 << 10),
  ID_RECALC_POINT_CACHE = (1 << 11),
  /* Only inform editors about the change. Is used to force update of editors
   * when datablock which is not a part of dependency graph did change.
   *
   * For example, brush texture did change and the preview is to be
   * re-rendered. */
  ID_RECALC_EDITORS = (1 << 12),

  /* ** Update copy on write component. **
   * This is most generic tag which should only be used when nothing else
   * matches.
   */
  ID_RECALC_COPY_ON_WRITE = (1 << 13),

  /***************************************************************************
   * Pseudonyms, to have more semantic meaning in the actual code without
   * using too much low-level and implementation specific tags. */

  /* Update animation datablock itself, without doing full re-evaluation of
   * all dependent objects. */
  ID_RECALC_ANIMATION_NO_FLUSH = ID_RECALC_COPY_ON_WRITE,

  /***************************************************************************
   * Aggregate flags, use only for checks on runtime.
   * Do NOT use those for tagging. */

  /* Identifies that SOMETHING has been changed in this ID. */
  ID_RECALC_ALL = ~(0),
  /* Identifies that something in particle system did change. */
  ID_RECALC_PSYS_ALL = (ID_RECALC_PSYS_REDO | ID_RECALC_PSYS_RESET | ID_RECALC_PSYS_CHILD |
                        ID_RECALC_PSYS_PHYS),

} IDRecalcFlag;

/* To filter ID types (filter_id) */
/* XXX We cannot put all needed IDs inside an enum...
 *     We'll have to see whether we can fit all needed ones inside 32 values,
 *     or if we need to fallback to longlong defines :/
 */
enum {
  FILTER_ID_AC = (1 << 0),
  FILTER_ID_AR = (1 << 1),
  FILTER_ID_BR = (1 << 2),
  FILTER_ID_CA = (1 << 3),
  FILTER_ID_CU = (1 << 4),
  FILTER_ID_GD = (1 << 5),
  FILTER_ID_GR = (1 << 6),
  FILTER_ID_IM = (1 << 7),
  FILTER_ID_LA = (1 << 8),
  FILTER_ID_LS = (1 << 9),
  FILTER_ID_LT = (1 << 10),
  FILTER_ID_MA = (1 << 11),
  FILTER_ID_MB = (1 << 12),
  FILTER_ID_MC = (1 << 13),
  FILTER_ID_ME = (1 << 14),
  FILTER_ID_MSK = (1 << 15),
  FILTER_ID_NT = (1 << 16),
  FILTER_ID_OB = (1 << 17),
  FILTER_ID_PAL = (1 << 18),
  FILTER_ID_PC = (1 << 19),
  FILTER_ID_SCE = (1 << 20),
  FILTER_ID_SPK = (1 << 21),
  FILTER_ID_SO = (1 << 22),
  FILTER_ID_TE = (1 << 23),
  FILTER_ID_TXT = (1 << 24),
  FILTER_ID_VF = (1 << 25),
  FILTER_ID_WO = (1 << 26),
  FILTER_ID_PA = (1 << 27),
  FILTER_ID_CF = (1 << 28),
  FILTER_ID_WS = (1 << 29),
  FILTER_ID_LP = (1u << 31),
};

/* IMPORTANT: this enum matches the order currently use in set_listbasepointers,
 * keep them in sync! */
enum {
  INDEX_ID_LI = 0,
  INDEX_ID_IP,
  INDEX_ID_AC,
  INDEX_ID_KE,
  INDEX_ID_PAL,
  INDEX_ID_GD,
  INDEX_ID_NT,
  INDEX_ID_IM,
  INDEX_ID_TE,
  INDEX_ID_MA,
  INDEX_ID_VF,
  INDEX_ID_AR,
  INDEX_ID_CF,
  INDEX_ID_ME,
  INDEX_ID_CU,
  INDEX_ID_MB,
  INDEX_ID_LT,
  INDEX_ID_LA,
  INDEX_ID_CA,
  INDEX_ID_TXT,
  INDEX_ID_SO,
  INDEX_ID_GR,
  INDEX_ID_PC,
  INDEX_ID_BR,
  INDEX_ID_PA,
  INDEX_ID_SPK,
  INDEX_ID_LP,
  INDEX_ID_WO,
  INDEX_ID_MC,
  INDEX_ID_SCR,
  INDEX_ID_OB,
  INDEX_ID_LS,
  INDEX_ID_SCE,
  INDEX_ID_WS,
  INDEX_ID_WM,
  INDEX_ID_MSK,
  INDEX_ID_NULL,
  INDEX_ID_MAX,
};

#ifdef __cplusplus
}
#endif

#endif<|MERGE_RESOLUTION|>--- conflicted
+++ resolved
@@ -45,92 +45,92 @@
 #
 #
 typedef struct DrawData {
-  struct DrawData *next, *prev;
-  struct DrawEngineType *engine_type;
-  /* Only nested data, NOT the engine data itself. */
-  DrawDataFreeCb free;
-  /* Accumulated recalc flags, which corresponds to ID->recalc flags. */
-  int recalc;
+	struct DrawData *next, *prev;
+	struct DrawEngineType *engine_type;
+	/* Only nested data, NOT the engine data itself. */
+	DrawDataFreeCb free;
+	/* Accumulated recalc flags, which corresponds to ID->recalc flags. */
+	int recalc;
 } DrawData;
 
 typedef struct DrawDataList {
-  struct DrawData *first, *last;
+	struct DrawData *first, *last;
 } DrawDataList;
 
 typedef struct IDPropertyData {
-  void *pointer;
-  ListBase group;
-  /** Note, we actually fit a double into these two ints. */
-  int val, val2;
+	void *pointer;
+	ListBase group;
+	/** Note, we actually fit a double into these two ints. */
+	int val, val2;
 } IDPropertyData;
 
 typedef struct IDProperty {
-  struct IDProperty *next, *prev;
-  char type, subtype;
-  short flag;
-  /** MAX_IDPROP_NAME. */
-  char name[64];
-
-  /* saved is used to indicate if this struct has been saved yet.
-   * seemed like a good idea as a '_pad' var was needed anyway :) */
-  int saved;
-  /** Note, alignment for 64 bits. */
-  IDPropertyData data;
-
-  /* array length, also (this is important!) string length + 1.
-   * the idea is to be able to reuse array realloc functions on strings.*/
-  int len;
-
-  /* Strings and arrays are both buffered, though the buffer isn't saved. */
-  /* totallen is total length of allocated array/string, including a buffer.
-   * Note that the buffering is mild; the code comes from python's list implementation. */
-  int totallen;
+	struct IDProperty *next, *prev;
+	char type, subtype;
+	short flag;
+	/** MAX_IDPROP_NAME. */
+	char name[64];
+
+	/* saved is used to indicate if this struct has been saved yet.
+	 * seemed like a good idea as a '_pad' var was needed anyway :) */
+	int saved;
+	/** Note, alignment for 64 bits. */
+	IDPropertyData data;
+
+	/* array length, also (this is important!) string length + 1.
+	 * the idea is to be able to reuse array realloc functions on strings.*/
+	int len;
+
+	/* Strings and arrays are both buffered, though the buffer isn't saved. */
+	/* totallen is total length of allocated array/string, including a buffer.
+	 * Note that the buffering is mild; the code comes from python's list implementation. */
+	int totallen;
 } IDProperty;
 
 #define MAX_IDPROP_NAME 64
-#define DEFAULT_ALLOC_FOR_NULL_STRINGS 64
+#define DEFAULT_ALLOC_FOR_NULL_STRINGS  64
 
 /*->type*/
 enum {
-  IDP_STRING = 0,
-  IDP_INT = 1,
-  IDP_FLOAT = 2,
-  IDP_ARRAY = 5,
-  IDP_GROUP = 6,
-  IDP_ID = 7,
-  IDP_DOUBLE = 8,
-  IDP_IDPARRAY = 9,
-  IDP_NUMTYPES = 10,
+	IDP_STRING           = 0,
+	IDP_INT              = 1,
+	IDP_FLOAT            = 2,
+	IDP_ARRAY            = 5,
+	IDP_GROUP            = 6,
+	IDP_ID               = 7,
+	IDP_DOUBLE           = 8,
+	IDP_IDPARRAY         = 9,
+	IDP_NUMTYPES         = 10,
 };
 
 /*->subtype */
 
 /* IDP_STRING */
 enum {
-  IDP_STRING_SUB_UTF8 = 0, /* default */
-  IDP_STRING_SUB_BYTE = 1, /* arbitrary byte array, _not_ null terminated */
+	IDP_STRING_SUB_UTF8  = 0,  /* default */
+	IDP_STRING_SUB_BYTE  = 1,  /* arbitrary byte array, _not_ null terminated */
 };
 
 /* IDP_GROUP */
 enum {
-  IDP_GROUP_SUB_NONE = 0,              /* default */
-  IDP_GROUP_SUB_MODE_OBJECT = 1,       /* object mode settings */
-  IDP_GROUP_SUB_MODE_EDIT = 2,         /* mesh edit mode settings */
-  IDP_GROUP_SUB_ENGINE_RENDER = 3,     /* render engine settings */
-  IDP_GROUP_SUB_OVERRIDE = 4,          /* data override */
-  IDP_GROUP_SUB_MODE_PAINT_WEIGHT = 5, /* weight paint mode settings */
-  IDP_GROUP_SUB_MODE_PAINT_VERTEX = 6, /* vertex paint mode settings */
+	IDP_GROUP_SUB_NONE              = 0,  /* default */
+	IDP_GROUP_SUB_MODE_OBJECT       = 1,  /* object mode settings */
+	IDP_GROUP_SUB_MODE_EDIT         = 2,  /* mesh edit mode settings */
+	IDP_GROUP_SUB_ENGINE_RENDER     = 3,  /* render engine settings */
+	IDP_GROUP_SUB_OVERRIDE          = 4,  /* data override */
+	IDP_GROUP_SUB_MODE_PAINT_WEIGHT = 5,  /* weight paint mode settings */
+	IDP_GROUP_SUB_MODE_PAINT_VERTEX = 6,  /* vertex paint mode settings */
 };
 
 /*->flag*/
 enum {
-  /** This IDProp may be statically overridden.
-   * Should only be used/be relevant for custom properties. */
-  IDP_FLAG_OVERRIDABLE_STATIC = 1 << 0,
-
-  /** This means the property is set but RNA will return false when checking
-   * 'RNA_property_is_set', currently this is a runtime flag */
-  IDP_FLAG_GHOST = 1 << 7,
+	/** This IDProp may be statically overridden.
+	 * Should only be used/be relevant for custom properties. */
+	IDP_FLAG_OVERRIDABLE_STATIC = 1 << 0,
+
+	/** This means the property is set but RNA will return false when checking
+	 * 'RNA_property_is_set', currently this is a runtime flag */
+	IDP_FLAG_GHOST       = 1 << 7,
 };
 
 /* add any future new id property types here.*/
@@ -138,84 +138,84 @@
 /* Static ID override structs. */
 
 typedef struct IDOverrideStaticPropertyOperation {
-  struct IDOverrideStaticPropertyOperation *next, *prev;
-
-  /* Type of override. */
-  short operation;
-  short flag;
-  char _pad0[4];
-
-  /* Sub-item references, if needed (for arrays or collections only).
-   * We need both reference and local values to allow e.g. insertion into collections (constraints, modifiers...).
-   * In collection case, if names are defined, they are used in priority.
-   * Names are pointers (instead of char[64]) to save some space, NULL when unset.
-   * Indices are -1 when unset. */
-  char *subitem_reference_name;
-  char *subitem_local_name;
-  int subitem_reference_index;
-  int subitem_local_index;
+	struct IDOverrideStaticPropertyOperation *next, *prev;
+
+	/* Type of override. */
+	short operation;
+	short flag;
+	char _pad0[4];
+
+	/* Sub-item references, if needed (for arrays or collections only).
+	 * We need both reference and local values to allow e.g. insertion into collections (constraints, modifiers...).
+	 * In collection case, if names are defined, they are used in priority.
+	 * Names are pointers (instead of char[64]) to save some space, NULL when unset.
+	 * Indices are -1 when unset. */
+	char *subitem_reference_name;
+	char *subitem_local_name;
+	int subitem_reference_index;
+	int subitem_local_index;
 } IDOverrideStaticPropertyOperation;
 
 /* IDOverridePropertyOperation->operation. */
 enum {
-  /* Basic operations. */
-  IDOVERRIDESTATIC_OP_NOOP = 0, /* Special value, forbids any overriding. */
-
-  IDOVERRIDESTATIC_OP_REPLACE = 1, /* Fully replace local value by reference one. */
-
-  /* Numeric-only operations. */
-  IDOVERRIDESTATIC_OP_ADD = 101, /* Add local value to reference one. */
-  /* Subtract local value from reference one (needed due to unsigned values etc.). */
-  IDOVERRIDESTATIC_OP_SUBTRACT = 102,
-  /* Multiply reference value by local one (more useful than diff for scales and the like). */
-  IDOVERRIDESTATIC_OP_MULTIPLY = 103,
-
-  /* Collection-only operations. */
-  IDOVERRIDESTATIC_OP_INSERT_AFTER = 201,  /* Insert after given reference's subitem. */
-  IDOVERRIDESTATIC_OP_INSERT_BEFORE = 202, /* Insert before given reference's subitem. */
-  /* We can add more if needed (move, delete, ...). */
+	/* Basic operations. */
+	IDOVERRIDESTATIC_OP_NOOP          =   0,  /* Special value, forbids any overriding. */
+
+	IDOVERRIDESTATIC_OP_REPLACE       =   1,  /* Fully replace local value by reference one. */
+
+	/* Numeric-only operations. */
+	IDOVERRIDESTATIC_OP_ADD           = 101,  /* Add local value to reference one. */
+	/* Subtract local value from reference one (needed due to unsigned values etc.). */
+	IDOVERRIDESTATIC_OP_SUBTRACT      = 102,
+	/* Multiply reference value by local one (more useful than diff for scales and the like). */
+	IDOVERRIDESTATIC_OP_MULTIPLY      = 103,
+
+	/* Collection-only operations. */
+	IDOVERRIDESTATIC_OP_INSERT_AFTER  = 201,  /* Insert after given reference's subitem. */
+	IDOVERRIDESTATIC_OP_INSERT_BEFORE = 202,  /* Insert before given reference's subitem. */
+	/* We can add more if needed (move, delete, ...). */
 };
 
 /* IDOverridePropertyOperation->flag. */
 enum {
-  /** User cannot remove that override operation. */
-  IDOVERRIDESTATIC_FLAG_MANDATORY = 1 << 0,
-  /** User cannot change that override operation. */
-  IDOVERRIDESTATIC_FLAG_LOCKED = 1 << 1,
+	/** User cannot remove that override operation. */
+	IDOVERRIDESTATIC_FLAG_MANDATORY     =   1 << 0,
+	/** User cannot change that override operation. */
+	IDOVERRIDESTATIC_FLAG_LOCKED        =   1 << 1,
 };
 
 /** A single overridden property, contain all operations on this one. */
 typedef struct IDOverrideStaticProperty {
-  struct IDOverrideStaticProperty *next, *prev;
-
-  /**
-   * Path from ID to overridden property.
-   * *Does not* include indices/names for final arrays/collections items.
-   */
-  char *rna_path;
-
-  /** List of overriding operations (IDOverridePropertyOperation) applied to this property. */
-  ListBase operations;
+	struct IDOverrideStaticProperty *next, *prev;
+
+	/**
+	 * Path from ID to overridden property.
+	 * *Does not* include indices/names for final arrays/collections items.
+	 */
+	char *rna_path;
+
+	/** List of overriding operations (IDOverridePropertyOperation) applied to this property. */
+	ListBase operations;
 } IDOverrideStaticProperty;
 
 /* Main container for all overriding data info of a data-block. */
 typedef struct IDOverrideStatic {
-  /** Reference linked ID which this one overrides. */
-  struct ID *reference;
-  /** List of IDOverrideProperty structs. */
-  ListBase properties;
-
-  short flag;
-  char _pad[6];
-
-  /* Read/write data. */
-  /* Temp ID storing extra override data (used for differential operations only currently).
-   * Always NULL outside of read/write context. */
-  struct ID *storage;
+	/** Reference linked ID which this one overrides. */
+	struct ID *reference;
+	/** List of IDOverrideProperty structs. */
+	ListBase properties;
+
+	short flag;
+	char _pad[6];
+
+	/* Read/write data. */
+	/* Temp ID storing extra override data (used for differential operations only currently).
+	 * Always NULL outside of read/write context. */
+	struct ID *storage;
 } IDOverrideStatic;
 
 enum eStaticOverride_Flag {
-  STATICOVERRIDE_AUTO = 1 << 0, /* Allow automatic generation of overriding rules. */
+	STATICOVERRIDE_AUTO    = 1 << 0,  /* Allow automatic generation of overriding rules. */
 };
 
 
@@ -277,12 +277,11 @@
  * */
 
 /* 2 characters for ID code and 64 for actual name */
-#define MAX_ID_NAME 66
+#define MAX_ID_NAME  66
 
 /* There's a nasty circular dependency here.... 'void *' to the rescue! I
  * really wonder why this is needed. */
 typedef struct ID {
-<<<<<<< HEAD
 	void *next, *prev;
 	struct ID *newid;
 	struct Library *lib;
@@ -316,38 +315,6 @@
 	struct ID *orig_id;
 
 	void *py_instance;
-=======
-  void *next, *prev;
-  struct ID *newid;
-  struct Library *lib;
-  /** MAX_ID_NAME. */
-  char name[66];
-  /**
-   * LIB_... flags report on status of the datablock this ID belongs to
-   * (persistent, saved to and read from .blend).
-   */
-  short flag;
-  /**
-   * LIB_TAG_... tags (runtime only, cleared at read time).
-   */
-  int tag;
-  int us;
-  int icon_id;
-  int recalc;
-  char _pad[4];
-  IDProperty *properties;
-
-  /** Reference linked ID which this one overrides. */
-  IDOverrideStatic *override_static;
-
-  /**
-   * Only set for datablocks which are coming from copy-on-write, points to
-   * the original version of it.
-   */
-  struct ID *orig_id;
-
-  void *py_instance;
->>>>>>> e12c08e8
 } ID;
 
 /* Note: Those two structs are for now being runtime-stored in Library datablocks.
@@ -387,7 +354,6 @@
  * WARNING: readfile.c, expand_doit() reads this struct without DNA check!
  */
 typedef struct Library {
-<<<<<<< HEAD
 	ID id;
 	struct FileData *filedata;
 	/** Path name used for reading, can be relative and edited in the outliner. */
@@ -416,31 +382,6 @@
 	int temp_index;
 	/** See BLENDER_VERSION, BLENDER_SUBVERSION, needed for do_versions. */
 	short versionfile, subversionfile;
-=======
-  ID id;
-  struct FileData *filedata;
-  /** Path name used for reading, can be relative and edited in the outliner. */
-  char name[1024];
-
-  /**
-   * Absolute filepath, this is only for convenience,
-   * 'name' is the real path used on file read but in
-   * some cases its useful to access the absolute one.
-   * This is set on file read.
-   * Use BKE_library_filepath_set() rather than setting 'name'
-   * directly and it will be kept in sync - campbell */
-  char filepath[1024];
-
-  /** Set for indirectly linked libs, used in the outliner and while reading. */
-  struct Library *parent;
-
-  struct PackedFile *packedfile;
-
-  /* Temp data needed by read/write code. */
-  int temp_index;
-  /** See BLENDER_VERSION, BLENDER_SUBVERSION, needed for do_versions. */
-  short versionfile, subversionfile;
->>>>>>> e12c08e8
 } Library;
 
 /* Library.flag */
@@ -450,41 +391,41 @@
 };
 
 enum eIconSizes {
-  ICON_SIZE_ICON = 0,
-  ICON_SIZE_PREVIEW = 1,
-
-  NUM_ICON_SIZES,
+	ICON_SIZE_ICON = 0,
+	ICON_SIZE_PREVIEW = 1,
+
+	NUM_ICON_SIZES,
 };
 
 /* for PreviewImage->flag */
 enum ePreviewImage_Flag {
-  PRV_CHANGED = (1 << 0),
-  PRV_USER_EDITED = (1 << 1), /* if user-edited, do not auto-update this anymore! */
+	PRV_CHANGED          = (1 << 0),
+	PRV_USER_EDITED      = (1 << 1),  /* if user-edited, do not auto-update this anymore! */
 };
 
 /* for PreviewImage->tag */
-enum {
-  PRV_TAG_DEFFERED = (1 << 0),           /* Actual loading of preview is deferred. */
-  PRV_TAG_DEFFERED_RENDERING = (1 << 1), /* Deferred preview is being loaded. */
-  PRV_TAG_DEFFERED_DELETE = (1 << 2),    /* Deferred preview should be deleted asap. */
+enum  {
+	PRV_TAG_DEFFERED           = (1 << 0),  /* Actual loading of preview is deferred. */
+	PRV_TAG_DEFFERED_RENDERING = (1 << 1),  /* Deferred preview is being loaded. */
+	PRV_TAG_DEFFERED_DELETE    = (1 << 2),  /* Deferred preview should be deleted asap. */
 };
 
 typedef struct PreviewImage {
-  /* All values of 2 are really NUM_ICON_SIZES */
-  unsigned int w[2];
-  unsigned int h[2];
-  short flag[2];
-  short changed_timestamp[2];
-  unsigned int *rect[2];
-
-  /* Runtime-only data. */
-  struct GPUTexture *gputexture[2];
-  /** Used by previews outside of ID context. */
-  int icon_id;
-
-  /** Runtime data. */
-  short tag;
-  char _pad[2];
+	/* All values of 2 are really NUM_ICON_SIZES */
+	unsigned int w[2];
+	unsigned int h[2];
+	short flag[2];
+	short changed_timestamp[2];
+	unsigned int *rect[2];
+
+	/* Runtime-only data. */
+	struct GPUTexture *gputexture[2];
+	/** Used by previews outside of ID context. */
+	int icon_id;
+
+	/** Runtime data. */
+	short tag;
+	char _pad[2];
 } PreviewImage;
 
 #define PRV_DEFERRED_DATA(prv) \
@@ -500,11 +441,11 @@
  */
 
 #ifdef __BIG_ENDIAN__
-/* big endian */
-#  define MAKE_ID2(c, d) ((c) << 8 | (d))
+   /* big endian */
+#  define MAKE_ID2(c, d)  ((c) << 8 | (d))
 #else
-/* little endian  */
-#  define MAKE_ID2(c, d) ((d) << 8 | (c))
+   /* little endian  */
+#  define MAKE_ID2(c, d)  ((d) << 8 | (c))
 #endif
 
 /**
@@ -514,60 +455,60 @@
  * and the first 2 bytes of #ID.name (for runtime checks, see #GS macro).
  */
 typedef enum ID_Type {
-  ID_SCE = MAKE_ID2('S', 'C'), /* Scene */
-  ID_LI = MAKE_ID2('L', 'I'),  /* Library */
-  ID_OB = MAKE_ID2('O', 'B'),  /* Object */
-  ID_ME = MAKE_ID2('M', 'E'),  /* Mesh */
-  ID_CU = MAKE_ID2('C', 'U'),  /* Curve */
-  ID_MB = MAKE_ID2('M', 'B'),  /* MetaBall */
-  ID_MA = MAKE_ID2('M', 'A'),  /* Material */
-  ID_TE = MAKE_ID2('T', 'E'),  /* Tex (Texture) */
-  ID_IM = MAKE_ID2('I', 'M'),  /* Image */
-  ID_LT = MAKE_ID2('L', 'T'),  /* Lattice */
-  ID_LA = MAKE_ID2('L', 'A'),  /* Light */
-  ID_CA = MAKE_ID2('C', 'A'),  /* Camera */
-  ID_IP = MAKE_ID2('I', 'P'),  /* Ipo (depreciated, replaced by FCurves) */
-  ID_KE = MAKE_ID2('K', 'E'),  /* Key (shape key) */
-  ID_WO = MAKE_ID2('W', 'O'),  /* World */
-  ID_SCR = MAKE_ID2('S', 'R'), /* Screen */
-  ID_VF = MAKE_ID2('V', 'F'),  /* VFont (Vector Font) */
-  ID_TXT = MAKE_ID2('T', 'X'), /* Text */
-  ID_SPK = MAKE_ID2('S', 'K'), /* Speaker */
-  ID_SO = MAKE_ID2('S', 'O'),  /* Sound */
-  ID_GR = MAKE_ID2('G', 'R'),  /* Group */
-  ID_AR = MAKE_ID2('A', 'R'),  /* bArmature */
-  ID_AC = MAKE_ID2('A', 'C'),  /* bAction */
-  ID_NT = MAKE_ID2('N', 'T'),  /* bNodeTree */
-  ID_BR = MAKE_ID2('B', 'R'),  /* Brush */
-  ID_PA = MAKE_ID2('P', 'A'),  /* ParticleSettings */
-  ID_GD = MAKE_ID2('G', 'D'),  /* bGPdata, (Grease Pencil) */
-  ID_WM = MAKE_ID2('W', 'M'),  /* WindowManager */
-  ID_MC = MAKE_ID2('M', 'C'),  /* MovieClip */
-  ID_MSK = MAKE_ID2('M', 'S'), /* Mask */
-  ID_LS = MAKE_ID2('L', 'S'),  /* FreestyleLineStyle */
-  ID_PAL = MAKE_ID2('P', 'L'), /* Palette */
-  ID_PC = MAKE_ID2('P', 'C'),  /* PaintCurve  */
-  ID_CF = MAKE_ID2('C', 'F'),  /* CacheFile */
-  ID_WS = MAKE_ID2('W', 'S'),  /* WorkSpace */
-  ID_LP = MAKE_ID2('L', 'P'),  /* LightProbe */
+	ID_SCE  = MAKE_ID2('S', 'C'), /* Scene */
+	ID_LI   = MAKE_ID2('L', 'I'), /* Library */
+	ID_OB   = MAKE_ID2('O', 'B'), /* Object */
+	ID_ME   = MAKE_ID2('M', 'E'), /* Mesh */
+	ID_CU   = MAKE_ID2('C', 'U'), /* Curve */
+	ID_MB   = MAKE_ID2('M', 'B'), /* MetaBall */
+	ID_MA   = MAKE_ID2('M', 'A'), /* Material */
+	ID_TE   = MAKE_ID2('T', 'E'), /* Tex (Texture) */
+	ID_IM   = MAKE_ID2('I', 'M'), /* Image */
+	ID_LT   = MAKE_ID2('L', 'T'), /* Lattice */
+	ID_LA   = MAKE_ID2('L', 'A'), /* Light */
+	ID_CA   = MAKE_ID2('C', 'A'), /* Camera */
+	ID_IP   = MAKE_ID2('I', 'P'), /* Ipo (depreciated, replaced by FCurves) */
+	ID_KE   = MAKE_ID2('K', 'E'), /* Key (shape key) */
+	ID_WO   = MAKE_ID2('W', 'O'), /* World */
+	ID_SCR  = MAKE_ID2('S', 'R'), /* Screen */
+	ID_VF   = MAKE_ID2('V', 'F'), /* VFont (Vector Font) */
+	ID_TXT  = MAKE_ID2('T', 'X'), /* Text */
+	ID_SPK  = MAKE_ID2('S', 'K'), /* Speaker */
+	ID_SO   = MAKE_ID2('S', 'O'), /* Sound */
+	ID_GR   = MAKE_ID2('G', 'R'), /* Group */
+	ID_AR   = MAKE_ID2('A', 'R'), /* bArmature */
+	ID_AC   = MAKE_ID2('A', 'C'), /* bAction */
+	ID_NT   = MAKE_ID2('N', 'T'), /* bNodeTree */
+	ID_BR   = MAKE_ID2('B', 'R'), /* Brush */
+	ID_PA   = MAKE_ID2('P', 'A'), /* ParticleSettings */
+	ID_GD   = MAKE_ID2('G', 'D'), /* bGPdata, (Grease Pencil) */
+	ID_WM   = MAKE_ID2('W', 'M'), /* WindowManager */
+	ID_MC   = MAKE_ID2('M', 'C'), /* MovieClip */
+	ID_MSK  = MAKE_ID2('M', 'S'), /* Mask */
+	ID_LS   = MAKE_ID2('L', 'S'), /* FreestyleLineStyle */
+	ID_PAL  = MAKE_ID2('P', 'L'), /* Palette */
+	ID_PC   = MAKE_ID2('P', 'C'), /* PaintCurve  */
+	ID_CF   = MAKE_ID2('C', 'F'), /* CacheFile */
+	ID_WS   = MAKE_ID2('W', 'S'), /* WorkSpace */
+	ID_LP   = MAKE_ID2('L', 'P'), /* LightProbe */
 } ID_Type;
 
 /* Only used as 'placeholder' in .blend files for directly linked datablocks. */
-#define ID_LINK_PLACEHOLDER MAKE_ID2('I', 'D') /* (internal use only) */
+#define ID_LINK_PLACEHOLDER  MAKE_ID2('I', 'D') /* (internal use only) */
 
 /* Deprecated. */
-#define ID_SCRN MAKE_ID2('S', 'N')
+#define ID_SCRN	    MAKE_ID2('S', 'N')
 
 /* NOTE! Fake IDs, needed for g.sipo->blocktype or outliner */
-#define ID_SEQ MAKE_ID2('S', 'Q')
+#define ID_SEQ		MAKE_ID2('S', 'Q')
 /* constraint */
-#define ID_CO MAKE_ID2('C', 'O')
+#define ID_CO		MAKE_ID2('C', 'O')
 /* pose (action channel, used to be ID_AC in code, so we keep code for backwards compat) */
-#define ID_PO MAKE_ID2('A', 'C')
+#define ID_PO		MAKE_ID2('A', 'C')
 /* used in outliner... */
-#define ID_NLA MAKE_ID2('N', 'L')
+#define ID_NLA		MAKE_ID2('N', 'L')
 /* fluidsim Ipo */
-#define ID_FLUIDSIM MAKE_ID2('F', 'S')
+#define ID_FLUIDSIM	MAKE_ID2('F', 'S')
 
 #define ID_FAKE_USERS(id) ((((ID *)id)->flag & LIB_FAKEUSER) ? 1 : 0)
 #define ID_REAL_USERS(id) (((ID *)id)->us - ID_FAKE_USERS(id))
@@ -596,7 +537,7 @@
 
 #define ID_IS_STATIC_OVERRIDE_AUTO(_id) \
   (!ID_IS_LINKED((_id)) && ID_IS_STATIC_OVERRIDE((_id)) && \
-   (((ID *)(_id))->override_static->flag & STATICOVERRIDE_AUTO))
+                                         (((ID *)(_id))->override_static->flag & STATICOVERRIDE_AUTO))
 
 /* No copy-on-write for these types.
  * Keep in sync with check_datablocks_copy_on_writable and deg_copy_on_write_is_needed */
@@ -621,13 +562,9 @@
 
 /* id->flag (persitent). */
 enum {
-<<<<<<< HEAD
 	LIB_ASSET                   = 1 << 4,  /* Flag asset IDs (the ones who should have a valid uuid). */
 
 	LIB_FAKEUSER                = 1 << 9,
-=======
-  LIB_FAKEUSER = 1 << 9,
->>>>>>> e12c08e8
 };
 
 /**
@@ -645,7 +582,6 @@
  *   (except on initialization during .blend file reading).
  */
 enum {
-<<<<<<< HEAD
 	/* RESET_NEVER Datablock is from current .blend file. */
 	LIB_TAG_LOCAL           = 0,
 	/* RESET_NEVER Datablock is from a library,
@@ -701,141 +637,86 @@
 	/* Datablock was not allocated by standard system (BKE_libblock_alloc), do not free its memory
 	 * (usual type-specific freeing is called though). */
 	LIB_TAG_NOT_ALLOCATED     = 1 << 18,
-=======
-  /* RESET_NEVER Datablock is from current .blend file. */
-  LIB_TAG_LOCAL = 0,
-  /* RESET_NEVER Datablock is from a library,
-   * but is used (linked) directly by current .blend file. */
-  LIB_TAG_EXTERN = 1 << 0,
-  /* RESET_NEVER Datablock is from a library,
-   * and is only used (linked) inderectly through other libraries. */
-  LIB_TAG_INDIRECT = 1 << 1,
-
-  /* RESET_AFTER_USE Flag used internally in readfile.c,
-   * to mark IDs needing to be expanded (only done once). */
-  LIB_TAG_NEED_EXPAND = 1 << 3,
-  /* RESET_AFTER_USE Flag used internally in readfile.c to mark ID
-   * placeholders for linked datablocks needing to be read. */
-  LIB_TAG_ID_LINK_PLACEHOLDER = 1 << 4,
-  /* RESET_AFTER_USE */
-  LIB_TAG_NEED_LINK = 1 << 5,
-
-  /* RESET_NEVER tag datablock as a place-holder
-   * (because the real one could not be linked from its library e.g.). */
-  LIB_TAG_MISSING = 1 << 6,
-
-  /* RESET_NEVER tag datablock as being up-to-date regarding its reference. */
-  LIB_TAG_OVERRIDESTATIC_REFOK = 1 << 9,
-  /* RESET_NEVER tag datablock as needing an auto-override execution, if enabled. */
-  LIB_TAG_OVERRIDESTATIC_AUTOREFRESH = 1 << 17,
-
-  /* tag datablock has having an extra user. */
-  LIB_TAG_EXTRAUSER = 1 << 2,
-  /* tag datablock has having actually increased usercount for the extra virtual user. */
-  LIB_TAG_EXTRAUSER_SET = 1 << 7,
-
-  /* RESET_AFTER_USE tag newly duplicated/copied IDs.
-   * Also used internally in readfile.c to mark datablocks needing do_versions. */
-  LIB_TAG_NEW = 1 << 8,
-  /* RESET_BEFORE_USE free test flag.
-   * TODO make it a RESET_AFTER_USE too. */
-  LIB_TAG_DOIT = 1 << 10,
-  /* RESET_AFTER_USE tag existing data before linking so we know what is new. */
-  LIB_TAG_PRE_EXISTING = 1 << 11,
-
-  /* The datablock is a copy-on-write/localized version. */
-  LIB_TAG_COPIED_ON_WRITE = 1 << 12,
-  LIB_TAG_COPIED_ON_WRITE_EVAL_RESULT = 1 << 13,
-  LIB_TAG_LOCALIZED = 1 << 14,
-
-  /* RESET_NEVER tag datablock for freeing etc. behavior
-   * (usually set when copying real one into temp/runtime one). */
-  LIB_TAG_NO_MAIN = 1 << 15,          /* Datablock is not listed in Main database. */
-  LIB_TAG_NO_USER_REFCOUNT = 1 << 16, /* Datablock does not refcount usages of other IDs. */
-  /* Datablock was not allocated by standard system (BKE_libblock_alloc), do not free its memory
-   * (usual type-specific freeing is called though). */
-  LIB_TAG_NOT_ALLOCATED = 1 << 18,
->>>>>>> e12c08e8
 };
 
 /* Tag given ID for an update in all the dependency graphs. */
 typedef enum IDRecalcFlag {
-  /***************************************************************************
-   * Individual update tags, this is what ID gets tagged for update with. */
-
-  /* ** Object transformation changed. ** */
-  ID_RECALC_TRANSFORM = (1 << 0),
-
-  /* ** Object geometry changed. **
-   *
-   * When object of armature type gets tagged with this flag, it's pose is
-   * re-evaluated.
-   * When object of other type is tagged with this flag it makes the modifier
-   * stack to be re-evaluated.
-   * When object data type (mesh, curve, ...) gets tagged with this flag it
-   * makes all objects which shares this datablock to be updated. */
-  ID_RECALC_GEOMETRY = (1 << 1),
-
-  /* ** Animation or time changed and animation is to be re-evaluated. ** */
-  ID_RECALC_ANIMATION = (1 << 2),
-
-  /* ** Particle system changed. ** */
-  /* Only do pathcache etc. */
-  ID_RECALC_PSYS_REDO = (1 << 3),
-  /* Reset everything including pointcache. */
-  ID_RECALC_PSYS_RESET = (1 << 4),
-  /* Only child settings changed. */
-  ID_RECALC_PSYS_CHILD = (1 << 5),
-  /* Physics type changed. */
-  ID_RECALC_PSYS_PHYS = (1 << 6),
-
-  /* ** Material and shading ** */
-
-  /* For materials and node trees this means that topology of the shader tree
-   * changed, and the shader is to be recompiled.
-   * For objects it means that the draw batch cache is to be redone. */
-  ID_RECALC_SHADING = (1 << 7),
-  /* TODO(sergey): Consider adding an explicit ID_RECALC_SHADING_PARAMATERS
-   * which can be used for cases when only socket value changed, to speed up
-   * redraw update in that case. */
-
-  /* Selection of the ID itself or its components (for example, vertices) did
-   * change, and all the drawing data is to eb updated. */
-  ID_RECALC_SELECT = (1 << 9),
-  /* Flags on the base did change, and is to be compied onto all the copies of
-   * corresponding objects. */
-  ID_RECALC_BASE_FLAGS = (1 << 10),
-  ID_RECALC_POINT_CACHE = (1 << 11),
-  /* Only inform editors about the change. Is used to force update of editors
-   * when datablock which is not a part of dependency graph did change.
-   *
-   * For example, brush texture did change and the preview is to be
-   * re-rendered. */
-  ID_RECALC_EDITORS = (1 << 12),
-
-  /* ** Update copy on write component. **
-   * This is most generic tag which should only be used when nothing else
-   * matches.
-   */
-  ID_RECALC_COPY_ON_WRITE = (1 << 13),
-
-  /***************************************************************************
-   * Pseudonyms, to have more semantic meaning in the actual code without
-   * using too much low-level and implementation specific tags. */
-
-  /* Update animation datablock itself, without doing full re-evaluation of
-   * all dependent objects. */
-  ID_RECALC_ANIMATION_NO_FLUSH = ID_RECALC_COPY_ON_WRITE,
-
-  /***************************************************************************
-   * Aggregate flags, use only for checks on runtime.
-   * Do NOT use those for tagging. */
-
-  /* Identifies that SOMETHING has been changed in this ID. */
-  ID_RECALC_ALL = ~(0),
-  /* Identifies that something in particle system did change. */
+	/***************************************************************************
+	 * Individual update tags, this is what ID gets tagged for update with. */
+
+	/* ** Object transformation changed. ** */
+	ID_RECALC_TRANSFORM   = (1 << 0),
+
+	/* ** Object geometry changed. **
+	 *
+	 * When object of armature type gets tagged with this flag, it's pose is
+	 * re-evaluated.
+	 * When object of other type is tagged with this flag it makes the modifier
+	 * stack to be re-evaluated.
+	 * When object data type (mesh, curve, ...) gets tagged with this flag it
+	 * makes all objects which shares this datablock to be updated. */
+	ID_RECALC_GEOMETRY    = (1 << 1),
+
+	/* ** Animation or time changed and animation is to be re-evaluated. ** */
+	ID_RECALC_ANIMATION   = (1 << 2),
+
+	/* ** Particle system changed. ** */
+	/* Only do pathcache etc. */
+	ID_RECALC_PSYS_REDO   = (1 << 3),
+	/* Reset everything including pointcache. */
+	ID_RECALC_PSYS_RESET  = (1 << 4),
+	/* Only child settings changed. */
+	ID_RECALC_PSYS_CHILD  = (1 << 5),
+	/* Physics type changed. */
+	ID_RECALC_PSYS_PHYS   = (1 << 6),
+
+	/* ** Material and shading ** */
+
+	/* For materials and node trees this means that topology of the shader tree
+	 * changed, and the shader is to be recompiled.
+	 * For objects it means that the draw batch cache is to be redone. */
+	ID_RECALC_SHADING             = (1 << 7),
+	/* TODO(sergey): Consider adding an explicit ID_RECALC_SHADING_PARAMATERS
+	 * which can be used for cases when only socket value changed, to speed up
+	 * redraw update in that case. */
+
+	/* Selection of the ID itself or its components (for example, vertices) did
+	 * change, and all the drawing data is to eb updated. */
+	ID_RECALC_SELECT        = (1 << 9),
+	/* Flags on the base did change, and is to be compied onto all the copies of
+	 * corresponding objects. */
+	ID_RECALC_BASE_FLAGS    = (1 << 10),
+	ID_RECALC_POINT_CACHE   = (1 << 11),
+	/* Only inform editors about the change. Is used to force update of editors
+	 * when datablock which is not a part of dependency graph did change.
+	 *
+	 * For example, brush texture did change and the preview is to be
+	 * re-rendered. */
+	ID_RECALC_EDITORS       = (1 << 12),
+
+	/* ** Update copy on write component. **
+	 * This is most generic tag which should only be used when nothing else
+	 * matches.
+	 */
+	ID_RECALC_COPY_ON_WRITE = (1 << 13),
+
+	/***************************************************************************
+	 * Pseudonyms, to have more semantic meaning in the actual code without
+	 * using too much low-level and implementation specific tags. */
+
+	/* Update animation datablock itself, without doing full re-evaluation of
+	 * all dependent objects. */
+	ID_RECALC_ANIMATION_NO_FLUSH = ID_RECALC_COPY_ON_WRITE,
+
+	/***************************************************************************
+	 * Aggregate flags, use only for checks on runtime.
+	 * Do NOT use those for tagging. */
+
+	/* Identifies that SOMETHING has been changed in this ID. */
+	ID_RECALC_ALL = ~(0),
+	/* Identifies that something in particle system did change. */
   ID_RECALC_PSYS_ALL = (ID_RECALC_PSYS_REDO | ID_RECALC_PSYS_RESET | ID_RECALC_PSYS_CHILD |
-                        ID_RECALC_PSYS_PHYS),
+	                         ID_RECALC_PSYS_PHYS),
 
 } IDRecalcFlag;
 
@@ -845,80 +726,80 @@
  *     or if we need to fallback to longlong defines :/
  */
 enum {
-  FILTER_ID_AC = (1 << 0),
-  FILTER_ID_AR = (1 << 1),
-  FILTER_ID_BR = (1 << 2),
-  FILTER_ID_CA = (1 << 3),
-  FILTER_ID_CU = (1 << 4),
-  FILTER_ID_GD = (1 << 5),
-  FILTER_ID_GR = (1 << 6),
-  FILTER_ID_IM = (1 << 7),
-  FILTER_ID_LA = (1 << 8),
-  FILTER_ID_LS = (1 << 9),
-  FILTER_ID_LT = (1 << 10),
-  FILTER_ID_MA = (1 << 11),
-  FILTER_ID_MB = (1 << 12),
-  FILTER_ID_MC = (1 << 13),
-  FILTER_ID_ME = (1 << 14),
-  FILTER_ID_MSK = (1 << 15),
-  FILTER_ID_NT = (1 << 16),
-  FILTER_ID_OB = (1 << 17),
-  FILTER_ID_PAL = (1 << 18),
-  FILTER_ID_PC = (1 << 19),
-  FILTER_ID_SCE = (1 << 20),
-  FILTER_ID_SPK = (1 << 21),
-  FILTER_ID_SO = (1 << 22),
-  FILTER_ID_TE = (1 << 23),
-  FILTER_ID_TXT = (1 << 24),
-  FILTER_ID_VF = (1 << 25),
-  FILTER_ID_WO = (1 << 26),
-  FILTER_ID_PA = (1 << 27),
-  FILTER_ID_CF = (1 << 28),
-  FILTER_ID_WS = (1 << 29),
-  FILTER_ID_LP = (1u << 31),
+	FILTER_ID_AC        = (1 << 0),
+	FILTER_ID_AR        = (1 << 1),
+	FILTER_ID_BR        = (1 << 2),
+	FILTER_ID_CA        = (1 << 3),
+	FILTER_ID_CU        = (1 << 4),
+	FILTER_ID_GD        = (1 << 5),
+	FILTER_ID_GR        = (1 << 6),
+	FILTER_ID_IM        = (1 << 7),
+	FILTER_ID_LA        = (1 << 8),
+	FILTER_ID_LS        = (1 << 9),
+	FILTER_ID_LT        = (1 << 10),
+	FILTER_ID_MA        = (1 << 11),
+	FILTER_ID_MB        = (1 << 12),
+	FILTER_ID_MC        = (1 << 13),
+	FILTER_ID_ME        = (1 << 14),
+	FILTER_ID_MSK       = (1 << 15),
+	FILTER_ID_NT        = (1 << 16),
+	FILTER_ID_OB        = (1 << 17),
+	FILTER_ID_PAL       = (1 << 18),
+	FILTER_ID_PC        = (1 << 19),
+	FILTER_ID_SCE       = (1 << 20),
+	FILTER_ID_SPK       = (1 << 21),
+	FILTER_ID_SO        = (1 << 22),
+	FILTER_ID_TE        = (1 << 23),
+	FILTER_ID_TXT       = (1 << 24),
+	FILTER_ID_VF        = (1 << 25),
+	FILTER_ID_WO        = (1 << 26),
+	FILTER_ID_PA        = (1 << 27),
+	FILTER_ID_CF        = (1 << 28),
+	FILTER_ID_WS        = (1 << 29),
+	FILTER_ID_LP        = (1u << 31),
 };
 
 /* IMPORTANT: this enum matches the order currently use in set_listbasepointers,
  * keep them in sync! */
 enum {
-  INDEX_ID_LI = 0,
-  INDEX_ID_IP,
-  INDEX_ID_AC,
-  INDEX_ID_KE,
-  INDEX_ID_PAL,
-  INDEX_ID_GD,
-  INDEX_ID_NT,
-  INDEX_ID_IM,
-  INDEX_ID_TE,
-  INDEX_ID_MA,
-  INDEX_ID_VF,
-  INDEX_ID_AR,
-  INDEX_ID_CF,
-  INDEX_ID_ME,
-  INDEX_ID_CU,
-  INDEX_ID_MB,
-  INDEX_ID_LT,
-  INDEX_ID_LA,
-  INDEX_ID_CA,
-  INDEX_ID_TXT,
-  INDEX_ID_SO,
-  INDEX_ID_GR,
-  INDEX_ID_PC,
-  INDEX_ID_BR,
-  INDEX_ID_PA,
-  INDEX_ID_SPK,
-  INDEX_ID_LP,
-  INDEX_ID_WO,
-  INDEX_ID_MC,
-  INDEX_ID_SCR,
-  INDEX_ID_OB,
-  INDEX_ID_LS,
-  INDEX_ID_SCE,
-  INDEX_ID_WS,
-  INDEX_ID_WM,
-  INDEX_ID_MSK,
-  INDEX_ID_NULL,
-  INDEX_ID_MAX,
+	INDEX_ID_LI = 0,
+	INDEX_ID_IP,
+	INDEX_ID_AC,
+	INDEX_ID_KE,
+	INDEX_ID_PAL,
+	INDEX_ID_GD,
+	INDEX_ID_NT,
+	INDEX_ID_IM,
+	INDEX_ID_TE,
+	INDEX_ID_MA,
+	INDEX_ID_VF,
+	INDEX_ID_AR,
+	INDEX_ID_CF,
+	INDEX_ID_ME,
+	INDEX_ID_CU,
+	INDEX_ID_MB,
+	INDEX_ID_LT,
+	INDEX_ID_LA,
+	INDEX_ID_CA,
+	INDEX_ID_TXT,
+	INDEX_ID_SO,
+	INDEX_ID_GR,
+	INDEX_ID_PC,
+	INDEX_ID_BR,
+	INDEX_ID_PA,
+	INDEX_ID_SPK,
+	INDEX_ID_LP,
+	INDEX_ID_WO,
+	INDEX_ID_MC,
+	INDEX_ID_SCR,
+	INDEX_ID_OB,
+	INDEX_ID_LS,
+	INDEX_ID_SCE,
+	INDEX_ID_WS,
+	INDEX_ID_WM,
+	INDEX_ID_MSK,
+	INDEX_ID_NULL,
+	INDEX_ID_MAX,
 };
 
 #ifdef __cplusplus
