/**
 * $Id$
 *
 * ***** BEGIN GPL LICENSE BLOCK *****
 *
 * This program is free software; you can redistribute it and/or
 * modify it under the terms of the GNU General Public License
 * as published by the Free Software Foundation; either version 2
 * of the License, or (at your option) any later version.
 *
 * This program is distributed in the hope that it will be useful,
 * but WITHOUT ANY WARRANTY; without even the implied warranty of
 * MERCHANTABILITY or FITNESS FOR A PARTICULAR PURPOSE.  See the
 * GNU General Public License for more details.
 *
 * You should have received a copy of the GNU General Public License
 * along with this program; if not, write to the Free Software Foundation,
 * Inc., 51 Franklin Street, Fifth Floor, Boston, MA 02110-1301, USA.
 *
 * The Original Code is Copyright (C) 2001-2002 by NaN Holding BV.
 * All rights reserved.
 *
 * The Original Code is: some of this file.
 *
 * ***** END GPL LICENSE BLOCK *****
 * */

#ifndef BLI_MATH_ROTATION
#define BLI_MATH_ROTATION

#ifdef __cplusplus
extern "C" {
#endif

#define RAD2DEG(_rad) ((_rad)*(180.0/M_PI))
#define DEG2RAD(_deg) ((_deg)*(M_PI/180.0))

/******************************** Quaternions ********************************/
/* stored in (w, x, y, z) order                                              */

/* init */
void unit_qt(float q[4]);
void copy_qt_qt(float q[4], const float a[4]);

/* arithmetic */
void mul_qt_qtqt(float q[4], const float a[4], const float b[4]);
void mul_qt_v3(const float q[4], float r[3]);
void mul_qt_fl(float q[4], const float f);
void mul_fac_qt_fl(float q[4], const float f);

void sub_qt_qtqt(float q[4], float a[4], float b[4]);

void invert_qt(float q[4]);
void invert_qt_qt(float q1[4], const float q2[4]);
void conjugate_qt(float q[4]);
<<<<<<< HEAD
float dot_qtqt(float a[4], float b[4]);
void normalize_qt(float q[4]);
=======
float dot_qtqt(const float a[4], const float b[4]);
float normalize_qt(float q[4]);
float normalize_qt_qt(float q1[4], const float q2[4]);
>>>>>>> 6d201907

/* comparison */
int is_zero_qt(float q[4]);

/* interpolation */
void interp_qt_qtqt(float q[4], float a[4], float b[4], float t);
void add_qt_qtqt(float q[4], float a[4], float b[4], float t);

/* conversion */
void quat_to_mat3(float mat[3][3], float q[4]);
void quat_to_mat4(float mat[4][4], float q[4]);

void mat3_to_quat(float q[4], float mat[3][3]);
void mat4_to_quat(float q[4], float mat[4][4]);
void tri_to_quat(float q[4], float a[3], float b[3], float c[3]);
void vec_to_quat(float q[4], float vec[3], short axis, short upflag);
/* note: v1 and v2 must be normalized */
void rotation_between_vecs_to_quat(float q[4], const float v1[3], const float v2[3]);
void rotation_between_quats_to_quat(float q[4], const float q1[4], const float q2[4]);

/* TODO: don't what this is, but it's not the same as mat3_to_quat */
void mat3_to_quat_is_ok(float q[4], float mat[3][3]);

/* other */
void print_qt(char *str, float q[4]);

/******************************** Axis Angle *********************************/

/* conversion */
void axis_angle_to_quat(float r[4], float axis[3], float angle);
void axis_angle_to_mat3(float R[3][3], float axis[3], float angle);
void axis_angle_to_mat4(float R[4][4], float axis[3], float angle);

void quat_to_axis_angle(float axis[3], float *angle, float q[4]);
void mat3_to_axis_angle(float axis[3], float *angle, float M[3][3]);
void mat4_to_axis_angle(float axis[3], float *angle, float M[4][4]);

/****************************** Vector/Rotation ******************************/
/* old axis angle code                                                       */
/* TODO: the following calls should probably be depreceated sometime         */

/* conversion */
void mat3_to_vec_rot(float vec[3], float *phi, float mat[3][3]);
void mat4_to_vec_rot(float vec[3], float *phi, float mat[4][4]);

void vec_rot_to_quat(float quat[4], float vec[3], float phi);
void vec_rot_to_mat3(float mat[3][3], float vec[3], float phi);
void vec_rot_to_mat4(float mat[4][4], float vec[3], float phi);

/******************************** XYZ Eulers *********************************/

void eul_to_quat(float quat[4], float eul[3]);
void eul_to_mat3(float mat[3][3], float eul[3]);
void eul_to_mat4(float mat[4][4], float eul[3]);

void quat_to_eul(float eul[3], float quat[4]);
void mat3_to_eul(float eul[3], float mat[3][3]);
void mat4_to_eul(float eul[3], float mat[4][4]);

void compatible_eul(float eul[3], float old[3]);
void mat3_to_compatible_eul(float eul[3], float old[3], float mat[3][3]);

void rotate_eul(float eul[3], char axis, float angle);

/************************** Arbitrary Order Eulers ***************************/

/* warning: must match the eRotationModes in DNA_action_types.h
 * order matters - types are saved to file. */

typedef enum eEulerRotationOrders {
	EULER_ORDER_DEFAULT = 1, /* blender classic = XYZ */
	EULER_ORDER_XYZ = 1,
	EULER_ORDER_XZY,
	EULER_ORDER_YXZ,
	EULER_ORDER_YZX,
	EULER_ORDER_ZXY,
	EULER_ORDER_ZYX
	/* there are 6 more entries with dulpicate entries included */
} eEulerRotationOrders;

void eulO_to_quat(float quat[4], float eul[3], short order);
void eulO_to_mat3(float mat[3][3], float eul[3], short order);
void eulO_to_mat4(float mat[4][4], float eul[3], short order);
void eulO_to_axis_angle(float axis[3], float *angle, float eul[3], short order);
void eulO_to_gimbal_axis(float gmat[3][3], float eul[3], short order);
 
void quat_to_eulO(float eul[3], short order, float quat[4]);
void mat3_to_eulO(float eul[3], short order, float mat[3][3]);
void mat4_to_eulO(float eul[3], short order, float mat[4][4]);
void axis_angle_to_eulO(float eul[3], short order, float axis[3], float angle);

void mat3_to_compatible_eulO(float eul[3], float old[3], short order, float mat[3][3]);
void mat4_to_compatible_eulO(float eul[3], float old[3], short order, float mat[4][4]);

void rotate_eulO(float eul[3], short order, char axis, float angle);

/******************************* Dual Quaternions ****************************/

typedef struct DualQuat {
	float quat[4];
	float trans[4];

	float scale[4][4];
	float scale_weight;
} DualQuat;

void copy_dq_dq(DualQuat *r, DualQuat *dq);
void normalize_dq(DualQuat *dq, float totw);
void add_weighted_dq_dq(DualQuat *r, DualQuat *dq, float weight);
void mul_v3m3_dq(float r[3], float R[3][3], DualQuat *dq);

void mat4_to_dquat(DualQuat *r, float base[4][4], float M[4][4]);
void dquat_to_mat4(float R[4][4], DualQuat *dq);

void quat_apply_track(float quat[4], short axis, short upflag);
void vec_apply_track(float vec[3], short axis);

float lens_to_angle(float lens);
float angle_to_lens(float angle);

#ifdef __cplusplus
}
#endif

#endif /* BLI_MATH_ROTATION */
<|MERGE_RESOLUTION|>--- conflicted
+++ resolved
@@ -53,14 +53,9 @@
 void invert_qt(float q[4]);
 void invert_qt_qt(float q1[4], const float q2[4]);
 void conjugate_qt(float q[4]);
-<<<<<<< HEAD
 float dot_qtqt(float a[4], float b[4]);
-void normalize_qt(float q[4]);
-=======
-float dot_qtqt(const float a[4], const float b[4]);
 float normalize_qt(float q[4]);
 float normalize_qt_qt(float q1[4], const float q2[4]);
->>>>>>> 6d201907
 
 /* comparison */
 int is_zero_qt(float q[4]);
