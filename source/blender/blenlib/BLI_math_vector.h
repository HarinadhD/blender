--- conflicted
+++ resolved
@@ -69,27 +69,16 @@
 MINLINE void mul_v3_fl(float r[3], float f);
 MINLINE void mul_v3_v3fl(float r[3], const float a[3], float f);
 MINLINE void mul_v2_v2(float r[2], const float a[2]);
-<<<<<<< HEAD
-MINLINE void mul_v3_v3(float r[3], float a[3]);
-MINLINE void mul_v3_v3v3(float r[3], float a[3], float b[3]);
-
-MINLINE void madd_v2_v2fl(float r[2], float a[2], float f);
-MINLINE void madd_v3_v3fl(float r[3], float a[3], float f);
-MINLINE void madd_v3_v3v3(float r[3], float a[3], float b[3]);
-MINLINE void madd_v2_v2v2fl(float r[2], const float a[2], const float b[2], const float f);
-MINLINE void madd_v3_v3v3fl(float r[3], float a[3], float b[3], float f);
-MINLINE void madd_v3_v3v3v3(float r[3], float a[3], float b[3], float c[3]);
-MINLINE void madd_v4_v4fl(float r[4], float a[4], float f);
-=======
 MINLINE void mul_v3_v3(float r[3], const float a[3]);
 MINLINE void mul_v3_v3v3(float r[3], const float a[3], const float b[3]);
 
+MINLINE void madd_v3_v3fl(float r[3], const float a[3], float f);
 MINLINE void madd_v3_v3fl(float r[3], const float a[3], float f);
 MINLINE void madd_v3_v3v3(float r[3], const float a[3], const float b[3]);
 MINLINE void madd_v2_v2v2fl(float r[2], const float a[2], const float b[2], float f);
 MINLINE void madd_v3_v3v3fl(float r[3], const float a[3], const float b[3], float f);
 MINLINE void madd_v3_v3v3v3(float r[3], const float a[3], const float b[3], const float c[3]);
->>>>>>> a2778a26
+MINLINE void madd_v4_v4fl(float r[4], const float a[4], float f);
 
 MINLINE void negate_v3(float r[3]);
 MINLINE void negate_v3_v3(float r[3], const float a[3]);
