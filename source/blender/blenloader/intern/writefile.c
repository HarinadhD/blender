--- conflicted
+++ resolved
@@ -181,7 +181,6 @@
 
 #include <errno.h>
 
-
 /* ********* my write, buffered writing with minimum size chunks ************ */
 
 #define MYWRITE_BUFFER_SIZE	100000
@@ -1475,13 +1474,13 @@
 			if (wmd->cmap_curve)
 				write_curvemapping(wd, wmd->cmap_curve);
 		}
-<<<<<<< HEAD
+
 		else if (md->type==eModifierType_LaplacianDeform) {
 			LaplacianDeformModifierData *lmd = (LaplacianDeformModifierData*) md;
-=======
-		
+
+			writedata(wd, DATA, sizeof(float)*lmd->total_verts * 3, lmd->vertexco);
+		}
 		else if (md->type == eModifierType_RigidBody) {
->>>>>>> 30467f8e
 
 			RigidBodyModifierData *rmd = (RigidBodyModifierData*)md;
 			RigidBodyShardCon *con;
@@ -3339,13 +3338,14 @@
 	fg.minsubversion= BLENDER_MINSUBVERSION;
 #ifdef WITH_BUILDINFO
 	{
+		extern unsigned long build_commit_timestamp;
 		extern char build_change[], build_hash[];
 		/* TODO(sergey): Add branch name to file as well? */
-		BLI_strncpy(fg.build_change, build_change, sizeof(fg.build_change));
+		fg.build_commit_timestamp = build_commit_timestamp;
 		BLI_strncpy(fg.build_hash, build_hash, sizeof(fg.build_hash));
 	}
 #else
-	BLI_strncpy(fg.build_change, "unknown", sizeof(fg.build_change));
+	fg.build_commit_timestamp = 0;
 	BLI_strncpy(fg.build_hash, "unknown", sizeof(fg.build_hash));
 #endif
 	writestruct(wd, GLOB, "FileGlobal", 1, &fg);
