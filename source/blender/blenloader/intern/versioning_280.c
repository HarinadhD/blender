/*
 * ***** BEGIN GPL LICENSE BLOCK *****
 *
 * This program is free software; you can redistribute it and/or
 * modify it under the terms of the GNU General Public License
 * as published by the Free Software Foundation; either version 2
 * of the License, or (at your option) any later version.
 *
 * This program is distributed in the hope that it will be useful,
 * but WITHOUT ANY WARRANTY; without even the implied warranty of
 * MERCHANTABILITY or FITNESS FOR A PARTICULAR PURPOSE.  See the
 * GNU General Public License for more details.
 *
 * You should have received a copy of the GNU General Public License
 * along with this program; if not, write to the Free Software Foundation,
 * Inc., 51 Franklin Street, Fifth Floor, Boston, MA 02110-1301, USA.
 *
 * Contributor(s): Dalai Felinto
 *
 * ***** END GPL LICENSE BLOCK *****
 *
 */

/** \file blender/blenloader/intern/versioning_280.c
 *  \ingroup blenloader
 */

/* allow readfile to use deprecated functionality */
#define DNA_DEPRECATED_ALLOW

#include <string.h>

#include "BLI_listbase.h"
#include "BLI_mempool.h"
#include "BLI_string.h"
#include "BLI_string_utf8.h"
#include "BLI_utildefines.h"

#include "DNA_object_types.h"
#include "DNA_camera_types.h"
#include "DNA_gpu_types.h"
#include "DNA_group_types.h"
#include "DNA_lamp_types.h"
#include "DNA_layer_types.h"
#include "DNA_lightprobe_types.h"
#include "DNA_material_types.h"
#include "DNA_mesh_types.h"
#include "DNA_particle_types.h"
#include "DNA_scene_types.h"
#include "DNA_screen_types.h"
#include "DNA_view3d_types.h"
#include "DNA_genfile.h"
#include "DNA_workspace_types.h"

#include "BKE_collection.h"
#include "BKE_customdata.h"
#include "BKE_freestyle.h"
#include "BKE_group.h"
#include "BKE_idprop.h"
#include "BKE_layer.h"
#include "BKE_main.h"
#include "BKE_mesh.h"
#include "BKE_node.h"
#include "BKE_report.h"
#include "BKE_scene.h"
#include "BKE_workspace.h"

#include "BLO_readfile.h"
#include "readfile.h"

#include "MEM_guardedalloc.h"


static bScreen *screen_parent_find(const bScreen *screen)
{
	/* can avoid lookup if screen state isn't maximized/full (parent and child store the same state) */
	if (ELEM(screen->state, SCREENMAXIMIZED, SCREENFULL)) {
		for (const ScrArea *sa = screen->areabase.first; sa; sa = sa->next) {
			if (sa->full && sa->full != screen) {
				BLI_assert(sa->full->state == screen->state);
				return sa->full;
			}
		}
	}

	return NULL;
}

static void do_version_workspaces_create_from_screens(Main *bmain)
{
	for (bScreen *screen = bmain->screen.first; screen; screen = screen->id.next) {
		const bScreen *screen_parent = screen_parent_find(screen);
		Scene *scene = screen->scene;
		WorkSpace *workspace;
		ViewLayer *layer = BKE_view_layer_from_scene_get(scene);
		ListBase *transform_orientations;

		if (screen_parent) {
			/* fullscreen with "Back to Previous" option, don't create
			 * a new workspace, add layout workspace containing parent */
			workspace = BLI_findstring(
			        &bmain->workspaces, screen_parent->id.name + 2, offsetof(ID, name) + 2);
		}
		else {
			workspace = BKE_workspace_add(bmain, screen->id.name + 2);
		}
		BKE_workspace_layout_add(workspace, screen, screen->id.name + 2);
		BKE_workspace_view_layer_set(workspace, layer, scene);

#ifdef WITH_CLAY_ENGINE
		BLI_strncpy(workspace->view_render.engine_id, RE_engine_id_BLENDER_CLAY,
		            sizeof(workspace->view_render.engine_id));
#else
		BLI_strncpy(workspace->view_render.engine_id, RE_engine_id_BLENDER_EEVEE,
		            sizeof(workspace->view_render.engine_id));
#endif

		transform_orientations = BKE_workspace_transform_orientations_get(workspace);
		BLI_duplicatelist(transform_orientations, &scene->transform_spaces);
	}
}

/**
 * \brief After lib-link versioning for new workspace design.
 *
 *  *  Adds a workspace for (almost) each screen of the old file
 *     and adds the needed workspace-layout to wrap the screen.
 *  *  Active screen isn't stored directly in window anymore, but in the active workspace.
 *  *  Active scene isn't stored in screen anymore, but in window.
 *  *  Create workspace instance hook for each window.
 *
 * \note Some of the created workspaces might be deleted again in case of reading the default startup.blend.
 */
static void do_version_workspaces_after_lib_link(Main *bmain)
{
	BLI_assert(BLI_listbase_is_empty(&bmain->workspaces));

	do_version_workspaces_create_from_screens(bmain);

	for (wmWindowManager *wm = bmain->wm.first; wm; wm = wm->id.next) {
		for (wmWindow *win = wm->windows.first; win; win = win->next) {
			bScreen *screen_parent = screen_parent_find(win->screen);
			bScreen *screen = screen_parent ? screen_parent : win->screen;
			WorkSpace *workspace = BLI_findstring(&bmain->workspaces, screen->id.name + 2, offsetof(ID, name) + 2);
			ListBase *layouts = BKE_workspace_layouts_get(workspace);

			win->workspace_hook = BKE_workspace_instance_hook_create(bmain);

			BKE_workspace_active_set(win->workspace_hook, workspace);
			BKE_workspace_active_layout_set(win->workspace_hook, layouts->first);

			win->scene = screen->scene;
			/* Deprecated from now on! */
			win->screen = NULL;
		}
	}

	for (bScreen *screen = bmain->screen.first; screen; screen = screen->id.next) {
		/* Deprecated from now on! */
		BLI_freelistN(&screen->scene->transform_spaces);
		screen->scene = NULL;
	}
}

enum {
	DO_VERSION_COLLECTION_VISIBLE     = 0,
	DO_VERSION_COLLECTION_HIDE        = 1,
	DO_VERSION_COLLECTION_HIDE_RENDER = 2,
	DO_VERSION_COLLECTION_HIDE_ALL    = 3,
};

void do_versions_after_linking_280(Main *main)
{
	if (!MAIN_VERSION_ATLEAST(main, 280, 0)) {
		for (Scene *scene = main->scene.first; scene; scene = scene->id.next) {
			/* since we don't have access to FileData we check the (always valid) first render layer instead */
			if (scene->view_layers.first == NULL) {
				SceneCollection *sc_master = BKE_collection_master(&scene->id);
				BLI_strncpy(sc_master->name, "Master Collection", sizeof(sc_master->name));

				struct DoVersionSceneCollections {
					SceneCollection *collections[20];
					int created;
					const char *suffix;
					int flag_viewport;
					int flag_render;
				} collections[] =
				{
					{
						.collections = {NULL},
						.created = 0,
						.suffix = "",
						.flag_viewport = COLLECTION_SELECTABLE,
						.flag_render = COLLECTION_SELECTABLE
					},
					{
						.collections = {NULL},
						.created = 0,
						.suffix = " - Hide Viewport",
						.flag_viewport = COLLECTION_SELECTABLE,
						.flag_render = COLLECTION_SELECTABLE
					},
					{
						.collections = {NULL},
						.created = 0,
						.suffix = " - Hide Render",
						.flag_viewport = COLLECTION_SELECTABLE,
						.flag_render = COLLECTION_SELECTABLE | COLLECTION_DISABLED
					},
					{
						.collections = {NULL},
						.created = 0,
						.suffix = " - Hide Render All",
						.flag_viewport = COLLECTION_SELECTABLE | COLLECTION_DISABLED,
						.flag_render = COLLECTION_SELECTABLE | COLLECTION_DISABLED
					}
				};

				for (int layer = 0; layer < 20; layer++) {
					for (Base *base = scene->base.first; base; base = base->next) {
						if (base->lay & (1 << layer)) {
							int collection_index = -1;
							if ((base->object->restrictflag & OB_RESTRICT_VIEW) &&
							    (base->object->restrictflag & OB_RESTRICT_RENDER))
							{
								collection_index = DO_VERSION_COLLECTION_HIDE_ALL;
							}
							else if (base->object->restrictflag & OB_RESTRICT_VIEW) {
								collection_index = DO_VERSION_COLLECTION_HIDE;
							}
							else if (base->object->restrictflag & OB_RESTRICT_RENDER) {
								collection_index = DO_VERSION_COLLECTION_HIDE_RENDER;
							}
							else {
								collection_index = DO_VERSION_COLLECTION_VISIBLE;
							}

							/* Create collections when needed only. */
							if ((collections[collection_index].created & (1 << layer)) == 0) {
								char name[MAX_NAME];

								if ((collections[DO_VERSION_COLLECTION_VISIBLE].created & (1 << layer)) == 0) {
									BLI_snprintf(name,
									             sizeof(sc_master->name),
									             "Collection %d%s",
									             layer + 1,
									             collections[DO_VERSION_COLLECTION_VISIBLE].suffix);
									collections[DO_VERSION_COLLECTION_VISIBLE].collections[layer] =
									        BKE_collection_add(&scene->id, sc_master, COLLECTION_TYPE_NONE, name);
									collections[DO_VERSION_COLLECTION_VISIBLE].created |= (1 << layer);
								}

								if (collection_index != DO_VERSION_COLLECTION_VISIBLE) {
									SceneCollection *sc_parent;
									sc_parent = collections[DO_VERSION_COLLECTION_VISIBLE].collections[layer];
									BLI_snprintf(name,
									             sizeof(sc_master->name),
									             "Collection %d%s",
									             layer + 1,
									             collections[collection_index].suffix);
									collections[collection_index].collections[layer] = BKE_collection_add(
									        &scene->id,
									        sc_parent,
									        COLLECTION_TYPE_NONE,
									        name);
									collections[collection_index].created |= (1 << layer);
								}
							}

							BKE_collection_object_add(
							        &scene->id, collections[collection_index].collections[layer], base->object);
						}

						if (base->flag & SELECT) {
							base->object->flag |= SELECT;
						}
						else {
							base->object->flag &= ~SELECT;
						}
					}
				}

				/* Re-order the nested hidden collections. */
				SceneCollection *scene_collection_parent = sc_master->scene_collections.first;

				for (int layer = 0; layer < 20; layer++) {
					if (collections[DO_VERSION_COLLECTION_VISIBLE].created & (1 << layer)) {

						if ((collections[DO_VERSION_COLLECTION_HIDE].created & (1 << layer)) &&
						    (collections[DO_VERSION_COLLECTION_HIDE].collections[layer] !=
						     scene_collection_parent->scene_collections.first))
						{
							BLI_listbase_swaplinks(
							        &scene_collection_parent->scene_collections,
							        collections[DO_VERSION_COLLECTION_HIDE].collections[layer],
							        scene_collection_parent->scene_collections.first);
						}

						if ((collections[DO_VERSION_COLLECTION_HIDE_ALL].created & (1 << layer)) &&
						    (collections[DO_VERSION_COLLECTION_HIDE_ALL].collections[layer] !=
						     scene_collection_parent->scene_collections.last))
						{
							BLI_listbase_swaplinks(
							        &scene_collection_parent->scene_collections,
							        collections[DO_VERSION_COLLECTION_HIDE_ALL].collections[layer],
							        scene_collection_parent->scene_collections.last);
						}

						scene_collection_parent = scene_collection_parent->next;
					}
				}
				BLI_assert(scene_collection_parent == NULL);

				scene->active_view_layer = 0;

				/* Handle legacy render layers. */
				if (!BKE_scene_uses_blender_game(scene)) {
					for (SceneRenderLayer *srl = scene->r.layers.first; srl; srl = srl->next) {

						ViewLayer *view_layer = BKE_view_layer_add(scene, srl->name);

						if (srl->samples != 0) {
							/* It is up to the external engine to handle
							 * its own doversion in this case. */
							BKE_override_view_layer_int_add(
							        view_layer,
							        ID_SCE,
							        "samples",
							        srl->samples);
						}

						if (srl->mat_override) {
							BKE_override_view_layer_datablock_add(
							        view_layer,
							        ID_MA,
							        "self",
							        (ID *)srl->mat_override);
						}

						if (srl->layflag & SCE_LAY_DISABLE) {
							view_layer->flag &= ~VIEW_LAYER_RENDER;
						}

						if ((srl->layflag & SCE_LAY_FRS) == 0) {
							view_layer->flag &= ~VIEW_LAYER_FREESTYLE;
						}

						/* XXX If we are to keep layflag it should be merged with flag (dfelinto). */
						view_layer->layflag = srl->layflag;
						/* XXX Not sure if we should keep the passes (dfelinto). */
						view_layer->passflag = srl->passflag;
						view_layer->pass_xor = srl->pass_xor;
						view_layer->pass_alpha_threshold = srl->pass_alpha_threshold;

						BKE_freestyle_config_free(&view_layer->freestyle_config, true);
						view_layer->freestyle_config = srl->freestyleConfig;
						view_layer->id_properties = srl->prop;

						/* unlink master collection  */
						BKE_collection_unlink(view_layer, view_layer->layer_collections.first);

						/* Add new collection bases. */
						for (int layer = 0; layer < 20; layer++) {
							if ((scene->lay & srl->lay & ~(srl->lay_exclude) & (1 << layer)) ||
							    (srl->lay_zmask & (scene->lay | srl->lay_exclude) & (1 << layer)))
							{
								if (collections[DO_VERSION_COLLECTION_VISIBLE].created & (1 << layer)) {

									LayerCollection *layer_collection_parent;
									layer_collection_parent = BKE_collection_link(
									        view_layer,
									        collections[DO_VERSION_COLLECTION_VISIBLE].collections[layer]);

									if (srl->lay_zmask & (1 << layer)) {
										BKE_override_layer_collection_boolean_add(
										        layer_collection_parent,
										        ID_OB,
										        "cycles.is_holdout",
										        true);
									}

									if ((srl->lay & (1 << layer)) == 0) {
										BKE_override_layer_collection_boolean_add(
										        layer_collection_parent,
										        ID_OB,
										        "cycles_visibility.camera",
										        false);
									}

									LayerCollection *layer_collection_child;
									layer_collection_child = layer_collection_parent->layer_collections.first;

									for (int j = 1; j < 4; j++) {
										if (collections[j].created & (1 << layer)) {
											layer_collection_child->flag = COLLECTION_VIEWPORT |
											                               COLLECTION_RENDER |
											                               collections[j].flag_render;
											layer_collection_child = layer_collection_child->next;
										}
									}
									BLI_assert(layer_collection_child == NULL);
								}
							}
						}

						/* for convenience set the same active object in all the layers */
						if (scene->basact) {
							view_layer->basact = BKE_view_layer_base_find(view_layer, scene->basact->object);
						}

						for (Base *base = view_layer->object_bases.first; base; base = base->next) {
							if ((base->flag & BASE_SELECTABLED) && (base->object->flag & SELECT)) {
								base->flag |= BASE_SELECTED;
							}
						}
					}

					if (BLI_findlink(&scene->view_layers, scene->r.actlay)) {
						scene->active_view_layer = scene->r.actlay;
					}
				}
				else {
					for (SceneRenderLayer *srl = scene->r.layers.first; srl; srl = srl->next) {
						if (srl->prop) {
							IDP_FreeProperty(srl->prop);
							MEM_freeN(srl->prop);
						}
						BKE_freestyle_config_free(&srl->freestyleConfig, true);
					}
				}
				BLI_freelistN(&scene->r.layers);

				ViewLayer *view_layer = BKE_view_layer_add(scene, "Viewport");
				/* If we ported all the original render layers, we don't need to make the viewport layer renderable. */
				if (!BLI_listbase_is_single(&scene->view_layers)) {
					view_layer->flag &= ~VIEW_LAYER_RENDER;
				}

				/* If layer was not set, disable it. */
				LayerCollection *layer_collection_parent;
				layer_collection_parent =
					((LayerCollection *)view_layer->layer_collections.first)->layer_collections.first;

				for (int layer = 0; layer < 20; layer++) {
					if (collections[DO_VERSION_COLLECTION_VISIBLE].created & (1 << layer)) {
						const bool is_disabled = (scene->lay & (1 << layer)) == 0;

						/* We only need to disable the parent collection. */
						if (is_disabled) {
							layer_collection_parent->flag |= COLLECTION_DISABLED;
						}

						LayerCollection *layer_collection_child;
						layer_collection_child = layer_collection_parent->layer_collections.first;

						for (int j = 1; j < 4; j++) {
							if (collections[j].created & (1 << layer)) {
								layer_collection_child->flag = COLLECTION_VIEWPORT |
								                               COLLECTION_RENDER |
								                               collections[j].flag_viewport;
								layer_collection_child = layer_collection_child->next;
							}
						}
						BLI_assert(layer_collection_child == NULL);
						layer_collection_parent = layer_collection_parent->next;
					}
				}
				BLI_assert(layer_collection_parent == NULL);

				/* convert active base */
				if (scene->basact) {
					view_layer->basact = BKE_view_layer_base_find(view_layer, scene->basact->object);
				}

				/* convert selected bases */
				for (Base *base = scene->base.first; base; base = base->next) {
					if ((base->flag & BASE_SELECTABLED) && (base->object->flag & SELECT)) {
						base->flag |= BASE_SELECTED;
					}

					/* keep lay around for forward compatibility (open those files in 2.79) */
					base->lay = base->object->lay;
				}

				/* remove bases once and for all */
				for (Base *base = scene->base.first; base; base = base->next) {
					id_us_min(&base->object->id);
				}
				BLI_freelistN(&scene->base);
				scene->basact = NULL;
			}
		}
	}

	if (!MAIN_VERSION_ATLEAST(main, 280, 0)) {
		for (bScreen *screen = main->screen.first; screen; screen = screen->id.next) {
			/* same render-layer as do_version_workspaces_after_lib_link will activate,
			 * so same layer as BKE_view_layer_from_workspace_get would return */
			ViewLayer *layer = screen->scene->view_layers.first;

			for (ScrArea *sa = screen->areabase.first; sa; sa = sa->next) {
				for (SpaceLink *view_layer = sa->spacedata.first; view_layer; view_layer = view_layer->next) {
					if (view_layer->spacetype == SPACE_OUTLINER) {
						SpaceOops *soutliner = (SpaceOops *)view_layer;

						soutliner->outlinevis = SO_VIEW_LAYER;

						if (BLI_listbase_count_ex(&layer->layer_collections, 2) == 1) {
							if (soutliner->treestore == NULL) {
								soutliner->treestore = BLI_mempool_create(
								        sizeof(TreeStoreElem), 1, 512, BLI_MEMPOOL_ALLOW_ITER);
							}

							/* Create a tree store element for the collection. This is normally
							 * done in check_persistent (outliner_tree.c), but we need to access
							 * it here :/ (expand element if it's the only one) */
							TreeStoreElem *tselem = BLI_mempool_calloc(soutliner->treestore);
							tselem->type = TSE_LAYER_COLLECTION;
							tselem->id = layer->layer_collections.first;
							tselem->nr = tselem->used = 0;
							tselem->flag &= ~TSE_CLOSED;
						}
					}
				}
			}
		}
	}

	/* New workspace design */
	if (!MAIN_VERSION_ATLEAST(main, 280, 1)) {
		do_version_workspaces_after_lib_link(main);
	}

	if (!MAIN_VERSION_ATLEAST(main, 280, 2)) {
		/* Cleanup any remaining SceneRenderLayer data for files that were created
		 * with Blender 2.8 before the SceneRenderLayer > RenderLayer refactor. */
		for (Scene *scene = main->scene.first; scene; scene = scene->id.next) {
			for (SceneRenderLayer *srl = scene->r.layers.first; srl; srl = srl->next) {
				if (srl->prop) {
					IDP_FreeProperty(srl->prop);
					MEM_freeN(srl->prop);
				}
				BKE_freestyle_config_free(&srl->freestyleConfig, true);
			}
			BLI_freelistN(&scene->r.layers);
		}
	}

	{
		for (WorkSpace *workspace = main->workspaces.first; workspace; workspace = workspace->id.next) {
			if (workspace->view_layer) {
				/* During 2.8 work we temporarly stored view-layer in the
				 * workspace directly, but should be stored there per-scene. */
				for (Scene *scene = main->scene.first; scene; scene = scene->id.next) {
					if (BLI_findindex(&scene->view_layers, workspace->view_layer) != -1) {
						BKE_workspace_view_layer_set(workspace, workspace->view_layer, scene);
						workspace->view_layer = NULL;
					}
				}
			}
			/* While this should apply to most cases, it fails when reading workspaces.blend
			 * to get its list of workspaces without actually appending any of them. */
//			BLI_assert(workspace->view_layer == NULL);
		}
	}

	{
		/* Since we don't have access to FileData we check the (always valid) master collection of the group. */
		for (Group *group = main->group.first; group; group = group->id.next) {
			if (group->collection == NULL) {
				BKE_group_init(group);
				SceneCollection *sc = GROUP_MASTER_COLLECTION(group);
				SceneCollection *sc_hidden = NULL;

				for (GroupObject *go = group->gobject.first; go; go = go->next) {
					if (go->ob->lay & group->layer) {
						BKE_collection_object_add(&group->id, sc, go->ob);
					}
					else {
						if (sc_hidden == NULL) {
							sc_hidden = BKE_collection_add(&group->id, sc, COLLECTION_TYPE_GROUP_INTERNAL, "Hidden");
						}
						BKE_collection_object_add(&group->id, sc_hidden, go->ob);
					}
				}

				if (sc_hidden != NULL) {
					LayerCollection *layer_collection_master, *layer_collection_hidden;
					layer_collection_master = group->view_layer->layer_collections.first;
					layer_collection_hidden = layer_collection_master->layer_collections.first;
					layer_collection_hidden->flag |= COLLECTION_DISABLED;
				}
			}

			GroupObject *go;
			while ((go = BLI_pophead(&group->gobject))) {
				MEM_freeN(go);
			}
		}
	}

	{
		for (Object *object = main->object.first; object; object = object->id.next) {
#ifndef VERSION_280_SUBVERSION_4
			/* If any object already has an initialized value for
			 * duplicator_visibility_flag it means we've already doversioned it.
			 * TODO(all) remove the VERSION_280_SUBVERSION_4 code once the subversion was bumped. */
			if (object->duplicator_visibility_flag != 0) {
				break;
			}
#endif
			if (object->particlesystem.first) {
				object->duplicator_visibility_flag = OB_DUPLI_FLAG_VIEWPORT;
				for (ParticleSystem *psys = object->particlesystem.first; psys; psys=psys->next) {
					if (psys->part->draw & PART_DRAW_EMITTER) {
						object->duplicator_visibility_flag |= OB_DUPLI_FLAG_RENDER;
#ifndef VERSION_280_SUBVERSION_4
						psys->part->draw &= ~PART_DRAW_EMITTER;
#else
						break;
#endif
					}
				}
			}
			else if (object->transflag & OB_DUPLI){
				object->duplicator_visibility_flag = OB_DUPLI_FLAG_VIEWPORT;
			}
			else {
				object->duplicator_visibility_flag = OB_DUPLI_FLAG_VIEWPORT | OB_DUPLI_FLAG_RENDER;
			}
		}
	}
}

static void do_version_layer_collections_idproperties(ListBase *lb)
{
	IDPropertyTemplate val = {0};
	for (LayerCollection *lc = lb->first; lc; lc = lc->next) {
		lc->properties = IDP_New(IDP_GROUP, &val, ROOT_PROP);
		BKE_layer_collection_engine_settings_create(lc->properties);

		/* No overrides at first */
		for (IDProperty *prop = lc->properties->data.group.first; prop; prop = prop->next) {
			while (prop->data.group.first) {
				IDP_FreeFromGroup(prop, prop->data.group.first);
			}
		}

		/* Do it recursively */
		do_version_layer_collections_idproperties(&lc->layer_collections);
	}
}

static void do_version_view_layer_visibility(ViewLayer *view_layer)
{
	LayerCollection *layer_collection;
	for (layer_collection = view_layer->layer_collections.first;
	     layer_collection;
	     layer_collection = layer_collection->next)
	{
		if (layer_collection->flag & COLLECTION_DISABLED) {
			BKE_collection_enable(view_layer, layer_collection);
			layer_collection->flag &= ~COLLECTION_DISABLED;
		}

		if ((layer_collection->flag & (1 << 0)) == 0) { /* !COLLECTION_VISIBLE */
			layer_collection->flag |= COLLECTION_DISABLED;
		}
		layer_collection->flag |= COLLECTION_VIEWPORT | COLLECTION_RENDER;
	}
}

void blo_do_versions_280(FileData *fd, Library *UNUSED(lib), Main *main)
{

	if (!MAIN_VERSION_ATLEAST(main, 280, 0)) {
		for (Scene *scene = main->scene.first; scene; scene = scene->id.next) {
			if (STREQ(scene->r.engine, RE_engine_id_BLENDER_RENDER)) {
#ifdef WITH_CLAY_ENGINE
				BLI_strncpy(scene->r.engine, RE_engine_id_BLENDER_CLAY, sizeof(scene->r.engine));
#else
				BLI_strncpy(scene->r.engine, RE_engine_id_BLENDER_EEVEE, sizeof(scene->r.engine));
#endif
			}
		}

		if (!DNA_struct_elem_find(fd->filesdna, "Scene", "ListBase", "view_layers")) {
			for (Scene *scene = main->scene.first; scene; scene = scene->id.next) {
				/* Master Collection */
				scene->collection = MEM_callocN(sizeof(SceneCollection), "Master Collection");
				BLI_strncpy(scene->collection->name, "Master Collection", sizeof(scene->collection->name));
			}
		}

		if (DNA_struct_elem_find(fd->filesdna, "LayerCollection", "ListBase", "engine_settings") &&
		    !DNA_struct_elem_find(fd->filesdna, "LayerCollection", "IDProperty", "properties"))
		{
			for (Scene *scene = main->scene.first; scene; scene = scene->id.next) {
				for (ViewLayer *view_layer = scene->view_layers.first; view_layer; view_layer = view_layer->next) {
					do_version_layer_collections_idproperties(&view_layer->layer_collections);
				}
			}
		}
	}

	if (!MAIN_VERSION_ATLEAST(main, 280, 1)) {
		if (!DNA_struct_elem_find(fd->filesdna, "Lamp", "float", "bleedexp")) {
			for (Lamp *la = main->lamp.first; la; la = la->id.next) {
				la->bleedexp = 2.5f;
			}
		}

		if (!DNA_struct_elem_find(fd->filesdna, "GPUDOFSettings", "float", "ratio")) {
			for (Camera *ca = main->camera.first; ca; ca = ca->id.next) {
				ca->gpu_dof.ratio = 1.0f;
			}
		}

		if (!DNA_struct_elem_find(fd->filesdna, "ViewLayer", "IDProperty", "*properties")) {
			for (Scene *scene = main->scene.first; scene; scene = scene->id.next) {
				for (ViewLayer *view_layer = scene->view_layers.first; view_layer; view_layer = view_layer->next) {
					IDPropertyTemplate val = {0};
					view_layer->properties = IDP_New(IDP_GROUP, &val, ROOT_PROP);
					BKE_view_layer_engine_settings_create(view_layer->properties);
				}
			}
		}

		/* MTexPoly now removed. */
		if (DNA_struct_find(fd->filesdna, "MTexPoly")) {
			const int cd_mtexpoly = 15;  /* CD_MTEXPOLY, deprecated */
			for (Mesh *me = main->mesh.first; me; me = me->id.next) {
				/* If we have UV's, so this file will have MTexPoly layers too! */
				if (me->mloopuv != NULL) {
					CustomData_update_typemap(&me->pdata);
					CustomData_free_layers(&me->pdata, cd_mtexpoly, me->totpoly);
					BKE_mesh_update_customdata_pointers(me, false);
				}
			}
		}
	}

	if (!MAIN_VERSION_ATLEAST(main, 280, 2)) {
		if (!DNA_struct_elem_find(fd->filesdna, "View3D", "short", "custom_orientation_index")) {
			for (bScreen *screen = main->screen.first; screen; screen = screen->id.next) {
				for (ScrArea *area = screen->areabase.first; area; area = area->next) {
					for (SpaceLink *sl = area->spacedata.first; sl; sl = sl->next) {
						if (sl->spacetype == SPACE_VIEW3D) {
							View3D *v3d = (View3D *)sl;
							if (v3d->twmode >= V3D_MANIP_CUSTOM) {
								v3d->custom_orientation_index = v3d->twmode - V3D_MANIP_CUSTOM;
								v3d->twmode = V3D_MANIP_CUSTOM;
							}
							else {
								v3d->custom_orientation_index = -1;
							}
						}
					}
				}
			}
		}

		if (!DNA_struct_elem_find(fd->filesdna, "Lamp", "float", "cascade_max_dist")) {
			for (Lamp *la = main->lamp.first; la; la = la->id.next) {
				la->cascade_max_dist = 1000.0f;
				la->cascade_count = 4;
				la->cascade_exponent = 0.8f;
				la->cascade_fade = 0.1f;
			}
		}

		if (!DNA_struct_elem_find(fd->filesdna, "Lamp", "float", "contact_dist")) {
			for (Lamp *la = main->lamp.first; la; la = la->id.next) {
				la->contact_dist = 1.0f;
				la->contact_bias = 0.03f;
				la->contact_spread = 0.2f;
				la->contact_thickness = 0.5f;
			}
		}

		if (!DNA_struct_elem_find(fd->filesdna, "LightProbe", "float", "vis_bias")) {
			for (LightProbe *probe = main->lightprobe.first; probe; probe = probe->id.next) {
				probe->vis_bias = 1.0f;
				probe->vis_blur = 0.2f;
			}
		}

		typedef enum eNTreeDoVersionErrors {
			NTREE_DOVERSION_NO_ERROR = 0,
			NTREE_DOVERSION_NEED_OUTPUT = (1 << 0),
			NTREE_DOVERSION_TRANSPARENCY_EMISSION = (1 << 1),
		} eNTreeDoVersionErrors;

		/* Eevee shader nodes renamed because of the output node system.
		 * Note that a new output node is not being added here, because it would be overkill
		 * to handle this case in lib_verify_nodetree.
		 *
		 * Also, metallic node is now unified into the principled node. */
		eNTreeDoVersionErrors error = NTREE_DOVERSION_NO_ERROR;

		FOREACH_NODETREE(main, ntree, id) {
			if (ntree->type == NTREE_SHADER) {
				for (bNode *node = ntree->nodes.first; node; node = node->next) {
					if (node->type == 194 /* SH_NODE_EEVEE_METALLIC */ &&
					    STREQ(node->idname, "ShaderNodeOutputMetallic"))
					{
						BLI_strncpy(node->idname, "ShaderNodeEeveeMetallic", sizeof(node->idname));
						error |= NTREE_DOVERSION_NEED_OUTPUT;
					}

					else if (node->type == SH_NODE_EEVEE_SPECULAR && STREQ(node->idname, "ShaderNodeOutputSpecular")) {
						BLI_strncpy(node->idname, "ShaderNodeEeveeSpecular", sizeof(node->idname));
						error |= NTREE_DOVERSION_NEED_OUTPUT;
					}

					else if (node->type == 196 /* SH_NODE_OUTPUT_EEVEE_MATERIAL */ &&
					         STREQ(node->idname, "ShaderNodeOutputEeveeMaterial"))
					{
						node->type = SH_NODE_OUTPUT_MATERIAL;
						BLI_strncpy(node->idname, "ShaderNodeOutputMaterial", sizeof(node->idname));
					}

					else if (node->type == 194 /* SH_NODE_EEVEE_METALLIC */ &&
					         STREQ(node->idname, "ShaderNodeEeveeMetallic"))
					{
						node->type = SH_NODE_BSDF_PRINCIPLED;
						BLI_strncpy(node->idname, "ShaderNodeBsdfPrincipled", sizeof(node->idname));
						node->custom1 = SHD_GLOSSY_MULTI_GGX;
						error |= NTREE_DOVERSION_TRANSPARENCY_EMISSION;
					}
				}
			}
		} FOREACH_NODETREE_END

		if (error & NTREE_DOVERSION_NEED_OUTPUT) {
			BKE_report(fd->reports, RPT_ERROR, "Eevee material conversion problem. Error in console");
			printf("You need to connect Principled and Eevee Specular shader nodes to new material output nodes.\n");
		}

		if (error & NTREE_DOVERSION_TRANSPARENCY_EMISSION) {
			BKE_report(fd->reports, RPT_ERROR, "Eevee material conversion problem. Error in console");
			printf("You need to combine transparency and emission shaders to the converted Principled shader nodes.\n");
		}

		if (!DNA_struct_elem_find(fd->filesdna, "Scene", "ViewRender", "view_render")) {
			for (Scene *scene = main->scene.first; scene; scene = scene->id.next) {
				BLI_strncpy_utf8(scene->view_render.engine_id, scene->r.engine,
				                 sizeof(scene->view_render.engine_id));
			}

			for (WorkSpace *workspace = main->workspaces.first; workspace; workspace = workspace->id.next) {
				BKE_viewrender_init(&workspace->view_render);
			}
		}

		if ((DNA_struct_elem_find(fd->filesdna, "ViewLayer", "FreestyleConfig", "freestyle_config") == false) &&
		    DNA_struct_elem_find(fd->filesdna, "Scene", "ListBase", "view_layers"))
		{
			for (Scene *scene = main->scene.first; scene; scene = scene->id.next) {
				ViewLayer *view_layer;
				for (view_layer = scene->view_layers.first; view_layer; view_layer = view_layer->next) {
					view_layer->flag |= VIEW_LAYER_FREESTYLE;
					view_layer->layflag = 0x7FFF;   /* solid ztra halo edge strand */
					view_layer->passflag = SCE_PASS_COMBINED | SCE_PASS_Z;
					view_layer->pass_alpha_threshold = 0.5f;
					BKE_freestyle_config_init(&view_layer->freestyle_config);
				}
			}
		}
	}

	if (!MAIN_VERSION_ATLEAST(main, 280, 3)) {
		for (Scene *scene = main->scene.first; scene; scene = scene->id.next) {
			ViewLayer *view_layer;
			for (view_layer = scene->view_layers.first; view_layer; view_layer = view_layer->next) {
				do_version_view_layer_visibility(view_layer);
			}
		}

		for (Group *group = main->group.first; group; group = group->id.next) {
			if (group->view_layer != NULL){
				do_version_view_layer_visibility(group->view_layer);
			}
		}
	}

	{
<<<<<<< HEAD
		if (1 || !DNA_struct_find(fd->filesdna, "AssetUUID")) {  /* struct_find will have to wait, not working for now... */
			/* Move non-op filebrowsers to 'library browsing' type/mode. */
			for (bScreen *screen = main->screen.first; screen; screen = screen->id.next) {
				for (ScrArea *sa = screen->areabase.first; sa; sa = sa->next) {
					for (SpaceLink *sl = sa->spacedata.first; sl; sl = sl->next) {
						if (sl->spacetype == SPACE_FILE) {
							SpaceFile *sfile = (SpaceFile *)sl;
							if (sfile->params != NULL) {
								sfile->params->type = FILE_LOADLIB;
								sfile->params->filter = FILE_TYPE_FOLDER | FILE_TYPE_BLENDERLIB;
								/* For now, always init filterid to 'all true' */
								sfile->params->filter_id = FILTER_ID_AC | FILTER_ID_AR | FILTER_ID_BR | FILTER_ID_CA |
								                           FILTER_ID_CU | FILTER_ID_GD | FILTER_ID_GR | FILTER_ID_IM |
								                           FILTER_ID_LA | FILTER_ID_LS | FILTER_ID_LT | FILTER_ID_MA |
								                           FILTER_ID_MB | FILTER_ID_MC | FILTER_ID_ME | FILTER_ID_MSK |
								                           FILTER_ID_NT | FILTER_ID_OB | FILTER_ID_PA | FILTER_ID_PAL |
								                           FILTER_ID_PC | FILTER_ID_SCE | FILTER_ID_SPK | FILTER_ID_SO |
								                           FILTER_ID_TE | FILTER_ID_TXT | FILTER_ID_VF | FILTER_ID_WO |
								                           FILTER_ID_CF;
=======
		if (DNA_struct_elem_find(fd->filesdna, "SpaceOops", "int", "filter") == false) {
			bScreen *sc;
			ScrArea *sa;
			SpaceLink *sl;

			/* Update files using invalid (outdated) outlinevis Outliner values. */
			for (sc = main->screen.first; sc; sc = sc->id.next) {
				for (sa = sc->areabase.first; sa; sa = sa->next) {
					for (sl = sa->spacedata.first; sl; sl = sl->next) {
						if (sl->spacetype == SPACE_OUTLINER) {
							SpaceOops *so = (SpaceOops *)sl;

							if (!ELEM(so->outlinevis,
									  SO_SCENES,
									  SO_GROUPS,
									  SO_LIBRARIES,
									  SO_SEQUENCE,
									  SO_DATABLOCKS,
							          SO_ID_ORPHANS,
							          SO_VIEW_LAYER,
							          SO_COLLECTIONS))
							{
								so->outlinevis = SO_VIEW_LAYER;
>>>>>>> 99efebd2
							}
						}
					}
				}
			}
		}
	}
}<|MERGE_RESOLUTION|>--- conflicted
+++ resolved
@@ -885,7 +885,36 @@
 	}
 
 	{
-<<<<<<< HEAD
+		if (DNA_struct_elem_find(fd->filesdna, "SpaceOops", "int", "filter") == false) {
+			bScreen *sc;
+			ScrArea *sa;
+			SpaceLink *sl;
+
+			/* Update files using invalid (outdated) outlinevis Outliner values. */
+			for (sc = main->screen.first; sc; sc = sc->id.next) {
+				for (sa = sc->areabase.first; sa; sa = sa->next) {
+					for (sl = sa->spacedata.first; sl; sl = sl->next) {
+						if (sl->spacetype == SPACE_OUTLINER) {
+							SpaceOops *so = (SpaceOops *)sl;
+
+							if (!ELEM(so->outlinevis,
+									  SO_SCENES,
+									  SO_GROUPS,
+									  SO_LIBRARIES,
+									  SO_SEQUENCE,
+									  SO_DATABLOCKS,
+							          SO_ID_ORPHANS,
+							          SO_VIEW_LAYER,
+							          SO_COLLECTIONS))
+							{
+								so->outlinevis = SO_VIEW_LAYER;
+							}
+						}
+					}
+				}
+			}
+		}
+
 		if (1 || !DNA_struct_find(fd->filesdna, "AssetUUID")) {  /* struct_find will have to wait, not working for now... */
 			/* Move non-op filebrowsers to 'library browsing' type/mode. */
 			for (bScreen *screen = main->screen.first; screen; screen = screen->id.next) {
@@ -905,31 +934,6 @@
 								                           FILTER_ID_PC | FILTER_ID_SCE | FILTER_ID_SPK | FILTER_ID_SO |
 								                           FILTER_ID_TE | FILTER_ID_TXT | FILTER_ID_VF | FILTER_ID_WO |
 								                           FILTER_ID_CF;
-=======
-		if (DNA_struct_elem_find(fd->filesdna, "SpaceOops", "int", "filter") == false) {
-			bScreen *sc;
-			ScrArea *sa;
-			SpaceLink *sl;
-
-			/* Update files using invalid (outdated) outlinevis Outliner values. */
-			for (sc = main->screen.first; sc; sc = sc->id.next) {
-				for (sa = sc->areabase.first; sa; sa = sa->next) {
-					for (sl = sa->spacedata.first; sl; sl = sl->next) {
-						if (sl->spacetype == SPACE_OUTLINER) {
-							SpaceOops *so = (SpaceOops *)sl;
-
-							if (!ELEM(so->outlinevis,
-									  SO_SCENES,
-									  SO_GROUPS,
-									  SO_LIBRARIES,
-									  SO_SEQUENCE,
-									  SO_DATABLOCKS,
-							          SO_ID_ORPHANS,
-							          SO_VIEW_LAYER,
-							          SO_COLLECTIONS))
-							{
-								so->outlinevis = SO_VIEW_LAYER;
->>>>>>> 99efebd2
 							}
 						}
 					}
