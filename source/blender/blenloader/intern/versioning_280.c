/*
 * ***** BEGIN GPL LICENSE BLOCK *****
 *
 * This program is free software; you can redistribute it and/or
 * modify it under the terms of the GNU General Public License
 * as published by the Free Software Foundation; either version 2
 * of the License, or (at your option) any later version.
 *
 * This program is distributed in the hope that it will be useful,
 * but WITHOUT ANY WARRANTY; without even the implied warranty of
 * MERCHANTABILITY or FITNESS FOR A PARTICULAR PURPOSE.  See the
 * GNU General Public License for more details.
 *
 * You should have received a copy of the GNU General Public License
 * along with this program; if not, write to the Free Software Foundation,
 * Inc., 51 Franklin Street, Fifth Floor, Boston, MA 02110-1301, USA.
 *
 * Contributor(s): Dalai Felinto
 *
 * ***** END GPL LICENSE BLOCK *****
 *
 */

/** \file blender/blenloader/intern/versioning_280.c
 *  \ingroup blenloader
 */

/* allow readfile to use deprecated functionality */
#define DNA_DEPRECATED_ALLOW

#include <string.h>
#include <float.h>

#include "BLI_listbase.h"
#include "BLI_math.h"
#include "BLI_mempool.h"
#include "BLI_string.h"
#include "BLI_string_utf8.h"
#include "BLI_utildefines.h"

#include "DNA_object_types.h"
#include "DNA_camera_types.h"
#include "DNA_constraint_types.h"
#include "DNA_gpu_types.h"
#include "DNA_group_types.h"
#include "DNA_lamp_types.h"
#include "DNA_layer_types.h"
#include "DNA_lightprobe_types.h"
#include "DNA_material_types.h"
#include "DNA_mesh_types.h"
#include "DNA_particle_types.h"
#include "DNA_scene_types.h"
#include "DNA_screen_types.h"
#include "DNA_view3d_types.h"
#include "DNA_genfile.h"
#include "DNA_gpencil_types.h"
#include "DNA_workspace_types.h"

#include "BKE_collection.h"
#include "BKE_constraint.h"
#include "BKE_customdata.h"
#include "BKE_colortools.h"
#include "BKE_freestyle.h"
#include "BKE_idprop.h"
#include "BKE_layer.h"
#include "BKE_main.h"
#include "BKE_material.h"
#include "BKE_mesh.h"
#include "BKE_node.h"
#include "BKE_report.h"
#include "BKE_scene.h"
#include "BKE_screen.h"
#include "BKE_workspace.h"
#include "BKE_gpencil.h"
#include "BKE_paint.h"
#include "BKE_object.h"

#include "BLO_readfile.h"
#include "readfile.h"

#include "MEM_guardedalloc.h"

static bScreen *screen_parent_find(const bScreen *screen)
{
	/* can avoid lookup if screen state isn't maximized/full (parent and child store the same state) */
	if (ELEM(screen->state, SCREENMAXIMIZED, SCREENFULL)) {
		for (const ScrArea *sa = screen->areabase.first; sa; sa = sa->next) {
			if (sa->full && sa->full != screen) {
				BLI_assert(sa->full->state == screen->state);
				return sa->full;
			}
		}
	}

	return NULL;
}

static void do_version_workspaces_create_from_screens(Main *bmain)
{
	for (bScreen *screen = bmain->screen.first; screen; screen = screen->id.next) {
		const bScreen *screen_parent = screen_parent_find(screen);
		Scene *scene = screen->scene;
		WorkSpace *workspace;
		ViewLayer *layer = BLI_findlink(&scene->view_layers, scene->r.actlay);
		if (!layer) {
			layer = BKE_view_layer_default_view(scene);
		}

		if (screen_parent) {
			/* fullscreen with "Back to Previous" option, don't create
			 * a new workspace, add layout workspace containing parent */
			workspace = BLI_findstring(
			        &bmain->workspaces, screen_parent->id.name + 2, offsetof(ID, name) + 2);
		}
		else {
			workspace = BKE_workspace_add(bmain, screen->id.name + 2);
		}
		BKE_workspace_layout_add(workspace, screen, screen->id.name + 2);
		BKE_workspace_view_layer_set(workspace, layer, scene);
	}
}

static void do_version_area_change_space_to_space_action(ScrArea *area, const Scene *scene)
{
	SpaceType *stype = BKE_spacetype_from_id(SPACE_ACTION);
	SpaceAction *saction = (SpaceAction *)stype->new(area, scene);
	ARegion *region_channels;

	/* Properly free current regions */
	for (ARegion *region = area->regionbase.first; region; region = region->next) {
		BKE_area_region_free(area->type, region);
	}
	BLI_freelistN(&area->regionbase);

	area->type = stype;
	area->spacetype = stype->spaceid;

	BLI_addhead(&area->spacedata, saction);
	area->regionbase = saction->regionbase;
	BLI_listbase_clear(&saction->regionbase);

	/* Different defaults for timeline */
	region_channels = BKE_area_find_region_type(area, RGN_TYPE_CHANNELS);
	region_channels->flag |= RGN_FLAG_HIDDEN;

	saction->mode = SACTCONT_TIMELINE;
	saction->ads.flag |= ADS_FLAG_SUMMARY_COLLAPSED;
}

/**
 * \brief After lib-link versioning for new workspace design.
 *
 *  *  Adds a workspace for (almost) each screen of the old file
 *     and adds the needed workspace-layout to wrap the screen.
 *  *  Active screen isn't stored directly in window anymore, but in the active workspace.
 *  *  Active scene isn't stored in screen anymore, but in window.
 *  *  Create workspace instance hook for each window.
 *
 * \note Some of the created workspaces might be deleted again in case of reading the default startup.blend.
 */
static void do_version_workspaces_after_lib_link(Main *bmain)
{
	BLI_assert(BLI_listbase_is_empty(&bmain->workspaces));

	do_version_workspaces_create_from_screens(bmain);

	for (wmWindowManager *wm = bmain->wm.first; wm; wm = wm->id.next) {
		for (wmWindow *win = wm->windows.first; win; win = win->next) {
			bScreen *screen_parent = screen_parent_find(win->screen);
			bScreen *screen = screen_parent ? screen_parent : win->screen;
			WorkSpace *workspace = BLI_findstring(&bmain->workspaces, screen->id.name + 2, offsetof(ID, name) + 2);
			ListBase *layouts = BKE_workspace_layouts_get(workspace);

			win->workspace_hook = BKE_workspace_instance_hook_create(bmain);

			BKE_workspace_active_set(win->workspace_hook, workspace);
			BKE_workspace_active_layout_set(win->workspace_hook, layouts->first);

			win->scene = screen->scene;
			/* Deprecated from now on! */
			win->screen = NULL;
		}
	}

	for (bScreen *screen = bmain->screen.first; screen; screen = screen->id.next) {
		/* Deprecated from now on! */
		BLI_freelistN(&screen->scene->transform_spaces);
		screen->scene = NULL;
	}
}

#ifdef USE_COLLECTION_COMPAT_28
enum {
	COLLECTION_DEPRECATED_VISIBLE    = (1 << 0),
	COLLECTION_DEPRECATED_VIEWPORT   = (1 << 0),
	COLLECTION_DEPRECATED_SELECTABLE = (1 << 1),
	COLLECTION_DEPRECATED_DISABLED   = (1 << 2),
	COLLECTION_DEPRECATED_RENDER     = (1 << 3),
};

static void do_version_view_layer_visibility(ViewLayer *view_layer)
{
	/* Convert from deprecated VISIBLE flag to DISABLED */
	LayerCollection *lc;
	for (lc = view_layer->layer_collections.first;
	     lc;
	     lc = lc->next)
	{
		if (lc->flag & COLLECTION_DEPRECATED_DISABLED) {
			lc->flag &= ~COLLECTION_DEPRECATED_DISABLED;
		}

		if ((lc->flag & COLLECTION_DEPRECATED_VISIBLE) == 0) {
			lc->flag |= COLLECTION_DEPRECATED_DISABLED;
		}

		lc->flag |= COLLECTION_DEPRECATED_VIEWPORT | COLLECTION_DEPRECATED_RENDER;
	}
}

static void do_version_layer_collection_pre(ViewLayer *view_layer,
                                            ListBase *lb,
                                            GSet *enabled_set,
                                            GSet *selectable_set)
{
	/* Convert from deprecated DISABLED to new layer collection and collection flags */
	for (LayerCollection *lc = lb->first; lc; lc = lc->next) {
		if (lc->scene_collection) {
			if (!(lc->flag & COLLECTION_DEPRECATED_DISABLED)) {
				BLI_gset_insert(enabled_set, lc->scene_collection);
			}
			if (lc->flag & COLLECTION_DEPRECATED_SELECTABLE) {
				BLI_gset_insert(selectable_set, lc->scene_collection);
			}
		}

		do_version_layer_collection_pre(view_layer, &lc->layer_collections, enabled_set, selectable_set);
	}
}

static void do_version_layer_collection_post(ViewLayer *view_layer,
                                             ListBase *lb,
                                             GSet *enabled_set,
                                             GSet *selectable_set,
                                             GHash *collection_map)
{
	/* Apply layer collection exclude flags. */
	for (LayerCollection *lc = lb->first; lc; lc = lc->next) {
		if (!(lc->collection->flag & COLLECTION_IS_MASTER)) {
			SceneCollection *sc = BLI_ghash_lookup(collection_map, lc->collection);
			const bool enabled = (sc && BLI_gset_haskey(enabled_set, sc));
			const bool selectable = (sc && BLI_gset_haskey(selectable_set, sc));

			if (!enabled) {
				lc->flag |= LAYER_COLLECTION_EXCLUDE;
			}
			if (enabled && !selectable) {
				lc->collection->flag |= COLLECTION_RESTRICT_SELECT;
			}
		}

		do_version_layer_collection_post(view_layer, &lc->layer_collections, enabled_set, selectable_set, collection_map);
	}
}

static void do_version_scene_collection_convert(Main *bmain,
                                                SceneCollection *sc,
                                                Collection *collection,
                                                GHash *collection_map)
{
	if (collection_map) {
		BLI_ghash_insert(collection_map, collection, sc);
	}

	for (SceneCollection *nsc = sc->scene_collections.first; nsc;) {
		SceneCollection *nsc_next = nsc->next;
		Collection *ncollection = BKE_collection_add(bmain, collection, nsc->name);
		do_version_scene_collection_convert(bmain, nsc, ncollection, collection_map);
		nsc = nsc_next;
	}

	for (LinkData *link = sc->objects.first; link; link = link->next) {
		Object *ob = link->data;
		if (ob) {
			BKE_collection_object_add(bmain, collection, ob);
			id_us_min(&ob->id);
		}
	}

	BLI_freelistN(&sc->objects);
	MEM_freeN(sc);
}

static void do_version_group_collection_to_collection(Main *bmain, Collection *group)
{
	/* Convert old 2.8 group collections to new unified collections. */
	if (group->collection) {
		do_version_scene_collection_convert(bmain, group->collection, group, NULL);
	}

	group->collection = NULL;
	id_fake_user_set(&group->id);
}

static void do_version_scene_collection_to_collection(Main *bmain, Scene *scene)
{
	/* Convert old 2.8 scene collections to new unified collections. */

	/* Temporarily clear view layers so we don't do any layer collection syncing
	 * and destroy old flags that we want to restore. */
	ListBase view_layers = scene->view_layers;
	BLI_listbase_clear(&scene->view_layers);

	if (!scene->master_collection) {
		scene->master_collection = BKE_collection_master_add();
	}

	/* Convert scene collections. */
	GHash *collection_map = BLI_ghash_new(BLI_ghashutil_ptrhash, BLI_ghashutil_ptrcmp, __func__);
	if (scene->collection) {
		do_version_scene_collection_convert(bmain, scene->collection, scene->master_collection, collection_map);
		scene->collection = NULL;
	}

	scene->view_layers = view_layers;

	/* Convert layer collections. */
	ViewLayer *view_layer;
	for (view_layer = scene->view_layers.first; view_layer; view_layer = view_layer->next) {
		GSet *enabled_set = BLI_gset_new(BLI_ghashutil_ptrhash, BLI_ghashutil_ptrcmp, __func__);
		GSet *selectable_set = BLI_gset_new(BLI_ghashutil_ptrhash, BLI_ghashutil_ptrcmp, __func__);

		do_version_layer_collection_pre(view_layer, &view_layer->layer_collections, enabled_set, selectable_set);
		BKE_layer_collection_sync(scene, view_layer);
		do_version_layer_collection_post(view_layer, &view_layer->layer_collections, enabled_set, selectable_set, collection_map);

		BLI_gset_free(enabled_set, NULL);
		BLI_gset_free(selectable_set, NULL);

		BKE_layer_collection_sync(scene, view_layer);
	}

	BLI_ghash_free(collection_map, NULL, NULL);
}
#endif


enum {
	DO_VERSION_COLLECTION_VISIBLE     = 0,
	DO_VERSION_COLLECTION_HIDE        = 1,
	DO_VERSION_COLLECTION_HIDE_RENDER = 2,
	DO_VERSION_COLLECTION_HIDE_ALL    = 3,
};

static void do_version_layers_to_collections(Main *bmain, Scene *scene)
{
	/* Since we don't have access to FileData we check the (always valid) first
	 * render layer instead. */
	if (!scene->master_collection) {
		scene->master_collection = BKE_collection_master_add();
	}

	if (scene->view_layers.first) {
		return;
	}

	/* Create collections from layers. */
	Collection *collection_master = BKE_collection_master(scene);

	struct DoVersionSceneCollections {
		Collection *collections[20];
		int created;
		const char *suffix;
		int flag;
	} collections[] =
	{
		{
			.collections = {NULL},
			.created = 0,
			.suffix = "",
			.flag = 0,
		},
		{
			.collections = {NULL},
			.created = 0,
			.suffix = " - Hide Viewport",
			.flag = COLLECTION_RESTRICT_VIEW,
		},
		{
			.collections = {NULL},
			.created = 0,
			.suffix = " - Hide Render",
			.flag = COLLECTION_RESTRICT_RENDER,
		},
		{
			.collections = {NULL},
			.created = 0,
			.suffix = " - Hide Render All",
			.flag = COLLECTION_RESTRICT_VIEW | COLLECTION_RESTRICT_RENDER,
		}
	};

	for (int layer = 0; layer < 20; layer++) {
		for (Base *base = scene->base.first; base; base = base->next) {
			if (base->lay & (1 << layer)) {
				int collection_index = -1;
				if ((base->object->restrictflag & OB_RESTRICT_VIEW) &&
				    (base->object->restrictflag & OB_RESTRICT_RENDER))
				{
					collection_index = DO_VERSION_COLLECTION_HIDE_ALL;
				}
				else if (base->object->restrictflag & OB_RESTRICT_VIEW) {
					collection_index = DO_VERSION_COLLECTION_HIDE;
				}
				else if (base->object->restrictflag & OB_RESTRICT_RENDER) {
					collection_index = DO_VERSION_COLLECTION_HIDE_RENDER;
				}
				else {
					collection_index = DO_VERSION_COLLECTION_VISIBLE;
				}

				/* Create collections when needed only. */
				if ((collections[collection_index].created & (1 << layer)) == 0) {
					char name[MAX_NAME];

					if ((collections[DO_VERSION_COLLECTION_VISIBLE].created & (1 << layer)) == 0) {
						BLI_snprintf(name,
						             sizeof(collection_master->id.name),
						             "Collection %d%s",
						             layer + 1,
						             collections[DO_VERSION_COLLECTION_VISIBLE].suffix);

						Collection *collection = BKE_collection_add(bmain, collection_master, name);
						collection->flag |= collections[DO_VERSION_COLLECTION_VISIBLE].flag;
						collections[DO_VERSION_COLLECTION_VISIBLE].collections[layer] = collection;
						collections[DO_VERSION_COLLECTION_VISIBLE].created |= (1 << layer);

						if (!(scene->lay & (1 << layer))) {
							collection->flag |= COLLECTION_RESTRICT_VIEW | COLLECTION_RESTRICT_RENDER;
						}
					}

					if (collection_index != DO_VERSION_COLLECTION_VISIBLE) {
						Collection *collection_parent;
						collection_parent = collections[DO_VERSION_COLLECTION_VISIBLE].collections[layer];
						BLI_snprintf(name,
						             sizeof(collection_master->id.name),
						             "Collection %d%s",
						             layer + 1,
						             collections[collection_index].suffix);

						Collection *collection = BKE_collection_add(bmain, collection_parent, name);
						collection->flag |= collections[collection_index].flag;
						collections[collection_index].collections[layer] = collection;
						collections[collection_index].created |= (1 << layer);

						if (!(scene->lay & (1 << layer))) {
							collection->flag |= COLLECTION_RESTRICT_VIEW | COLLECTION_RESTRICT_RENDER;
						}
					}
				}

				/* Note usually this would do slow collection syncing for view layers,
				 * but since no view layers exists yet at this point it's fast. */
				BKE_collection_object_add(bmain,
						collections[collection_index].collections[layer], base->object);
			}

			if (base->flag & SELECT) {
				base->object->flag |= SELECT;
			}
			else {
				base->object->flag &= ~SELECT;
			}
		}
	}

	/* Re-order the nested hidden collections. */
	CollectionChild *child_parent = collection_master->children.first;
	Collection *collection_parent = (child_parent) ? child_parent->collection : NULL;

	for (int layer = 0; layer < 20; layer++) {
		if (collections[DO_VERSION_COLLECTION_VISIBLE].created & (1 << layer)) {
			CollectionChild *hide_child = BLI_findptr(&collection_parent->children, collections[DO_VERSION_COLLECTION_HIDE].collections[layer], offsetof(CollectionChild, collection));

			if ((collections[DO_VERSION_COLLECTION_HIDE].created & (1 << layer)) &&
				(hide_child != collection_parent->children.first))
			{
				BLI_listbase_swaplinks(
						&collection_parent->children,
						hide_child,
						collection_parent->children.first);
			}

			CollectionChild *hide_all_child = BLI_findptr(&collection_parent->children, collections[DO_VERSION_COLLECTION_HIDE_ALL].collections[layer], offsetof(CollectionChild, collection));

			if ((collections[DO_VERSION_COLLECTION_HIDE_ALL].created & (1 << layer)) &&
				(hide_all_child != collection_parent->children.last))
			{
				BLI_listbase_swaplinks(
						&collection_parent->children,
						hide_all_child,
						collection_parent->children.last);
			}

			child_parent = child_parent->next;
			collection_parent = (child_parent) ? child_parent->collection : NULL;
		}
	}
	BLI_assert(collection_parent == NULL);

	/* Handle legacy render layers. */
	bool have_override = false;

	for (SceneRenderLayer *srl = scene->r.layers.first; srl; srl = srl->next) {
		ViewLayer *view_layer = BKE_view_layer_add(scene, srl->name);

		if (srl->samples != 0) {
			have_override = true;

			/* It is up to the external engine to handle
			 * its own doversion in this case. */
			BKE_override_view_layer_int_add(
					view_layer,
					ID_SCE,
					"samples",
					srl->samples);
		}

		if (srl->mat_override) {
			have_override = true;

			BKE_override_view_layer_datablock_add(
					view_layer,
					ID_MA,
					"self",
					(ID *)srl->mat_override);
		}

		if (srl->layflag & SCE_LAY_DISABLE) {
			view_layer->flag &= ~VIEW_LAYER_RENDER;
		}

		if ((srl->layflag & SCE_LAY_FRS) == 0) {
			view_layer->flag &= ~VIEW_LAYER_FREESTYLE;
		}

		/* XXX If we are to keep layflag it should be merged with flag (dfelinto). */
		view_layer->layflag = srl->layflag;
		/* XXX Not sure if we should keep the passes (dfelinto). */
		view_layer->passflag = srl->passflag;
		view_layer->pass_xor = srl->pass_xor;
		view_layer->pass_alpha_threshold = srl->pass_alpha_threshold;

		BKE_freestyle_config_free(&view_layer->freestyle_config, true);
		view_layer->freestyle_config = srl->freestyleConfig;
		view_layer->id_properties = srl->prop;

		/* Set exclusion and overrides. */
		for (int layer = 0; layer < 20; layer++) {
			if (collections[DO_VERSION_COLLECTION_VISIBLE].created & (1 << layer)) {
				Collection *collection = collections[DO_VERSION_COLLECTION_VISIBLE].collections[layer];
				LayerCollection *lc = BKE_layer_collection_first_from_scene_collection(view_layer, collection);

				if (srl->lay_exclude & (1 << layer)) {
					/* Disable excluded layer. */
					have_override = true;
					lc->flag |= LAYER_COLLECTION_EXCLUDE;
					for (LayerCollection *nlc = lc->layer_collections.first; nlc; nlc = nlc->next) {
						nlc->flag |= LAYER_COLLECTION_EXCLUDE;
					}
				}
				else if ((scene->lay & srl->lay & ~(srl->lay_exclude) & (1 << layer)) ||
					(srl->lay_zmask & (scene->lay | srl->lay_exclude) & (1 << layer)))
				{
					if (srl->lay_zmask & (1 << layer)) {
						have_override = true;

						BKE_override_layer_collection_boolean_add(
								lc,
								ID_OB,
								"cycles.is_holdout",
								true);
					}

					if ((srl->lay & (1 << layer)) == 0) {
						have_override = true;

						BKE_override_layer_collection_boolean_add(
								lc,
								ID_OB,
								"cycles_visibility.camera",
								false);
					}
				}

				LayerCollection *nlc = lc->layer_collections.first;
				for (int j = 1; j < 4; j++) {
					if (collections[j].created & (1 << layer)) {
						nlc = nlc->next;
					}
				}
				BLI_assert(nlc == NULL);
			}
		}

		/* for convenience set the same active object in all the layers */
		if (scene->basact) {
			view_layer->basact = BKE_view_layer_base_find(view_layer, scene->basact->object);
		}

		for (Base *base = view_layer->object_bases.first; base; base = base->next) {
			if ((base->flag & BASE_SELECTABLED) && (base->object->flag & SELECT)) {
				base->flag |= BASE_SELECTED;
			}
		}
	}

	BLI_freelistN(&scene->r.layers);

	/* If render layers included overrides, we also create a vanilla
	 * viewport layer without them. */
	if (have_override) {
		ViewLayer *view_layer = BKE_view_layer_add(scene, "Viewport");

		/* Make it first in the list. */
		BLI_remlink(&scene->view_layers, view_layer);
		BLI_addhead(&scene->view_layers, view_layer);

		/* If we ported all the original render layers, we don't need to make the viewport layer renderable. */
		if (!BLI_listbase_is_single(&scene->view_layers)) {
			view_layer->flag &= ~VIEW_LAYER_RENDER;
		}

		/* convert active base */
		if (scene->basact) {
			view_layer->basact = BKE_view_layer_base_find(view_layer, scene->basact->object);
		}

		/* convert selected bases */
		for (Base *base = view_layer->object_bases.first; base; base = base->next) {
			if ((base->flag & BASE_SELECTABLED) && (base->object->flag & SELECT)) {
				base->flag |= BASE_SELECTED;
			}

			/* keep lay around for forward compatibility (open those files in 2.79) */
			base->lay = base->object->lay;
		}
	}

	/* remove bases once and for all */
	for (Base *base = scene->base.first; base; base = base->next) {
		id_us_min(&base->object->id);
	}

	BLI_freelistN(&scene->base);
	scene->basact = NULL;
}

void do_versions_after_linking_280(Main *main)
{
	bool use_collection_compat_28 = true;

	if (!MAIN_VERSION_ATLEAST(main, 280, 0)) {
		use_collection_compat_28 = false;

		/* Convert group layer visibility flags to hidden nested collection. */
		for (Collection *collection = main->collection.first; collection; collection = collection->id.next) {
			Collection *collection_hidden = NULL;

			if (collection->flag & (COLLECTION_RESTRICT_VIEW | COLLECTION_RESTRICT_RENDER)) {
				continue;
			}

			for (CollectionObject *cob = collection->gobject.first, *cob_next = NULL; cob; cob = cob_next) {
				cob_next = cob->next;
				Object *ob = cob->ob;

				if (!(ob->lay & collection->layer)) {
					if (collection_hidden == NULL) {
						collection_hidden = BKE_collection_add(main, collection, "Hidden");
						collection_hidden->flag |= COLLECTION_RESTRICT_VIEW | COLLECTION_RESTRICT_RENDER;
					}

					BKE_collection_object_add(main, collection_hidden, ob);
					BKE_collection_object_remove(main, collection, ob, true);
				}
			}

			/* Add fake user for all existing groups. */
			id_fake_user_set(&collection->id);
		}

		/* Convert layers to collections. */
		for (Scene *scene = main->scene.first; scene; scene = scene->id.next) {
			do_version_layers_to_collections(main, scene);
		}
	}

	if (!MAIN_VERSION_ATLEAST(main, 280, 0)) {
		for (bScreen *screen = main->screen.first; screen; screen = screen->id.next) {
			/* same render-layer as do_version_workspaces_after_lib_link will activate,
			 * so same layer as BKE_view_layer_from_workspace_get would return */
			ViewLayer *layer = screen->scene->view_layers.first;

			for (ScrArea *sa = screen->areabase.first; sa; sa = sa->next) {
				for (SpaceLink *space = sa->spacedata.first; space; space = space->next) {
					if (space->spacetype == SPACE_OUTLINER) {
						SpaceOops *soutliner = (SpaceOops *)space;

						soutliner->outlinevis = SO_VIEW_LAYER;

						if (BLI_listbase_count_at_most(&layer->layer_collections, 2) == 1) {
							if (soutliner->treestore == NULL) {
								soutliner->treestore = BLI_mempool_create(
								        sizeof(TreeStoreElem), 1, 512, BLI_MEMPOOL_ALLOW_ITER);
							}

							/* Create a tree store element for the collection. This is normally
							 * done in check_persistent (outliner_tree.c), but we need to access
							 * it here :/ (expand element if it's the only one) */
							TreeStoreElem *tselem = BLI_mempool_calloc(soutliner->treestore);
							tselem->type = TSE_LAYER_COLLECTION;
							tselem->id = layer->layer_collections.first;
							tselem->nr = tselem->used = 0;
							tselem->flag &= ~TSE_CLOSED;
						}
					}
				}
			}
		}
	}

	/* New workspace design */
	if (!MAIN_VERSION_ATLEAST(main, 280, 1)) {
		do_version_workspaces_after_lib_link(main);
	}

	if (!MAIN_VERSION_ATLEAST(main, 280, 2)) {
		/* Cleanup any remaining SceneRenderLayer data for files that were created
		* with Blender 2.8 before the SceneRenderLayer > RenderLayer refactor. */
		for (Scene *scene = main->scene.first; scene; scene = scene->id.next) {
			for (SceneRenderLayer *srl = scene->r.layers.first; srl; srl = srl->next) {
				if (srl->prop) {
					IDP_FreeProperty(srl->prop);
					MEM_freeN(srl->prop);
				}
				BKE_freestyle_config_free(&srl->freestyleConfig, true);
			}
			BLI_freelistN(&scene->r.layers);
		}
	}

	if (!MAIN_VERSION_ATLEAST(main, 280, 3)) {
		/* Due to several changes to particle RNA and draw code particles from older files may no longer
		 * be visible. Here we correct this by setting a default draw size for those files. */
		for (Object *object = main->object.first; object; object = object->id.next) {
			for (ParticleSystem *psys = object->particlesystem.first; psys; psys = psys->next) {
				if (psys->part->draw_size == 0.0f) {
					psys->part->draw_size = 0.1f;
				}
			}
		}
	}

	if (!MAIN_VERSION_ATLEAST(main, 280, 4)) {
		for (WorkSpace *workspace = main->workspaces.first; workspace; workspace = workspace->id.next) {
			if (workspace->view_layer) {
				/* During 2.8 work we temporarly stored view-layer in the
				 * workspace directly, but should be stored there per-scene. */
				for (Scene *scene = main->scene.first; scene; scene = scene->id.next) {
					if (BLI_findindex(&scene->view_layers, workspace->view_layer) != -1) {
						BKE_workspace_view_layer_set(workspace, workspace->view_layer, scene);
						workspace->view_layer = NULL;
					}
				}
			}
			/* While this should apply to most cases, it fails when reading workspaces.blend
			 * to get its list of workspaces without actually appending any of them. */
//			BLI_assert(workspace->view_layer == NULL);
		}
	}

	if (!MAIN_VERSION_ATLEAST(main, 280, 4)) {
		for (Object *object = main->object.first; object; object = object->id.next) {
#ifndef VERSION_280_SUBVERSION_4
			/* If any object already has an initialized value for
			 * duplicator_visibility_flag it means we've already doversioned it.
			 * TODO(all) remove the VERSION_280_SUBVERSION_4 code once the subversion was bumped. */
			if (object->duplicator_visibility_flag != 0) {
				break;
			}
#endif
			if (object->particlesystem.first) {
				object->duplicator_visibility_flag = OB_DUPLI_FLAG_VIEWPORT;
				for (ParticleSystem *psys = object->particlesystem.first; psys; psys = psys->next) {
					if (psys->part->draw & PART_DRAW_EMITTER) {
						object->duplicator_visibility_flag |= OB_DUPLI_FLAG_RENDER;
#ifndef VERSION_280_SUBVERSION_4
						psys->part->draw &= ~PART_DRAW_EMITTER;
#else
						break;
#endif
					}
				}
			}
			else if (object->transflag & OB_DUPLI) {
				object->duplicator_visibility_flag = OB_DUPLI_FLAG_VIEWPORT;
			}
			else {
				object->duplicator_visibility_flag = OB_DUPLI_FLAG_VIEWPORT | OB_DUPLI_FLAG_RENDER;
			}
		}
	}

	/* SpaceTime & SpaceLogic removal/replacing */
	if (!MAIN_VERSION_ATLEAST(main, 280, 9)) {
		const wmWindowManager *wm = main->wm.first;
		const Scene *scene = main->scene.first;

		if (wm != NULL) {
			/* Action editors need a scene for creation. First, update active
			 * screens using the active scene of the window they're displayed in.
			 * Next, update remaining screens using first scene in main listbase. */

			for (wmWindow *win = wm->windows.first; win; win = win->next) {
				const bScreen *screen = BKE_workspace_active_screen_get(win->workspace_hook);
				for (ScrArea *area = screen->areabase.first; area; area = area->next) {
					if (ELEM(area->butspacetype, SPACE_TIME, SPACE_LOGIC)) {
						do_version_area_change_space_to_space_action(area, win->scene);

						/* Don't forget to unset! */
						area->butspacetype = SPACE_EMPTY;
					}
				}
			}
		}
		if (scene != NULL) {
			for (bScreen *screen = main->screen.first; screen; screen = screen->id.next) {
				for (ScrArea *area = screen->areabase.first; area; area = area->next) {
					if (ELEM(area->butspacetype, SPACE_TIME, SPACE_LOGIC)) {
						/* Areas that were already handled won't be handled again */
						do_version_area_change_space_to_space_action(area, scene);

						/* Don't forget to unset! */
						area->butspacetype = SPACE_EMPTY;
					}
				}
			}
		}
	}
<<<<<<< HEAD

	/* Grease Pencil Object */
	/* Convert grease pencil datablock to GP object */
#if 0 /* XXX: Needs review - maybe we don't want to do this, as annotations could cause havok on cycles files! */
	for (Scene *scene = main->scene.first; scene; scene = scene->id.next) {
		if (scene->gpd) {
			Object *ob;
			ViewLayer *view_layer = scene->view_layers.first; /* Weak, but at least it goes somewhere... */
			if (view_layer == NULL) {
				view_layer = BKE_view_layer_add(scene, "Viewport");
				printf("added scene layer again - %p\n", view_layer);
			}

			ob = BKE_object_add_for_data(main, scene, view_layer, OB_GPENCIL, "GP_Scene", &scene->gpd->id, false);
			zero_v3(ob->loc);

			/* convert grease pencil palettes (version >= 2.78)  to materials and weights */
			bGPdata *gpd = scene->gpd;
			for (const bGPDpalette *palette = gpd->palettes.first; palette; palette = palette->next) {
				for (bGPDpalettecolor *palcolor = palette->colors.first; palcolor; palcolor = palcolor->next) {

					/* create material slot */
					BKE_object_material_slot_add(ob);
					Material *ma = BKE_material_add_gpencil(main, palcolor->info);
					assign_material(ob, ma, ob->totcol, BKE_MAT_ASSIGN_EXISTING);

					/* copy color settings */
					MaterialGPencilStyle *gp_style = ma->gp_style;
					copy_v4_v4(gp_style->rgb, palcolor->color);
					copy_v4_v4(gp_style->fill, palcolor->fill);
					gp_style->flag = palcolor->flag;

					/* fix strokes */
					for (bGPDlayer *gpl = gpd->layers.first; gpl; gpl = gpl->next) {
						for (bGPDframe *gpf = gpl->frames.first; gpf; gpf = gpf->next) {
							for (bGPDstroke *gps = gpf->strokes.first; gps; gps = gps->next) {
								if (STREQ(gps->colorname, palcolor->info)) {
									gps->mat_nr = ob->totcol - 1;
								}
								/* create weights array */
								gps->dvert = MEM_callocN(sizeof(gps->dvert) * gps->totpoints, "gp_stroke_weights");
							}
						}
					}
				}
			}

			/* set cache as dirty */
			BKE_gpencil_batch_cache_dirty(ob->data);

			scene->gpd = NULL;
		}
	}

	/* Handle object-linked grease pencil datablocks */
	for (Object *ob = main->object.first; ob; ob = ob->id.next) {
		if (ob->gpd) {
			if (ob->type == OB_GPENCIL) {
				/* GP Object - remap the links */
				ob->data = ob->gpd;
				ob->gpd = NULL;
			}
			else if (ob->type == OB_EMPTY) {
				/* Empty with GP data - This should be able to be converted
				 * to a GP object with little data loss
				 */
				ob->data = ob->gpd;
				ob->gpd = NULL;
				ob->type = OB_GPENCIL;
			}
			else {
				/* FIXME: What to do in this case?
				 *
				 * We cannot create new objects for these, as we don't have a scene & scene layer
				 * to put them into from here...
				 */
				printf("WARNING: Old Grease Pencil data ('%s') still exists on Object '%s'\n",
					ob->gpd->id.name + 2, ob->id.name + 2);
			}
		}
	}
#endif
}
=======
>>>>>>> d3c89f50

#ifdef USE_COLLECTION_COMPAT_28
	if (use_collection_compat_28 && !MAIN_VERSION_ATLEAST(main, 280, 14)) {
		for (Collection *group = main->collection.first; group; group = group->id.next) {
			do_version_group_collection_to_collection(main, group);
		}

		for (Scene *scene = main->scene.first; scene; scene = scene->id.next) {
			do_version_scene_collection_to_collection(main, scene);
		}
	}
#endif
}

void blo_do_versions_280(FileData *fd, Library *UNUSED(lib), Main *main)
{
	bool use_collection_compat_28 = true;

	if (!MAIN_VERSION_ATLEAST(main, 280, 0)) {
		use_collection_compat_28 = false;

		for (Scene *scene = main->scene.first; scene; scene = scene->id.next) {
			scene->r.gauss = 1.5f;
		}
	}

	if (!MAIN_VERSION_ATLEAST(main, 280, 1)) {
		if (!DNA_struct_elem_find(fd->filesdna, "Lamp", "float", "bleedexp")) {
			for (Lamp *la = main->lamp.first; la; la = la->id.next) {
				la->bleedexp = 2.5f;
			}
		}

		if (!DNA_struct_elem_find(fd->filesdna, "GPUDOFSettings", "float", "ratio")) {
			for (Camera *ca = main->camera.first; ca; ca = ca->id.next) {
				ca->gpu_dof.ratio = 1.0f;
			}
		}

		/* MTexPoly now removed. */
		if (DNA_struct_find(fd->filesdna, "MTexPoly")) {
			const int cd_mtexpoly = 15;  /* CD_MTEXPOLY, deprecated */
			for (Mesh *me = main->mesh.first; me; me = me->id.next) {
				/* If we have UV's, so this file will have MTexPoly layers too! */
				if (me->mloopuv != NULL) {
					CustomData_update_typemap(&me->pdata);
					CustomData_free_layers(&me->pdata, cd_mtexpoly, me->totpoly);
					BKE_mesh_update_customdata_pointers(me, false);
				}
			}
		}
	}

	if (!MAIN_VERSION_ATLEAST(main, 280, 2)) {
		if (!DNA_struct_elem_find(fd->filesdna, "Lamp", "float", "cascade_max_dist")) {
			for (Lamp *la = main->lamp.first; la; la = la->id.next) {
				la->cascade_max_dist = 1000.0f;
				la->cascade_count = 4;
				la->cascade_exponent = 0.8f;
				la->cascade_fade = 0.1f;
			}
		}

		if (!DNA_struct_elem_find(fd->filesdna, "Lamp", "float", "contact_dist")) {
			for (Lamp *la = main->lamp.first; la; la = la->id.next) {
				la->contact_dist = 1.0f;
				la->contact_bias = 0.03f;
				la->contact_spread = 0.2f;
				la->contact_thickness = 0.5f;
			}
		}

		if (!DNA_struct_elem_find(fd->filesdna, "LightProbe", "float", "vis_bias")) {
			for (LightProbe *probe = main->lightprobe.first; probe; probe = probe->id.next) {
				probe->vis_bias = 1.0f;
				probe->vis_blur = 0.2f;
			}
		}

		typedef enum eNTreeDoVersionErrors {
			NTREE_DOVERSION_NO_ERROR = 0,
			NTREE_DOVERSION_NEED_OUTPUT = (1 << 0),
			NTREE_DOVERSION_TRANSPARENCY_EMISSION = (1 << 1),
		} eNTreeDoVersionErrors;

		/* Eevee shader nodes renamed because of the output node system.
		 * Note that a new output node is not being added here, because it would be overkill
		 * to handle this case in lib_verify_nodetree.
		 *
		 * Also, metallic node is now unified into the principled node. */
		eNTreeDoVersionErrors error = NTREE_DOVERSION_NO_ERROR;

		FOREACH_NODETREE(main, ntree, id) {
			if (ntree->type == NTREE_SHADER) {
				for (bNode *node = ntree->nodes.first; node; node = node->next) {
					if (node->type == 194 /* SH_NODE_EEVEE_METALLIC */ &&
						STREQ(node->idname, "ShaderNodeOutputMetallic"))
					{
						BLI_strncpy(node->idname, "ShaderNodeEeveeMetallic", sizeof(node->idname));
						error |= NTREE_DOVERSION_NEED_OUTPUT;
					}

					else if (node->type == SH_NODE_EEVEE_SPECULAR && STREQ(node->idname, "ShaderNodeOutputSpecular")) {
						BLI_strncpy(node->idname, "ShaderNodeEeveeSpecular", sizeof(node->idname));
						error |= NTREE_DOVERSION_NEED_OUTPUT;
					}

					else if (node->type == 196 /* SH_NODE_OUTPUT_EEVEE_MATERIAL */ &&
						STREQ(node->idname, "ShaderNodeOutputEeveeMaterial"))
					{
						node->type = SH_NODE_OUTPUT_MATERIAL;
						BLI_strncpy(node->idname, "ShaderNodeOutputMaterial", sizeof(node->idname));
					}

					else if (node->type == 194 /* SH_NODE_EEVEE_METALLIC */ &&
						STREQ(node->idname, "ShaderNodeEeveeMetallic"))
					{
						node->type = SH_NODE_BSDF_PRINCIPLED;
						BLI_strncpy(node->idname, "ShaderNodeBsdfPrincipled", sizeof(node->idname));
						node->custom1 = SHD_GLOSSY_MULTI_GGX;
						error |= NTREE_DOVERSION_TRANSPARENCY_EMISSION;
					}
				}
			}
		} FOREACH_NODETREE_END

			if (error & NTREE_DOVERSION_NEED_OUTPUT) {
				BKE_report(fd->reports, RPT_ERROR, "Eevee material conversion problem. Error in console");
				printf("You need to connect Principled and Eevee Specular shader nodes to new material output nodes.\n");
			}

		if (error & NTREE_DOVERSION_TRANSPARENCY_EMISSION) {
			BKE_report(fd->reports, RPT_ERROR, "Eevee material conversion problem. Error in console");
			printf("You need to combine transparency and emission shaders to the converted Principled shader nodes.\n");
		}

<<<<<<< HEAD
		if ((DNA_struct_elem_find(fd->filesdna, "ViewLayer", "FreestyleConfig", "freestyle_config") == false) &&
			DNA_struct_elem_find(fd->filesdna, "Scene", "ListBase", "view_layers"))
=======
#ifdef USE_COLLECTION_COMPAT_28
		if (use_collection_compat_28 &&
		    (DNA_struct_elem_find(fd->filesdna, "ViewLayer", "FreestyleConfig", "freestyle_config") == false) &&
		    DNA_struct_elem_find(fd->filesdna, "Scene", "ListBase", "view_layers"))
>>>>>>> d3c89f50
		{
			for (Scene *scene = main->scene.first; scene; scene = scene->id.next) {
				ViewLayer *view_layer;
				for (view_layer = scene->view_layers.first; view_layer; view_layer = view_layer->next) {
					view_layer->flag |= VIEW_LAYER_FREESTYLE;
					view_layer->layflag = 0x7FFF;   /* solid ztra halo edge strand */
					view_layer->passflag = SCE_PASS_COMBINED | SCE_PASS_Z;
					view_layer->pass_alpha_threshold = 0.5f;
					BKE_freestyle_config_init(&view_layer->freestyle_config);
				}
			}
		}
<<<<<<< HEAD

		{
			/* Grease pencil sculpt and paint cursors */
			if (!DNA_struct_elem_find(fd->filesdna, "GP_BrushEdit_Settings", "int", "weighttype")) {
				for (Scene *scene = main->scene.first; scene; scene = scene->id.next) {
					/* sculpt brushes */
					GP_BrushEdit_Settings *gset = &scene->toolsettings->gp_sculpt;
					if (gset) {
						gset->alpha = 1.0f;
						gset->weighttype = GP_EDITBRUSH_TYPE_WEIGHT;
					}
				}
			}

			{
				float curcolor_add[3], curcolor_sub[3];
				ARRAY_SET_ITEMS(curcolor_add, 1.0f, 0.6f, 0.6f);
				ARRAY_SET_ITEMS(curcolor_sub, 0.6f, 0.6f, 1.0f);
				GP_EditBrush_Data *gp_brush;

				for (Scene *scene = main->scene.first; scene; scene = scene->id.next) {
					ToolSettings *ts = scene->toolsettings;
					/* sculpt brushes */
					GP_BrushEdit_Settings *gset = &ts->gp_sculpt;
					for (int i = 0; i < TOT_GP_EDITBRUSH_TYPES; ++i) {
						gp_brush = &gset->brush[i];
						gp_brush->flag |= GP_EDITBRUSH_FLAG_ENABLE_CURSOR;
						copy_v3_v3(gp_brush->curcolor_add, curcolor_add);
						copy_v3_v3(gp_brush->curcolor_sub, curcolor_sub);
					}
				}
			}

			/* Init grease pencil edit line color */
			if (!DNA_struct_elem_find(fd->filesdna, "bGPdata", "float", "line_color[4]")) {
				for (bGPdata *gpd = main->gpencil.first; gpd; gpd = gpd->id.next) {
					ARRAY_SET_ITEMS(gpd->line_color, 0.6f, 0.6f, 0.6f, 0.5f);
				}
			}

			/* Init grease pencil pixel size factor */
			if (!DNA_struct_elem_find(fd->filesdna, "bGPDdata", "int", "pixfactor")) {
				for (bGPdata *gpd = main->gpencil.first; gpd; gpd = gpd->id.next) {
					gpd->pixfactor = GP_DEFAULT_PIX_FACTOR;
				}
			}

			/* Grease pencil multiframe falloff curve */
			if (!DNA_struct_elem_find(fd->filesdna, "GP_BrushEdit_Settings", "CurveMapping", "cur_falloff")) {
				for (Scene *scene = main->scene.first; scene; scene = scene->id.next) {
					/* sculpt brushes */
					GP_BrushEdit_Settings *gset = &scene->toolsettings->gp_sculpt;
					if ((gset) && (gset->cur_falloff == NULL)) {
						gset->cur_falloff = curvemapping_add(1, 0.0f, 0.0f, 1.0f, 1.0f);
						curvemapping_initialize(gset->cur_falloff);
						curvemap_reset(gset->cur_falloff->cm,
							&gset->cur_falloff->clipr,
							CURVE_PRESET_GAUSS,
							CURVEMAP_SLOPE_POSITIVE);
					}
				}
			}
		}
=======
#endif
>>>>>>> d3c89f50
	}

#ifdef USE_COLLECTION_COMPAT_28
	if (use_collection_compat_28 && !MAIN_VERSION_ATLEAST(main, 280, 3)) {
		for (Scene *scene = main->scene.first; scene; scene = scene->id.next) {
			ViewLayer *view_layer;
			for (view_layer = scene->view_layers.first; view_layer; view_layer = view_layer->next) {
				do_version_view_layer_visibility(view_layer);
			}
		}

		for (Collection *group = main->collection.first; group; group = group->id.next) {
			if (group->view_layer != NULL) {
				do_version_view_layer_visibility(group->view_layer);
			}
		}

		/* init grease pencil grids and paper */
		if (!DNA_struct_elem_find(fd->filesdna, "gp_paper_opacity", "float", "gpencil_paper_color[3]")) {
			for (bScreen *screen = main->screen.first; screen; screen = screen->id.next) {
				for (ScrArea *area = screen->areabase.first; area; area = area->next) {
					for (SpaceLink *sl = area->spacedata.first; sl; sl = sl->next) {
						if (sl->spacetype == SPACE_VIEW3D) {
							View3D *v3d = (View3D *)sl;
							v3d->gpencil_grid_size[0] = GP_DEFAULT_GRID_SIZE;
							v3d->gpencil_grid_size[1] = GP_DEFAULT_GRID_SIZE;
							ARRAY_SET_ITEMS(v3d->gpencil_paper_color, 1.0f, 1.0f, 1.0f, 0.7f);
						}
					}
				}
			}
		}
	}
#endif

	if (!MAIN_VERSION_ATLEAST(main, 280, 6)) {
		if (DNA_struct_elem_find(fd->filesdna, "SpaceOops", "int", "filter") == false) {
			bScreen *sc;
			ScrArea *sa;
			SpaceLink *sl;

			/* Update files using invalid (outdated) outlinevis Outliner values. */
			for (sc = main->screen.first; sc; sc = sc->id.next) {
				for (sa = sc->areabase.first; sa; sa = sa->next) {
					for (sl = sa->spacedata.first; sl; sl = sl->next) {
						if (sl->spacetype == SPACE_OUTLINER) {
							SpaceOops *so = (SpaceOops *)sl;

							if (!ELEM(so->outlinevis,
							          SO_SCENES,
							          SO_LIBRARIES,
							          SO_SEQUENCE,
							          SO_DATA_API,
							          SO_ID_ORPHANS))
							{
								so->outlinevis = SO_VIEW_LAYER;
							}
						}
					}
				}
			}
		}

		if (!DNA_struct_elem_find(fd->filesdna, "LightProbe", "float", "intensity")) {
			for (LightProbe *probe = main->lightprobe.first; probe; probe = probe->id.next) {
				probe->intensity = 1.0f;
			}
		}
	}

	if (!MAIN_VERSION_ATLEAST(main, 280, 6)) {
		for (Object *ob = main->object.first; ob; ob = ob->id.next) {
			bConstraint *con, *con_next;
			con = ob->constraints.first;
			while (con) {
				con_next = con->next;
				if (con->type == 17) { /* CONSTRAINT_TYPE_RIGIDBODYJOINT */
					BLI_remlink(&ob->constraints, con);
					BKE_constraint_free_data(con);
					MEM_freeN(con);
				}
				con = con_next;
			}
		}

		if (!DNA_struct_elem_find(fd->filesdna, "Scene", "int", "orientation_index_custom")) {
			for (Scene *scene = main->scene.first; scene; scene = scene->id.next) {
				scene->orientation_index_custom = -1;
			}
		}

		for (bScreen *sc = main->screen.first; sc; sc = sc->id.next) {
			for (ScrArea *sa = sc->areabase.first; sa; sa = sa->next) {
				for (SpaceLink *sl = sa->spacedata.first; sl; sl = sl->next) {
					if (sl->spacetype == SPACE_VIEW3D) {
						View3D *v3d = (View3D *)sl;
						v3d->shading.light = V3D_LIGHTING_STUDIO;
						v3d->shading.flag |= V3D_SHADING_OBJECT_OUTLINE;

						/* Assume (demo) files written with 2.8 want to show
						 * Eevee renders in the viewport. */
						if (MAIN_VERSION_ATLEAST(main, 280, 0)) {
							v3d->drawtype = OB_MATERIAL;
						}
					}
				}
			}
		}
	}

	if (!MAIN_VERSION_ATLEAST(main, 280, 7)) {
		/* Render engine storage moved elsewhere and back during 2.8
		 * development, we assume any files saved in 2.8 had Eevee set
		 * as scene render engine. */
		if (MAIN_VERSION_ATLEAST(main, 280, 0)) {
			for (Scene *scene = main->scene.first; scene; scene = scene->id.next) {
				BLI_strncpy(scene->r.engine, RE_engine_id_BLENDER_EEVEE, sizeof(scene->r.engine));
			}
		}
	}

	if (!MAIN_VERSION_ATLEAST(main, 280, 8)) {
		/* Blender Internal removal */
		for (Scene *scene = main->scene.first; scene; scene = scene->id.next) {
			if (STREQ(scene->r.engine, "BLENDER_RENDER") ||
			    STREQ(scene->r.engine, "BLENDER_GAME"))
			{
				BLI_strncpy(scene->r.engine, RE_engine_id_BLENDER_EEVEE, sizeof(scene->r.engine));
			}

			scene->r.bake_mode = 0;
		}

		for (Tex *tex = main->tex.first; tex; tex = tex->id.next) {
			/* Removed envmap, pointdensity, voxeldata, ocean textures. */
			if (ELEM(tex->type, 10, 14, 15, 16)) {
				tex->type = 0;
			}
		}

	}

	if (!MAIN_VERSION_ATLEAST(main, 280, 11)) {

		/* Remove info editor, but only if at the top of the window. */
		for (bScreen *screen = main->screen.first; screen; screen = screen->id.next) {
			/* Calculate window width/height from screen vertices */
			int win_width = 0, win_height = 0;
			for (ScrVert *vert = screen->vertbase.first; vert; vert = vert->next) {
				win_width  = MAX2(win_width, vert->vec.x);
				win_height = MAX2(win_height, vert->vec.y);
			}

			for (ScrArea *area = screen->areabase.first, *area_next; area; area = area_next) {
				area_next = area->next;

				if (area->spacetype == SPACE_INFO) {
					if ((area->v2->vec.y == win_height) && (area->v1->vec.x == 0) && (area->v4->vec.x == win_width)) {
						BKE_screen_area_free(area);

						BLI_remlink(&screen->areabase, area);

						BKE_screen_remove_double_scredges(screen);
						BKE_screen_remove_unused_scredges(screen);
						BKE_screen_remove_unused_scrverts(screen);

						MEM_freeN(area);
					}
				}
				/* AREA_TEMP_INFO is deprecated from now on, it should only be set for info areas
				 * which are deleted above, so don't need to unset it. Its slot/bit can be reused */
			}
		}
	}

	if (!MAIN_VERSION_ATLEAST(main, 280, 11)) {
		for (Lamp *lamp = main->lamp.first; lamp; lamp = lamp->id.next) {
			if (lamp->mode & (1 << 13)) { /* LA_SHAD_RAY */
				lamp->mode |= LA_SHADOW;
				lamp->mode &= ~(1 << 13);
			}
		}
	}

	if (!MAIN_VERSION_ATLEAST(main, 280, 12)) {
		/* Remove tool property regions. */
		for (bScreen *screen = main->screen.first; screen; screen = screen->id.next) {
			for (ScrArea *sa = screen->areabase.first; sa; sa = sa->next) {
				for (SpaceLink *sl = sa->spacedata.first; sl; sl = sl->next) {
					if (ELEM(sl->spacetype, SPACE_VIEW3D, SPACE_CLIP)) {
						ListBase *regionbase = (sl == sa->spacedata.first) ? &sa->regionbase : &sl->regionbase;

						for (ARegion *region = regionbase->first, *region_next; region; region = region_next) {
							region_next = region->next;

							if (region->regiontype == RGN_TYPE_TOOL_PROPS) {
								BKE_area_region_free(NULL, region);
								BLI_freelinkN(regionbase, region);
							}
						}
					}
				}
			}
		}
	}

	if (!MAIN_VERSION_ATLEAST(main, 280, 13)) {
		/* Initialize specular factor. */
		if (!DNA_struct_elem_find(fd->filesdna, "Lamp", "float", "spec_fac")) {
			for (Lamp *la = main->lamp.first; la; la = la->id.next) {
				la->spec_fac = 1.0f;
			}
		}

		/* Initialize new view3D options. */
		for (bScreen *screen = main->screen.first; screen; screen = screen->id.next) {
			for (ScrArea *sa = screen->areabase.first; sa; sa = sa->next) {
				for (SpaceLink *sl = sa->spacedata.first; sl; sl = sl->next) {
					if (sl->spacetype == SPACE_VIEW3D) {
						View3D *v3d = (View3D *)sl;
						v3d->shading.light = V3D_LIGHTING_STUDIO;
						v3d->shading.color_type = V3D_SHADING_MATERIAL_COLOR;
						copy_v3_fl(v3d->shading.single_color, 0.8f);
						v3d->shading.shadow_intensity = 0.5;

						v3d->overlay.backwire_opacity = 0.5f;
						v3d->overlay.normals_length = 0.1f;
					}
				}
			}
		}

		if (!DNA_struct_find(fd->filesdna, "View3DCursor")) {
			for (Scene *scene = main->scene.first; scene; scene = scene->id.next) {
				unit_qt(scene->cursor.rotation);
			}
			for (bScreen *screen = main->screen.first; screen; screen = screen->id.next) {
				for (ScrArea *sa = screen->areabase.first; sa; sa = sa->next) {
					for (SpaceLink *sl = sa->spacedata.first; sl; sl = sl->next) {
						if (sl->spacetype == SPACE_VIEW3D) {
							View3D *v3d = (View3D *)sl;
							unit_qt(v3d->cursor.rotation);
						}
					}
				}
			}
		}
	}

	if (!MAIN_VERSION_ATLEAST(main, 280, 14)) {
		if (!DNA_struct_elem_find(fd->filesdna, "Scene", "SceneDisplay", "display")) {
			/* Initialize new scene.SceneDisplay */
			for (Scene *scene = main->scene.first; scene; scene = scene->id.next) {
				copy_v3_v3(scene->display.light_direction, (float[3]){-M_SQRT1_3, -M_SQRT1_3, M_SQRT1_3});
			}
		}
		if (!DNA_struct_elem_find(fd->filesdna, "SceneDisplay", "float", "shadow_shift")) {
			for (Scene *scene = main->scene.first; scene; scene = scene->id.next) {
				scene->display.shadow_shift = 0.1;
			}
		}

		if (!DNA_struct_elem_find(fd->filesdna, "Object", "ObjectDisplay", "display")) {
			/* Initialize new object.ObjectDisplay */
			for (Object *ob = main->object.first; ob; ob = ob->id.next) {
				ob->display.flag = OB_SHOW_SHADOW;
			}
		}

		if (!DNA_struct_elem_find(fd->filesdna, "ToolSettings", "char", "transform_pivot_point")) {
			for (Scene *scene = main->scene.first; scene; scene = scene->id.next) {
				scene->toolsettings->transform_pivot_point = V3D_AROUND_CENTER_MEAN;
			}
		}

		if (!DNA_struct_find(fd->filesdna, "SceneEEVEE")) {
			for (Scene *scene = main->scene.first; scene; scene = scene->id.next) {
					/* First set the default for all the properties. */

					scene->eevee.gi_diffuse_bounces = 3;
					scene->eevee.gi_cubemap_resolution = 512;
					scene->eevee.gi_visibility_resolution = 32;

					scene->eevee.taa_samples = 16;
					scene->eevee.taa_render_samples = 64;

					scene->eevee.sss_samples = 7;
					scene->eevee.sss_jitter_threshold = 0.3f;

					scene->eevee.ssr_quality = 0.25f;
					scene->eevee.ssr_max_roughness = 0.5f;
					scene->eevee.ssr_thickness = 0.2f;
					scene->eevee.ssr_border_fade = 0.075f;
					scene->eevee.ssr_firefly_fac = 10.0f;

					scene->eevee.volumetric_start = 0.1f;
					scene->eevee.volumetric_end = 100.0f;
					scene->eevee.volumetric_tile_size = 8;
					scene->eevee.volumetric_samples = 64;
					scene->eevee.volumetric_sample_distribution = 0.8f;
					scene->eevee.volumetric_light_clamp = 0.0f;
					scene->eevee.volumetric_shadow_samples = 16;

					scene->eevee.gtao_distance = 0.2f;
					scene->eevee.gtao_factor = 1.0f;
					scene->eevee.gtao_quality = 0.25f;

					scene->eevee.bokeh_max_size = 100.0f;
					scene->eevee.bokeh_threshold = 1.0f;

					copy_v3_fl(scene->eevee.bloom_color, 1.0f);
					scene->eevee.bloom_threshold = 0.8f;
					scene->eevee.bloom_knee = 0.5f;
					scene->eevee.bloom_intensity = 0.8f;
					scene->eevee.bloom_radius = 6.5f;
					scene->eevee.bloom_clamp = 1.0f;

					scene->eevee.motion_blur_samples = 8;
					scene->eevee.motion_blur_shutter = 1.0f;

					scene->eevee.shadow_method = SHADOW_ESM;
					scene->eevee.shadow_cube_size = 512;
					scene->eevee.shadow_cascade_size = 1024;

					scene->eevee.flag =
					        SCE_EEVEE_VOLUMETRIC_LIGHTS |
					        SCE_EEVEE_VOLUMETRIC_COLORED |
					        SCE_EEVEE_GTAO_BENT_NORMALS |
					        SCE_EEVEE_GTAO_BOUNCE |
					        SCE_EEVEE_TAA_REPROJECTION |
					        SCE_EEVEE_SSR_HALF_RESOLUTION;


				/* If the file is pre-2.80 move on. */
				if (scene->layer_properties == NULL) {
					continue;
				}

				/* Now we handle eventual properties that may be set in the file. */
#define EEVEE_GET_BOOL(_props, _name, _flag) \
				{ \
					IDProperty *_idprop = IDP_GetPropertyFromGroup(_props, #_name); \
					if (_idprop != NULL) { \
						const int _value = IDP_Int(_idprop); \
						if (_value) { \
							scene->eevee.flag |= _flag; \
						} \
						else { \
							scene->eevee.flag &= ~_flag; \
						} \
					} \
				}

#define EEVEE_GET_INT(_props, _name) \
				{ \
					IDProperty *_idprop = IDP_GetPropertyFromGroup(_props, #_name); \
					if (_idprop != NULL) { \
						scene->eevee._name = IDP_Int(_idprop); \
					} \
				}

#define EEVEE_GET_FLOAT(_props, _name) \
				{ \
					IDProperty *_idprop = IDP_GetPropertyFromGroup(_props, #_name); \
					if (_idprop != NULL) { \
						scene->eevee._name = IDP_Float(_idprop); \
					} \
				}

#define EEVEE_GET_FLOAT_ARRAY(_props, _name, _length) \
				{ \
					IDProperty *_idprop = IDP_GetPropertyFromGroup(_props, #_name); \
					if (_idprop != NULL) { \
						const float *_values = IDP_Array(_idprop); \
						for (int _i = 0; _i < _length; _i++) { \
							scene->eevee._name [_i] = _values[_i]; \
						} \
					} \
				}

				IDProperty *props = IDP_GetPropertyFromGroup(scene->layer_properties, RE_engine_id_BLENDER_EEVEE);
				EEVEE_GET_BOOL(props, volumetric_enable, SCE_EEVEE_VOLUMETRIC_ENABLED);
				EEVEE_GET_BOOL(props, volumetric_lights, SCE_EEVEE_VOLUMETRIC_LIGHTS);
				EEVEE_GET_BOOL(props, volumetric_shadows, SCE_EEVEE_VOLUMETRIC_SHADOWS);
				EEVEE_GET_BOOL(props, volumetric_colored_transmittance, SCE_EEVEE_VOLUMETRIC_COLORED);
				EEVEE_GET_BOOL(props, gtao_enable, SCE_EEVEE_GTAO_ENABLED);
				EEVEE_GET_BOOL(props, gtao_use_bent_normals, SCE_EEVEE_GTAO_BENT_NORMALS);
				EEVEE_GET_BOOL(props, gtao_bounce, SCE_EEVEE_GTAO_BOUNCE);
				EEVEE_GET_BOOL(props, dof_enable, SCE_EEVEE_DOF_ENABLED);
				EEVEE_GET_BOOL(props, bloom_enable, SCE_EEVEE_BLOOM_ENABLED);
				EEVEE_GET_BOOL(props, motion_blur_enable, SCE_EEVEE_MOTION_BLUR_ENABLED);
				EEVEE_GET_BOOL(props, shadow_high_bitdepth, SCE_EEVEE_SHADOW_HIGH_BITDEPTH);
				EEVEE_GET_BOOL(props, taa_reprojection, SCE_EEVEE_TAA_REPROJECTION);
				EEVEE_GET_BOOL(props, sss_enable, SCE_EEVEE_SSS_ENABLED);
				EEVEE_GET_BOOL(props, sss_separate_albedo, SCE_EEVEE_SSS_SEPARATE_ALBEDO);
				EEVEE_GET_BOOL(props, ssr_enable, SCE_EEVEE_SSR_ENABLED);
				EEVEE_GET_BOOL(props, ssr_refraction, SCE_EEVEE_SSR_REFRACTION);
				EEVEE_GET_BOOL(props, ssr_halfres, SCE_EEVEE_SSR_HALF_RESOLUTION);

				EEVEE_GET_INT(props, gi_diffuse_bounces);
				EEVEE_GET_INT(props, gi_diffuse_bounces);
				EEVEE_GET_INT(props, gi_cubemap_resolution);
				EEVEE_GET_INT(props, gi_visibility_resolution);

				EEVEE_GET_INT(props, taa_samples);
				EEVEE_GET_INT(props, taa_render_samples);

				EEVEE_GET_INT(props, sss_samples);
				EEVEE_GET_FLOAT(props, sss_jitter_threshold);

				EEVEE_GET_FLOAT(props, ssr_quality);
				EEVEE_GET_FLOAT(props, ssr_max_roughness);
				EEVEE_GET_FLOAT(props, ssr_thickness);
				EEVEE_GET_FLOAT(props, ssr_border_fade);
				EEVEE_GET_FLOAT(props, ssr_firefly_fac);

				EEVEE_GET_FLOAT(props, volumetric_start);
				EEVEE_GET_FLOAT(props, volumetric_end);
				EEVEE_GET_INT(props, volumetric_tile_size);
				EEVEE_GET_INT(props, volumetric_samples);
				EEVEE_GET_FLOAT(props, volumetric_sample_distribution);
				EEVEE_GET_FLOAT(props, volumetric_light_clamp);
				EEVEE_GET_INT(props, volumetric_shadow_samples);

				EEVEE_GET_FLOAT(props, gtao_distance);
				EEVEE_GET_FLOAT(props, gtao_factor);
				EEVEE_GET_FLOAT(props, gtao_quality);

				EEVEE_GET_FLOAT(props, bokeh_max_size);
				EEVEE_GET_FLOAT(props, bokeh_threshold);

				EEVEE_GET_FLOAT_ARRAY(props, bloom_color, 3);
				EEVEE_GET_FLOAT(props, bloom_threshold);
				EEVEE_GET_FLOAT(props, bloom_knee);
				EEVEE_GET_FLOAT(props, bloom_intensity);
				EEVEE_GET_FLOAT(props, bloom_radius);
				EEVEE_GET_FLOAT(props, bloom_clamp);

				EEVEE_GET_INT(props, motion_blur_samples);
				EEVEE_GET_FLOAT(props, motion_blur_shutter);

				EEVEE_GET_INT(props, shadow_method);
				EEVEE_GET_INT(props, shadow_cube_size);
				EEVEE_GET_INT(props, shadow_cascade_size);

				/* Cleanup. */
				IDP_FreeProperty(scene->layer_properties);
				MEM_freeN(scene->layer_properties);
				scene->layer_properties = NULL;

#undef EEVEE_GET_FLOAT_ARRAY
#undef EEVEE_GET_FLOAT
#undef EEVEE_GET_INT
#undef EEVEE_GET_BOOL
			}
		}

		if (!DNA_struct_elem_find(fd->filesdna, "SceneDisplay", "int", "matcap_icon")) {
			for (Scene *scene = main->scene.first; scene; scene = scene->id.next) {
				scene->display.matcap_icon = 1;
				scene->display.matcap_type = CLAY_MATCAP_NONE;
				scene->display.matcap_hue = 0.5f;
				scene->display.matcap_saturation = 0.5f;
				scene->display.matcap_value = 0.5f;
				scene->display.matcap_ssao_distance = 0.2f;
				scene->display.matcap_ssao_attenuation = 1.0f;
				scene->display.matcap_ssao_factor_cavity = 1.0f;
				scene->display.matcap_ssao_factor_edge = 1.0f;
				scene->display.matcap_ssao_samples = 16;
			}
		}

		if (!DNA_struct_elem_find(fd->filesdna, "SpaceOops", "short", "filter_id_type")) {
			for (bScreen *screen = main->screen.first; screen; screen = screen->id.next) {
				for (ScrArea *sa = screen->areabase.first; sa; sa = sa->next) {
					for (SpaceLink *sl = sa->spacedata.first; sl; sl = sl->next) {
						if (sl->spacetype == SPACE_OUTLINER) {
							SpaceOops *soops = (SpaceOops *)sl;
							soops->filter_id_type = ID_GR;
							soops->outlinevis = SO_VIEW_LAYER;
						}
					}
				}
			}
		}
	}
}<|MERGE_RESOLUTION|>--- conflicted
+++ resolved
@@ -849,7 +849,6 @@
 			}
 		}
 	}
-<<<<<<< HEAD
 
 	/* Grease Pencil Object */
 	/* Convert grease pencil datablock to GP object */
@@ -933,8 +932,6 @@
 	}
 #endif
 }
-=======
->>>>>>> d3c89f50
 
 #ifdef USE_COLLECTION_COMPAT_28
 	if (use_collection_compat_28 && !MAIN_VERSION_ATLEAST(main, 280, 14)) {
@@ -1071,15 +1068,10 @@
 			printf("You need to combine transparency and emission shaders to the converted Principled shader nodes.\n");
 		}
 
-<<<<<<< HEAD
-		if ((DNA_struct_elem_find(fd->filesdna, "ViewLayer", "FreestyleConfig", "freestyle_config") == false) &&
-			DNA_struct_elem_find(fd->filesdna, "Scene", "ListBase", "view_layers"))
-=======
 #ifdef USE_COLLECTION_COMPAT_28
 		if (use_collection_compat_28 &&
 		    (DNA_struct_elem_find(fd->filesdna, "ViewLayer", "FreestyleConfig", "freestyle_config") == false) &&
 		    DNA_struct_elem_find(fd->filesdna, "Scene", "ListBase", "view_layers"))
->>>>>>> d3c89f50
 		{
 			for (Scene *scene = main->scene.first; scene; scene = scene->id.next) {
 				ViewLayer *view_layer;
@@ -1092,8 +1084,8 @@
 				}
 			}
 		}
-<<<<<<< HEAD
-
+#endif
+	
 		{
 			/* Grease pencil sculpt and paint cursors */
 			if (!DNA_struct_elem_find(fd->filesdna, "GP_BrushEdit_Settings", "int", "weighttype")) {
@@ -1156,13 +1148,9 @@
 				}
 			}
 		}
-=======
-#endif
->>>>>>> d3c89f50
-	}
-
-#ifdef USE_COLLECTION_COMPAT_28
-	if (use_collection_compat_28 && !MAIN_VERSION_ATLEAST(main, 280, 3)) {
+	}
+
+	if (!MAIN_VERSION_ATLEAST(main, 280, 3)) {
 		for (Scene *scene = main->scene.first; scene; scene = scene->id.next) {
 			ViewLayer *view_layer;
 			for (view_layer = scene->view_layers.first; view_layer; view_layer = view_layer->next) {
