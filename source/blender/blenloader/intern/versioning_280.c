/*
 * This program is free software; you can redistribute it and/or
 * modify it under the terms of the GNU General Public License
 * as published by the Free Software Foundation; either version 2
 * of the License, or (at your option) any later version.
 *
 * This program is distributed in the hope that it will be useful,
 * but WITHOUT ANY WARRANTY; without even the implied warranty of
 * MERCHANTABILITY or FITNESS FOR A PARTICULAR PURPOSE.  See the
 * GNU General Public License for more details.
 *
 * You should have received a copy of the GNU General Public License
 * along with this program; if not, write to the Free Software Foundation,
 * Inc., 51 Franklin Street, Fifth Floor, Boston, MA 02110-1301, USA.
 */

/** \file
 * \ingroup blenloader
 */

/* allow readfile to use deprecated functionality */
#define DNA_DEPRECATED_ALLOW

#include <string.h>
#include <float.h>

#include "BLI_listbase.h"
#include "BLI_math.h"
#include "BLI_mempool.h"
#include "BLI_string.h"
#include "BLI_utildefines.h"

#include "DNA_object_types.h"
#include "DNA_camera_types.h"
#include "DNA_cloth_types.h"
#include "DNA_collection_types.h"
#include "DNA_constraint_types.h"
#include "DNA_gpu_types.h"
#include "DNA_light_types.h"
#include "DNA_layer_types.h"
#include "DNA_lightprobe_types.h"
#include "DNA_material_types.h"
#include "DNA_mesh_types.h"
#include "DNA_modifier_types.h"
#include "DNA_particle_types.h"
#include "DNA_rigidbody_types.h"
#include "DNA_scene_types.h"
#include "DNA_screen_types.h"
#include "DNA_view3d_types.h"
#include "DNA_genfile.h"
#include "DNA_gpencil_types.h"
#include "DNA_workspace_types.h"
#include "DNA_key_types.h"
#include "DNA_curve_types.h"
#include "DNA_armature_types.h"
#include "DNA_text_types.h"

#include "BKE_action.h"
#include "BKE_cloth.h"
#include "BKE_collection.h"
#include "BKE_constraint.h"
#include "BKE_colortools.h"
#include "BKE_customdata.h"
#include "BKE_freestyle.h"
#include "BKE_gpencil.h"
#include "BKE_idprop.h"
#include "BKE_image.h"
#include "BKE_key.h"
#include "BKE_library.h"
#include "BKE_layer.h"
#include "BKE_main.h"
#include "BKE_material.h"
#include "BKE_mesh.h"
#include "BKE_node.h"
#include "BKE_object.h"
#include "BKE_paint.h"
#include "BKE_pointcache.h"
#include "BKE_report.h"
#include "BKE_rigidbody.h"
#include "BKE_scene.h"
#include "BKE_screen.h"
#include "BKE_sequencer.h"
#include "BKE_studiolight.h"
#include "BKE_unit.h"
#include "BKE_workspace.h"

/* Only for IMB_BlendMode */
#include "IMB_imbuf.h"

#include "DEG_depsgraph.h"

#include "BLT_translation.h"

#include "BLO_readfile.h"
#include "readfile.h"

#include "MEM_guardedalloc.h"

static bScreen *screen_parent_find(const bScreen *screen)
{
  /* can avoid lookup if screen state isn't maximized/full (parent and child store the same state) */
  if (ELEM(screen->state, SCREENMAXIMIZED, SCREENFULL)) {
    for (const ScrArea *sa = screen->areabase.first; sa; sa = sa->next) {
      if (sa->full && sa->full != screen) {
        BLI_assert(sa->full->state == screen->state);
        return sa->full;
      }
    }
  }

  return NULL;
}

static void do_version_workspaces_create_from_screens(Main *bmain)
{
  for (bScreen *screen = bmain->screens.first; screen; screen = screen->id.next) {
    const bScreen *screen_parent = screen_parent_find(screen);
    WorkSpace *workspace;
    if (screen->temp) {
      continue;
    }

    if (screen_parent) {
      /* fullscreen with "Back to Previous" option, don't create
       * a new workspace, add layout workspace containing parent */
      workspace = BLI_findstring(
          &bmain->workspaces, screen_parent->id.name + 2, offsetof(ID, name) + 2);
    }
    else {
      workspace = BKE_workspace_add(bmain, screen->id.name + 2);
    }
    if (workspace == NULL) {
      continue; /* Not much we can do.. */
    }
    BKE_workspace_layout_add(bmain, workspace, screen, screen->id.name + 2);
  }
}

static void do_version_area_change_space_to_space_action(ScrArea *area, const Scene *scene)
{
  SpaceType *stype = BKE_spacetype_from_id(SPACE_ACTION);
  SpaceAction *saction = (SpaceAction *)stype->new (area, scene);
  ARegion *region_channels;

  /* Properly free current regions */
  for (ARegion *region = area->regionbase.first; region; region = region->next) {
    BKE_area_region_free(area->type, region);
  }
  BLI_freelistN(&area->regionbase);

  area->type = stype;
  area->spacetype = stype->spaceid;

  BLI_addhead(&area->spacedata, saction);
  area->regionbase = saction->regionbase;
  BLI_listbase_clear(&saction->regionbase);

  /* Different defaults for timeline */
  region_channels = BKE_area_find_region_type(area, RGN_TYPE_CHANNELS);
  region_channels->flag |= RGN_FLAG_HIDDEN;

  saction->mode = SACTCONT_TIMELINE;
  saction->ads.flag |= ADS_FLAG_SUMMARY_COLLAPSED;
  saction->ads.filterflag |= ADS_FILTER_SUMMARY;
}

/**
 * \brief After lib-link versioning for new workspace design.
 *
 * - Adds a workspace for (almost) each screen of the old file
 *   and adds the needed workspace-layout to wrap the screen.
 * - Active screen isn't stored directly in window anymore, but in the active workspace.
 * - Active scene isn't stored in screen anymore, but in window.
 * - Create workspace instance hook for each window.
 *
 * \note Some of the created workspaces might be deleted again in case of reading the default startup.blend.
 */
static void do_version_workspaces_after_lib_link(Main *bmain)
{
  BLI_assert(BLI_listbase_is_empty(&bmain->workspaces));

  do_version_workspaces_create_from_screens(bmain);

  for (wmWindowManager *wm = bmain->wm.first; wm; wm = wm->id.next) {
    for (wmWindow *win = wm->windows.first; win; win = win->next) {
      bScreen *screen_parent = screen_parent_find(win->screen);
      bScreen *screen = screen_parent ? screen_parent : win->screen;

      if (screen->temp) {
        /* We do not generate a new workspace for those screens... still need to set some data in win. */
        win->workspace_hook = BKE_workspace_instance_hook_create(bmain);
        win->scene = screen->scene;
        /* Deprecated from now on! */
        win->screen = NULL;
        continue;
      }

      WorkSpace *workspace = BLI_findstring(
          &bmain->workspaces, screen->id.name + 2, offsetof(ID, name) + 2);
      BLI_assert(workspace != NULL);
      WorkSpaceLayout *layout = BKE_workspace_layout_find(workspace, win->screen);
      BLI_assert(layout != NULL);

      win->workspace_hook = BKE_workspace_instance_hook_create(bmain);

      BKE_workspace_active_set(win->workspace_hook, workspace);
      BKE_workspace_active_layout_set(win->workspace_hook, layout);

      /* Move scene and view layer to window. */
      Scene *scene = screen->scene;
      ViewLayer *layer = BLI_findlink(&scene->view_layers, scene->r.actlay);
      if (!layer) {
        layer = BKE_view_layer_default_view(scene);
      }

      win->scene = scene;
      STRNCPY(win->view_layer_name, layer->name);

      /* Deprecated from now on! */
      win->screen = NULL;
    }
  }

  for (bScreen *screen = bmain->screens.first; screen; screen = screen->id.next) {
    /* Deprecated from now on! */
    BLI_freelistN(&screen->scene->transform_spaces);
    screen->scene = NULL;
  }
}

#ifdef USE_COLLECTION_COMPAT_28
enum {
  COLLECTION_DEPRECATED_VISIBLE = (1 << 0),
  COLLECTION_DEPRECATED_VIEWPORT = (1 << 0),
  COLLECTION_DEPRECATED_SELECTABLE = (1 << 1),
  COLLECTION_DEPRECATED_DISABLED = (1 << 2),
  COLLECTION_DEPRECATED_RENDER = (1 << 3),
};

static void do_version_view_layer_visibility(ViewLayer *view_layer)
{
  /* Convert from deprecated VISIBLE flag to DISABLED */
  LayerCollection *lc;
  for (lc = view_layer->layer_collections.first; lc; lc = lc->next) {
    if (lc->flag & COLLECTION_DEPRECATED_DISABLED) {
      lc->flag &= ~COLLECTION_DEPRECATED_DISABLED;
    }

    if ((lc->flag & COLLECTION_DEPRECATED_VISIBLE) == 0) {
      lc->flag |= COLLECTION_DEPRECATED_DISABLED;
    }

    lc->flag |= COLLECTION_DEPRECATED_VIEWPORT | COLLECTION_DEPRECATED_RENDER;
  }
}

static void do_version_layer_collection_pre(ViewLayer *view_layer,
                                            ListBase *lb,
                                            GSet *enabled_set,
                                            GSet *selectable_set)
{
  /* Convert from deprecated DISABLED to new layer collection and collection flags */
  for (LayerCollection *lc = lb->first; lc; lc = lc->next) {
    if (lc->scene_collection) {
      if (!(lc->flag & COLLECTION_DEPRECATED_DISABLED)) {
        BLI_gset_insert(enabled_set, lc->scene_collection);
      }
      if (lc->flag & COLLECTION_DEPRECATED_SELECTABLE) {
        BLI_gset_insert(selectable_set, lc->scene_collection);
      }
    }

    do_version_layer_collection_pre(
        view_layer, &lc->layer_collections, enabled_set, selectable_set);
  }
}

static void do_version_layer_collection_post(ViewLayer *view_layer,
                                             ListBase *lb,
                                             GSet *enabled_set,
                                             GSet *selectable_set,
                                             GHash *collection_map)
{
  /* Apply layer collection exclude flags. */
  for (LayerCollection *lc = lb->first; lc; lc = lc->next) {
    if (!(lc->collection->flag & COLLECTION_IS_MASTER)) {
      SceneCollection *sc = BLI_ghash_lookup(collection_map, lc->collection);
      const bool enabled = (sc && BLI_gset_haskey(enabled_set, sc));
      const bool selectable = (sc && BLI_gset_haskey(selectable_set, sc));

      if (!enabled) {
        lc->flag |= LAYER_COLLECTION_EXCLUDE;
      }
      if (enabled && !selectable) {
        lc->collection->flag |= COLLECTION_RESTRICT_SELECT;
      }
    }

    do_version_layer_collection_post(
        view_layer, &lc->layer_collections, enabled_set, selectable_set, collection_map);
  }
}

static void do_version_scene_collection_convert(
    Main *bmain, ID *id, SceneCollection *sc, Collection *collection, GHash *collection_map)
{
  if (collection_map) {
    BLI_ghash_insert(collection_map, collection, sc);
  }

  for (SceneCollection *nsc = sc->scene_collections.first; nsc;) {
    SceneCollection *nsc_next = nsc->next;
    Collection *ncollection = BKE_collection_add(bmain, collection, nsc->name);
    ncollection->id.lib = id->lib;
    do_version_scene_collection_convert(bmain, id, nsc, ncollection, collection_map);
    nsc = nsc_next;
  }

  for (LinkData *link = sc->objects.first; link; link = link->next) {
    Object *ob = link->data;
    if (ob) {
      BKE_collection_object_add(bmain, collection, ob);
      id_us_min(&ob->id);
    }
  }

  BLI_freelistN(&sc->objects);
  MEM_freeN(sc);
}

static void do_version_group_collection_to_collection(Main *bmain, Collection *group)
{
  /* Convert old 2.8 group collections to new unified collections. */
  if (group->collection) {
    do_version_scene_collection_convert(bmain, &group->id, group->collection, group, NULL);
  }

  group->collection = NULL;
  group->view_layer = NULL;
  id_fake_user_set(&group->id);
}

static void do_version_scene_collection_to_collection(Main *bmain, Scene *scene)
{
  /* Convert old 2.8 scene collections to new unified collections. */

  /* Temporarily clear view layers so we don't do any layer collection syncing
   * and destroy old flags that we want to restore. */
  ListBase view_layers = scene->view_layers;
  BLI_listbase_clear(&scene->view_layers);

  if (!scene->master_collection) {
    scene->master_collection = BKE_collection_master_add();
  }

  /* Convert scene collections. */
  GHash *collection_map = BLI_ghash_new(BLI_ghashutil_ptrhash, BLI_ghashutil_ptrcmp, __func__);
  if (scene->collection) {
    do_version_scene_collection_convert(
        bmain, &scene->id, scene->collection, scene->master_collection, collection_map);
    scene->collection = NULL;
  }

  scene->view_layers = view_layers;

  /* Convert layer collections. */
  ViewLayer *view_layer;
  for (view_layer = scene->view_layers.first; view_layer; view_layer = view_layer->next) {
    GSet *enabled_set = BLI_gset_new(BLI_ghashutil_ptrhash, BLI_ghashutil_ptrcmp, __func__);
    GSet *selectable_set = BLI_gset_new(BLI_ghashutil_ptrhash, BLI_ghashutil_ptrcmp, __func__);

    do_version_layer_collection_pre(
        view_layer, &view_layer->layer_collections, enabled_set, selectable_set);

    BKE_layer_collection_sync(scene, view_layer);

    do_version_layer_collection_post(
        view_layer, &view_layer->layer_collections, enabled_set, selectable_set, collection_map);

    BLI_gset_free(enabled_set, NULL);
    BLI_gset_free(selectable_set, NULL);

    BKE_layer_collection_sync(scene, view_layer);
  }

  BLI_ghash_free(collection_map, NULL, NULL);
}
#endif

static void do_version_layers_to_collections(Main *bmain, Scene *scene)
{
  /* Since we don't have access to FileData we check the (always valid) first
   * render layer instead. */
  if (!scene->master_collection) {
    scene->master_collection = BKE_collection_master_add();
  }

  if (scene->view_layers.first) {
    return;
  }

  /* Create collections from layers. */
  Collection *collection_master = BKE_collection_master(scene);
  Collection *collections[20] = {NULL};

  for (int layer = 0; layer < 20; layer++) {
    for (Base *base = scene->base.first; base; base = base->next) {
      if (base->lay & (1 << layer)) {
        /* Create collections when needed only. */
        if (collections[layer] == NULL) {
          char name[MAX_NAME];

          BLI_snprintf(
              name, sizeof(collection_master->id.name), DATA_("Collection %d"), layer + 1);

          Collection *collection = BKE_collection_add(bmain, collection_master, name);
          collection->id.lib = scene->id.lib;
          collections[layer] = collection;

          if (!(scene->lay & (1 << layer))) {
            collection->flag |= COLLECTION_RESTRICT_VIEW | COLLECTION_RESTRICT_RENDER;
          }
        }

        /* Note usually this would do slow collection syncing for view layers,
         * but since no view layers exists yet at this point it's fast. */
        BKE_collection_object_add(bmain, collections[layer], base->object);
      }

      if (base->flag & SELECT) {
        base->object->flag |= SELECT;
      }
      else {
        base->object->flag &= ~SELECT;
      }
    }
  }

  /* Handle legacy render layers. */
  bool have_override = false;
  const bool need_default_renderlayer = scene->r.layers.first == NULL;

  for (SceneRenderLayer *srl = scene->r.layers.first; srl; srl = srl->next) {
    ViewLayer *view_layer = BKE_view_layer_add(scene, srl->name);

    if (srl->layflag & SCE_LAY_DISABLE) {
      view_layer->flag &= ~VIEW_LAYER_RENDER;
    }

    if ((srl->layflag & SCE_LAY_FRS) == 0) {
      view_layer->flag &= ~VIEW_LAYER_FREESTYLE;
    }

    view_layer->layflag = srl->layflag;
    view_layer->passflag = srl->passflag;
    view_layer->pass_alpha_threshold = srl->pass_alpha_threshold;
    view_layer->samples = srl->samples;
    view_layer->mat_override = srl->mat_override;

    BKE_freestyle_config_free(&view_layer->freestyle_config, true);
    view_layer->freestyle_config = srl->freestyleConfig;
    view_layer->id_properties = srl->prop;

    /* Set exclusion and overrides. */
    for (int layer = 0; layer < 20; layer++) {
      Collection *collection = collections[layer];
      if (collection) {
        LayerCollection *lc = BKE_layer_collection_first_from_scene_collection(view_layer,
                                                                               collection);

        if (srl->lay_exclude & (1 << layer)) {
          /* Disable excluded layer. */
          have_override = true;
          lc->flag |= LAYER_COLLECTION_EXCLUDE;
          for (LayerCollection *nlc = lc->layer_collections.first; nlc; nlc = nlc->next) {
            nlc->flag |= LAYER_COLLECTION_EXCLUDE;
          }
        }
        else {
          if (srl->lay_zmask & (1 << layer)) {
            have_override = true;
            lc->flag |= LAYER_COLLECTION_HOLDOUT;
          }

          if ((srl->lay & (1 << layer)) == 0) {
            have_override = true;
            lc->flag |= LAYER_COLLECTION_INDIRECT_ONLY;
          }
        }
      }
    }

    /* for convenience set the same active object in all the layers */
    if (scene->basact) {
      view_layer->basact = BKE_view_layer_base_find(view_layer, scene->basact->object);
    }

    for (Base *base = view_layer->object_bases.first; base; base = base->next) {
      if ((base->flag & BASE_SELECTABLE) && (base->object->flag & SELECT)) {
        base->flag |= BASE_SELECTED;
      }
    }
  }

  BLI_freelistN(&scene->r.layers);

  /* If render layers included overrides, or there are no render layers,
   * we also create a vanilla viewport layer. */
  if (have_override || need_default_renderlayer) {
    ViewLayer *view_layer = BKE_view_layer_add(scene, "Viewport");

    /* If we ported all the original render layers, we don't need to make the viewport layer renderable. */
    if (!BLI_listbase_is_single(&scene->view_layers)) {
      view_layer->flag &= ~VIEW_LAYER_RENDER;
    }

    /* convert active base */
    if (scene->basact) {
      view_layer->basact = BKE_view_layer_base_find(view_layer, scene->basact->object);
    }

    /* convert selected bases */
    for (Base *base = view_layer->object_bases.first; base; base = base->next) {
      if ((base->flag & BASE_SELECTABLE) && (base->object->flag & SELECT)) {
        base->flag |= BASE_SELECTED;
      }

      /* keep lay around for forward compatibility (open those files in 2.79) */
      base->lay = base->object->lay;
    }
  }

  /* remove bases once and for all */
  for (Base *base = scene->base.first; base; base = base->next) {
    id_us_min(&base->object->id);
  }

  BLI_freelistN(&scene->base);
  scene->basact = NULL;
}

static void do_version_collection_propagate_lib_to_children(Collection *collection)
{
  if (collection->id.lib != NULL) {
    for (CollectionChild *collection_child = collection->children.first; collection_child != NULL;
         collection_child = collection_child->next) {
      if (collection_child->collection->id.lib == NULL) {
        collection_child->collection->id.lib = collection->id.lib;
      }
      do_version_collection_propagate_lib_to_children(collection_child->collection);
    }
  }
}

/** convert old annotations colors */
static void do_versions_fix_annotations(bGPdata *gpd)
{
  for (const bGPDpalette *palette = gpd->palettes.first; palette; palette = palette->next) {
    for (bGPDpalettecolor *palcolor = palette->colors.first; palcolor; palcolor = palcolor->next) {
      /* fix layers */
      for (bGPDlayer *gpl = gpd->layers.first; gpl; gpl = gpl->next) {
        /* unlock/unhide layer */
        gpl->flag &= ~GP_LAYER_LOCKED;
        gpl->flag &= ~GP_LAYER_HIDE;
        /* set opacity to 1 */
        gpl->opacity = 1.0f;
        /* disable tint */
        gpl->tintcolor[3] = 0.0f;

        for (bGPDframe *gpf = gpl->frames.first; gpf; gpf = gpf->next) {
          for (bGPDstroke *gps = gpf->strokes.first; gps; gps = gps->next) {
            if ((gps->colorname[0] != '\0') && (STREQ(gps->colorname, palcolor->info))) {
              /* copy color settings */
              copy_v4_v4(gpl->color, palcolor->color);
            }
          }
        }
      }
    }
  }
}

static void do_versions_remove_region(ListBase *regionbase, int regiontype)
{
  ARegion *ar, *ar_next;
  for (ar = regionbase->first; ar; ar = ar_next) {
    ar_next = ar->next;
    if (ar->regiontype == regiontype) {
      BLI_freelinkN(regionbase, ar);
    }
  }
}

static ARegion *do_versions_find_region_or_null(ListBase *regionbase, int regiontype)
{
  for (ARegion *ar = regionbase->first; ar; ar = ar->next) {
    if (ar->regiontype == regiontype) {
      return ar;
    }
  }
  return NULL;
}

static ARegion *do_versions_find_region(ListBase *regionbase, int regiontype)
{
  ARegion *ar = do_versions_find_region_or_null(regionbase, regiontype);
  if (ar == NULL) {
    BLI_assert(!"Did not find expected region in versioning");
  }
  return ar;
}

static ARegion *do_versions_add_region(int regiontype, const char *name)
{
  ARegion *ar = MEM_callocN(sizeof(ARegion), name);
  ar->regiontype = regiontype;
  return ar;
}

void do_versions_after_linking_280(Main *bmain)
{
  bool use_collection_compat_28 = true;

  if (!MAIN_VERSION_ATLEAST(bmain, 280, 0)) {
    use_collection_compat_28 = false;

    /* Convert group layer visibility flags to hidden nested collection. */
    for (Collection *collection = bmain->collections.first; collection;
         collection = collection->id.next) {
      /* Add fake user for all existing groups. */
      id_fake_user_set(&collection->id);

      if (collection->flag & (COLLECTION_RESTRICT_VIEW | COLLECTION_RESTRICT_RENDER)) {
        continue;
      }

      Collection *hidden_collection_array[20] = {NULL};
      for (CollectionObject *cob = collection->gobject.first, *cob_next = NULL; cob;
           cob = cob_next) {
        cob_next = cob->next;
        Object *ob = cob->ob;

        if (!(ob->lay & collection->layer)) {
          /* Find or create hidden collection matching object's first layer. */
          Collection **collection_hidden = NULL;
          int coll_idx = 0;
          for (; coll_idx < 20; coll_idx++) {
            if (ob->lay & (1 << coll_idx)) {
              collection_hidden = &hidden_collection_array[coll_idx];
              break;
            }
          }
          BLI_assert(collection_hidden != NULL);

          if (*collection_hidden == NULL) {
            char name[MAX_ID_NAME];
            BLI_snprintf(name, sizeof(name), DATA_("Hidden %d"), coll_idx + 1);
            *collection_hidden = BKE_collection_add(bmain, collection, name);
            (*collection_hidden)->flag |= COLLECTION_RESTRICT_VIEW | COLLECTION_RESTRICT_RENDER;
          }

          BKE_collection_object_add(bmain, *collection_hidden, ob);
          BKE_collection_object_remove(bmain, collection, ob, true);
        }
      }
    }

    /* We need to assign lib pointer to generated hidden collections *after* all have been created, otherwise we'll
     * end up with several datablocks sharing same name/library, which is FORBIDDEN!
     * Note: we need this to be recursive, since a child collection may be sorted before its parent in bmain... */
    for (Collection *collection = bmain->collections.first; collection != NULL;
         collection = collection->id.next) {
      do_version_collection_propagate_lib_to_children(collection);
    }

    /* Convert layers to collections. */
    for (Scene *scene = bmain->scenes.first; scene; scene = scene->id.next) {
      do_version_layers_to_collections(bmain, scene);
    }
  }

  if (!MAIN_VERSION_ATLEAST(bmain, 280, 0)) {
    for (bScreen *screen = bmain->screens.first; screen; screen = screen->id.next) {
      /* same render-layer as do_version_workspaces_after_lib_link will activate,
       * so same layer as BKE_view_layer_default_view would return */
      ViewLayer *layer = screen->scene->view_layers.first;

      for (ScrArea *sa = screen->areabase.first; sa; sa = sa->next) {
        for (SpaceLink *space = sa->spacedata.first; space; space = space->next) {
          if (space->spacetype == SPACE_OUTLINER) {
            SpaceOutliner *soutliner = (SpaceOutliner *)space;

            soutliner->outlinevis = SO_VIEW_LAYER;

            if (BLI_listbase_count_at_most(&layer->layer_collections, 2) == 1) {
              if (soutliner->treestore == NULL) {
                soutliner->treestore = BLI_mempool_create(
                    sizeof(TreeStoreElem), 1, 512, BLI_MEMPOOL_ALLOW_ITER);
              }

              /* Create a tree store element for the collection. This is normally
               * done in check_persistent (outliner_tree.c), but we need to access
               * it here :/ (expand element if it's the only one) */
              TreeStoreElem *tselem = BLI_mempool_calloc(soutliner->treestore);
              tselem->type = TSE_LAYER_COLLECTION;
              tselem->id = layer->layer_collections.first;
              tselem->nr = tselem->used = 0;
              tselem->flag &= ~TSE_CLOSED;
            }
          }
        }
      }
    }
  }

  if (!MAIN_VERSION_ATLEAST(bmain, 280, 0)) {
    for (bScreen *screen = bmain->screens.first; screen; screen = screen->id.next) {
      for (ScrArea *sa = screen->areabase.first; sa; sa = sa->next) {
        for (SpaceLink *space = sa->spacedata.first; space; space = space->next) {
          if (space->spacetype == SPACE_IMAGE) {
            SpaceImage *sima = (SpaceImage *)space;
            if ((sima) && (sima->gpd)) {
              sima->gpd->flag |= GP_DATA_ANNOTATIONS;
              do_versions_fix_annotations(sima->gpd);
            }
          }
          if (space->spacetype == SPACE_CLIP) {
            SpaceClip *spclip = (SpaceClip *)space;
            MovieClip *clip = spclip->clip;
            if ((clip) && (clip->gpd)) {
              clip->gpd->flag |= GP_DATA_ANNOTATIONS;
              do_versions_fix_annotations(clip->gpd);
            }
          }
        }
      }
    }
  }

  /* New workspace design */
  if (!MAIN_VERSION_ATLEAST(bmain, 280, 1)) {
    do_version_workspaces_after_lib_link(bmain);
  }

  if (!MAIN_VERSION_ATLEAST(bmain, 280, 2)) {
    /* Cleanup any remaining SceneRenderLayer data for files that were created
     * with Blender 2.8 before the SceneRenderLayer > RenderLayer refactor. */
    for (Scene *scene = bmain->scenes.first; scene; scene = scene->id.next) {
      for (SceneRenderLayer *srl = scene->r.layers.first; srl; srl = srl->next) {
        if (srl->prop) {
          IDP_FreeProperty(srl->prop);
          MEM_freeN(srl->prop);
        }
        BKE_freestyle_config_free(&srl->freestyleConfig, true);
      }
      BLI_freelistN(&scene->r.layers);
    }
  }

  if (!MAIN_VERSION_ATLEAST(bmain, 280, 3)) {
    /* Due to several changes to particle RNA and draw code particles from older files may no longer
     * be visible. Here we correct this by setting a default draw size for those files. */
    for (Object *object = bmain->objects.first; object; object = object->id.next) {
      for (ParticleSystem *psys = object->particlesystem.first; psys; psys = psys->next) {
        if (psys->part->draw_size == 0.0f) {
          psys->part->draw_size = 0.1f;
        }
      }
    }
  }

  if (!MAIN_VERSION_ATLEAST(bmain, 280, 4)) {
    for (Object *object = bmain->objects.first; object; object = object->id.next) {
      if (object->particlesystem.first) {
        object->duplicator_visibility_flag = OB_DUPLI_FLAG_VIEWPORT;
        for (ParticleSystem *psys = object->particlesystem.first; psys; psys = psys->next) {
          if (psys->part->draw & PART_DRAW_EMITTER) {
            object->duplicator_visibility_flag |= OB_DUPLI_FLAG_RENDER;
            break;
          }
        }
      }
      else if (object->transflag & OB_DUPLI) {
        object->duplicator_visibility_flag = OB_DUPLI_FLAG_VIEWPORT;
      }
      else {
        object->duplicator_visibility_flag = OB_DUPLI_FLAG_VIEWPORT | OB_DUPLI_FLAG_RENDER;
      }
    }

    /* Cleanup deprecated flag from particlesettings data-blocks. */
    for (ParticleSettings *part = bmain->particles.first; part; part = part->id.next) {
      part->draw &= ~PART_DRAW_EMITTER;
    }
  }

  /* SpaceTime & SpaceLogic removal/replacing */
  if (!MAIN_VERSION_ATLEAST(bmain, 280, 9)) {
    const wmWindowManager *wm = bmain->wm.first;
    const Scene *scene = bmain->scenes.first;

    if (wm != NULL) {
      /* Action editors need a scene for creation. First, update active
       * screens using the active scene of the window they're displayed in.
       * Next, update remaining screens using first scene in main listbase. */

      for (wmWindow *win = wm->windows.first; win; win = win->next) {
        const bScreen *screen = BKE_workspace_active_screen_get(win->workspace_hook);
        for (ScrArea *area = screen->areabase.first; area; area = area->next) {
          if (ELEM(area->butspacetype, SPACE_TIME, SPACE_LOGIC)) {
            do_version_area_change_space_to_space_action(area, win->scene);

            /* Don't forget to unset! */
            area->butspacetype = SPACE_EMPTY;
          }
        }
      }
    }
    if (scene != NULL) {
      for (bScreen *screen = bmain->screens.first; screen; screen = screen->id.next) {
        for (ScrArea *area = screen->areabase.first; area; area = area->next) {
          if (ELEM(area->butspacetype, SPACE_TIME, SPACE_LOGIC)) {
            /* Areas that were already handled won't be handled again */
            do_version_area_change_space_to_space_action(area, scene);

            /* Don't forget to unset! */
            area->butspacetype = SPACE_EMPTY;
          }
        }
      }
    }
  }

#ifdef USE_COLLECTION_COMPAT_28
  if (use_collection_compat_28 && !MAIN_VERSION_ATLEAST(bmain, 280, 14)) {
    for (Collection *group = bmain->collections.first; group; group = group->id.next) {
      do_version_group_collection_to_collection(bmain, group);
    }

    for (Scene *scene = bmain->scenes.first; scene; scene = scene->id.next) {
      do_version_scene_collection_to_collection(bmain, scene);
    }
  }
#endif

  /* Update Curve object Shape Key data layout to include the Radius property */
  if (!MAIN_VERSION_ATLEAST(bmain, 280, 23)) {
    for (Curve *cu = bmain->curves.first; cu; cu = cu->id.next) {
      if (!cu->key || cu->key->elemsize != sizeof(float[4]))
        continue;

      cu->key->elemstr[0] = 3; /*KEYELEM_ELEM_SIZE_CURVE*/
      cu->key->elemsize = sizeof(float[3]);

      int new_count = BKE_keyblock_curve_element_count(&cu->nurb);

      for (KeyBlock *block = cu->key->block.first; block; block = block->next) {
        int old_count = block->totelem;
        void *old_data = block->data;

        if (!old_data || old_count <= 0)
          continue;

        block->totelem = new_count;
        block->data = MEM_callocN(sizeof(float[3]) * new_count, __func__);

        float *oldptr = old_data;
        float(*newptr)[3] = block->data;

        for (Nurb *nu = cu->nurb.first; nu; nu = nu->next) {
          if (nu->bezt) {
            BezTriple *bezt = nu->bezt;

            for (int a = 0; a < nu->pntsu; a++, bezt++) {
              if ((old_count -= 3) < 0) {
                memcpy(newptr, bezt->vec, sizeof(float[3][3]));
                newptr[3][0] = bezt->tilt;
              }
              else {
                memcpy(newptr, oldptr, sizeof(float[3][4]));
              }

              newptr[3][1] = bezt->radius;

              oldptr += 3 * 4;
              newptr += 4; /*KEYELEM_ELEM_LEN_BEZTRIPLE*/
            }
          }
          else if (nu->bp) {
            BPoint *bp = nu->bp;

            for (int a = 0; a < nu->pntsu * nu->pntsv; a++, bp++) {
              if (--old_count < 0) {
                copy_v3_v3(newptr[0], bp->vec);
                newptr[1][0] = bp->tilt;
              }
              else {
                memcpy(newptr, oldptr, sizeof(float[4]));
              }

              newptr[1][1] = bp->radius;

              oldptr += 4;
              newptr += 2; /*KEYELEM_ELEM_LEN_BPOINT*/
            }
          }
        }

        MEM_freeN(old_data);
      }
    }
  }

  /* Move B-Bone custom handle settings from bPoseChannel to Bone. */
  if (!MAIN_VERSION_ATLEAST(bmain, 280, 25)) {
    for (Object *ob = bmain->objects.first; ob; ob = ob->id.next) {
      bArmature *arm = ob->data;

      /* If it is an armature from the same file. */
      if (ob->pose && arm && arm->id.lib == ob->id.lib) {
        bool rebuild = false;

        for (bPoseChannel *pchan = ob->pose->chanbase.first; pchan; pchan = pchan->next) {
          /* If the 2.7 flag is enabled, processing is needed. */
          if (pchan->bone && (pchan->bboneflag & PCHAN_BBONE_CUSTOM_HANDLES)) {
            /* If the settings in the Bone are not set, copy. */
            if (pchan->bone->bbone_prev_type == BBONE_HANDLE_AUTO &&
                pchan->bone->bbone_next_type == BBONE_HANDLE_AUTO &&
                pchan->bone->bbone_prev == NULL && pchan->bone->bbone_next == NULL) {
              pchan->bone->bbone_prev_type = (pchan->bboneflag & PCHAN_BBONE_CUSTOM_START_REL) ?
                                                 BBONE_HANDLE_RELATIVE :
                                                 BBONE_HANDLE_ABSOLUTE;
              pchan->bone->bbone_next_type = (pchan->bboneflag & PCHAN_BBONE_CUSTOM_END_REL) ?
                                                 BBONE_HANDLE_RELATIVE :
                                                 BBONE_HANDLE_ABSOLUTE;

              if (pchan->bbone_prev) {
                pchan->bone->bbone_prev = pchan->bbone_prev->bone;
              }
              if (pchan->bbone_next) {
                pchan->bone->bbone_next = pchan->bbone_next->bone;
              }
            }

            rebuild = true;
            pchan->bboneflag = 0;
          }
        }

        /* Tag pose rebuild for all objects that use this armature. */
        if (rebuild) {
          for (Object *ob2 = bmain->objects.first; ob2; ob2 = ob2->id.next) {
            if (ob2->pose && ob2->data == arm) {
              ob2->pose->flag |= POSE_RECALC;
            }
          }
        }
      }
    }
  }

  if (!MAIN_VERSION_ATLEAST(bmain, 280, 30)) {
    for (Brush *brush = bmain->brushes.first; brush; brush = brush->id.next) {
      if (brush->gpencil_settings != NULL) {
        brush->gpencil_tool = brush->gpencil_settings->brush_type;
      }
    }
    BKE_paint_toolslots_init_from_main(bmain);
  }

  if (!MAIN_VERSION_ATLEAST(bmain, 280, 38)) {
    /* Ensure we get valid rigidbody object/constraint data in relevant collections' objects. */
    for (Scene *scene = bmain->scenes.first; scene; scene = scene->id.next) {
      RigidBodyWorld *rbw = scene->rigidbody_world;

      if (rbw == NULL) {
        continue;
      }

      BKE_rigidbody_objects_collection_validate(scene, rbw);
      BKE_rigidbody_constraints_collection_validate(scene, rbw);
    }
  }
}

/* NOTE: this version patch is intended for versions < 2.52.2, but was initially introduced in 2.27 already.
 *       But in 2.79 another case generating non-unique names was discovered (see T55668, involving Meta strips)... */
static void do_versions_seq_unique_name_all_strips(Scene *sce, ListBase *seqbasep)
{
  for (Sequence *seq = seqbasep->first; seq != NULL; seq = seq->next) {
    BKE_sequence_base_unique_name_recursive(&sce->ed->seqbase, seq);
    if (seq->seqbase.first != NULL) {
      do_versions_seq_unique_name_all_strips(sce, &seq->seqbase);
    }
  }
}

void blo_do_versions_280(FileData *fd, Library *UNUSED(lib), Main *bmain)
{
  bool use_collection_compat_28 = true;

  if (!MAIN_VERSION_ATLEAST(bmain, 280, 0)) {
    use_collection_compat_28 = false;

    for (Scene *scene = bmain->scenes.first; scene; scene = scene->id.next) {
      scene->r.gauss = 1.5f;
    }
  }

  if (!MAIN_VERSION_ATLEAST(bmain, 280, 1)) {
    if (!DNA_struct_elem_find(fd->filesdna, "Light", "float", "bleedexp")) {
      for (Light *la = bmain->lights.first; la; la = la->id.next) {
        la->bleedexp = 2.5f;
      }
    }

    if (!DNA_struct_elem_find(fd->filesdna, "GPUDOFSettings", "float", "ratio")) {
      for (Camera *ca = bmain->cameras.first; ca; ca = ca->id.next) {
        ca->gpu_dof.ratio = 1.0f;
      }
    }

    /* MTexPoly now removed. */
    if (DNA_struct_find(fd->filesdna, "MTexPoly")) {
      const int cd_mtexpoly = 15; /* CD_MTEXPOLY, deprecated */
      for (Mesh *me = bmain->meshes.first; me; me = me->id.next) {
        /* If we have UV's, so this file will have MTexPoly layers too! */
        if (me->mloopuv != NULL) {
          CustomData_update_typemap(&me->pdata);
          CustomData_free_layers(&me->pdata, cd_mtexpoly, me->totpoly);
          BKE_mesh_update_customdata_pointers(me, false);
        }
      }
    }
  }

  if (!MAIN_VERSION_ATLEAST(bmain, 280, 2)) {
    if (!DNA_struct_elem_find(fd->filesdna, "Light", "float", "cascade_max_dist")) {
      for (Light *la = bmain->lights.first; la; la = la->id.next) {
        la->cascade_max_dist = 1000.0f;
        la->cascade_count = 4;
        la->cascade_exponent = 0.8f;
        la->cascade_fade = 0.1f;
      }
    }

    if (!DNA_struct_elem_find(fd->filesdna, "Light", "float", "contact_dist")) {
      for (Light *la = bmain->lights.first; la; la = la->id.next) {
        la->contact_dist = 0.2f;
        la->contact_bias = 0.03f;
        la->contact_spread = 0.2f;
        la->contact_thickness = 0.2f;
      }
    }

    if (!DNA_struct_elem_find(fd->filesdna, "LightProbe", "float", "vis_bias")) {
      for (LightProbe *probe = bmain->lightprobes.first; probe; probe = probe->id.next) {
        probe->vis_bias = 1.0f;
        probe->vis_blur = 0.2f;
      }
    }

    typedef enum eNTreeDoVersionErrors {
      NTREE_DOVERSION_NO_ERROR = 0,
      NTREE_DOVERSION_NEED_OUTPUT = (1 << 0),
      NTREE_DOVERSION_TRANSPARENCY_EMISSION = (1 << 1),
    } eNTreeDoVersionErrors;

    /* Eevee shader nodes renamed because of the output node system.
     * Note that a new output node is not being added here, because it would be overkill
     * to handle this case in lib_verify_nodetree.
     *
     * Also, metallic node is now unified into the principled node. */
    eNTreeDoVersionErrors error = NTREE_DOVERSION_NO_ERROR;

    FOREACH_NODETREE_BEGIN (bmain, ntree, id) {
      if (ntree->type == NTREE_SHADER) {
        for (bNode *node = ntree->nodes.first; node; node = node->next) {
          if (node->type == 194 /* SH_NODE_EEVEE_METALLIC */ &&
              STREQ(node->idname, "ShaderNodeOutputMetallic")) {
            BLI_strncpy(node->idname, "ShaderNodeEeveeMetallic", sizeof(node->idname));
            error |= NTREE_DOVERSION_NEED_OUTPUT;
          }

          else if (node->type == SH_NODE_EEVEE_SPECULAR &&
                   STREQ(node->idname, "ShaderNodeOutputSpecular")) {
            BLI_strncpy(node->idname, "ShaderNodeEeveeSpecular", sizeof(node->idname));
            error |= NTREE_DOVERSION_NEED_OUTPUT;
          }

          else if (node->type == 196 /* SH_NODE_OUTPUT_EEVEE_MATERIAL */ &&
                   STREQ(node->idname, "ShaderNodeOutputEeveeMaterial")) {
            node->type = SH_NODE_OUTPUT_MATERIAL;
            BLI_strncpy(node->idname, "ShaderNodeOutputMaterial", sizeof(node->idname));
          }

          else if (node->type == 194 /* SH_NODE_EEVEE_METALLIC */ &&
                   STREQ(node->idname, "ShaderNodeEeveeMetallic")) {
            node->type = SH_NODE_BSDF_PRINCIPLED;
            BLI_strncpy(node->idname, "ShaderNodeBsdfPrincipled", sizeof(node->idname));
            node->custom1 = SHD_GLOSSY_MULTI_GGX;
            error |= NTREE_DOVERSION_TRANSPARENCY_EMISSION;
          }
        }
      }
    }
    FOREACH_NODETREE_END;

    if (error & NTREE_DOVERSION_NEED_OUTPUT) {
      BKE_report(fd->reports, RPT_ERROR, "Eevee material conversion problem. Error in console");
      printf(
          "You need to connect Principled and Eevee Specular shader nodes to new material output "
          "nodes.\n");
    }

    if (error & NTREE_DOVERSION_TRANSPARENCY_EMISSION) {
      BKE_report(fd->reports, RPT_ERROR, "Eevee material conversion problem. Error in console");
      printf(
          "You need to combine transparency and emission shaders to the converted Principled "
          "shader nodes.\n");
    }

#ifdef USE_COLLECTION_COMPAT_28
    if (use_collection_compat_28 &&
        (DNA_struct_elem_find(fd->filesdna, "ViewLayer", "FreestyleConfig", "freestyle_config") ==
         false) &&
        DNA_struct_elem_find(fd->filesdna, "Scene", "ListBase", "view_layers")) {
      for (Scene *scene = bmain->scenes.first; scene; scene = scene->id.next) {
        ViewLayer *view_layer;
        for (view_layer = scene->view_layers.first; view_layer; view_layer = view_layer->next) {
          view_layer->flag |= VIEW_LAYER_FREESTYLE;
          view_layer->layflag = 0x7FFF; /* solid ztra halo edge strand */
          view_layer->passflag = SCE_PASS_COMBINED | SCE_PASS_Z;
          view_layer->pass_alpha_threshold = 0.5f;
          BKE_freestyle_config_init(&view_layer->freestyle_config);
        }
      }
    }
#endif

    {
      /* Grease pencil sculpt and paint cursors */
      if (!DNA_struct_elem_find(fd->filesdna, "GP_Sculpt_Settings", "int", "weighttype")) {
        for (Scene *scene = bmain->scenes.first; scene; scene = scene->id.next) {
          /* sculpt brushes */
          GP_Sculpt_Settings *gset = &scene->toolsettings->gp_sculpt;
          if (gset) {
            gset->weighttype = GP_SCULPT_TYPE_WEIGHT;
          }
        }
      }

      {
        float curcolor_add[3], curcolor_sub[3];
        ARRAY_SET_ITEMS(curcolor_add, 1.0f, 0.6f, 0.6f);
        ARRAY_SET_ITEMS(curcolor_sub, 0.6f, 0.6f, 1.0f);
        GP_Sculpt_Data *gp_brush;

        for (Scene *scene = bmain->scenes.first; scene; scene = scene->id.next) {
          ToolSettings *ts = scene->toolsettings;
          /* sculpt brushes */
          GP_Sculpt_Settings *gset = &ts->gp_sculpt;
          for (int i = 0; i < GP_SCULPT_TYPE_MAX; ++i) {
            gp_brush = &gset->brush[i];
            gp_brush->flag |= GP_SCULPT_FLAG_ENABLE_CURSOR;
            copy_v3_v3(gp_brush->curcolor_add, curcolor_add);
            copy_v3_v3(gp_brush->curcolor_sub, curcolor_sub);
          }
        }
      }

      /* Init grease pencil edit line color */
      if (!DNA_struct_elem_find(fd->filesdna, "bGPdata", "float", "line_color[4]")) {
        for (bGPdata *gpd = bmain->gpencils.first; gpd; gpd = gpd->id.next) {
          ARRAY_SET_ITEMS(gpd->line_color, 0.6f, 0.6f, 0.6f, 0.5f);
        }
      }

      /* Init grease pencil pixel size factor */
      if (!DNA_struct_elem_find(fd->filesdna, "bGPdata", "float", "pixfactor")) {
        for (bGPdata *gpd = bmain->gpencils.first; gpd; gpd = gpd->id.next) {
          gpd->pixfactor = GP_DEFAULT_PIX_FACTOR;
        }
      }

      /* Grease pencil multiframe falloff curve */
      if (!DNA_struct_elem_find(
              fd->filesdna, "GP_Sculpt_Settings", "CurveMapping", "cur_falloff")) {
        for (Scene *scene = bmain->scenes.first; scene; scene = scene->id.next) {
          /* sculpt brushes */
          GP_Sculpt_Settings *gset = &scene->toolsettings->gp_sculpt;
          if ((gset) && (gset->cur_falloff == NULL)) {
            gset->cur_falloff = curvemapping_add(1, 0.0f, 0.0f, 1.0f, 1.0f);
            curvemapping_initialize(gset->cur_falloff);
            curvemap_reset(gset->cur_falloff->cm,
                           &gset->cur_falloff->clipr,
                           CURVE_PRESET_GAUSS,
                           CURVEMAP_SLOPE_POSITIVE);
          }
        }
      }
    }
  }

#ifdef USE_COLLECTION_COMPAT_28
  if (use_collection_compat_28 && !MAIN_VERSION_ATLEAST(bmain, 280, 3)) {
    for (Scene *scene = bmain->scenes.first; scene; scene = scene->id.next) {
      ViewLayer *view_layer;
      for (view_layer = scene->view_layers.first; view_layer; view_layer = view_layer->next) {
        do_version_view_layer_visibility(view_layer);
      }
    }

    for (Collection *group = bmain->collections.first; group; group = group->id.next) {
      if (group->view_layer != NULL) {
        do_version_view_layer_visibility(group->view_layer);
      }
    }
  }
#endif

  if (!MAIN_VERSION_ATLEAST(bmain, 280, 3)) {
    /* init grease pencil grids and paper */
    if (!DNA_struct_elem_find(
            fd->filesdna, "gp_paper_opacity", "float", "gpencil_paper_color[3]")) {
      for (bScreen *screen = bmain->screens.first; screen; screen = screen->id.next) {
        for (ScrArea *area = screen->areabase.first; area; area = area->next) {
          for (SpaceLink *sl = area->spacedata.first; sl; sl = sl->next) {
            if (sl->spacetype == SPACE_VIEW3D) {
              View3D *v3d = (View3D *)sl;
              v3d->overlay.gpencil_paper_opacity = 0.5f;
              v3d->overlay.gpencil_grid_opacity = 0.9f;
            }
          }
        }
      }
    }
  }

  if (!MAIN_VERSION_ATLEAST(bmain, 280, 6)) {
    if (DNA_struct_elem_find(fd->filesdna, "SpaceOutliner", "int", "filter") == false) {
      bScreen *sc;
      ScrArea *sa;
      SpaceLink *sl;

      /* Update files using invalid (outdated) outlinevis Outliner values. */
      for (sc = bmain->screens.first; sc; sc = sc->id.next) {
        for (sa = sc->areabase.first; sa; sa = sa->next) {
          for (sl = sa->spacedata.first; sl; sl = sl->next) {
            if (sl->spacetype == SPACE_OUTLINER) {
              SpaceOutliner *so = (SpaceOutliner *)sl;

              if (!ELEM(so->outlinevis,
                        SO_SCENES,
                        SO_LIBRARIES,
                        SO_SEQUENCE,
                        SO_DATA_API,
                        SO_ID_ORPHANS)) {
                so->outlinevis = SO_VIEW_LAYER;
              }
            }
          }
        }
      }
    }

    if (!DNA_struct_elem_find(fd->filesdna, "LightProbe", "float", "intensity")) {
      for (LightProbe *probe = bmain->lightprobes.first; probe; probe = probe->id.next) {
        probe->intensity = 1.0f;
      }
    }

    for (Object *ob = bmain->objects.first; ob; ob = ob->id.next) {
      bConstraint *con, *con_next;
      con = ob->constraints.first;
      while (con) {
        con_next = con->next;
        if (con->type == 17) { /* CONSTRAINT_TYPE_RIGIDBODYJOINT */
          BLI_remlink(&ob->constraints, con);
          BKE_constraint_free_data(con);
          MEM_freeN(con);
        }
        con = con_next;
      }
    }

    for (bScreen *sc = bmain->screens.first; sc; sc = sc->id.next) {
      for (ScrArea *sa = sc->areabase.first; sa; sa = sa->next) {
        for (SpaceLink *sl = sa->spacedata.first; sl; sl = sl->next) {
          if (sl->spacetype == SPACE_VIEW3D) {
            View3D *v3d = (View3D *)sl;
            v3d->shading.light = V3D_LIGHTING_STUDIO;
            v3d->shading.flag |= V3D_SHADING_OBJECT_OUTLINE;

            /* Assume (demo) files written with 2.8 want to show
             * Eevee renders in the viewport. */
            if (MAIN_VERSION_ATLEAST(bmain, 280, 0)) {
              v3d->drawtype = OB_MATERIAL;
            }
          }
        }
      }
    }
  }

  if (!MAIN_VERSION_ATLEAST(bmain, 280, 7)) {
    /* Render engine storage moved elsewhere and back during 2.8
     * development, we assume any files saved in 2.8 had Eevee set
     * as scene render engine. */
    if (MAIN_VERSION_ATLEAST(bmain, 280, 0)) {
      for (Scene *scene = bmain->scenes.first; scene; scene = scene->id.next) {
        BLI_strncpy(scene->r.engine, RE_engine_id_BLENDER_EEVEE, sizeof(scene->r.engine));
      }
    }
  }

  if (!MAIN_VERSION_ATLEAST(bmain, 280, 8)) {
    /* Blender Internal removal */
    for (Scene *scene = bmain->scenes.first; scene; scene = scene->id.next) {
      if (STREQ(scene->r.engine, "BLENDER_RENDER") || STREQ(scene->r.engine, "BLENDER_GAME")) {
        BLI_strncpy(scene->r.engine, RE_engine_id_BLENDER_EEVEE, sizeof(scene->r.engine));
      }

      scene->r.bake_mode = 0;
    }

    for (Tex *tex = bmain->textures.first; tex; tex = tex->id.next) {
      /* Removed envmap, pointdensity, voxeldata, ocean textures. */
      if (ELEM(tex->type, 10, 14, 15, 16)) {
        tex->type = 0;
      }
    }
  }

  if (!MAIN_VERSION_ATLEAST(bmain, 280, 11)) {

    /* Remove info editor, but only if at the top of the window. */
    for (bScreen *screen = bmain->screens.first; screen; screen = screen->id.next) {
      /* Calculate window width/height from screen vertices */
      int win_width = 0, win_height = 0;
      for (ScrVert *vert = screen->vertbase.first; vert; vert = vert->next) {
        win_width = MAX2(win_width, vert->vec.x);
        win_height = MAX2(win_height, vert->vec.y);
      }

      for (ScrArea *area = screen->areabase.first, *area_next; area; area = area_next) {
        area_next = area->next;

        if (area->spacetype == SPACE_INFO) {
          if ((area->v2->vec.y == win_height) && (area->v1->vec.x == 0) &&
              (area->v4->vec.x == win_width)) {
            BKE_screen_area_free(area);

            BLI_remlink(&screen->areabase, area);

            BKE_screen_remove_double_scredges(screen);
            BKE_screen_remove_unused_scredges(screen);
            BKE_screen_remove_unused_scrverts(screen);

            MEM_freeN(area);
          }
        }
        /* AREA_TEMP_INFO is deprecated from now on, it should only be set for info areas
         * which are deleted above, so don't need to unset it. Its slot/bit can be reused */
      }
    }
  }

  if (!MAIN_VERSION_ATLEAST(bmain, 280, 11)) {
    for (Light *la = bmain->lights.first; la; la = la->id.next) {
      if (la->mode & (1 << 13)) { /* LA_SHAD_RAY */
        la->mode |= LA_SHADOW;
        la->mode &= ~(1 << 13);
      }
    }
  }

  if (!MAIN_VERSION_ATLEAST(bmain, 280, 12)) {
    /* Remove tool property regions. */
    for (bScreen *screen = bmain->screens.first; screen; screen = screen->id.next) {
      for (ScrArea *sa = screen->areabase.first; sa; sa = sa->next) {
        for (SpaceLink *sl = sa->spacedata.first; sl; sl = sl->next) {
          if (ELEM(sl->spacetype, SPACE_VIEW3D, SPACE_CLIP)) {
            ListBase *regionbase = (sl == sa->spacedata.first) ? &sa->regionbase : &sl->regionbase;

            for (ARegion *region = regionbase->first, *region_next; region; region = region_next) {
              region_next = region->next;

              if (region->regiontype == RGN_TYPE_TOOL_PROPS) {
                BKE_area_region_free(NULL, region);
                BLI_freelinkN(regionbase, region);
              }
            }
          }
        }
      }
    }
  }

  if (!MAIN_VERSION_ATLEAST(bmain, 280, 13)) {
    /* Initialize specular factor. */
    if (!DNA_struct_elem_find(fd->filesdna, "Light", "float", "spec_fac")) {
      for (Light *la = bmain->lights.first; la; la = la->id.next) {
        la->spec_fac = 1.0f;
      }
    }

    /* Initialize new view3D options. */
    for (bScreen *screen = bmain->screens.first; screen; screen = screen->id.next) {
      for (ScrArea *sa = screen->areabase.first; sa; sa = sa->next) {
        for (SpaceLink *sl = sa->spacedata.first; sl; sl = sl->next) {
          if (sl->spacetype == SPACE_VIEW3D) {
            View3D *v3d = (View3D *)sl;
            v3d->shading.light = V3D_LIGHTING_STUDIO;
            v3d->shading.color_type = V3D_SHADING_MATERIAL_COLOR;
            copy_v3_fl(v3d->shading.single_color, 0.8f);
            v3d->shading.shadow_intensity = 0.5;

            v3d->overlay.backwire_opacity = 0.5f;
            v3d->overlay.normals_length = 0.1f;
            v3d->overlay.flag = 0;
          }
        }
      }
    }
  }

  if (!MAIN_VERSION_ATLEAST(bmain, 280, 14)) {
    if (!DNA_struct_elem_find(fd->filesdna, "Scene", "SceneDisplay", "display")) {
      /* Initialize new scene.SceneDisplay */
      for (Scene *scene = bmain->scenes.first; scene; scene = scene->id.next) {
        copy_v3_v3(scene->display.light_direction, (float[3]){-M_SQRT1_3, -M_SQRT1_3, M_SQRT1_3});
      }
    }
    if (!DNA_struct_elem_find(fd->filesdna, "SceneDisplay", "float", "shadow_shift")) {
      for (Scene *scene = bmain->scenes.first; scene; scene = scene->id.next) {
        scene->display.shadow_shift = 0.1;
      }
    }

    if (!DNA_struct_elem_find(fd->filesdna, "ToolSettings", "char", "transform_pivot_point")) {
      for (Scene *scene = bmain->scenes.first; scene; scene = scene->id.next) {
        scene->toolsettings->transform_pivot_point = V3D_AROUND_CENTER_MEDIAN;
      }
    }

    if (!DNA_struct_find(fd->filesdna, "SceneEEVEE")) {
      for (Scene *scene = bmain->scenes.first; scene; scene = scene->id.next) {
        /* First set the default for all the properties. */

        scene->eevee.gi_diffuse_bounces = 3;
        scene->eevee.gi_cubemap_resolution = 512;
        scene->eevee.gi_visibility_resolution = 32;

        scene->eevee.taa_samples = 16;
        scene->eevee.taa_render_samples = 64;

        scene->eevee.sss_samples = 7;
        scene->eevee.sss_jitter_threshold = 0.3f;

        scene->eevee.ssr_quality = 0.25f;
        scene->eevee.ssr_max_roughness = 0.5f;
        scene->eevee.ssr_thickness = 0.2f;
        scene->eevee.ssr_border_fade = 0.075f;
        scene->eevee.ssr_firefly_fac = 10.0f;

        scene->eevee.volumetric_start = 0.1f;
        scene->eevee.volumetric_end = 100.0f;
        scene->eevee.volumetric_tile_size = 8;
        scene->eevee.volumetric_samples = 64;
        scene->eevee.volumetric_sample_distribution = 0.8f;
        scene->eevee.volumetric_light_clamp = 0.0f;
        scene->eevee.volumetric_shadow_samples = 16;

        scene->eevee.gtao_distance = 0.2f;
        scene->eevee.gtao_factor = 1.0f;
        scene->eevee.gtao_quality = 0.25f;

        scene->eevee.bokeh_max_size = 100.0f;
        scene->eevee.bokeh_threshold = 1.0f;

        copy_v3_fl(scene->eevee.bloom_color, 1.0f);
        scene->eevee.bloom_threshold = 0.8f;
        scene->eevee.bloom_knee = 0.5f;
        scene->eevee.bloom_intensity = 0.05f;
        scene->eevee.bloom_radius = 6.5f;
        scene->eevee.bloom_clamp = 0.0f;

        scene->eevee.motion_blur_samples = 8;
        scene->eevee.motion_blur_shutter = 0.5f;

        scene->eevee.shadow_method = SHADOW_ESM;
        scene->eevee.shadow_cube_size = 512;
        scene->eevee.shadow_cascade_size = 1024;

        scene->eevee.flag = SCE_EEVEE_VOLUMETRIC_LIGHTS | SCE_EEVEE_GTAO_BENT_NORMALS |
                            SCE_EEVEE_GTAO_BOUNCE | SCE_EEVEE_TAA_REPROJECTION |
                            SCE_EEVEE_SSR_HALF_RESOLUTION;

        /* If the file is pre-2.80 move on. */
        if (scene->layer_properties == NULL) {
          continue;
        }

        /* Now we handle eventual properties that may be set in the file. */
#define EEVEE_GET_BOOL(_props, _name, _flag) \
  { \
    IDProperty *_idprop = IDP_GetPropertyFromGroup(_props, #_name); \
    if (_idprop != NULL) { \
      const int _value = IDP_Int(_idprop); \
      if (_value) { \
        scene->eevee.flag |= _flag; \
      } \
      else { \
        scene->eevee.flag &= ~_flag; \
      } \
    } \
  } \
  ((void)0)

#define EEVEE_GET_INT(_props, _name) \
  { \
    IDProperty *_idprop = IDP_GetPropertyFromGroup(_props, #_name); \
    if (_idprop != NULL) { \
      scene->eevee._name = IDP_Int(_idprop); \
    } \
  } \
  ((void)0)

#define EEVEE_GET_FLOAT(_props, _name) \
  { \
    IDProperty *_idprop = IDP_GetPropertyFromGroup(_props, #_name); \
    if (_idprop != NULL) { \
      scene->eevee._name = IDP_Float(_idprop); \
    } \
  } \
  ((void)0)

#define EEVEE_GET_FLOAT_ARRAY(_props, _name, _length) \
  { \
    IDProperty *_idprop = IDP_GetPropertyFromGroup(_props, #_name); \
    if (_idprop != NULL) { \
      const float *_values = IDP_Array(_idprop); \
      for (int _i = 0; _i < _length; _i++) { \
        scene->eevee._name[_i] = _values[_i]; \
      } \
    } \
  } \
  ((void)0)

        IDProperty *props = IDP_GetPropertyFromGroup(scene->layer_properties,
                                                     RE_engine_id_BLENDER_EEVEE);
        EEVEE_GET_BOOL(props, volumetric_enable, SCE_EEVEE_VOLUMETRIC_ENABLED);
        EEVEE_GET_BOOL(props, volumetric_lights, SCE_EEVEE_VOLUMETRIC_LIGHTS);
        EEVEE_GET_BOOL(props, volumetric_shadows, SCE_EEVEE_VOLUMETRIC_SHADOWS);
        EEVEE_GET_BOOL(props, gtao_enable, SCE_EEVEE_GTAO_ENABLED);
        EEVEE_GET_BOOL(props, gtao_use_bent_normals, SCE_EEVEE_GTAO_BENT_NORMALS);
        EEVEE_GET_BOOL(props, gtao_bounce, SCE_EEVEE_GTAO_BOUNCE);
        EEVEE_GET_BOOL(props, dof_enable, SCE_EEVEE_DOF_ENABLED);
        EEVEE_GET_BOOL(props, bloom_enable, SCE_EEVEE_BLOOM_ENABLED);
        EEVEE_GET_BOOL(props, motion_blur_enable, SCE_EEVEE_MOTION_BLUR_ENABLED);
        EEVEE_GET_BOOL(props, shadow_high_bitdepth, SCE_EEVEE_SHADOW_HIGH_BITDEPTH);
        EEVEE_GET_BOOL(props, taa_reprojection, SCE_EEVEE_TAA_REPROJECTION);
        EEVEE_GET_BOOL(props, sss_enable, SCE_EEVEE_SSS_ENABLED);
        EEVEE_GET_BOOL(props, sss_separate_albedo, SCE_EEVEE_SSS_SEPARATE_ALBEDO);
        EEVEE_GET_BOOL(props, ssr_enable, SCE_EEVEE_SSR_ENABLED);
        EEVEE_GET_BOOL(props, ssr_refraction, SCE_EEVEE_SSR_REFRACTION);
        EEVEE_GET_BOOL(props, ssr_halfres, SCE_EEVEE_SSR_HALF_RESOLUTION);

        EEVEE_GET_INT(props, gi_diffuse_bounces);
        EEVEE_GET_INT(props, gi_diffuse_bounces);
        EEVEE_GET_INT(props, gi_cubemap_resolution);
        EEVEE_GET_INT(props, gi_visibility_resolution);

        EEVEE_GET_INT(props, taa_samples);
        EEVEE_GET_INT(props, taa_render_samples);

        EEVEE_GET_INT(props, sss_samples);
        EEVEE_GET_FLOAT(props, sss_jitter_threshold);

        EEVEE_GET_FLOAT(props, ssr_quality);
        EEVEE_GET_FLOAT(props, ssr_max_roughness);
        EEVEE_GET_FLOAT(props, ssr_thickness);
        EEVEE_GET_FLOAT(props, ssr_border_fade);
        EEVEE_GET_FLOAT(props, ssr_firefly_fac);

        EEVEE_GET_FLOAT(props, volumetric_start);
        EEVEE_GET_FLOAT(props, volumetric_end);
        EEVEE_GET_INT(props, volumetric_tile_size);
        EEVEE_GET_INT(props, volumetric_samples);
        EEVEE_GET_FLOAT(props, volumetric_sample_distribution);
        EEVEE_GET_FLOAT(props, volumetric_light_clamp);
        EEVEE_GET_INT(props, volumetric_shadow_samples);

        EEVEE_GET_FLOAT(props, gtao_distance);
        EEVEE_GET_FLOAT(props, gtao_factor);
        EEVEE_GET_FLOAT(props, gtao_quality);

        EEVEE_GET_FLOAT(props, bokeh_max_size);
        EEVEE_GET_FLOAT(props, bokeh_threshold);

        EEVEE_GET_FLOAT_ARRAY(props, bloom_color, 3);
        EEVEE_GET_FLOAT(props, bloom_threshold);
        EEVEE_GET_FLOAT(props, bloom_knee);
        EEVEE_GET_FLOAT(props, bloom_intensity);
        EEVEE_GET_FLOAT(props, bloom_radius);
        EEVEE_GET_FLOAT(props, bloom_clamp);

        EEVEE_GET_INT(props, motion_blur_samples);
        EEVEE_GET_FLOAT(props, motion_blur_shutter);

        EEVEE_GET_INT(props, shadow_method);
        EEVEE_GET_INT(props, shadow_cube_size);
        EEVEE_GET_INT(props, shadow_cascade_size);

        /* Cleanup. */
        IDP_FreeProperty(scene->layer_properties);
        MEM_freeN(scene->layer_properties);
        scene->layer_properties = NULL;

#undef EEVEE_GET_FLOAT_ARRAY
#undef EEVEE_GET_FLOAT
#undef EEVEE_GET_INT
#undef EEVEE_GET_BOOL
<<<<<<< HEAD
			}
		}

		if (!DNA_struct_find(fd->filesdna, "SceneLANPR")) {
			for (Scene *scene = bmain->scenes.first; scene; scene = scene->id.next) {

				scene->lanpr.crease_threshold = 0.7;

				scene->lanpr.line_thickness = 1.5;
				scene->lanpr.depth_clamp = 0.001;
				scene->lanpr.depth_strength = 800;
				scene->lanpr.normal_clamp = 2;
				scene->lanpr.normal_strength = 10;
				
				scene->lanpr.enable_intersections = 1;
				
				scene->lanpr.background_color[0] = 0.76;
				scene->lanpr.background_color[1] = 0.54;
				scene->lanpr.background_color[2] = 0.29;
				scene->lanpr.background_color[3] = 1;
				
				scene->lanpr.line_color[0] = 0.39;
				scene->lanpr.line_color[1] = 0.12;
				scene->lanpr.line_color[2] = 0.04;
				scene->lanpr.line_color[3] = 1;

			}
		}


		if (!MAIN_VERSION_ATLEAST(bmain, 280, 15)) {
			for (Scene *scene = bmain->scenes.first; scene; scene = scene->id.next) {
				scene->display.matcap_ssao_distance = 0.2f;
				scene->display.matcap_ssao_attenuation = 1.0f;
				scene->display.matcap_ssao_samples = 16;
			}

			for (bScreen *screen = bmain->screens.first; screen; screen = screen->id.next) {
				for (ScrArea *sa = screen->areabase.first; sa; sa = sa->next) {
					for (SpaceLink *sl = sa->spacedata.first; sl; sl = sl->next) {
						if (sl->spacetype == SPACE_OUTLINER) {
							SpaceOutliner *soops = (SpaceOutliner *)sl;
							soops->filter_id_type = ID_GR;
							soops->outlinevis = SO_VIEW_LAYER;
						}
					}
				}
			}

			for (Scene *scene = bmain->scenes.first; scene; scene = scene->id.next) {
				switch (scene->toolsettings->snap_mode) {
					case 0: scene->toolsettings->snap_mode = SCE_SNAP_MODE_INCREMENT; break;
					case 1: scene->toolsettings->snap_mode = SCE_SNAP_MODE_VERTEX   ; break;
					case 2: scene->toolsettings->snap_mode = SCE_SNAP_MODE_EDGE     ; break;
					case 3: scene->toolsettings->snap_mode = SCE_SNAP_MODE_FACE     ; break;
					case 4: scene->toolsettings->snap_mode = SCE_SNAP_MODE_VOLUME   ; break;
				}
				switch (scene->toolsettings->snap_node_mode) {
					case 5: scene->toolsettings->snap_node_mode = SCE_SNAP_MODE_NODE_X; break;
					case 6: scene->toolsettings->snap_node_mode = SCE_SNAP_MODE_NODE_Y; break;
					case 7: scene->toolsettings->snap_node_mode = SCE_SNAP_MODE_NODE_X | SCE_SNAP_MODE_NODE_Y; break;
					case 8: scene->toolsettings->snap_node_mode = SCE_SNAP_MODE_GRID  ; break;
				}
				switch (scene->toolsettings->snap_uv_mode) {
					case 0: scene->toolsettings->snap_uv_mode = SCE_SNAP_MODE_INCREMENT; break;
					case 1: scene->toolsettings->snap_uv_mode = SCE_SNAP_MODE_VERTEX   ; break;
				}
			}

			ParticleSettings *part;
			for (part = bmain->particles.first; part; part = part->id.next) {
				part->shape_flag = PART_SHAPE_CLOSE_TIP;
				part->shape = 0.0f;
				part->rad_root = 1.0f;
				part->rad_tip = 0.0f;
				part->rad_scale = 0.01f;
			}
		}

	}

	if (!MAIN_VERSION_ATLEAST(bmain, 280, 18)) {
		if (!DNA_struct_elem_find(fd->filesdna, "Material", "float", "roughness")) {
			for (Material *mat = bmain->materials.first; mat; mat = mat->id.next) {
				if (mat->use_nodes) {
					if (MAIN_VERSION_ATLEAST(bmain, 280, 0)) {
						mat->roughness = mat->gloss_mir;
					}
					else {
						mat->roughness = 0.25f;
					}
				}
				else {
					mat->roughness = 1.0f - mat->gloss_mir;
				}
				mat->metallic = mat->ray_mirror;
			}

			for (bScreen *screen = bmain->screens.first; screen; screen = screen->id.next) {
				for (ScrArea *sa = screen->areabase.first; sa; sa = sa->next) {
					for (SpaceLink *sl = sa->spacedata.first; sl; sl = sl->next) {
						if (sl->spacetype == SPACE_VIEW3D) {
							View3D *v3d = (View3D *)sl;
							v3d->shading.flag |= V3D_SHADING_SPECULAR_HIGHLIGHT;
						}
					}
				}
			}
		}

		if (!DNA_struct_elem_find(fd->filesdna, "View3DShading", "float", "xray_alpha")) {
			for (bScreen *screen = bmain->screens.first; screen; screen = screen->id.next) {
				for (ScrArea *sa = screen->areabase.first; sa; sa = sa->next) {
					for (SpaceLink *sl = sa->spacedata.first; sl; sl = sl->next) {
						if (sl->spacetype == SPACE_VIEW3D) {
							View3D *v3d = (View3D *)sl;
							v3d->shading.xray_alpha = 0.5f;
						}
					}
				}
			}
		}
		if (!DNA_struct_elem_find(fd->filesdna, "View3DShading", "char", "matcap[256]")) {
			StudioLight *default_matcap = BKE_studiolight_find_default(STUDIOLIGHT_TYPE_MATCAP);
			/* when loading the internal file is loaded before the matcaps */
			if (default_matcap) {
				for (bScreen *screen = bmain->screens.first; screen; screen = screen->id.next) {
					for (ScrArea *sa = screen->areabase.first; sa; sa = sa->next) {
						for (SpaceLink *sl = sa->spacedata.first; sl; sl = sl->next) {
							if (sl->spacetype == SPACE_VIEW3D) {
								View3D *v3d = (View3D *)sl;
								BLI_strncpy(v3d->shading.matcap, default_matcap->name, FILE_MAXFILE);
							}
						}
					}
				}
			}
		}
		if (!DNA_struct_elem_find(fd->filesdna, "View3DOverlay", "float", "wireframe_threshold")) {
			for (bScreen *screen = bmain->screens.first; screen; screen = screen->id.next) {
				for (ScrArea *sa = screen->areabase.first; sa; sa = sa->next) {
					for (SpaceLink *sl = sa->spacedata.first; sl; sl = sl->next) {
						if (sl->spacetype == SPACE_VIEW3D) {
							View3D *v3d = (View3D *)sl;
							v3d->overlay.wireframe_threshold = 0.5f;
						}
					}
				}
			}
		}
		if (!DNA_struct_elem_find(fd->filesdna, "View3DShading", "float", "cavity_valley_factor")) {
			for (bScreen *screen = bmain->screens.first; screen; screen = screen->id.next) {
				for (ScrArea *sa = screen->areabase.first; sa; sa = sa->next) {
					for (SpaceLink *sl = sa->spacedata.first; sl; sl = sl->next) {
						if (sl->spacetype == SPACE_VIEW3D) {
							View3D *v3d = (View3D *)sl;
							v3d->shading.cavity_valley_factor = 1.0f;
							v3d->shading.cavity_ridge_factor = 1.0f;
						}
					}
				}
			}
		}
		if (!DNA_struct_elem_find(fd->filesdna, "View3DOverlay", "float", "xray_alpha_bone")) {
			for (bScreen *screen = bmain->screens.first; screen; screen = screen->id.next) {
				for (ScrArea *sa = screen->areabase.first; sa; sa = sa->next) {
					for (SpaceLink *sl = sa->spacedata.first; sl; sl = sl->next) {
						if (sl->spacetype == SPACE_VIEW3D) {
							View3D *v3d = (View3D *)sl;
							v3d->overlay.xray_alpha_bone = 0.5f;
						}
					}
				}
			}
		}
	}

	if (!MAIN_VERSION_ATLEAST(bmain, 280, 19)) {
		if (!DNA_struct_elem_find(fd->filesdna, "Image", "ListBase", "renderslot")) {
			for (Image *ima = bmain->images.first; ima; ima = ima->id.next) {
				if (ima->type == IMA_TYPE_R_RESULT) {
					for (int i = 0; i < 8; i++) {
						RenderSlot *slot = MEM_callocN(sizeof(RenderSlot), "Image Render Slot Init");
						BLI_snprintf(slot->name, sizeof(slot->name), "Slot %d", i + 1);
						BLI_addtail(&ima->renderslots, slot);
					}
				}
			}
		}
		if (!DNA_struct_elem_find(fd->filesdna, "SpaceAction", "char", "mode_prev")) {
			for (bScreen *screen = bmain->screens.first; screen; screen = screen->id.next) {
				for (ScrArea *sa = screen->areabase.first; sa; sa = sa->next) {
					for (SpaceLink *sl = sa->spacedata.first; sl; sl = sl->next) {
						if (sl->spacetype == SPACE_ACTION) {
							SpaceAction *saction = (SpaceAction *)sl;
							/* "Dopesheet" should be default here, unless it looks like the Action Editor was active instead */
							if ((saction->mode_prev == 0) && (saction->action == NULL)) {
								saction->mode_prev = SACTCONT_DOPESHEET;
							}
						}
					}
				}
			}
		}

		for (bScreen *screen = bmain->screens.first; screen; screen = screen->id.next) {
			for (ScrArea *sa = screen->areabase.first; sa; sa = sa->next) {
				for (SpaceLink *sl = sa->spacedata.first; sl; sl = sl->next) {
					if (sl->spacetype == SPACE_VIEW3D) {
						View3D *v3d = (View3D *)sl;
						if (v3d->drawtype == OB_TEXTURE) {
							v3d->drawtype = OB_SOLID;
							v3d->shading.light = V3D_LIGHTING_STUDIO;
							v3d->shading.color_type = V3D_SHADING_TEXTURE_COLOR;
						}
					}
				}
			}
		}

	}

	if (!MAIN_VERSION_ATLEAST(bmain, 280, 21)) {
		for (Scene *sce = bmain->scenes.first; sce != NULL; sce = sce->id.next) {
			if (sce->ed != NULL && sce->ed->seqbase.first != NULL) {
				do_versions_seq_unique_name_all_strips(sce, &sce->ed->seqbase);
			}
		}

		if (!DNA_struct_elem_find(fd->filesdna, "View3DOverlay", "float", "texture_paint_mode_opacity")) {
			for (bScreen *screen = bmain->screens.first; screen; screen = screen->id.next) {
				for (ScrArea *sa = screen->areabase.first; sa; sa = sa->next) {
					for (SpaceLink *sl = sa->spacedata.first; sl; sl = sl->next) {
						if (sl->spacetype == SPACE_VIEW3D) {
							enum { V3D_SHOW_MODE_SHADE_OVERRIDE = (1 << 15), };
							View3D *v3d = (View3D *)sl;
							float alpha = v3d->flag2 & V3D_SHOW_MODE_SHADE_OVERRIDE ? 0.0f : 1.0f;
							v3d->overlay.texture_paint_mode_opacity = alpha;
							v3d->overlay.vertex_paint_mode_opacity = alpha;
							v3d->overlay.weight_paint_mode_opacity = alpha;
						}
					}
				}
			}
		}

		if (!DNA_struct_elem_find(fd->filesdna, "View3DShading", "char", "background_type")) {
			for (bScreen *screen = bmain->screens.first; screen; screen = screen->id.next) {
				for (ScrArea *sa = screen->areabase.first; sa; sa = sa->next) {
					for (SpaceLink *sl = sa->spacedata.first; sl; sl = sl->next) {
						if (sl->spacetype == SPACE_VIEW3D) {
							View3D *v3d = (View3D *)sl;
							copy_v3_fl(v3d->shading.background_color, 0.05f);
						}
					}
				}
			}
		}

		if (!DNA_struct_elem_find(fd->filesdna, "SceneEEVEE", "float", "gi_cubemap_draw_size")) {
			for (Scene *scene = bmain->scenes.first; scene; scene = scene->id.next) {
				scene->eevee.gi_irradiance_draw_size = 0.1f;
				scene->eevee.gi_cubemap_draw_size = 0.3f;
			}
		}

		for (Scene *scene = bmain->scenes.first; scene; scene = scene->id.next) {
			if (scene->toolsettings->gizmo_flag == 0) {
				scene->toolsettings->gizmo_flag = SCE_GIZMO_SHOW_TRANSLATE | SCE_GIZMO_SHOW_ROTATE | SCE_GIZMO_SHOW_SCALE;
			}
		}

		if (!DNA_struct_elem_find(fd->filesdna, "RigidBodyWorld", "RigidBodyWorld_Shared", "*shared")) {
			for (Scene *scene = bmain->scenes.first; scene; scene = scene->id.next) {
				RigidBodyWorld *rbw = scene->rigidbody_world;

				if (rbw == NULL) {
					continue;
				}

				if (rbw->shared == NULL) {
					rbw->shared = MEM_callocN(sizeof(*rbw->shared), "RigidBodyWorld_Shared");
				}

				/* Move shared pointers from deprecated location to current location */
				rbw->shared->pointcache = rbw->pointcache;
				rbw->shared->ptcaches = rbw->ptcaches;

				rbw->pointcache = NULL;
				BLI_listbase_clear(&rbw->ptcaches);

				if (rbw->shared->pointcache == NULL) {
					rbw->shared->pointcache = BKE_ptcache_add(&(rbw->shared->ptcaches));
				}

			}
		}

		if (!DNA_struct_elem_find(fd->filesdna, "SoftBody", "SoftBody_Shared", "*shared")) {
			for (Object *ob = bmain->objects.first; ob; ob = ob->id.next) {
				SoftBody *sb = ob->soft;
				if (sb == NULL) {
					continue;
				}
				if (sb->shared == NULL) {
					sb->shared = MEM_callocN(sizeof(*sb->shared), "SoftBody_Shared");
				}

				/* Move shared pointers from deprecated location to current location */
				sb->shared->pointcache = sb->pointcache;
				sb->shared->ptcaches = sb->ptcaches;

				sb->pointcache = NULL;
				BLI_listbase_clear(&sb->ptcaches);
			}
		}

		if (!DNA_struct_elem_find(fd->filesdna, "View3DShading", "short", "type")) {
			for (bScreen *screen = bmain->screens.first; screen; screen = screen->id.next) {
				for (ScrArea *sa = screen->areabase.first; sa; sa = sa->next) {
					for (SpaceLink *sl = sa->spacedata.first; sl; sl = sl->next) {
						if (sl->spacetype == SPACE_VIEW3D) {
							View3D *v3d = (View3D *)sl;
							if (v3d->drawtype == OB_RENDER) {
								v3d->drawtype = OB_SOLID;
							}
							v3d->shading.type = v3d->drawtype;
							v3d->shading.prev_type = OB_SOLID;
						}
					}
				}
			}
		}

		if (!DNA_struct_elem_find(fd->filesdna, "SceneDisplay", "View3DShading", "shading")) {
			for (Scene *scene = bmain->scenes.first; scene; scene = scene->id.next) {
				BKE_screen_view3d_shading_init(&scene->display.shading);
			}
		}
		/* initialize grease pencil view data */
		if (!DNA_struct_elem_find(fd->filesdna, "SpaceView3D", "float", "vertex_opacity")) {
			for (bScreen *sc = bmain->screens.first; sc; sc = sc->id.next) {
				for (ScrArea *sa = sc->areabase.first; sa; sa = sa->next) {
					for (SpaceLink *sl = sa->spacedata.first; sl; sl = sl->next) {
						if (sl->spacetype == SPACE_VIEW3D) {
							View3D *v3d = (View3D *)sl;
							v3d->vertex_opacity = 1.0f;
							v3d->gp_flag |= V3D_GP_SHOW_EDIT_LINES;
						}
					}
				}
			}
		}

	}

	if (!MAIN_VERSION_ATLEAST(bmain, 280, 22)) {
		if (!DNA_struct_elem_find(fd->filesdna, "ToolSettings", "char", "annotate_v3d_align")) {
			for (Scene *scene = bmain->scenes.first; scene; scene = scene->id.next) {
				scene->toolsettings->annotate_v3d_align = GP_PROJECT_VIEWSPACE | GP_PROJECT_CURSOR;
				scene->toolsettings->annotate_thickness = 3;
			}
		}
		if (!DNA_struct_elem_find(fd->filesdna, "bGPDlayer", "short", "line_change")) {
			for (bGPdata *gpd = bmain->gpencils.first; gpd; gpd = gpd->id.next) {
				for (bGPDlayer *gpl = gpd->layers.first; gpl; gpl = gpl->next) {
					gpl->line_change = gpl->thickness;
					if ((gpl->thickness < 1) || (gpl->thickness > 10)) {
						gpl->thickness = 3;
					}
				}
			}
		}
		if (!DNA_struct_elem_find(fd->filesdna, "View3DOverlay", "float", "gpencil_paper_opacity")) {
			for (bScreen *screen = bmain->screens.first; screen; screen = screen->id.next) {
				for (ScrArea *sa = screen->areabase.first; sa; sa = sa->next) {
					for (SpaceLink *sl = sa->spacedata.first; sl; sl = sl->next) {
						if (sl->spacetype == SPACE_VIEW3D) {
							View3D *v3d = (View3D *)sl;
							v3d->overlay.gpencil_paper_opacity = 0.5f;
						}
					}
				}
			}
		}
		if (!DNA_struct_elem_find(fd->filesdna, "View3DOverlay", "float", "gpencil_grid_opacity")) {
			for (bScreen *screen = bmain->screens.first; screen; screen = screen->id.next) {
				for (ScrArea *sa = screen->areabase.first; sa; sa = sa->next) {
					for (SpaceLink *sl = sa->spacedata.first; sl; sl = sl->next) {
						if (sl->spacetype == SPACE_VIEW3D) {
							View3D *v3d = (View3D *)sl;
							v3d->overlay.gpencil_grid_opacity = 0.5f;
						}
					}
				}
			}
		}

		/* default loc axis */
		if (!DNA_struct_elem_find(fd->filesdna, "GP_Sculpt_Settings", "int", "lock_axis")) {
			for (Scene *scene = bmain->scenes.first; scene; scene = scene->id.next) {
				/* lock axis */
				GP_Sculpt_Settings *gset = &scene->toolsettings->gp_sculpt;
				if (gset) {
					gset->lock_axis = GP_LOCKAXIS_Y;
				}
			}
		}

		/* Versioning code for Subsurf modifier. */
		if (!DNA_struct_elem_find(fd->filesdna, "SubsurfModifier", "short", "uv_smooth")) {
			for (Object *object = bmain->objects.first; object != NULL; object = object->id.next) {
				for (ModifierData *md = object->modifiers.first; md; md = md->next) {
					if (md->type == eModifierType_Subsurf) {
						SubsurfModifierData *smd = (SubsurfModifierData *)md;
						if (smd->flags & eSubsurfModifierFlag_SubsurfUv_DEPRECATED) {
							smd->uv_smooth = SUBSURF_UV_SMOOTH_PRESERVE_CORNERS;
						}
						else {
							smd->uv_smooth = SUBSURF_UV_SMOOTH_NONE;
						}
					}
				}
			}
		}

		if (!DNA_struct_elem_find(fd->filesdna, "SubsurfModifier", "short", "quality")) {
			for (Object *object = bmain->objects.first; object != NULL; object = object->id.next) {
				for (ModifierData *md = object->modifiers.first; md; md = md->next) {
					if (md->type == eModifierType_Subsurf) {
						SubsurfModifierData *smd = (SubsurfModifierData *)md;
						smd->quality = min_ii(smd->renderLevels, 3);
					}
				}
			}
		}
		/* Versioning code for Multires modifier. */
		if (!DNA_struct_elem_find(fd->filesdna, "MultiresModifier", "short", "quality")) {
			for (Object *object = bmain->objects.first; object != NULL; object = object->id.next) {
				for (ModifierData *md = object->modifiers.first; md; md = md->next) {
					if (md->type == eModifierType_Multires) {
						MultiresModifierData *mmd = (MultiresModifierData *)md;
						mmd->quality = 3;
						if (mmd->flags & eMultiresModifierFlag_PlainUv_DEPRECATED) {
							mmd->uv_smooth = SUBSURF_UV_SMOOTH_NONE;
						}
						else {
							mmd->uv_smooth = SUBSURF_UV_SMOOTH_PRESERVE_CORNERS;
						}
					}
				}
			}
		}

		if (!DNA_struct_elem_find(fd->filesdna, "ClothSimSettings", "short", "bending_model")) {
			for (Object *ob = bmain->objects.first; ob; ob = ob->id.next) {
				for (ModifierData *md = ob->modifiers.first; md; md = md->next) {
					ClothModifierData *clmd = NULL;
					if (md->type == eModifierType_Cloth) {
						clmd = (ClothModifierData *)md;
					}
					else if (md->type == eModifierType_ParticleSystem) {
						ParticleSystemModifierData *psmd = (ParticleSystemModifierData *)md;
						ParticleSystem *psys = psmd->psys;
						clmd = psys->clmd;
					}
					if (clmd != NULL) {
						clmd->sim_parms->bending_model = CLOTH_BENDING_LINEAR;
						clmd->sim_parms->tension = clmd->sim_parms->structural;
						clmd->sim_parms->compression = clmd->sim_parms->structural;
						clmd->sim_parms->shear = clmd->sim_parms->structural;
						clmd->sim_parms->max_tension = clmd->sim_parms->max_struct;
						clmd->sim_parms->max_compression = clmd->sim_parms->max_struct;
						clmd->sim_parms->max_shear = clmd->sim_parms->max_struct;
						clmd->sim_parms->vgroup_shear = clmd->sim_parms->vgroup_struct;
						clmd->sim_parms->tension_damp = clmd->sim_parms->Cdis;
						clmd->sim_parms->compression_damp = clmd->sim_parms->Cdis;
						clmd->sim_parms->shear_damp = clmd->sim_parms->Cdis;
					}
				}
			}
		}

		if (!DNA_struct_elem_find(fd->filesdna, "BrushGpencilSettings", "float", "era_strength_f")) {
			for (Brush *brush = bmain->brushes.first; brush; brush = brush->id.next) {
				if (brush->gpencil_settings != NULL) {
					BrushGpencilSettings *gp = brush->gpencil_settings;
					if (gp->brush_type == GPAINT_TOOL_ERASE) {
						gp->era_strength_f = 100.0f;
						gp->era_thickness_f = 10.0f;
					}
				}
			}
		}

		for (Object *ob = bmain->objects.first; ob; ob = ob->id.next) {
			for (ModifierData *md = ob->modifiers.first; md; md = md->next) {
				if (md->type == eModifierType_Cloth) {
					ClothModifierData *clmd = (ClothModifierData *)md;

					if (!(clmd->sim_parms->flags & CLOTH_SIMSETTINGS_FLAG_GOAL)) {
						clmd->sim_parms->vgroup_mass = 0;
					}

					if (!(clmd->sim_parms->flags & CLOTH_SIMSETTINGS_FLAG_SCALING)) {
						clmd->sim_parms->vgroup_struct = 0;
						clmd->sim_parms->vgroup_shear = 0;
						clmd->sim_parms->vgroup_bend = 0;
					}

					if (!(clmd->sim_parms->flags & CLOTH_SIMSETTINGS_FLAG_SEW)) {
						clmd->sim_parms->shrink_min = 0.0f;
						clmd->sim_parms->vgroup_shrink = 0;
					}

					if (!(clmd->coll_parms->flags & CLOTH_COLLSETTINGS_FLAG_ENABLED)) {
						clmd->coll_parms->flags &= ~CLOTH_COLLSETTINGS_FLAG_SELF;
					}
				}
			}
		}
	}

	if (!MAIN_VERSION_ATLEAST(bmain, 280, 24)) {
		for (bScreen *screen = bmain->screens.first; screen; screen = screen->id.next) {
			for (ScrArea *sa = screen->areabase.first; sa; sa = sa->next) {
				for (SpaceLink *sl = sa->spacedata.first; sl; sl = sl->next) {
					if (sl->spacetype == SPACE_VIEW3D) {
						View3D *v3d = (View3D *)sl;
						v3d->overlay.edit_flag |= V3D_OVERLAY_EDIT_FACES |
						                          V3D_OVERLAY_EDIT_SEAMS |
						                          V3D_OVERLAY_EDIT_SHARP |
						                          V3D_OVERLAY_EDIT_FREESTYLE_EDGE |
						                          V3D_OVERLAY_EDIT_FREESTYLE_FACE |
						                          V3D_OVERLAY_EDIT_EDGES |
						                          V3D_OVERLAY_EDIT_CREASES |
						                          V3D_OVERLAY_EDIT_BWEIGHTS |
						                          V3D_OVERLAY_EDIT_CU_HANDLES |
						                          V3D_OVERLAY_EDIT_CU_NORMALS;
					}
				}
			}
		}

		if (!DNA_struct_elem_find(fd->filesdna, "ShrinkwrapModifierData", "char", "shrinkMode")) {
			for (Object *ob = bmain->objects.first; ob; ob = ob->id.next) {
				for (ModifierData *md = ob->modifiers.first; md; md = md->next) {
					if (md->type == eModifierType_Shrinkwrap) {
						ShrinkwrapModifierData *smd = (ShrinkwrapModifierData *)md;
						if (smd->shrinkOpts & MOD_SHRINKWRAP_KEEP_ABOVE_SURFACE) {
							smd->shrinkMode = MOD_SHRINKWRAP_ABOVE_SURFACE;
							smd->shrinkOpts &= ~MOD_SHRINKWRAP_KEEP_ABOVE_SURFACE;
						}
					}
				}
			}
		}

		if (!DNA_struct_elem_find(fd->filesdna, "PartDeflect", "float", "pdef_cfrict")) {
			for (Object *ob = bmain->objects.first; ob; ob = ob->id.next) {
				if (ob->pd) {
					ob->pd->pdef_cfrict = 5.0f;
				}

				for (ModifierData *md = ob->modifiers.first; md; md = md->next) {
					if (md->type == eModifierType_Cloth) {
						ClothModifierData *clmd = (ClothModifierData *)md;

						clmd->coll_parms->selfepsilon = 0.015f;
					}
				}
			}
		}

		if (!DNA_struct_elem_find(fd->filesdna, "View3DShading", "float", "xray_alpha_wire")) {
			for (bScreen *screen = bmain->screens.first; screen; screen = screen->id.next) {
				for (ScrArea *sa = screen->areabase.first; sa; sa = sa->next) {
					for (SpaceLink *sl = sa->spacedata.first; sl; sl = sl->next) {
						if (sl->spacetype == SPACE_VIEW3D) {
							View3D *v3d = (View3D *)sl;
							v3d->shading.xray_alpha_wire = 0.5f;
						}
					}
				}
			}

			for (bScreen *screen = bmain->screens.first; screen; screen = screen->id.next) {
				for (ScrArea *sa = screen->areabase.first; sa; sa = sa->next) {
					for (SpaceLink *sl = sa->spacedata.first; sl; sl = sl->next) {
						if (sl->spacetype == SPACE_VIEW3D) {
							View3D *v3d = (View3D *)sl;
							v3d->shading.flag |= V3D_SHADING_XRAY_BONE;
						}
					}
				}
			}
		}
	}

	if (!MAIN_VERSION_ATLEAST(bmain, 280, 25)) {
		for (Scene *scene = bmain->scenes.first; scene; scene = scene->id.next) {
			UnitSettings *unit = &scene->unit;
			if (unit->system != USER_UNIT_NONE) {
				unit->length_unit = bUnit_GetBaseUnitOfType(scene->unit.system, B_UNIT_LENGTH);
				unit->mass_unit = bUnit_GetBaseUnitOfType(scene->unit.system, B_UNIT_MASS);
			}
			unit->time_unit = bUnit_GetBaseUnitOfType(USER_UNIT_NONE, B_UNIT_TIME);
		}

		/* gpencil grid settings */
		for (bGPdata *gpd = bmain->gpencils.first; gpd; gpd = gpd->id.next) {
			ARRAY_SET_ITEMS(gpd->grid.color, 0.5f, 0.5f, 0.5f); // Color
			ARRAY_SET_ITEMS(gpd->grid.scale, 1.0f, 1.0f); // Scale
			gpd->grid.lines = GP_DEFAULT_GRID_LINES; // Number of lines
		}
	}

	if (!MAIN_VERSION_ATLEAST(bmain, 280, 28)) {
		for (Mesh *mesh = bmain->meshes.first; mesh; mesh = mesh->id.next) {
			BKE_mesh_calc_edges_loose(mesh);
		}
	}

	if (!MAIN_VERSION_ATLEAST(bmain, 280, 29)) {
		for (bScreen *screen = bmain->screens.first; screen; screen = screen->id.next) {
			for (ScrArea *sa = screen->areabase.first; sa; sa = sa->next) {
				for (SpaceLink *sl = sa->spacedata.first; sl; sl = sl->next) {
					if (sl->spacetype == SPACE_VIEW3D) {
						enum { V3D_OCCLUDE_WIRE = (1 << 14) };
						View3D *v3d = (View3D *)sl;
						if (v3d->flag2 & V3D_OCCLUDE_WIRE) {
							v3d->overlay.edit_flag |= V3D_OVERLAY_EDIT_OCCLUDE_WIRE;
							v3d->flag2 &= ~V3D_OCCLUDE_WIRE;
						}
					}
				}
			}
		}

		for (bScreen *screen = bmain->screens.first; screen; screen = screen->id.next) {
			for (ScrArea *sa = screen->areabase.first; sa; sa = sa->next) {
				for (SpaceLink *sl = sa->spacedata.first; sl; sl = sl->next) {
					if (sl->spacetype == SPACE_PROPERTIES) {
						ListBase *regionbase = (sl == sa->spacedata.first) ? &sa->regionbase : &sl->regionbase;
						ARegion *ar = MEM_callocN(sizeof(ARegion), "navigation bar for properties");
						ARegion *ar_header = NULL;

						for (ar_header = regionbase->first; ar_header; ar_header = ar_header->next) {
							if (ar_header->regiontype == RGN_TYPE_HEADER) {
								break;
							}
						}
						BLI_assert(ar_header);

						BLI_insertlinkafter(regionbase, ar_header, ar);

						ar->regiontype = RGN_TYPE_NAV_BAR;
						ar->alignment = RGN_ALIGN_LEFT;
					}
				}
			}
		}

		/* grease pencil fade layer opacity */
		if (!DNA_struct_elem_find(fd->filesdna, "View3DOverlay", "float", "gpencil_fade_layer")) {
			for (bScreen *screen = bmain->screens.first; screen; screen = screen->id.next) {
				for (ScrArea *sa = screen->areabase.first; sa; sa = sa->next) {
					for (SpaceLink *sl = sa->spacedata.first; sl; sl = sl->next) {
						if (sl->spacetype == SPACE_VIEW3D) {
							View3D *v3d = (View3D *)sl;
							v3d->overlay.gpencil_fade_layer = 0.5f;
						}
					}
				}
			}
		}
	}

	if (!MAIN_VERSION_ATLEAST(bmain, 280, 30)) {
		/* grease pencil main material show switches */
		for (Material *mat = bmain->materials.first; mat; mat = mat->id.next) {
			if (mat->gp_style) {
				mat->gp_style->flag |= GP_STYLE_STROKE_SHOW;
				mat->gp_style->flag |= GP_STYLE_FILL_SHOW;
			}
		}
	}

	if (!MAIN_VERSION_ATLEAST(bmain, 280, 33)) {
		/* Grease pencil reset sculpt brushes after struct rename  */
		if (!DNA_struct_elem_find(fd->filesdna, "GP_Sculpt_Settings", "int", "weighttype")) {
			float curcolor_add[3], curcolor_sub[3];
			ARRAY_SET_ITEMS(curcolor_add, 1.0f, 0.6f, 0.6f);
			ARRAY_SET_ITEMS(curcolor_sub, 0.6f, 0.6f, 1.0f);

			for (Scene *scene = bmain->scenes.first; scene; scene = scene->id.next) {
				/* sculpt brushes */
				GP_Sculpt_Settings *gset = &scene->toolsettings->gp_sculpt;
				if (gset) {
					for (int i = 0; i < GP_SCULPT_TYPE_MAX; i++) {
						GP_Sculpt_Data *gp_brush = &gset->brush[i];
						gp_brush->size = 30;
						gp_brush->strength = 0.5f;
						gp_brush->flag = GP_SCULPT_FLAG_USE_FALLOFF | GP_SCULPT_FLAG_ENABLE_CURSOR;
						copy_v3_v3(gp_brush->curcolor_add, curcolor_add);
						copy_v3_v3(gp_brush->curcolor_sub, curcolor_sub);
					}
				}
			}
		}

		if (!DNA_struct_elem_find(fd->filesdna, "SceneEEVEE", "float", "overscan")) {
			for (Scene *scene = bmain->scenes.first; scene; scene = scene->id.next) {
				scene->eevee.overscan = 3.0f;
			}
		}

		for (Light *la = bmain->lights.first; la; la = la->id.next) {
			/* Removed Hemi lights. */
			if (!ELEM(la->type, LA_LOCAL, LA_SUN, LA_SPOT, LA_AREA)) {
				la->type = LA_SUN;
			}
		}

		if (!DNA_struct_elem_find(fd->filesdna, "SceneEEVEE", "float", "light_threshold")) {
			for (Scene *scene = bmain->scenes.first; scene; scene = scene->id.next) {
				scene->eevee.light_threshold = 0.01f;
			}
		}

		if (!DNA_struct_elem_find(fd->filesdna, "SceneEEVEE", "float", "gi_irradiance_smoothing")) {
			for (Scene *scene = bmain->scenes.first; scene; scene = scene->id.next) {
				scene->eevee.gi_irradiance_smoothing = 0.1f;
			}
		}

		if (!DNA_struct_elem_find(fd->filesdna, "SceneEEVEE", "float", "gi_filter_quality")) {
			for (Scene *scene = bmain->scenes.first; scene; scene = scene->id.next) {
				scene->eevee.gi_filter_quality = 1.0f;
			}
		}

		if (!DNA_struct_elem_find(fd->filesdna, "Light", "float", "att_dist")) {
			for (Light *la = bmain->lights.first; la; la = la->id.next) {
				la->att_dist = la->clipend;
			}
		}

		if (!DNA_struct_elem_find(fd->filesdna, "Brush", "char", "weightpaint_tool")) {
			/* Magic defines from old files (2.7x) */
=======
      }
    }

    if (!MAIN_VERSION_ATLEAST(bmain, 280, 15)) {
      for (Scene *scene = bmain->scenes.first; scene; scene = scene->id.next) {
        scene->display.matcap_ssao_distance = 0.2f;
        scene->display.matcap_ssao_attenuation = 1.0f;
        scene->display.matcap_ssao_samples = 16;
      }

      for (bScreen *screen = bmain->screens.first; screen; screen = screen->id.next) {
        for (ScrArea *sa = screen->areabase.first; sa; sa = sa->next) {
          for (SpaceLink *sl = sa->spacedata.first; sl; sl = sl->next) {
            if (sl->spacetype == SPACE_OUTLINER) {
              SpaceOutliner *soops = (SpaceOutliner *)sl;
              soops->filter_id_type = ID_GR;
              soops->outlinevis = SO_VIEW_LAYER;
            }
          }
        }
      }

      for (Scene *scene = bmain->scenes.first; scene; scene = scene->id.next) {
        switch (scene->toolsettings->snap_mode) {
          case 0:
            scene->toolsettings->snap_mode = SCE_SNAP_MODE_INCREMENT;
            break;
          case 1:
            scene->toolsettings->snap_mode = SCE_SNAP_MODE_VERTEX;
            break;
          case 2:
            scene->toolsettings->snap_mode = SCE_SNAP_MODE_EDGE;
            break;
          case 3:
            scene->toolsettings->snap_mode = SCE_SNAP_MODE_FACE;
            break;
          case 4:
            scene->toolsettings->snap_mode = SCE_SNAP_MODE_VOLUME;
            break;
        }
        switch (scene->toolsettings->snap_node_mode) {
          case 5:
            scene->toolsettings->snap_node_mode = SCE_SNAP_MODE_NODE_X;
            break;
          case 6:
            scene->toolsettings->snap_node_mode = SCE_SNAP_MODE_NODE_Y;
            break;
          case 7:
            scene->toolsettings->snap_node_mode = SCE_SNAP_MODE_NODE_X | SCE_SNAP_MODE_NODE_Y;
            break;
          case 8:
            scene->toolsettings->snap_node_mode = SCE_SNAP_MODE_GRID;
            break;
        }
        switch (scene->toolsettings->snap_uv_mode) {
          case 0:
            scene->toolsettings->snap_uv_mode = SCE_SNAP_MODE_INCREMENT;
            break;
          case 1:
            scene->toolsettings->snap_uv_mode = SCE_SNAP_MODE_VERTEX;
            break;
        }
      }

      ParticleSettings *part;
      for (part = bmain->particles.first; part; part = part->id.next) {
        part->shape_flag = PART_SHAPE_CLOSE_TIP;
        part->shape = 0.0f;
        part->rad_root = 1.0f;
        part->rad_tip = 0.0f;
        part->rad_scale = 0.01f;
      }
    }
  }

  if (!MAIN_VERSION_ATLEAST(bmain, 280, 18)) {
    if (!DNA_struct_elem_find(fd->filesdna, "Material", "float", "roughness")) {
      for (Material *mat = bmain->materials.first; mat; mat = mat->id.next) {
        if (mat->use_nodes) {
          if (MAIN_VERSION_ATLEAST(bmain, 280, 0)) {
            mat->roughness = mat->gloss_mir;
          }
          else {
            mat->roughness = 0.25f;
          }
        }
        else {
          mat->roughness = 1.0f - mat->gloss_mir;
        }
        mat->metallic = mat->ray_mirror;
      }

      for (bScreen *screen = bmain->screens.first; screen; screen = screen->id.next) {
        for (ScrArea *sa = screen->areabase.first; sa; sa = sa->next) {
          for (SpaceLink *sl = sa->spacedata.first; sl; sl = sl->next) {
            if (sl->spacetype == SPACE_VIEW3D) {
              View3D *v3d = (View3D *)sl;
              v3d->shading.flag |= V3D_SHADING_SPECULAR_HIGHLIGHT;
            }
          }
        }
      }
    }

    if (!DNA_struct_elem_find(fd->filesdna, "View3DShading", "float", "xray_alpha")) {
      for (bScreen *screen = bmain->screens.first; screen; screen = screen->id.next) {
        for (ScrArea *sa = screen->areabase.first; sa; sa = sa->next) {
          for (SpaceLink *sl = sa->spacedata.first; sl; sl = sl->next) {
            if (sl->spacetype == SPACE_VIEW3D) {
              View3D *v3d = (View3D *)sl;
              v3d->shading.xray_alpha = 0.5f;
            }
          }
        }
      }
    }
    if (!DNA_struct_elem_find(fd->filesdna, "View3DShading", "char", "matcap[256]")) {
      StudioLight *default_matcap = BKE_studiolight_find_default(STUDIOLIGHT_TYPE_MATCAP);
      /* when loading the internal file is loaded before the matcaps */
      if (default_matcap) {
        for (bScreen *screen = bmain->screens.first; screen; screen = screen->id.next) {
          for (ScrArea *sa = screen->areabase.first; sa; sa = sa->next) {
            for (SpaceLink *sl = sa->spacedata.first; sl; sl = sl->next) {
              if (sl->spacetype == SPACE_VIEW3D) {
                View3D *v3d = (View3D *)sl;
                BLI_strncpy(v3d->shading.matcap, default_matcap->name, FILE_MAXFILE);
              }
            }
          }
        }
      }
    }
    if (!DNA_struct_elem_find(fd->filesdna, "View3DOverlay", "float", "wireframe_threshold")) {
      for (bScreen *screen = bmain->screens.first; screen; screen = screen->id.next) {
        for (ScrArea *sa = screen->areabase.first; sa; sa = sa->next) {
          for (SpaceLink *sl = sa->spacedata.first; sl; sl = sl->next) {
            if (sl->spacetype == SPACE_VIEW3D) {
              View3D *v3d = (View3D *)sl;
              v3d->overlay.wireframe_threshold = 0.5f;
            }
          }
        }
      }
    }
    if (!DNA_struct_elem_find(fd->filesdna, "View3DShading", "float", "cavity_valley_factor")) {
      for (bScreen *screen = bmain->screens.first; screen; screen = screen->id.next) {
        for (ScrArea *sa = screen->areabase.first; sa; sa = sa->next) {
          for (SpaceLink *sl = sa->spacedata.first; sl; sl = sl->next) {
            if (sl->spacetype == SPACE_VIEW3D) {
              View3D *v3d = (View3D *)sl;
              v3d->shading.cavity_valley_factor = 1.0f;
              v3d->shading.cavity_ridge_factor = 1.0f;
            }
          }
        }
      }
    }
    if (!DNA_struct_elem_find(fd->filesdna, "View3DOverlay", "float", "xray_alpha_bone")) {
      for (bScreen *screen = bmain->screens.first; screen; screen = screen->id.next) {
        for (ScrArea *sa = screen->areabase.first; sa; sa = sa->next) {
          for (SpaceLink *sl = sa->spacedata.first; sl; sl = sl->next) {
            if (sl->spacetype == SPACE_VIEW3D) {
              View3D *v3d = (View3D *)sl;
              v3d->overlay.xray_alpha_bone = 0.5f;
            }
          }
        }
      }
    }
  }

  if (!MAIN_VERSION_ATLEAST(bmain, 280, 19)) {
    if (!DNA_struct_elem_find(fd->filesdna, "Image", "ListBase", "renderslot")) {
      for (Image *ima = bmain->images.first; ima; ima = ima->id.next) {
        if (ima->type == IMA_TYPE_R_RESULT) {
          for (int i = 0; i < 8; i++) {
            RenderSlot *slot = MEM_callocN(sizeof(RenderSlot), "Image Render Slot Init");
            BLI_snprintf(slot->name, sizeof(slot->name), "Slot %d", i + 1);
            BLI_addtail(&ima->renderslots, slot);
          }
        }
      }
    }
    if (!DNA_struct_elem_find(fd->filesdna, "SpaceAction", "char", "mode_prev")) {
      for (bScreen *screen = bmain->screens.first; screen; screen = screen->id.next) {
        for (ScrArea *sa = screen->areabase.first; sa; sa = sa->next) {
          for (SpaceLink *sl = sa->spacedata.first; sl; sl = sl->next) {
            if (sl->spacetype == SPACE_ACTION) {
              SpaceAction *saction = (SpaceAction *)sl;
              /* "Dopesheet" should be default here, unless it looks like the Action Editor was active instead */
              if ((saction->mode_prev == 0) && (saction->action == NULL)) {
                saction->mode_prev = SACTCONT_DOPESHEET;
              }
            }
          }
        }
      }
    }

    for (bScreen *screen = bmain->screens.first; screen; screen = screen->id.next) {
      for (ScrArea *sa = screen->areabase.first; sa; sa = sa->next) {
        for (SpaceLink *sl = sa->spacedata.first; sl; sl = sl->next) {
          if (sl->spacetype == SPACE_VIEW3D) {
            View3D *v3d = (View3D *)sl;
            if (v3d->drawtype == OB_TEXTURE) {
              v3d->drawtype = OB_SOLID;
              v3d->shading.light = V3D_LIGHTING_STUDIO;
              v3d->shading.color_type = V3D_SHADING_TEXTURE_COLOR;
            }
          }
        }
      }
    }
  }

  if (!MAIN_VERSION_ATLEAST(bmain, 280, 21)) {
    for (Scene *sce = bmain->scenes.first; sce != NULL; sce = sce->id.next) {
      if (sce->ed != NULL && sce->ed->seqbase.first != NULL) {
        do_versions_seq_unique_name_all_strips(sce, &sce->ed->seqbase);
      }
    }

    if (!DNA_struct_elem_find(
            fd->filesdna, "View3DOverlay", "float", "texture_paint_mode_opacity")) {
      for (bScreen *screen = bmain->screens.first; screen; screen = screen->id.next) {
        for (ScrArea *sa = screen->areabase.first; sa; sa = sa->next) {
          for (SpaceLink *sl = sa->spacedata.first; sl; sl = sl->next) {
            if (sl->spacetype == SPACE_VIEW3D) {
              enum {
                V3D_SHOW_MODE_SHADE_OVERRIDE = (1 << 15),
              };
              View3D *v3d = (View3D *)sl;
              float alpha = v3d->flag2 & V3D_SHOW_MODE_SHADE_OVERRIDE ? 0.0f : 1.0f;
              v3d->overlay.texture_paint_mode_opacity = alpha;
              v3d->overlay.vertex_paint_mode_opacity = alpha;
              v3d->overlay.weight_paint_mode_opacity = alpha;
            }
          }
        }
      }
    }

    if (!DNA_struct_elem_find(fd->filesdna, "View3DShading", "char", "background_type")) {
      for (bScreen *screen = bmain->screens.first; screen; screen = screen->id.next) {
        for (ScrArea *sa = screen->areabase.first; sa; sa = sa->next) {
          for (SpaceLink *sl = sa->spacedata.first; sl; sl = sl->next) {
            if (sl->spacetype == SPACE_VIEW3D) {
              View3D *v3d = (View3D *)sl;
              copy_v3_fl(v3d->shading.background_color, 0.05f);
            }
          }
        }
      }
    }

    if (!DNA_struct_elem_find(fd->filesdna, "SceneEEVEE", "float", "gi_cubemap_draw_size")) {
      for (Scene *scene = bmain->scenes.first; scene; scene = scene->id.next) {
        scene->eevee.gi_irradiance_draw_size = 0.1f;
        scene->eevee.gi_cubemap_draw_size = 0.3f;
      }
    }

    if (!DNA_struct_elem_find(
            fd->filesdna, "RigidBodyWorld", "RigidBodyWorld_Shared", "*shared")) {
      for (Scene *scene = bmain->scenes.first; scene; scene = scene->id.next) {
        RigidBodyWorld *rbw = scene->rigidbody_world;

        if (rbw == NULL) {
          continue;
        }

        if (rbw->shared == NULL) {
          rbw->shared = MEM_callocN(sizeof(*rbw->shared), "RigidBodyWorld_Shared");
        }

        /* Move shared pointers from deprecated location to current location */
        rbw->shared->pointcache = rbw->pointcache;
        rbw->shared->ptcaches = rbw->ptcaches;

        rbw->pointcache = NULL;
        BLI_listbase_clear(&rbw->ptcaches);

        if (rbw->shared->pointcache == NULL) {
          rbw->shared->pointcache = BKE_ptcache_add(&(rbw->shared->ptcaches));
        }
      }
    }

    if (!DNA_struct_elem_find(fd->filesdna, "SoftBody", "SoftBody_Shared", "*shared")) {
      for (Object *ob = bmain->objects.first; ob; ob = ob->id.next) {
        SoftBody *sb = ob->soft;
        if (sb == NULL) {
          continue;
        }
        if (sb->shared == NULL) {
          sb->shared = MEM_callocN(sizeof(*sb->shared), "SoftBody_Shared");
        }

        /* Move shared pointers from deprecated location to current location */
        sb->shared->pointcache = sb->pointcache;
        sb->shared->ptcaches = sb->ptcaches;

        sb->pointcache = NULL;
        BLI_listbase_clear(&sb->ptcaches);
      }
    }

    if (!DNA_struct_elem_find(fd->filesdna, "View3DShading", "short", "type")) {
      for (bScreen *screen = bmain->screens.first; screen; screen = screen->id.next) {
        for (ScrArea *sa = screen->areabase.first; sa; sa = sa->next) {
          for (SpaceLink *sl = sa->spacedata.first; sl; sl = sl->next) {
            if (sl->spacetype == SPACE_VIEW3D) {
              View3D *v3d = (View3D *)sl;
              if (v3d->drawtype == OB_RENDER) {
                v3d->drawtype = OB_SOLID;
              }
              v3d->shading.type = v3d->drawtype;
              v3d->shading.prev_type = OB_SOLID;
            }
          }
        }
      }
    }

    if (!DNA_struct_elem_find(fd->filesdna, "SceneDisplay", "View3DShading", "shading")) {
      for (Scene *scene = bmain->scenes.first; scene; scene = scene->id.next) {
        BKE_screen_view3d_shading_init(&scene->display.shading);
      }
    }
    /* initialize grease pencil view data */
    if (!DNA_struct_elem_find(fd->filesdna, "SpaceView3D", "float", "vertex_opacity")) {
      for (bScreen *sc = bmain->screens.first; sc; sc = sc->id.next) {
        for (ScrArea *sa = sc->areabase.first; sa; sa = sa->next) {
          for (SpaceLink *sl = sa->spacedata.first; sl; sl = sl->next) {
            if (sl->spacetype == SPACE_VIEW3D) {
              View3D *v3d = (View3D *)sl;
              v3d->vertex_opacity = 1.0f;
              v3d->gp_flag |= V3D_GP_SHOW_EDIT_LINES;
            }
          }
        }
      }
    }
  }

  if (!MAIN_VERSION_ATLEAST(bmain, 280, 22)) {
    if (!DNA_struct_elem_find(fd->filesdna, "ToolSettings", "char", "annotate_v3d_align")) {
      for (Scene *scene = bmain->scenes.first; scene; scene = scene->id.next) {
        scene->toolsettings->annotate_v3d_align = GP_PROJECT_VIEWSPACE | GP_PROJECT_CURSOR;
        scene->toolsettings->annotate_thickness = 3;
      }
    }
    if (!DNA_struct_elem_find(fd->filesdna, "bGPDlayer", "short", "line_change")) {
      for (bGPdata *gpd = bmain->gpencils.first; gpd; gpd = gpd->id.next) {
        for (bGPDlayer *gpl = gpd->layers.first; gpl; gpl = gpl->next) {
          gpl->line_change = gpl->thickness;
          if ((gpl->thickness < 1) || (gpl->thickness > 10)) {
            gpl->thickness = 3;
          }
        }
      }
    }
    if (!DNA_struct_elem_find(fd->filesdna, "View3DOverlay", "float", "gpencil_paper_opacity")) {
      for (bScreen *screen = bmain->screens.first; screen; screen = screen->id.next) {
        for (ScrArea *sa = screen->areabase.first; sa; sa = sa->next) {
          for (SpaceLink *sl = sa->spacedata.first; sl; sl = sl->next) {
            if (sl->spacetype == SPACE_VIEW3D) {
              View3D *v3d = (View3D *)sl;
              v3d->overlay.gpencil_paper_opacity = 0.5f;
            }
          }
        }
      }
    }
    if (!DNA_struct_elem_find(fd->filesdna, "View3DOverlay", "float", "gpencil_grid_opacity")) {
      for (bScreen *screen = bmain->screens.first; screen; screen = screen->id.next) {
        for (ScrArea *sa = screen->areabase.first; sa; sa = sa->next) {
          for (SpaceLink *sl = sa->spacedata.first; sl; sl = sl->next) {
            if (sl->spacetype == SPACE_VIEW3D) {
              View3D *v3d = (View3D *)sl;
              v3d->overlay.gpencil_grid_opacity = 0.5f;
            }
          }
        }
      }
    }

    /* default loc axis */
    if (!DNA_struct_elem_find(fd->filesdna, "GP_Sculpt_Settings", "int", "lock_axis")) {
      for (Scene *scene = bmain->scenes.first; scene; scene = scene->id.next) {
        /* lock axis */
        GP_Sculpt_Settings *gset = &scene->toolsettings->gp_sculpt;
        if (gset) {
          gset->lock_axis = GP_LOCKAXIS_Y;
        }
      }
    }

    /* Versioning code for Subsurf modifier. */
    if (!DNA_struct_elem_find(fd->filesdna, "SubsurfModifier", "short", "uv_smooth")) {
      for (Object *object = bmain->objects.first; object != NULL; object = object->id.next) {
        for (ModifierData *md = object->modifiers.first; md; md = md->next) {
          if (md->type == eModifierType_Subsurf) {
            SubsurfModifierData *smd = (SubsurfModifierData *)md;
            if (smd->flags & eSubsurfModifierFlag_SubsurfUv_DEPRECATED) {
              smd->uv_smooth = SUBSURF_UV_SMOOTH_PRESERVE_CORNERS;
            }
            else {
              smd->uv_smooth = SUBSURF_UV_SMOOTH_NONE;
            }
          }
        }
      }
    }

    if (!DNA_struct_elem_find(fd->filesdna, "SubsurfModifier", "short", "quality")) {
      for (Object *object = bmain->objects.first; object != NULL; object = object->id.next) {
        for (ModifierData *md = object->modifiers.first; md; md = md->next) {
          if (md->type == eModifierType_Subsurf) {
            SubsurfModifierData *smd = (SubsurfModifierData *)md;
            smd->quality = min_ii(smd->renderLevels, 3);
          }
        }
      }
    }
    /* Versioning code for Multires modifier. */
    if (!DNA_struct_elem_find(fd->filesdna, "MultiresModifier", "short", "quality")) {
      for (Object *object = bmain->objects.first; object != NULL; object = object->id.next) {
        for (ModifierData *md = object->modifiers.first; md; md = md->next) {
          if (md->type == eModifierType_Multires) {
            MultiresModifierData *mmd = (MultiresModifierData *)md;
            mmd->quality = 3;
            if (mmd->flags & eMultiresModifierFlag_PlainUv_DEPRECATED) {
              mmd->uv_smooth = SUBSURF_UV_SMOOTH_NONE;
            }
            else {
              mmd->uv_smooth = SUBSURF_UV_SMOOTH_PRESERVE_CORNERS;
            }
          }
        }
      }
    }

    if (!DNA_struct_elem_find(fd->filesdna, "ClothSimSettings", "short", "bending_model")) {
      for (Object *ob = bmain->objects.first; ob; ob = ob->id.next) {
        for (ModifierData *md = ob->modifiers.first; md; md = md->next) {
          ClothModifierData *clmd = NULL;
          if (md->type == eModifierType_Cloth) {
            clmd = (ClothModifierData *)md;
          }
          else if (md->type == eModifierType_ParticleSystem) {
            ParticleSystemModifierData *psmd = (ParticleSystemModifierData *)md;
            ParticleSystem *psys = psmd->psys;
            clmd = psys->clmd;
          }
          if (clmd != NULL) {
            clmd->sim_parms->bending_model = CLOTH_BENDING_LINEAR;
            clmd->sim_parms->tension = clmd->sim_parms->structural;
            clmd->sim_parms->compression = clmd->sim_parms->structural;
            clmd->sim_parms->shear = clmd->sim_parms->structural;
            clmd->sim_parms->max_tension = clmd->sim_parms->max_struct;
            clmd->sim_parms->max_compression = clmd->sim_parms->max_struct;
            clmd->sim_parms->max_shear = clmd->sim_parms->max_struct;
            clmd->sim_parms->vgroup_shear = clmd->sim_parms->vgroup_struct;
            clmd->sim_parms->tension_damp = clmd->sim_parms->Cdis;
            clmd->sim_parms->compression_damp = clmd->sim_parms->Cdis;
            clmd->sim_parms->shear_damp = clmd->sim_parms->Cdis;
          }
        }
      }
    }

    if (!DNA_struct_elem_find(fd->filesdna, "BrushGpencilSettings", "float", "era_strength_f")) {
      for (Brush *brush = bmain->brushes.first; brush; brush = brush->id.next) {
        if (brush->gpencil_settings != NULL) {
          BrushGpencilSettings *gp = brush->gpencil_settings;
          if (gp->brush_type == GPAINT_TOOL_ERASE) {
            gp->era_strength_f = 100.0f;
            gp->era_thickness_f = 10.0f;
          }
        }
      }
    }

    for (Object *ob = bmain->objects.first; ob; ob = ob->id.next) {
      for (ModifierData *md = ob->modifiers.first; md; md = md->next) {
        if (md->type == eModifierType_Cloth) {
          ClothModifierData *clmd = (ClothModifierData *)md;

          if (!(clmd->sim_parms->flags & CLOTH_SIMSETTINGS_FLAG_GOAL)) {
            clmd->sim_parms->vgroup_mass = 0;
          }

          if (!(clmd->sim_parms->flags & CLOTH_SIMSETTINGS_FLAG_SCALING)) {
            clmd->sim_parms->vgroup_struct = 0;
            clmd->sim_parms->vgroup_shear = 0;
            clmd->sim_parms->vgroup_bend = 0;
          }

          if (!(clmd->sim_parms->flags & CLOTH_SIMSETTINGS_FLAG_SEW)) {
            clmd->sim_parms->shrink_min = 0.0f;
            clmd->sim_parms->vgroup_shrink = 0;
          }

          if (!(clmd->coll_parms->flags & CLOTH_COLLSETTINGS_FLAG_ENABLED)) {
            clmd->coll_parms->flags &= ~CLOTH_COLLSETTINGS_FLAG_SELF;
          }
        }
      }
    }
  }

  if (!MAIN_VERSION_ATLEAST(bmain, 280, 24)) {
    for (bScreen *screen = bmain->screens.first; screen; screen = screen->id.next) {
      for (ScrArea *sa = screen->areabase.first; sa; sa = sa->next) {
        for (SpaceLink *sl = sa->spacedata.first; sl; sl = sl->next) {
          if (sl->spacetype == SPACE_VIEW3D) {
            View3D *v3d = (View3D *)sl;
            v3d->overlay.edit_flag |= V3D_OVERLAY_EDIT_FACES | V3D_OVERLAY_EDIT_SEAMS |
                                      V3D_OVERLAY_EDIT_SHARP | V3D_OVERLAY_EDIT_FREESTYLE_EDGE |
                                      V3D_OVERLAY_EDIT_FREESTYLE_FACE | V3D_OVERLAY_EDIT_EDGES |
                                      V3D_OVERLAY_EDIT_CREASES | V3D_OVERLAY_EDIT_BWEIGHTS |
                                      V3D_OVERLAY_EDIT_CU_HANDLES | V3D_OVERLAY_EDIT_CU_NORMALS;
          }
        }
      }
    }

    if (!DNA_struct_elem_find(fd->filesdna, "ShrinkwrapModifierData", "char", "shrinkMode")) {
      for (Object *ob = bmain->objects.first; ob; ob = ob->id.next) {
        for (ModifierData *md = ob->modifiers.first; md; md = md->next) {
          if (md->type == eModifierType_Shrinkwrap) {
            ShrinkwrapModifierData *smd = (ShrinkwrapModifierData *)md;
            if (smd->shrinkOpts & MOD_SHRINKWRAP_KEEP_ABOVE_SURFACE) {
              smd->shrinkMode = MOD_SHRINKWRAP_ABOVE_SURFACE;
              smd->shrinkOpts &= ~MOD_SHRINKWRAP_KEEP_ABOVE_SURFACE;
            }
          }
        }
      }
    }

    if (!DNA_struct_elem_find(fd->filesdna, "PartDeflect", "float", "pdef_cfrict")) {
      for (Object *ob = bmain->objects.first; ob; ob = ob->id.next) {
        if (ob->pd) {
          ob->pd->pdef_cfrict = 5.0f;
        }

        for (ModifierData *md = ob->modifiers.first; md; md = md->next) {
          if (md->type == eModifierType_Cloth) {
            ClothModifierData *clmd = (ClothModifierData *)md;

            clmd->coll_parms->selfepsilon = 0.015f;
          }
        }
      }
    }

    if (!DNA_struct_elem_find(fd->filesdna, "View3DShading", "float", "xray_alpha_wire")) {
      for (bScreen *screen = bmain->screens.first; screen; screen = screen->id.next) {
        for (ScrArea *sa = screen->areabase.first; sa; sa = sa->next) {
          for (SpaceLink *sl = sa->spacedata.first; sl; sl = sl->next) {
            if (sl->spacetype == SPACE_VIEW3D) {
              View3D *v3d = (View3D *)sl;
              v3d->shading.xray_alpha_wire = 0.5f;
            }
          }
        }
      }

      for (bScreen *screen = bmain->screens.first; screen; screen = screen->id.next) {
        for (ScrArea *sa = screen->areabase.first; sa; sa = sa->next) {
          for (SpaceLink *sl = sa->spacedata.first; sl; sl = sl->next) {
            if (sl->spacetype == SPACE_VIEW3D) {
              View3D *v3d = (View3D *)sl;
              v3d->shading.flag |= V3D_SHADING_XRAY_BONE;
            }
          }
        }
      }
    }
  }

  if (!MAIN_VERSION_ATLEAST(bmain, 280, 25)) {
    for (Scene *scene = bmain->scenes.first; scene; scene = scene->id.next) {
      UnitSettings *unit = &scene->unit;
      if (unit->system != USER_UNIT_NONE) {
        unit->length_unit = bUnit_GetBaseUnitOfType(scene->unit.system, B_UNIT_LENGTH);
        unit->mass_unit = bUnit_GetBaseUnitOfType(scene->unit.system, B_UNIT_MASS);
      }
      unit->time_unit = bUnit_GetBaseUnitOfType(USER_UNIT_NONE, B_UNIT_TIME);
    }

    /* gpencil grid settings */
    for (bGPdata *gpd = bmain->gpencils.first; gpd; gpd = gpd->id.next) {
      ARRAY_SET_ITEMS(gpd->grid.color, 0.5f, 0.5f, 0.5f);  // Color
      ARRAY_SET_ITEMS(gpd->grid.scale, 1.0f, 1.0f);        // Scale
      gpd->grid.lines = GP_DEFAULT_GRID_LINES;             // Number of lines
    }
  }

  if (!MAIN_VERSION_ATLEAST(bmain, 280, 28)) {
    for (Mesh *mesh = bmain->meshes.first; mesh; mesh = mesh->id.next) {
      BKE_mesh_calc_edges_loose(mesh);
    }
  }

  if (!MAIN_VERSION_ATLEAST(bmain, 280, 29)) {
    for (bScreen *screen = bmain->screens.first; screen; screen = screen->id.next) {
      for (ScrArea *sa = screen->areabase.first; sa; sa = sa->next) {
        for (SpaceLink *sl = sa->spacedata.first; sl; sl = sl->next) {
          if (sl->spacetype == SPACE_VIEW3D) {
            enum { V3D_OCCLUDE_WIRE = (1 << 14) };
            View3D *v3d = (View3D *)sl;
            if (v3d->flag2 & V3D_OCCLUDE_WIRE) {
              v3d->overlay.edit_flag |= V3D_OVERLAY_EDIT_OCCLUDE_WIRE;
              v3d->flag2 &= ~V3D_OCCLUDE_WIRE;
            }
          }
        }
      }
    }

    for (bScreen *screen = bmain->screens.first; screen; screen = screen->id.next) {
      for (ScrArea *sa = screen->areabase.first; sa; sa = sa->next) {
        for (SpaceLink *sl = sa->spacedata.first; sl; sl = sl->next) {
          if (sl->spacetype == SPACE_PROPERTIES) {
            ListBase *regionbase = (sl == sa->spacedata.first) ? &sa->regionbase : &sl->regionbase;
            ARegion *ar = MEM_callocN(sizeof(ARegion), "navigation bar for properties");
            ARegion *ar_header = NULL;

            for (ar_header = regionbase->first; ar_header; ar_header = ar_header->next) {
              if (ar_header->regiontype == RGN_TYPE_HEADER) {
                break;
              }
            }
            BLI_assert(ar_header);

            BLI_insertlinkafter(regionbase, ar_header, ar);

            ar->regiontype = RGN_TYPE_NAV_BAR;
            ar->alignment = RGN_ALIGN_LEFT;
          }
        }
      }
    }

    /* grease pencil fade layer opacity */
    if (!DNA_struct_elem_find(fd->filesdna, "View3DOverlay", "float", "gpencil_fade_layer")) {
      for (bScreen *screen = bmain->screens.first; screen; screen = screen->id.next) {
        for (ScrArea *sa = screen->areabase.first; sa; sa = sa->next) {
          for (SpaceLink *sl = sa->spacedata.first; sl; sl = sl->next) {
            if (sl->spacetype == SPACE_VIEW3D) {
              View3D *v3d = (View3D *)sl;
              v3d->overlay.gpencil_fade_layer = 0.5f;
            }
          }
        }
      }
    }
  }

  if (!MAIN_VERSION_ATLEAST(bmain, 280, 30)) {
    /* grease pencil main material show switches */
    for (Material *mat = bmain->materials.first; mat; mat = mat->id.next) {
      if (mat->gp_style) {
        mat->gp_style->flag |= GP_STYLE_STROKE_SHOW;
        mat->gp_style->flag |= GP_STYLE_FILL_SHOW;
      }
    }
  }

  if (!MAIN_VERSION_ATLEAST(bmain, 280, 33)) {
    /* Grease pencil reset sculpt brushes after struct rename  */
    if (!DNA_struct_elem_find(fd->filesdna, "GP_Sculpt_Settings", "int", "weighttype")) {
      float curcolor_add[3], curcolor_sub[3];
      ARRAY_SET_ITEMS(curcolor_add, 1.0f, 0.6f, 0.6f);
      ARRAY_SET_ITEMS(curcolor_sub, 0.6f, 0.6f, 1.0f);

      for (Scene *scene = bmain->scenes.first; scene; scene = scene->id.next) {
        /* sculpt brushes */
        GP_Sculpt_Settings *gset = &scene->toolsettings->gp_sculpt;
        if (gset) {
          for (int i = 0; i < GP_SCULPT_TYPE_MAX; i++) {
            GP_Sculpt_Data *gp_brush = &gset->brush[i];
            gp_brush->size = 30;
            gp_brush->strength = 0.5f;
            gp_brush->flag = GP_SCULPT_FLAG_USE_FALLOFF | GP_SCULPT_FLAG_ENABLE_CURSOR;
            copy_v3_v3(gp_brush->curcolor_add, curcolor_add);
            copy_v3_v3(gp_brush->curcolor_sub, curcolor_sub);
          }
        }
      }
    }

    if (!DNA_struct_elem_find(fd->filesdna, "SceneEEVEE", "float", "overscan")) {
      for (Scene *scene = bmain->scenes.first; scene; scene = scene->id.next) {
        scene->eevee.overscan = 3.0f;
      }
    }

    for (Light *la = bmain->lights.first; la; la = la->id.next) {
      /* Removed Hemi lights. */
      if (!ELEM(la->type, LA_LOCAL, LA_SUN, LA_SPOT, LA_AREA)) {
        la->type = LA_SUN;
      }
    }

    if (!DNA_struct_elem_find(fd->filesdna, "SceneEEVEE", "float", "light_threshold")) {
      for (Scene *scene = bmain->scenes.first; scene; scene = scene->id.next) {
        scene->eevee.light_threshold = 0.01f;
      }
    }

    if (!DNA_struct_elem_find(fd->filesdna, "SceneEEVEE", "float", "gi_irradiance_smoothing")) {
      for (Scene *scene = bmain->scenes.first; scene; scene = scene->id.next) {
        scene->eevee.gi_irradiance_smoothing = 0.1f;
      }
    }

    if (!DNA_struct_elem_find(fd->filesdna, "SceneEEVEE", "float", "gi_filter_quality")) {
      for (Scene *scene = bmain->scenes.first; scene; scene = scene->id.next) {
        scene->eevee.gi_filter_quality = 1.0f;
      }
    }

    if (!DNA_struct_elem_find(fd->filesdna, "Light", "float", "att_dist")) {
      for (Light *la = bmain->lights.first; la; la = la->id.next) {
        la->att_dist = la->clipend;
      }
    }

    if (!DNA_struct_elem_find(fd->filesdna, "Brush", "char", "weightpaint_tool")) {
      /* Magic defines from old files (2.7x) */
>>>>>>> 2a39f259

#define PAINT_BLEND_MIX 0
#define PAINT_BLEND_ADD 1
#define PAINT_BLEND_SUB 2
#define PAINT_BLEND_MUL 3
#define PAINT_BLEND_BLUR 4
#define PAINT_BLEND_LIGHTEN 5
#define PAINT_BLEND_DARKEN 6
#define PAINT_BLEND_AVERAGE 7
#define PAINT_BLEND_SMEAR 8
#define PAINT_BLEND_COLORDODGE 9
#define PAINT_BLEND_DIFFERENCE 10
#define PAINT_BLEND_SCREEN 11
#define PAINT_BLEND_HARDLIGHT 12
#define PAINT_BLEND_OVERLAY 13
#define PAINT_BLEND_SOFTLIGHT 14
#define PAINT_BLEND_EXCLUSION 15
#define PAINT_BLEND_LUMINOSITY 16
#define PAINT_BLEND_SATURATION 17
#define PAINT_BLEND_HUE 18
#define PAINT_BLEND_ALPHA_SUB 19
#define PAINT_BLEND_ALPHA_ADD 20

      for (Brush *brush = bmain->brushes.first; brush; brush = brush->id.next) {
        if (brush->ob_mode & (OB_MODE_VERTEX_PAINT | OB_MODE_WEIGHT_PAINT)) {
          const char tool_init = brush->vertexpaint_tool;
          bool is_blend = false;

          {
            char tool = tool_init;
            switch (tool_init) {
              case PAINT_BLEND_MIX:
                tool = VPAINT_TOOL_DRAW;
                break;
              case PAINT_BLEND_BLUR:
                tool = VPAINT_TOOL_BLUR;
                break;
              case PAINT_BLEND_AVERAGE:
                tool = VPAINT_TOOL_AVERAGE;
                break;
              case PAINT_BLEND_SMEAR:
                tool = VPAINT_TOOL_SMEAR;
                break;
              default:
                tool = VPAINT_TOOL_DRAW;
                is_blend = true;
                break;
            }
            brush->vertexpaint_tool = tool;
          }

          if (is_blend == false) {
            brush->blend = IMB_BLEND_MIX;
          }
          else {
            short blend = IMB_BLEND_MIX;
            switch (tool_init) {
              case PAINT_BLEND_ADD:
                blend = IMB_BLEND_ADD;
                break;
              case PAINT_BLEND_SUB:
                blend = IMB_BLEND_SUB;
                break;
              case PAINT_BLEND_MUL:
                blend = IMB_BLEND_MUL;
                break;
              case PAINT_BLEND_LIGHTEN:
                blend = IMB_BLEND_LIGHTEN;
                break;
              case PAINT_BLEND_DARKEN:
                blend = IMB_BLEND_DARKEN;
                break;
              case PAINT_BLEND_COLORDODGE:
                blend = IMB_BLEND_COLORDODGE;
                break;
              case PAINT_BLEND_DIFFERENCE:
                blend = IMB_BLEND_DIFFERENCE;
                break;
              case PAINT_BLEND_SCREEN:
                blend = IMB_BLEND_SCREEN;
                break;
              case PAINT_BLEND_HARDLIGHT:
                blend = IMB_BLEND_HARDLIGHT;
                break;
              case PAINT_BLEND_OVERLAY:
                blend = IMB_BLEND_OVERLAY;
                break;
              case PAINT_BLEND_SOFTLIGHT:
                blend = IMB_BLEND_SOFTLIGHT;
                break;
              case PAINT_BLEND_EXCLUSION:
                blend = IMB_BLEND_EXCLUSION;
                break;
              case PAINT_BLEND_LUMINOSITY:
                blend = IMB_BLEND_LUMINOSITY;
                break;
              case PAINT_BLEND_SATURATION:
                blend = IMB_BLEND_SATURATION;
                break;
              case PAINT_BLEND_HUE:
                blend = IMB_BLEND_HUE;
                break;
              case PAINT_BLEND_ALPHA_SUB:
                blend = IMB_BLEND_ERASE_ALPHA;
                break;
              case PAINT_BLEND_ALPHA_ADD:
                blend = IMB_BLEND_ADD_ALPHA;
                break;
            }
            brush->blend = blend;
          }
        }
        /* For now these match, in the future new items may not. */
        brush->weightpaint_tool = brush->vertexpaint_tool;
      }

#undef PAINT_BLEND_MIX
#undef PAINT_BLEND_ADD
#undef PAINT_BLEND_SUB
#undef PAINT_BLEND_MUL
#undef PAINT_BLEND_BLUR
#undef PAINT_BLEND_LIGHTEN
#undef PAINT_BLEND_DARKEN
#undef PAINT_BLEND_AVERAGE
#undef PAINT_BLEND_SMEAR
#undef PAINT_BLEND_COLORDODGE
#undef PAINT_BLEND_DIFFERENCE
#undef PAINT_BLEND_SCREEN
#undef PAINT_BLEND_HARDLIGHT
#undef PAINT_BLEND_OVERLAY
#undef PAINT_BLEND_SOFTLIGHT
#undef PAINT_BLEND_EXCLUSION
#undef PAINT_BLEND_LUMINOSITY
#undef PAINT_BLEND_SATURATION
#undef PAINT_BLEND_HUE
#undef PAINT_BLEND_ALPHA_SUB
#undef PAINT_BLEND_ALPHA_ADD
    }
  }

  if (!MAIN_VERSION_ATLEAST(bmain, 280, 34)) {
    for (bScreen *screen = bmain->screens.first; screen; screen = screen->id.next) {
      for (ScrArea *area = screen->areabase.first; area; area = area->next) {
        for (SpaceLink *slink = area->spacedata.first; slink; slink = slink->next) {
          if (slink->spacetype == SPACE_USERPREF) {
            ARegion *navigation_region = BKE_spacedata_find_region_type(
                slink, area, RGN_TYPE_NAV_BAR);

            if (!navigation_region) {
              ARegion *main_region = BKE_spacedata_find_region_type(slink, area, RGN_TYPE_WINDOW);
              ListBase *regionbase = (slink == area->spacedata.first) ? &area->regionbase :
                                                                        &slink->regionbase;

              navigation_region = MEM_callocN(sizeof(ARegion),
                                              "userpref navigation-region do_versions");

              BLI_insertlinkbefore(regionbase,
                                   main_region,
                                   navigation_region); /* order matters, addhead not addtail! */
              navigation_region->regiontype = RGN_TYPE_NAV_BAR;
              navigation_region->alignment = RGN_ALIGN_LEFT;
            }
          }
        }
      }
    }
  }

  if (!MAIN_VERSION_ATLEAST(bmain, 280, 36)) {
    if (!DNA_struct_elem_find(fd->filesdna, "View3DShading", "float", "curvature_ridge_factor")) {
      for (bScreen *screen = bmain->screens.first; screen; screen = screen->id.next) {
        for (ScrArea *sa = screen->areabase.first; sa; sa = sa->next) {
          for (SpaceLink *sl = sa->spacedata.first; sl; sl = sl->next) {
            if (sl->spacetype == SPACE_VIEW3D) {
              View3D *v3d = (View3D *)sl;
              v3d->shading.curvature_ridge_factor = 1.0f;
              v3d->shading.curvature_valley_factor = 1.0f;
            }
          }
        }
      }
    }

    /* Rename OpenGL to Workbench. */
    for (Scene *scene = bmain->scenes.first; scene; scene = scene->id.next) {
      if (STREQ(scene->r.engine, "BLENDER_OPENGL")) {
        STRNCPY(scene->r.engine, RE_engine_id_BLENDER_WORKBENCH);
      }
    }

    /* init Annotations onion skin */
    if (!DNA_struct_elem_find(fd->filesdna, "bGPDlayer", "int", "gstep")) {
      for (bGPdata *gpd = bmain->gpencils.first; gpd; gpd = gpd->id.next) {
        for (bGPDlayer *gpl = gpd->layers.first; gpl; gpl = gpl->next) {
          ARRAY_SET_ITEMS(gpl->gcolor_prev, 0.302f, 0.851f, 0.302f);
          ARRAY_SET_ITEMS(gpl->gcolor_next, 0.250f, 0.1f, 1.0f);
        }
      }
    }

    /* Move studio_light selection to lookdev_light. */
    if (!DNA_struct_elem_find(fd->filesdna, "View3DShading", "char", "lookdev_light[256]")) {
      for (bScreen *screen = bmain->screens.first; screen; screen = screen->id.next) {
        for (ScrArea *sa = screen->areabase.first; sa; sa = sa->next) {
          for (SpaceLink *sl = sa->spacedata.first; sl; sl = sl->next) {
            if (sl->spacetype == SPACE_VIEW3D) {
              View3D *v3d = (View3D *)sl;
              memcpy(v3d->shading.lookdev_light, v3d->shading.studio_light, sizeof(char) * 256);
            }
          }
        }
      }
    }

    /* Change Solid mode shadow orientation. */
    if (!DNA_struct_elem_find(fd->filesdna, "SceneDisplay", "float", "shadow_focus")) {
      for (Scene *scene = bmain->scenes.first; scene; scene = scene->id.next) {
        float *dir = scene->display.light_direction;
        SWAP(float, dir[2], dir[1]);
        dir[2] = -dir[2];
        dir[0] = -dir[0];
      }
    }
  }

  if (!MAIN_VERSION_ATLEAST(bmain, 280, 37)) {
    for (Camera *ca = bmain->cameras.first; ca; ca = ca->id.next) {
      ca->drawsize *= 2.0f;
    }
    for (Object *ob = bmain->objects.first; ob; ob = ob->id.next) {
      if (ob->type != OB_EMPTY) {
        if (UNLIKELY(ob->transflag & OB_DUPLICOLLECTION)) {
          BKE_object_type_set_empty_for_versioning(ob);
        }
      }
    }

    /* Grease pencil primitive curve */
    if (!DNA_struct_elem_find(
            fd->filesdna, "GP_Sculpt_Settings", "CurveMapping", "cur_primitive")) {
      for (Scene *scene = bmain->scenes.first; scene; scene = scene->id.next) {
        GP_Sculpt_Settings *gset = &scene->toolsettings->gp_sculpt;
        if ((gset) && (gset->cur_primitive == NULL)) {
          gset->cur_primitive = curvemapping_add(1, 0.0f, 0.0f, 1.0f, 1.0f);
          curvemapping_initialize(gset->cur_primitive);
          curvemap_reset(gset->cur_primitive->cm,
                         &gset->cur_primitive->clipr,
                         CURVE_PRESET_BELL,
                         CURVEMAP_SLOPE_POSITIVE);
        }
      }
    }
  }

  if (!MAIN_VERSION_ATLEAST(bmain, 280, 38)) {
    if (DNA_struct_elem_find(fd->filesdna, "Object", "char", "empty_image_visibility_flag")) {
      for (Object *ob = bmain->objects.first; ob; ob = ob->id.next) {
        ob->empty_image_visibility_flag ^= (OB_EMPTY_IMAGE_HIDE_PERSPECTIVE |
                                            OB_EMPTY_IMAGE_HIDE_ORTHOGRAPHIC |
                                            OB_EMPTY_IMAGE_HIDE_BACK);
      }
    }

    for (bScreen *screen = bmain->screens.first; screen; screen = screen->id.next) {
      for (ScrArea *area = screen->areabase.first; area; area = area->next) {
        for (SpaceLink *sl = area->spacedata.first; sl; sl = sl->next) {
          switch (sl->spacetype) {
            case SPACE_IMAGE: {
              SpaceImage *sima = (SpaceImage *)sl;
              sima->flag &= ~(SI_FLAG_UNUSED_0 | SI_FLAG_UNUSED_1 | SI_FLAG_UNUSED_3 |
                              SI_FLAG_UNUSED_6 | SI_FLAG_UNUSED_7 | SI_FLAG_UNUSED_8 |
                              SI_FLAG_UNUSED_17 | SI_FLAG_UNUSED_18 | SI_FLAG_UNUSED_23 |
                              SI_FLAG_UNUSED_24);
              break;
            }
            case SPACE_VIEW3D: {
              View3D *v3d = (View3D *)sl;
              v3d->flag &= ~(V3D_FLAG_UNUSED_0 | V3D_FLAG_UNUSED_1 | V3D_FLAG_UNUSED_10 |
                             V3D_FLAG_UNUSED_12);
              v3d->flag2 &= ~(V3D_FLAG2_UNUSED_3 | V3D_FLAG2_UNUSED_6 | V3D_FLAG2_UNUSED_12 |
                              V3D_FLAG2_UNUSED_13 | V3D_FLAG2_UNUSED_14 | V3D_FLAG2_UNUSED_15);
              break;
            }
            case SPACE_OUTLINER: {
              SpaceOutliner *so = (SpaceOutliner *)sl;
              so->filter &= ~(SO_FILTER_UNUSED_1 | SO_FILTER_UNUSED_5 | SO_FILTER_UNUSED_12);
              so->storeflag &= ~(SO_TREESTORE_UNUSED_1);
              break;
            }
            case SPACE_FILE: {
              SpaceFile *sfile = (SpaceFile *)sl;
              if (sfile->params) {
                sfile->params->flag &= ~(FILE_PARAMS_FLAG_UNUSED_1 | FILE_PARAMS_FLAG_UNUSED_6 |
                                         FILE_PARAMS_FLAG_UNUSED_9);
              }
              break;
            }
            case SPACE_NODE: {
              SpaceNode *snode = (SpaceNode *)sl;
              snode->flag &= ~(SNODE_FLAG_UNUSED_6 | SNODE_FLAG_UNUSED_10 | SNODE_FLAG_UNUSED_11);
              break;
            }
            case SPACE_PROPERTIES: {
              SpaceProperties *sbuts = (SpaceProperties *)sl;
              sbuts->flag &= ~(SB_FLAG_UNUSED_2 | SB_FLAG_UNUSED_3);
              break;
            }
            case SPACE_NLA: {
              SpaceNla *snla = (SpaceNla *)sl;
              snla->flag &= ~(SNLA_FLAG_UNUSED_0 | SNLA_FLAG_UNUSED_1 | SNLA_FLAG_UNUSED_3);
              break;
            }
          }
        }
      }
    }

    for (Scene *scene = bmain->scenes.first; scene; scene = scene->id.next) {
      scene->r.mode &= ~(R_MODE_UNUSED_1 | R_MODE_UNUSED_2 | R_MODE_UNUSED_3 | R_MODE_UNUSED_4 |
                         R_MODE_UNUSED_5 | R_MODE_UNUSED_6 | R_MODE_UNUSED_7 | R_MODE_UNUSED_8 |
                         R_MODE_UNUSED_10 | R_MODE_UNUSED_13 | R_MODE_UNUSED_16 |
                         R_MODE_UNUSED_17 | R_MODE_UNUSED_18 | R_MODE_UNUSED_19 |
                         R_MODE_UNUSED_20 | R_MODE_UNUSED_21 | R_MODE_UNUSED_27);

      scene->r.scemode &= ~(R_SCEMODE_UNUSED_8 | R_SCEMODE_UNUSED_11 | R_SCEMODE_UNUSED_13 |
                            R_SCEMODE_UNUSED_16 | R_SCEMODE_UNUSED_17 | R_SCEMODE_UNUSED_19);

      if (scene->toolsettings->sculpt) {
        scene->toolsettings->sculpt->flags &= ~(SCULPT_FLAG_UNUSED_0 | SCULPT_FLAG_UNUSED_1 |
                                                SCULPT_FLAG_UNUSED_2);
      }

      if (scene->ed) {
        Sequence *seq;
        SEQ_BEGIN (scene->ed, seq) {
          seq->flag &= ~(SEQ_FLAG_UNUSED_6 | SEQ_FLAG_UNUSED_18 | SEQ_FLAG_UNUSED_19 |
                         SEQ_FLAG_UNUSED_21);
          if (seq->type == SEQ_TYPE_SPEED) {
            SpeedControlVars *s = (SpeedControlVars *)seq->effectdata;
            s->flags &= ~(SEQ_SPEED_UNUSED_1);
          }
        }
        SEQ_END;
      }
    }

    for (World *world = bmain->worlds.first; world; world = world->id.next) {
      world->flag &= ~(WO_MODE_UNUSED_1 | WO_MODE_UNUSED_2 | WO_MODE_UNUSED_3 | WO_MODE_UNUSED_4 |
                       WO_MODE_UNUSED_5 | WO_MODE_UNUSED_7);
    }

    for (Image *image = bmain->images.first; image; image = image->id.next) {
      image->flag &= ~(IMA_FLAG_UNUSED_0 | IMA_FLAG_UNUSED_1 | IMA_FLAG_UNUSED_4 |
                       IMA_FLAG_UNUSED_6 | IMA_FLAG_UNUSED_8 | IMA_FLAG_UNUSED_15 |
                       IMA_FLAG_UNUSED_16);
    }

    for (Object *ob = bmain->objects.first; ob; ob = ob->id.next) {
      ob->flag &= ~(OB_FLAG_UNUSED_11 | OB_FLAG_UNUSED_12);
      ob->transflag &= ~(OB_TRANSFLAG_UNUSED_0 | OB_TRANSFLAG_UNUSED_1);
      ob->shapeflag &= ~OB_SHAPE_FLAG_UNUSED_1;
    }

    for (Mesh *me = bmain->meshes.first; me; me = me->id.next) {
      me->flag &= ~(ME_FLAG_UNUSED_0 | ME_FLAG_UNUSED_1 | ME_FLAG_UNUSED_3 | ME_FLAG_UNUSED_4 |
                    ME_FLAG_UNUSED_6 | ME_FLAG_UNUSED_7 | ME_FLAG_UNUSED_8);
    }

    for (Material *mat = bmain->materials.first; mat; mat = mat->id.next) {
      mat->blend_flag &= ~(MA_BL_FLAG_UNUSED_2);
    }
  }

  if (!MAIN_VERSION_ATLEAST(bmain, 280, 40)) {
    if (!DNA_struct_elem_find(fd->filesdna, "ToolSettings", "char", "snap_transform_mode_flag")) {
      for (Scene *scene = bmain->scenes.first; scene; scene = scene->id.next) {
        scene->toolsettings->snap_transform_mode_flag = SCE_SNAP_TRANSFORM_MODE_TRANSLATE;
      }
    }

    for (bScreen *screen = bmain->screens.first; screen; screen = screen->id.next) {
      for (ScrArea *area = screen->areabase.first; area; area = area->next) {
        for (SpaceLink *sl = area->spacedata.first; sl; sl = sl->next) {
          switch (sl->spacetype) {
            case SPACE_VIEW3D: {
              enum { V3D_BACKFACE_CULLING = (1 << 10) };
              View3D *v3d = (View3D *)sl;
              if (v3d->flag2 & V3D_BACKFACE_CULLING) {
                v3d->flag2 &= ~V3D_BACKFACE_CULLING;
                v3d->shading.flag |= V3D_SHADING_BACKFACE_CULLING;
              }
              break;
            }
          }
        }
      }
    }

    if (!DNA_struct_find(fd->filesdna, "TransformOrientationSlot")) {
      for (Scene *scene = bmain->scenes.first; scene; scene = scene->id.next) {
        for (int i = 0; i < ARRAY_SIZE(scene->orientation_slots); i++) {
          scene->orientation_slots[i].index_custom = -1;
        }
      }
    }

    /* Grease pencil target weight  */
    if (!DNA_struct_elem_find(fd->filesdna, "GP_Sculpt_Settings", "float", "weight")) {
      for (Scene *scene = bmain->scenes.first; scene; scene = scene->id.next) {
        /* sculpt brushes */
        GP_Sculpt_Settings *gset = &scene->toolsettings->gp_sculpt;
        if (gset) {
          for (int i = 0; i < GP_SCULPT_TYPE_MAX; i++) {
            GP_Sculpt_Data *gp_brush = &gset->brush[i];
            gp_brush->weight = 1.0f;
          }
        }
      }
    }

    /* Grease pencil cutter/select segment intersection threshold  */
    if (!DNA_struct_elem_find(fd->filesdna, "GP_Sculpt_Settings", "float", "isect_threshold")) {
      for (Scene *scene = bmain->scenes.first; scene; scene = scene->id.next) {
        GP_Sculpt_Settings *gset = &scene->toolsettings->gp_sculpt;
        if (gset) {
          gset->isect_threshold = 0.1f;
        }
      }
    }

    /* Fix anamorphic bokeh eevee rna limits.*/
    for (Camera *ca = bmain->cameras.first; ca; ca = ca->id.next) {
      if (ca->gpu_dof.ratio < 0.01f) {
        ca->gpu_dof.ratio = 0.01f;
      }
    }

    for (bScreen *screen = bmain->screens.first; screen; screen = screen->id.next) {
      for (ScrArea *area = screen->areabase.first; area; area = area->next) {
        for (SpaceLink *sl = area->spacedata.first; sl; sl = sl->next) {
          if (sl->spacetype == SPACE_USERPREF) {
            ARegion *execute_region = BKE_spacedata_find_region_type(sl, area, RGN_TYPE_EXECUTE);

            if (!execute_region) {
              ListBase *regionbase = (sl == area->spacedata.first) ? &area->regionbase :
                                                                     &sl->regionbase;
              ARegion *ar_navbar = BKE_spacedata_find_region_type(sl, area, RGN_TYPE_NAV_BAR);

              execute_region = MEM_callocN(sizeof(ARegion), "execute region for properties");

              BLI_assert(ar_navbar);

              BLI_insertlinkafter(regionbase, ar_navbar, execute_region);

              execute_region->regiontype = RGN_TYPE_EXECUTE;
              execute_region->alignment = RGN_ALIGN_BOTTOM | RGN_SPLIT_PREV;
              execute_region->flag |= RGN_FLAG_DYNAMIC_SIZE;
            }
          }
        }
      }
    }
  }

  if (!MAIN_VERSION_ATLEAST(bmain, 280, 43)) {
    ListBase *lb = which_libbase(bmain, ID_BR);
    BKE_main_id_repair_duplicate_names_listbase(lb);
  }

  if (!MAIN_VERSION_ATLEAST(bmain, 280, 44)) {
    if (!DNA_struct_elem_find(fd->filesdna, "Material", "float", "a")) {
      for (Material *mat = bmain->materials.first; mat; mat = mat->id.next) {
        mat->a = 1.0f;
      }
    }

    for (Scene *scene = bmain->scenes.first; scene; scene = scene->id.next) {
      enum {
        R_ALPHAKEY = 2,
      };
      scene->r.seq_flag &= ~(R_SEQ_UNUSED_0 | R_SEQ_UNUSED_1 | R_SEQ_UNUSED_2);
      scene->r.color_mgt_flag &= ~R_COLOR_MANAGEMENT_UNUSED_1;
      if (scene->r.alphamode == R_ALPHAKEY) {
        scene->r.alphamode = R_ADDSKY;
      }
      ToolSettings *ts = scene->toolsettings;
      ts->particle.flag &= ~PE_UNUSED_6;
      if (ts->sculpt != NULL) {
        ts->sculpt->flags &= ~SCULPT_FLAG_UNUSED_6;
      }
    }
  }

  if (!MAIN_VERSION_ATLEAST(bmain, 280, 45)) {
    for (bScreen *screen = bmain->screens.first; screen; screen = screen->id.next) {
      for (ScrArea *area = screen->areabase.first; area; area = area->next) {
        for (SpaceLink *sl = area->spacedata.first; sl; sl = sl->next) {
          if (sl->spacetype == SPACE_SEQ) {
            SpaceSeq *sseq = (SpaceSeq *)sl;
            sseq->flag |= SEQ_SHOW_MARKER_LINES;
          }
        }
      }
    }
  }

  if (!MAIN_VERSION_ATLEAST(bmain, 280, 46)) {
    /* Add wireframe color. */
    if (!DNA_struct_elem_find(fd->filesdna, "View3DShading", "char", "wire_color_type")) {
      for (bScreen *screen = bmain->screens.first; screen; screen = screen->id.next) {
        for (ScrArea *sa = screen->areabase.first; sa; sa = sa->next) {
          for (SpaceLink *sl = sa->spacedata.first; sl; sl = sl->next) {
            if (sl->spacetype == SPACE_VIEW3D) {
              View3D *v3d = (View3D *)sl;
              v3d->shading.wire_color_type = V3D_SHADING_SINGLE_COLOR;
            }
          }
        }
      }
    }

    if (!DNA_struct_elem_find(fd->filesdna, "View3DCursor", "short", "rotation_mode")) {
      for (Scene *scene = bmain->scenes.first; scene; scene = scene->id.next) {
        if (is_zero_v3(scene->cursor.rotation_axis)) {
          scene->cursor.rotation_mode = ROT_MODE_XYZ;
          scene->cursor.rotation_quaternion[0] = 1.0f;
          scene->cursor.rotation_axis[1] = 1.0f;
        }
      }
    }
  }

  if (!MAIN_VERSION_ATLEAST(bmain, 280, 47)) {
    LISTBASE_FOREACH (Scene *, scene, &bmain->scenes) {
      ParticleEditSettings *pset = &scene->toolsettings->particle;
      if (pset->brushtype < 0) {
        pset->brushtype = PE_BRUSH_COMB;
      }
    }

    LISTBASE_FOREACH (Object *, ob, &bmain->objects) {
      {
        enum { PARCURVE = 1, PARKEY = 2, PAR_DEPRECATED = 16 };
        if (ELEM(ob->partype, PARCURVE, PARKEY, PAR_DEPRECATED)) {
          ob->partype = PAROBJECT;
        }
      }

      {
        enum { OB_WAVE = 21, OB_LIFE = 23, OB_SECTOR = 24 };
        if (ELEM(ob->type, OB_WAVE, OB_LIFE, OB_SECTOR)) {
          ob->type = OB_EMPTY;
        }
      }

      ob->transflag &= ~(OB_TRANSFLAG_UNUSED_0 | OB_TRANSFLAG_UNUSED_1 | OB_TRANSFLAG_UNUSED_3 |
                         OB_TRANSFLAG_UNUSED_6 | OB_TRANSFLAG_UNUSED_12);

      ob->nlaflag &= ~(OB_ADS_UNUSED_1 | OB_ADS_UNUSED_2);
    }

    LISTBASE_FOREACH (bArmature *, arm, &bmain->armatures) {
      arm->flag &= ~(ARM_FLAG_UNUSED_1 | ARM_FLAG_UNUSED_5 | ARM_FLAG_UNUSED_7 |
                     ARM_FLAG_UNUSED_12);
    }

    LISTBASE_FOREACH (Text *, text, &bmain->texts) {
      text->flags &= ~(TXT_FLAG_UNUSED_8 | TXT_FLAG_UNUSED_9);
    }
  }

  if (!MAIN_VERSION_ATLEAST(bmain, 280, 48)) {
    for (Scene *scene = bmain->scenes.first; scene; scene = scene->id.next) {
      /* Those are not currently used, but are accessible through RNA API and were not
       * properly initialized previously. This is mere copy of BKE_init_scene() code. */
      if (scene->r.im_format.view_settings.look[0] == '\0') {
        BKE_color_managed_display_settings_init(&scene->r.im_format.display_settings);
        BKE_color_managed_view_settings_init_render(
            &scene->r.im_format.view_settings, &scene->r.im_format.display_settings, "Filmic");
      }

      if (scene->r.bake.im_format.view_settings.look[0] == '\0') {
        BKE_color_managed_display_settings_init(&scene->r.bake.im_format.display_settings);
        BKE_color_managed_view_settings_init_render(&scene->r.bake.im_format.view_settings,
                                                    &scene->r.bake.im_format.display_settings,
                                                    "Filmic");
      }
    }
  }

  if (!MAIN_VERSION_ATLEAST(bmain, 280, 49)) {
    /* All tool names changed, reset to defaults. */
    for (WorkSpace *workspace = bmain->workspaces.first; workspace;
         workspace = workspace->id.next) {
      while (!BLI_listbase_is_empty(&workspace->tools)) {
        BKE_workspace_tool_remove(workspace, workspace->tools.first);
      }
    }
  }

  if (!MAIN_VERSION_ATLEAST(bmain, 280, 52)) {
    LISTBASE_FOREACH (ParticleSettings *, part, &bmain->particles) {
      /* Replace deprecated PART_DRAW_BB by PART_DRAW_NOT */
      if (part->ren_as == PART_DRAW_BB) {
        part->ren_as = PART_DRAW_NOT;
      }
      if (part->draw_as == PART_DRAW_BB) {
        part->draw_as = PART_DRAW_NOT;
      }
    }

    if (!DNA_struct_elem_find(fd->filesdna, "TriangulateModifierData", "int", "min_vertices")) {
      for (Object *ob = bmain->objects.first; ob; ob = ob->id.next) {
        for (ModifierData *md = ob->modifiers.first; md; md = md->next) {
          if (md->type == eModifierType_Triangulate) {
            TriangulateModifierData *smd = (TriangulateModifierData *)md;
            smd->min_vertices = 4;
          }
        }
      }
    }

    FOREACH_NODETREE_BEGIN (bmain, ntree, id) {
      if (ntree->type == NTREE_SHADER) {
        for (bNode *node = ntree->nodes.first; node; node = node->next) {
          /* Fix missing version patching from earlier changes. */
          if (STREQ(node->idname, "ShaderNodeOutputLamp")) {
            STRNCPY(node->idname, "ShaderNodeOutputLight");
          }
          if (node->type == SH_NODE_BSDF_PRINCIPLED && node->custom2 == 0) {
            node->custom2 = SHD_SUBSURFACE_BURLEY;
          }
        }
      }
    }
    FOREACH_NODETREE_END;
  }

  if (!MAIN_VERSION_ATLEAST(bmain, 280, 53)) {
    for (Material *mat = bmain->materials.first; mat; mat = mat->id.next) {
      /* Eevee: Keep material appearance consistent with previous behavior. */
      if (!mat->use_nodes || !mat->nodetree || mat->blend_method == MA_BM_SOLID) {
        mat->blend_shadow = MA_BS_SOLID;
      }
    }

    /* grease pencil default animation channel color */
    {
      for (bGPdata *gpd = bmain->gpencils.first; gpd; gpd = gpd->id.next) {
        if (gpd->flag & GP_DATA_ANNOTATIONS) {
          continue;
        }
        for (bGPDlayer *gpl = gpd->layers.first; gpl; gpl = gpl->next) {
          /* default channel color */
          ARRAY_SET_ITEMS(gpl->color, 0.2f, 0.2f, 0.2f);
        }
      }
    }
  }

  if (!MAIN_VERSION_ATLEAST(bmain, 280, 54)) {
    for (Object *ob = bmain->objects.first; ob; ob = ob->id.next) {
      bool is_first_subdiv = true;
      for (ModifierData *md = ob->modifiers.first; md; md = md->next) {
        if (md->type == eModifierType_Subsurf) {
          SubsurfModifierData *smd = (SubsurfModifierData *)md;
          if (is_first_subdiv) {
            smd->flags |= eSubsurfModifierFlag_UseCrease;
          }
          else {
            smd->flags &= ~eSubsurfModifierFlag_UseCrease;
          }
          is_first_subdiv = false;
        }
        else if (md->type == eModifierType_Multires) {
          MultiresModifierData *mmd = (MultiresModifierData *)md;
          if (is_first_subdiv) {
            mmd->flags |= eMultiresModifierFlag_UseCrease;
          }
          else {
            mmd->flags &= ~eMultiresModifierFlag_UseCrease;
          }
          is_first_subdiv = false;
        }
      }
    }
  }

  if (!MAIN_VERSION_ATLEAST(bmain, 280, 55)) {
    for (bScreen *screen = bmain->screens.first; screen; screen = screen->id.next) {
      for (ScrArea *sa = screen->areabase.first; sa; sa = sa->next) {
        for (SpaceLink *sl = sa->spacedata.first; sl; sl = sl->next) {
          if (sl->spacetype == SPACE_TEXT) {
            ListBase *regionbase = (sl == sa->spacedata.first) ? &sa->regionbase : &sl->regionbase;

            /* Remove multiple footers that were added by mistake. */
            do_versions_remove_region(regionbase, RGN_TYPE_FOOTER);

            /* Add footer. */
            ARegion *ar = do_versions_add_region(RGN_TYPE_FOOTER, "footer for text");
            ar->alignment = (U.uiflag & USER_HEADER_BOTTOM) ? RGN_ALIGN_TOP : RGN_ALIGN_BOTTOM;

            ARegion *ar_header = do_versions_find_region(regionbase, RGN_TYPE_HEADER);
            BLI_insertlinkafter(regionbase, ar_header, ar);
          }
        }
      }
    }
  }

  if (!MAIN_VERSION_ATLEAST(bmain, 280, 56)) {
    for (bScreen *screen = bmain->screens.first; screen; screen = screen->id.next) {
      for (ScrArea *area = screen->areabase.first; area; area = area->next) {
        for (SpaceLink *sl = area->spacedata.first; sl; sl = sl->next) {
          if (sl->spacetype == SPACE_VIEW3D) {
            View3D *v3d = (View3D *)sl;
            v3d->gizmo_show_armature = V3D_GIZMO_SHOW_ARMATURE_BBONE |
                                       V3D_GIZMO_SHOW_ARMATURE_ROLL;
            v3d->gizmo_show_empty = V3D_GIZMO_SHOW_EMPTY_IMAGE | V3D_GIZMO_SHOW_EMPTY_FORCE_FIELD;
            v3d->gizmo_show_light = V3D_GIZMO_SHOW_LIGHT_SIZE | V3D_GIZMO_SHOW_LIGHT_LOOK_AT;
            v3d->gizmo_show_camera = V3D_GIZMO_SHOW_CAMERA_LENS | V3D_GIZMO_SHOW_CAMERA_DOF_DIST;
          }
        }
      }
    }
  }

  if (!MAIN_VERSION_ATLEAST(bmain, 280, 57)) {
    /* Enable Show Interpolation in dopesheet by default. */
    for (bScreen *screen = bmain->screens.first; screen; screen = screen->id.next) {
      for (ScrArea *sa = screen->areabase.first; sa; sa = sa->next) {
        for (SpaceLink *sl = sa->spacedata.first; sl; sl = sl->next) {
          if (sl->spacetype == SPACE_ACTION) {
            SpaceAction *saction = (SpaceAction *)sl;
            if ((saction->flag & SACTION_SHOW_EXTREMES) == 0) {
              saction->flag |= SACTION_SHOW_INTERPOLATION;
            }
          }
        }
      }
    }

    /* init grease pencil brush gradients */
    if (!DNA_struct_elem_find(fd->filesdna, "BrushGpencilSettings", "float", "gradient_f")) {
      for (Brush *brush = bmain->brushes.first; brush; brush = brush->id.next) {
        if (brush->gpencil_settings != NULL) {
          BrushGpencilSettings *gp = brush->gpencil_settings;
          gp->gradient_f = 1.0f;
          gp->gradient_s[0] = 1.0f;
          gp->gradient_s[1] = 1.0f;
        }
      }
    }

    /* init grease pencil stroke gradients */
    if (!DNA_struct_elem_find(fd->filesdna, "bGPDstroke", "float", "gradient_f")) {
      for (bGPdata *gpd = bmain->gpencils.first; gpd; gpd = gpd->id.next) {
        for (bGPDlayer *gpl = gpd->layers.first; gpl; gpl = gpl->next) {
          for (bGPDframe *gpf = gpl->frames.first; gpf; gpf = gpf->next) {
            for (bGPDstroke *gps = gpf->strokes.first; gps; gps = gps->next) {
              gps->gradient_f = 1.0f;
              gps->gradient_s[0] = 1.0f;
              gps->gradient_s[1] = 1.0f;
            }
          }
        }
      }
    }

    /* enable the axis aligned ortho grid by default */
    for (bScreen *screen = bmain->screens.first; screen; screen = screen->id.next) {
      for (ScrArea *area = screen->areabase.first; area; area = area->next) {
        for (SpaceLink *sl = area->spacedata.first; sl; sl = sl->next) {
          if (sl->spacetype == SPACE_VIEW3D) {
            View3D *v3d = (View3D *)sl;
            v3d->gridflag |= V3D_SHOW_ORTHO_GRID;
          }
        }
      }
    }
  }

  /* Keep un-versioned until we're finished adding space types. */
  {
    for (bScreen *screen = bmain->screens.first; screen; screen = screen->id.next) {
      for (ScrArea *sa = screen->areabase.first; sa; sa = sa->next) {
        for (SpaceLink *sl = sa->spacedata.first; sl; sl = sl->next) {
          ListBase *regionbase = (sl == sa->spacedata.first) ? &sa->regionbase : &sl->regionbase;
          /* All spaces that use tools must be eventually added. */
          if (ELEM(sl->spacetype, SPACE_VIEW3D, SPACE_IMAGE) &&
              (do_versions_find_region_or_null(regionbase, RGN_TYPE_TOOL_HEADER) == NULL)) {
            /* Add tool header. */
            ARegion *ar = do_versions_add_region(RGN_TYPE_TOOL_HEADER, "tool header");
            ar->alignment = (U.uiflag & USER_HEADER_BOTTOM) ? RGN_ALIGN_BOTTOM : RGN_ALIGN_TOP;

            ARegion *ar_header = do_versions_find_region(regionbase, RGN_TYPE_HEADER);
            BLI_insertlinkbefore(regionbase, ar_header, ar);
          }
        }
      }
    }
  }

  {
    if (!DNA_struct_elem_find(fd->filesdna, "bSplineIKConstraint", "short", "yScaleMode")) {
      for (Object *ob = bmain->objects.first; ob; ob = ob->id.next) {
        if (ob->pose) {
          for (bPoseChannel *pchan = ob->pose->chanbase.first; pchan; pchan = pchan->next) {
            for (bConstraint *con = pchan->constraints.first; con; con = con->next) {
              if (con->type == CONSTRAINT_TYPE_SPLINEIK) {
                bSplineIKConstraint *data = (bSplineIKConstraint *)con->data;
                if ((data->flag & CONSTRAINT_SPLINEIK_SCALE_LIMITED) == 0) {
                  data->yScaleMode = CONSTRAINT_SPLINEIK_YS_FIT_CURVE;
                }
              }
            }
          }
        }
      }
    }

    /* Versioning code until next subversion bump goes here. */
  }
}<|MERGE_RESOLUTION|>--- conflicted
+++ resolved
@@ -1622,9 +1622,8 @@
 #undef EEVEE_GET_FLOAT
 #undef EEVEE_GET_INT
 #undef EEVEE_GET_BOOL
-<<<<<<< HEAD
-			}
-		}
+      }
+    }
 
 		if (!DNA_struct_find(fd->filesdna, "SceneLANPR")) {
 			for (Scene *scene = bmain->scenes.first; scene; scene = scene->id.next) {
@@ -1652,731 +1651,6 @@
 			}
 		}
 
-
-		if (!MAIN_VERSION_ATLEAST(bmain, 280, 15)) {
-			for (Scene *scene = bmain->scenes.first; scene; scene = scene->id.next) {
-				scene->display.matcap_ssao_distance = 0.2f;
-				scene->display.matcap_ssao_attenuation = 1.0f;
-				scene->display.matcap_ssao_samples = 16;
-			}
-
-			for (bScreen *screen = bmain->screens.first; screen; screen = screen->id.next) {
-				for (ScrArea *sa = screen->areabase.first; sa; sa = sa->next) {
-					for (SpaceLink *sl = sa->spacedata.first; sl; sl = sl->next) {
-						if (sl->spacetype == SPACE_OUTLINER) {
-							SpaceOutliner *soops = (SpaceOutliner *)sl;
-							soops->filter_id_type = ID_GR;
-							soops->outlinevis = SO_VIEW_LAYER;
-						}
-					}
-				}
-			}
-
-			for (Scene *scene = bmain->scenes.first; scene; scene = scene->id.next) {
-				switch (scene->toolsettings->snap_mode) {
-					case 0: scene->toolsettings->snap_mode = SCE_SNAP_MODE_INCREMENT; break;
-					case 1: scene->toolsettings->snap_mode = SCE_SNAP_MODE_VERTEX   ; break;
-					case 2: scene->toolsettings->snap_mode = SCE_SNAP_MODE_EDGE     ; break;
-					case 3: scene->toolsettings->snap_mode = SCE_SNAP_MODE_FACE     ; break;
-					case 4: scene->toolsettings->snap_mode = SCE_SNAP_MODE_VOLUME   ; break;
-				}
-				switch (scene->toolsettings->snap_node_mode) {
-					case 5: scene->toolsettings->snap_node_mode = SCE_SNAP_MODE_NODE_X; break;
-					case 6: scene->toolsettings->snap_node_mode = SCE_SNAP_MODE_NODE_Y; break;
-					case 7: scene->toolsettings->snap_node_mode = SCE_SNAP_MODE_NODE_X | SCE_SNAP_MODE_NODE_Y; break;
-					case 8: scene->toolsettings->snap_node_mode = SCE_SNAP_MODE_GRID  ; break;
-				}
-				switch (scene->toolsettings->snap_uv_mode) {
-					case 0: scene->toolsettings->snap_uv_mode = SCE_SNAP_MODE_INCREMENT; break;
-					case 1: scene->toolsettings->snap_uv_mode = SCE_SNAP_MODE_VERTEX   ; break;
-				}
-			}
-
-			ParticleSettings *part;
-			for (part = bmain->particles.first; part; part = part->id.next) {
-				part->shape_flag = PART_SHAPE_CLOSE_TIP;
-				part->shape = 0.0f;
-				part->rad_root = 1.0f;
-				part->rad_tip = 0.0f;
-				part->rad_scale = 0.01f;
-			}
-		}
-
-	}
-
-	if (!MAIN_VERSION_ATLEAST(bmain, 280, 18)) {
-		if (!DNA_struct_elem_find(fd->filesdna, "Material", "float", "roughness")) {
-			for (Material *mat = bmain->materials.first; mat; mat = mat->id.next) {
-				if (mat->use_nodes) {
-					if (MAIN_VERSION_ATLEAST(bmain, 280, 0)) {
-						mat->roughness = mat->gloss_mir;
-					}
-					else {
-						mat->roughness = 0.25f;
-					}
-				}
-				else {
-					mat->roughness = 1.0f - mat->gloss_mir;
-				}
-				mat->metallic = mat->ray_mirror;
-			}
-
-			for (bScreen *screen = bmain->screens.first; screen; screen = screen->id.next) {
-				for (ScrArea *sa = screen->areabase.first; sa; sa = sa->next) {
-					for (SpaceLink *sl = sa->spacedata.first; sl; sl = sl->next) {
-						if (sl->spacetype == SPACE_VIEW3D) {
-							View3D *v3d = (View3D *)sl;
-							v3d->shading.flag |= V3D_SHADING_SPECULAR_HIGHLIGHT;
-						}
-					}
-				}
-			}
-		}
-
-		if (!DNA_struct_elem_find(fd->filesdna, "View3DShading", "float", "xray_alpha")) {
-			for (bScreen *screen = bmain->screens.first; screen; screen = screen->id.next) {
-				for (ScrArea *sa = screen->areabase.first; sa; sa = sa->next) {
-					for (SpaceLink *sl = sa->spacedata.first; sl; sl = sl->next) {
-						if (sl->spacetype == SPACE_VIEW3D) {
-							View3D *v3d = (View3D *)sl;
-							v3d->shading.xray_alpha = 0.5f;
-						}
-					}
-				}
-			}
-		}
-		if (!DNA_struct_elem_find(fd->filesdna, "View3DShading", "char", "matcap[256]")) {
-			StudioLight *default_matcap = BKE_studiolight_find_default(STUDIOLIGHT_TYPE_MATCAP);
-			/* when loading the internal file is loaded before the matcaps */
-			if (default_matcap) {
-				for (bScreen *screen = bmain->screens.first; screen; screen = screen->id.next) {
-					for (ScrArea *sa = screen->areabase.first; sa; sa = sa->next) {
-						for (SpaceLink *sl = sa->spacedata.first; sl; sl = sl->next) {
-							if (sl->spacetype == SPACE_VIEW3D) {
-								View3D *v3d = (View3D *)sl;
-								BLI_strncpy(v3d->shading.matcap, default_matcap->name, FILE_MAXFILE);
-							}
-						}
-					}
-				}
-			}
-		}
-		if (!DNA_struct_elem_find(fd->filesdna, "View3DOverlay", "float", "wireframe_threshold")) {
-			for (bScreen *screen = bmain->screens.first; screen; screen = screen->id.next) {
-				for (ScrArea *sa = screen->areabase.first; sa; sa = sa->next) {
-					for (SpaceLink *sl = sa->spacedata.first; sl; sl = sl->next) {
-						if (sl->spacetype == SPACE_VIEW3D) {
-							View3D *v3d = (View3D *)sl;
-							v3d->overlay.wireframe_threshold = 0.5f;
-						}
-					}
-				}
-			}
-		}
-		if (!DNA_struct_elem_find(fd->filesdna, "View3DShading", "float", "cavity_valley_factor")) {
-			for (bScreen *screen = bmain->screens.first; screen; screen = screen->id.next) {
-				for (ScrArea *sa = screen->areabase.first; sa; sa = sa->next) {
-					for (SpaceLink *sl = sa->spacedata.first; sl; sl = sl->next) {
-						if (sl->spacetype == SPACE_VIEW3D) {
-							View3D *v3d = (View3D *)sl;
-							v3d->shading.cavity_valley_factor = 1.0f;
-							v3d->shading.cavity_ridge_factor = 1.0f;
-						}
-					}
-				}
-			}
-		}
-		if (!DNA_struct_elem_find(fd->filesdna, "View3DOverlay", "float", "xray_alpha_bone")) {
-			for (bScreen *screen = bmain->screens.first; screen; screen = screen->id.next) {
-				for (ScrArea *sa = screen->areabase.first; sa; sa = sa->next) {
-					for (SpaceLink *sl = sa->spacedata.first; sl; sl = sl->next) {
-						if (sl->spacetype == SPACE_VIEW3D) {
-							View3D *v3d = (View3D *)sl;
-							v3d->overlay.xray_alpha_bone = 0.5f;
-						}
-					}
-				}
-			}
-		}
-	}
-
-	if (!MAIN_VERSION_ATLEAST(bmain, 280, 19)) {
-		if (!DNA_struct_elem_find(fd->filesdna, "Image", "ListBase", "renderslot")) {
-			for (Image *ima = bmain->images.first; ima; ima = ima->id.next) {
-				if (ima->type == IMA_TYPE_R_RESULT) {
-					for (int i = 0; i < 8; i++) {
-						RenderSlot *slot = MEM_callocN(sizeof(RenderSlot), "Image Render Slot Init");
-						BLI_snprintf(slot->name, sizeof(slot->name), "Slot %d", i + 1);
-						BLI_addtail(&ima->renderslots, slot);
-					}
-				}
-			}
-		}
-		if (!DNA_struct_elem_find(fd->filesdna, "SpaceAction", "char", "mode_prev")) {
-			for (bScreen *screen = bmain->screens.first; screen; screen = screen->id.next) {
-				for (ScrArea *sa = screen->areabase.first; sa; sa = sa->next) {
-					for (SpaceLink *sl = sa->spacedata.first; sl; sl = sl->next) {
-						if (sl->spacetype == SPACE_ACTION) {
-							SpaceAction *saction = (SpaceAction *)sl;
-							/* "Dopesheet" should be default here, unless it looks like the Action Editor was active instead */
-							if ((saction->mode_prev == 0) && (saction->action == NULL)) {
-								saction->mode_prev = SACTCONT_DOPESHEET;
-							}
-						}
-					}
-				}
-			}
-		}
-
-		for (bScreen *screen = bmain->screens.first; screen; screen = screen->id.next) {
-			for (ScrArea *sa = screen->areabase.first; sa; sa = sa->next) {
-				for (SpaceLink *sl = sa->spacedata.first; sl; sl = sl->next) {
-					if (sl->spacetype == SPACE_VIEW3D) {
-						View3D *v3d = (View3D *)sl;
-						if (v3d->drawtype == OB_TEXTURE) {
-							v3d->drawtype = OB_SOLID;
-							v3d->shading.light = V3D_LIGHTING_STUDIO;
-							v3d->shading.color_type = V3D_SHADING_TEXTURE_COLOR;
-						}
-					}
-				}
-			}
-		}
-
-	}
-
-	if (!MAIN_VERSION_ATLEAST(bmain, 280, 21)) {
-		for (Scene *sce = bmain->scenes.first; sce != NULL; sce = sce->id.next) {
-			if (sce->ed != NULL && sce->ed->seqbase.first != NULL) {
-				do_versions_seq_unique_name_all_strips(sce, &sce->ed->seqbase);
-			}
-		}
-
-		if (!DNA_struct_elem_find(fd->filesdna, "View3DOverlay", "float", "texture_paint_mode_opacity")) {
-			for (bScreen *screen = bmain->screens.first; screen; screen = screen->id.next) {
-				for (ScrArea *sa = screen->areabase.first; sa; sa = sa->next) {
-					for (SpaceLink *sl = sa->spacedata.first; sl; sl = sl->next) {
-						if (sl->spacetype == SPACE_VIEW3D) {
-							enum { V3D_SHOW_MODE_SHADE_OVERRIDE = (1 << 15), };
-							View3D *v3d = (View3D *)sl;
-							float alpha = v3d->flag2 & V3D_SHOW_MODE_SHADE_OVERRIDE ? 0.0f : 1.0f;
-							v3d->overlay.texture_paint_mode_opacity = alpha;
-							v3d->overlay.vertex_paint_mode_opacity = alpha;
-							v3d->overlay.weight_paint_mode_opacity = alpha;
-						}
-					}
-				}
-			}
-		}
-
-		if (!DNA_struct_elem_find(fd->filesdna, "View3DShading", "char", "background_type")) {
-			for (bScreen *screen = bmain->screens.first; screen; screen = screen->id.next) {
-				for (ScrArea *sa = screen->areabase.first; sa; sa = sa->next) {
-					for (SpaceLink *sl = sa->spacedata.first; sl; sl = sl->next) {
-						if (sl->spacetype == SPACE_VIEW3D) {
-							View3D *v3d = (View3D *)sl;
-							copy_v3_fl(v3d->shading.background_color, 0.05f);
-						}
-					}
-				}
-			}
-		}
-
-		if (!DNA_struct_elem_find(fd->filesdna, "SceneEEVEE", "float", "gi_cubemap_draw_size")) {
-			for (Scene *scene = bmain->scenes.first; scene; scene = scene->id.next) {
-				scene->eevee.gi_irradiance_draw_size = 0.1f;
-				scene->eevee.gi_cubemap_draw_size = 0.3f;
-			}
-		}
-
-		for (Scene *scene = bmain->scenes.first; scene; scene = scene->id.next) {
-			if (scene->toolsettings->gizmo_flag == 0) {
-				scene->toolsettings->gizmo_flag = SCE_GIZMO_SHOW_TRANSLATE | SCE_GIZMO_SHOW_ROTATE | SCE_GIZMO_SHOW_SCALE;
-			}
-		}
-
-		if (!DNA_struct_elem_find(fd->filesdna, "RigidBodyWorld", "RigidBodyWorld_Shared", "*shared")) {
-			for (Scene *scene = bmain->scenes.first; scene; scene = scene->id.next) {
-				RigidBodyWorld *rbw = scene->rigidbody_world;
-
-				if (rbw == NULL) {
-					continue;
-				}
-
-				if (rbw->shared == NULL) {
-					rbw->shared = MEM_callocN(sizeof(*rbw->shared), "RigidBodyWorld_Shared");
-				}
-
-				/* Move shared pointers from deprecated location to current location */
-				rbw->shared->pointcache = rbw->pointcache;
-				rbw->shared->ptcaches = rbw->ptcaches;
-
-				rbw->pointcache = NULL;
-				BLI_listbase_clear(&rbw->ptcaches);
-
-				if (rbw->shared->pointcache == NULL) {
-					rbw->shared->pointcache = BKE_ptcache_add(&(rbw->shared->ptcaches));
-				}
-
-			}
-		}
-
-		if (!DNA_struct_elem_find(fd->filesdna, "SoftBody", "SoftBody_Shared", "*shared")) {
-			for (Object *ob = bmain->objects.first; ob; ob = ob->id.next) {
-				SoftBody *sb = ob->soft;
-				if (sb == NULL) {
-					continue;
-				}
-				if (sb->shared == NULL) {
-					sb->shared = MEM_callocN(sizeof(*sb->shared), "SoftBody_Shared");
-				}
-
-				/* Move shared pointers from deprecated location to current location */
-				sb->shared->pointcache = sb->pointcache;
-				sb->shared->ptcaches = sb->ptcaches;
-
-				sb->pointcache = NULL;
-				BLI_listbase_clear(&sb->ptcaches);
-			}
-		}
-
-		if (!DNA_struct_elem_find(fd->filesdna, "View3DShading", "short", "type")) {
-			for (bScreen *screen = bmain->screens.first; screen; screen = screen->id.next) {
-				for (ScrArea *sa = screen->areabase.first; sa; sa = sa->next) {
-					for (SpaceLink *sl = sa->spacedata.first; sl; sl = sl->next) {
-						if (sl->spacetype == SPACE_VIEW3D) {
-							View3D *v3d = (View3D *)sl;
-							if (v3d->drawtype == OB_RENDER) {
-								v3d->drawtype = OB_SOLID;
-							}
-							v3d->shading.type = v3d->drawtype;
-							v3d->shading.prev_type = OB_SOLID;
-						}
-					}
-				}
-			}
-		}
-
-		if (!DNA_struct_elem_find(fd->filesdna, "SceneDisplay", "View3DShading", "shading")) {
-			for (Scene *scene = bmain->scenes.first; scene; scene = scene->id.next) {
-				BKE_screen_view3d_shading_init(&scene->display.shading);
-			}
-		}
-		/* initialize grease pencil view data */
-		if (!DNA_struct_elem_find(fd->filesdna, "SpaceView3D", "float", "vertex_opacity")) {
-			for (bScreen *sc = bmain->screens.first; sc; sc = sc->id.next) {
-				for (ScrArea *sa = sc->areabase.first; sa; sa = sa->next) {
-					for (SpaceLink *sl = sa->spacedata.first; sl; sl = sl->next) {
-						if (sl->spacetype == SPACE_VIEW3D) {
-							View3D *v3d = (View3D *)sl;
-							v3d->vertex_opacity = 1.0f;
-							v3d->gp_flag |= V3D_GP_SHOW_EDIT_LINES;
-						}
-					}
-				}
-			}
-		}
-
-	}
-
-	if (!MAIN_VERSION_ATLEAST(bmain, 280, 22)) {
-		if (!DNA_struct_elem_find(fd->filesdna, "ToolSettings", "char", "annotate_v3d_align")) {
-			for (Scene *scene = bmain->scenes.first; scene; scene = scene->id.next) {
-				scene->toolsettings->annotate_v3d_align = GP_PROJECT_VIEWSPACE | GP_PROJECT_CURSOR;
-				scene->toolsettings->annotate_thickness = 3;
-			}
-		}
-		if (!DNA_struct_elem_find(fd->filesdna, "bGPDlayer", "short", "line_change")) {
-			for (bGPdata *gpd = bmain->gpencils.first; gpd; gpd = gpd->id.next) {
-				for (bGPDlayer *gpl = gpd->layers.first; gpl; gpl = gpl->next) {
-					gpl->line_change = gpl->thickness;
-					if ((gpl->thickness < 1) || (gpl->thickness > 10)) {
-						gpl->thickness = 3;
-					}
-				}
-			}
-		}
-		if (!DNA_struct_elem_find(fd->filesdna, "View3DOverlay", "float", "gpencil_paper_opacity")) {
-			for (bScreen *screen = bmain->screens.first; screen; screen = screen->id.next) {
-				for (ScrArea *sa = screen->areabase.first; sa; sa = sa->next) {
-					for (SpaceLink *sl = sa->spacedata.first; sl; sl = sl->next) {
-						if (sl->spacetype == SPACE_VIEW3D) {
-							View3D *v3d = (View3D *)sl;
-							v3d->overlay.gpencil_paper_opacity = 0.5f;
-						}
-					}
-				}
-			}
-		}
-		if (!DNA_struct_elem_find(fd->filesdna, "View3DOverlay", "float", "gpencil_grid_opacity")) {
-			for (bScreen *screen = bmain->screens.first; screen; screen = screen->id.next) {
-				for (ScrArea *sa = screen->areabase.first; sa; sa = sa->next) {
-					for (SpaceLink *sl = sa->spacedata.first; sl; sl = sl->next) {
-						if (sl->spacetype == SPACE_VIEW3D) {
-							View3D *v3d = (View3D *)sl;
-							v3d->overlay.gpencil_grid_opacity = 0.5f;
-						}
-					}
-				}
-			}
-		}
-
-		/* default loc axis */
-		if (!DNA_struct_elem_find(fd->filesdna, "GP_Sculpt_Settings", "int", "lock_axis")) {
-			for (Scene *scene = bmain->scenes.first; scene; scene = scene->id.next) {
-				/* lock axis */
-				GP_Sculpt_Settings *gset = &scene->toolsettings->gp_sculpt;
-				if (gset) {
-					gset->lock_axis = GP_LOCKAXIS_Y;
-				}
-			}
-		}
-
-		/* Versioning code for Subsurf modifier. */
-		if (!DNA_struct_elem_find(fd->filesdna, "SubsurfModifier", "short", "uv_smooth")) {
-			for (Object *object = bmain->objects.first; object != NULL; object = object->id.next) {
-				for (ModifierData *md = object->modifiers.first; md; md = md->next) {
-					if (md->type == eModifierType_Subsurf) {
-						SubsurfModifierData *smd = (SubsurfModifierData *)md;
-						if (smd->flags & eSubsurfModifierFlag_SubsurfUv_DEPRECATED) {
-							smd->uv_smooth = SUBSURF_UV_SMOOTH_PRESERVE_CORNERS;
-						}
-						else {
-							smd->uv_smooth = SUBSURF_UV_SMOOTH_NONE;
-						}
-					}
-				}
-			}
-		}
-
-		if (!DNA_struct_elem_find(fd->filesdna, "SubsurfModifier", "short", "quality")) {
-			for (Object *object = bmain->objects.first; object != NULL; object = object->id.next) {
-				for (ModifierData *md = object->modifiers.first; md; md = md->next) {
-					if (md->type == eModifierType_Subsurf) {
-						SubsurfModifierData *smd = (SubsurfModifierData *)md;
-						smd->quality = min_ii(smd->renderLevels, 3);
-					}
-				}
-			}
-		}
-		/* Versioning code for Multires modifier. */
-		if (!DNA_struct_elem_find(fd->filesdna, "MultiresModifier", "short", "quality")) {
-			for (Object *object = bmain->objects.first; object != NULL; object = object->id.next) {
-				for (ModifierData *md = object->modifiers.first; md; md = md->next) {
-					if (md->type == eModifierType_Multires) {
-						MultiresModifierData *mmd = (MultiresModifierData *)md;
-						mmd->quality = 3;
-						if (mmd->flags & eMultiresModifierFlag_PlainUv_DEPRECATED) {
-							mmd->uv_smooth = SUBSURF_UV_SMOOTH_NONE;
-						}
-						else {
-							mmd->uv_smooth = SUBSURF_UV_SMOOTH_PRESERVE_CORNERS;
-						}
-					}
-				}
-			}
-		}
-
-		if (!DNA_struct_elem_find(fd->filesdna, "ClothSimSettings", "short", "bending_model")) {
-			for (Object *ob = bmain->objects.first; ob; ob = ob->id.next) {
-				for (ModifierData *md = ob->modifiers.first; md; md = md->next) {
-					ClothModifierData *clmd = NULL;
-					if (md->type == eModifierType_Cloth) {
-						clmd = (ClothModifierData *)md;
-					}
-					else if (md->type == eModifierType_ParticleSystem) {
-						ParticleSystemModifierData *psmd = (ParticleSystemModifierData *)md;
-						ParticleSystem *psys = psmd->psys;
-						clmd = psys->clmd;
-					}
-					if (clmd != NULL) {
-						clmd->sim_parms->bending_model = CLOTH_BENDING_LINEAR;
-						clmd->sim_parms->tension = clmd->sim_parms->structural;
-						clmd->sim_parms->compression = clmd->sim_parms->structural;
-						clmd->sim_parms->shear = clmd->sim_parms->structural;
-						clmd->sim_parms->max_tension = clmd->sim_parms->max_struct;
-						clmd->sim_parms->max_compression = clmd->sim_parms->max_struct;
-						clmd->sim_parms->max_shear = clmd->sim_parms->max_struct;
-						clmd->sim_parms->vgroup_shear = clmd->sim_parms->vgroup_struct;
-						clmd->sim_parms->tension_damp = clmd->sim_parms->Cdis;
-						clmd->sim_parms->compression_damp = clmd->sim_parms->Cdis;
-						clmd->sim_parms->shear_damp = clmd->sim_parms->Cdis;
-					}
-				}
-			}
-		}
-
-		if (!DNA_struct_elem_find(fd->filesdna, "BrushGpencilSettings", "float", "era_strength_f")) {
-			for (Brush *brush = bmain->brushes.first; brush; brush = brush->id.next) {
-				if (brush->gpencil_settings != NULL) {
-					BrushGpencilSettings *gp = brush->gpencil_settings;
-					if (gp->brush_type == GPAINT_TOOL_ERASE) {
-						gp->era_strength_f = 100.0f;
-						gp->era_thickness_f = 10.0f;
-					}
-				}
-			}
-		}
-
-		for (Object *ob = bmain->objects.first; ob; ob = ob->id.next) {
-			for (ModifierData *md = ob->modifiers.first; md; md = md->next) {
-				if (md->type == eModifierType_Cloth) {
-					ClothModifierData *clmd = (ClothModifierData *)md;
-
-					if (!(clmd->sim_parms->flags & CLOTH_SIMSETTINGS_FLAG_GOAL)) {
-						clmd->sim_parms->vgroup_mass = 0;
-					}
-
-					if (!(clmd->sim_parms->flags & CLOTH_SIMSETTINGS_FLAG_SCALING)) {
-						clmd->sim_parms->vgroup_struct = 0;
-						clmd->sim_parms->vgroup_shear = 0;
-						clmd->sim_parms->vgroup_bend = 0;
-					}
-
-					if (!(clmd->sim_parms->flags & CLOTH_SIMSETTINGS_FLAG_SEW)) {
-						clmd->sim_parms->shrink_min = 0.0f;
-						clmd->sim_parms->vgroup_shrink = 0;
-					}
-
-					if (!(clmd->coll_parms->flags & CLOTH_COLLSETTINGS_FLAG_ENABLED)) {
-						clmd->coll_parms->flags &= ~CLOTH_COLLSETTINGS_FLAG_SELF;
-					}
-				}
-			}
-		}
-	}
-
-	if (!MAIN_VERSION_ATLEAST(bmain, 280, 24)) {
-		for (bScreen *screen = bmain->screens.first; screen; screen = screen->id.next) {
-			for (ScrArea *sa = screen->areabase.first; sa; sa = sa->next) {
-				for (SpaceLink *sl = sa->spacedata.first; sl; sl = sl->next) {
-					if (sl->spacetype == SPACE_VIEW3D) {
-						View3D *v3d = (View3D *)sl;
-						v3d->overlay.edit_flag |= V3D_OVERLAY_EDIT_FACES |
-						                          V3D_OVERLAY_EDIT_SEAMS |
-						                          V3D_OVERLAY_EDIT_SHARP |
-						                          V3D_OVERLAY_EDIT_FREESTYLE_EDGE |
-						                          V3D_OVERLAY_EDIT_FREESTYLE_FACE |
-						                          V3D_OVERLAY_EDIT_EDGES |
-						                          V3D_OVERLAY_EDIT_CREASES |
-						                          V3D_OVERLAY_EDIT_BWEIGHTS |
-						                          V3D_OVERLAY_EDIT_CU_HANDLES |
-						                          V3D_OVERLAY_EDIT_CU_NORMALS;
-					}
-				}
-			}
-		}
-
-		if (!DNA_struct_elem_find(fd->filesdna, "ShrinkwrapModifierData", "char", "shrinkMode")) {
-			for (Object *ob = bmain->objects.first; ob; ob = ob->id.next) {
-				for (ModifierData *md = ob->modifiers.first; md; md = md->next) {
-					if (md->type == eModifierType_Shrinkwrap) {
-						ShrinkwrapModifierData *smd = (ShrinkwrapModifierData *)md;
-						if (smd->shrinkOpts & MOD_SHRINKWRAP_KEEP_ABOVE_SURFACE) {
-							smd->shrinkMode = MOD_SHRINKWRAP_ABOVE_SURFACE;
-							smd->shrinkOpts &= ~MOD_SHRINKWRAP_KEEP_ABOVE_SURFACE;
-						}
-					}
-				}
-			}
-		}
-
-		if (!DNA_struct_elem_find(fd->filesdna, "PartDeflect", "float", "pdef_cfrict")) {
-			for (Object *ob = bmain->objects.first; ob; ob = ob->id.next) {
-				if (ob->pd) {
-					ob->pd->pdef_cfrict = 5.0f;
-				}
-
-				for (ModifierData *md = ob->modifiers.first; md; md = md->next) {
-					if (md->type == eModifierType_Cloth) {
-						ClothModifierData *clmd = (ClothModifierData *)md;
-
-						clmd->coll_parms->selfepsilon = 0.015f;
-					}
-				}
-			}
-		}
-
-		if (!DNA_struct_elem_find(fd->filesdna, "View3DShading", "float", "xray_alpha_wire")) {
-			for (bScreen *screen = bmain->screens.first; screen; screen = screen->id.next) {
-				for (ScrArea *sa = screen->areabase.first; sa; sa = sa->next) {
-					for (SpaceLink *sl = sa->spacedata.first; sl; sl = sl->next) {
-						if (sl->spacetype == SPACE_VIEW3D) {
-							View3D *v3d = (View3D *)sl;
-							v3d->shading.xray_alpha_wire = 0.5f;
-						}
-					}
-				}
-			}
-
-			for (bScreen *screen = bmain->screens.first; screen; screen = screen->id.next) {
-				for (ScrArea *sa = screen->areabase.first; sa; sa = sa->next) {
-					for (SpaceLink *sl = sa->spacedata.first; sl; sl = sl->next) {
-						if (sl->spacetype == SPACE_VIEW3D) {
-							View3D *v3d = (View3D *)sl;
-							v3d->shading.flag |= V3D_SHADING_XRAY_BONE;
-						}
-					}
-				}
-			}
-		}
-	}
-
-	if (!MAIN_VERSION_ATLEAST(bmain, 280, 25)) {
-		for (Scene *scene = bmain->scenes.first; scene; scene = scene->id.next) {
-			UnitSettings *unit = &scene->unit;
-			if (unit->system != USER_UNIT_NONE) {
-				unit->length_unit = bUnit_GetBaseUnitOfType(scene->unit.system, B_UNIT_LENGTH);
-				unit->mass_unit = bUnit_GetBaseUnitOfType(scene->unit.system, B_UNIT_MASS);
-			}
-			unit->time_unit = bUnit_GetBaseUnitOfType(USER_UNIT_NONE, B_UNIT_TIME);
-		}
-
-		/* gpencil grid settings */
-		for (bGPdata *gpd = bmain->gpencils.first; gpd; gpd = gpd->id.next) {
-			ARRAY_SET_ITEMS(gpd->grid.color, 0.5f, 0.5f, 0.5f); // Color
-			ARRAY_SET_ITEMS(gpd->grid.scale, 1.0f, 1.0f); // Scale
-			gpd->grid.lines = GP_DEFAULT_GRID_LINES; // Number of lines
-		}
-	}
-
-	if (!MAIN_VERSION_ATLEAST(bmain, 280, 28)) {
-		for (Mesh *mesh = bmain->meshes.first; mesh; mesh = mesh->id.next) {
-			BKE_mesh_calc_edges_loose(mesh);
-		}
-	}
-
-	if (!MAIN_VERSION_ATLEAST(bmain, 280, 29)) {
-		for (bScreen *screen = bmain->screens.first; screen; screen = screen->id.next) {
-			for (ScrArea *sa = screen->areabase.first; sa; sa = sa->next) {
-				for (SpaceLink *sl = sa->spacedata.first; sl; sl = sl->next) {
-					if (sl->spacetype == SPACE_VIEW3D) {
-						enum { V3D_OCCLUDE_WIRE = (1 << 14) };
-						View3D *v3d = (View3D *)sl;
-						if (v3d->flag2 & V3D_OCCLUDE_WIRE) {
-							v3d->overlay.edit_flag |= V3D_OVERLAY_EDIT_OCCLUDE_WIRE;
-							v3d->flag2 &= ~V3D_OCCLUDE_WIRE;
-						}
-					}
-				}
-			}
-		}
-
-		for (bScreen *screen = bmain->screens.first; screen; screen = screen->id.next) {
-			for (ScrArea *sa = screen->areabase.first; sa; sa = sa->next) {
-				for (SpaceLink *sl = sa->spacedata.first; sl; sl = sl->next) {
-					if (sl->spacetype == SPACE_PROPERTIES) {
-						ListBase *regionbase = (sl == sa->spacedata.first) ? &sa->regionbase : &sl->regionbase;
-						ARegion *ar = MEM_callocN(sizeof(ARegion), "navigation bar for properties");
-						ARegion *ar_header = NULL;
-
-						for (ar_header = regionbase->first; ar_header; ar_header = ar_header->next) {
-							if (ar_header->regiontype == RGN_TYPE_HEADER) {
-								break;
-							}
-						}
-						BLI_assert(ar_header);
-
-						BLI_insertlinkafter(regionbase, ar_header, ar);
-
-						ar->regiontype = RGN_TYPE_NAV_BAR;
-						ar->alignment = RGN_ALIGN_LEFT;
-					}
-				}
-			}
-		}
-
-		/* grease pencil fade layer opacity */
-		if (!DNA_struct_elem_find(fd->filesdna, "View3DOverlay", "float", "gpencil_fade_layer")) {
-			for (bScreen *screen = bmain->screens.first; screen; screen = screen->id.next) {
-				for (ScrArea *sa = screen->areabase.first; sa; sa = sa->next) {
-					for (SpaceLink *sl = sa->spacedata.first; sl; sl = sl->next) {
-						if (sl->spacetype == SPACE_VIEW3D) {
-							View3D *v3d = (View3D *)sl;
-							v3d->overlay.gpencil_fade_layer = 0.5f;
-						}
-					}
-				}
-			}
-		}
-	}
-
-	if (!MAIN_VERSION_ATLEAST(bmain, 280, 30)) {
-		/* grease pencil main material show switches */
-		for (Material *mat = bmain->materials.first; mat; mat = mat->id.next) {
-			if (mat->gp_style) {
-				mat->gp_style->flag |= GP_STYLE_STROKE_SHOW;
-				mat->gp_style->flag |= GP_STYLE_FILL_SHOW;
-			}
-		}
-	}
-
-	if (!MAIN_VERSION_ATLEAST(bmain, 280, 33)) {
-		/* Grease pencil reset sculpt brushes after struct rename  */
-		if (!DNA_struct_elem_find(fd->filesdna, "GP_Sculpt_Settings", "int", "weighttype")) {
-			float curcolor_add[3], curcolor_sub[3];
-			ARRAY_SET_ITEMS(curcolor_add, 1.0f, 0.6f, 0.6f);
-			ARRAY_SET_ITEMS(curcolor_sub, 0.6f, 0.6f, 1.0f);
-
-			for (Scene *scene = bmain->scenes.first; scene; scene = scene->id.next) {
-				/* sculpt brushes */
-				GP_Sculpt_Settings *gset = &scene->toolsettings->gp_sculpt;
-				if (gset) {
-					for (int i = 0; i < GP_SCULPT_TYPE_MAX; i++) {
-						GP_Sculpt_Data *gp_brush = &gset->brush[i];
-						gp_brush->size = 30;
-						gp_brush->strength = 0.5f;
-						gp_brush->flag = GP_SCULPT_FLAG_USE_FALLOFF | GP_SCULPT_FLAG_ENABLE_CURSOR;
-						copy_v3_v3(gp_brush->curcolor_add, curcolor_add);
-						copy_v3_v3(gp_brush->curcolor_sub, curcolor_sub);
-					}
-				}
-			}
-		}
-
-		if (!DNA_struct_elem_find(fd->filesdna, "SceneEEVEE", "float", "overscan")) {
-			for (Scene *scene = bmain->scenes.first; scene; scene = scene->id.next) {
-				scene->eevee.overscan = 3.0f;
-			}
-		}
-
-		for (Light *la = bmain->lights.first; la; la = la->id.next) {
-			/* Removed Hemi lights. */
-			if (!ELEM(la->type, LA_LOCAL, LA_SUN, LA_SPOT, LA_AREA)) {
-				la->type = LA_SUN;
-			}
-		}
-
-		if (!DNA_struct_elem_find(fd->filesdna, "SceneEEVEE", "float", "light_threshold")) {
-			for (Scene *scene = bmain->scenes.first; scene; scene = scene->id.next) {
-				scene->eevee.light_threshold = 0.01f;
-			}
-		}
-
-		if (!DNA_struct_elem_find(fd->filesdna, "SceneEEVEE", "float", "gi_irradiance_smoothing")) {
-			for (Scene *scene = bmain->scenes.first; scene; scene = scene->id.next) {
-				scene->eevee.gi_irradiance_smoothing = 0.1f;
-			}
-		}
-
-		if (!DNA_struct_elem_find(fd->filesdna, "SceneEEVEE", "float", "gi_filter_quality")) {
-			for (Scene *scene = bmain->scenes.first; scene; scene = scene->id.next) {
-				scene->eevee.gi_filter_quality = 1.0f;
-			}
-		}
-
-		if (!DNA_struct_elem_find(fd->filesdna, "Light", "float", "att_dist")) {
-			for (Light *la = bmain->lights.first; la; la = la->id.next) {
-				la->att_dist = la->clipend;
-			}
-		}
-
-		if (!DNA_struct_elem_find(fd->filesdna, "Brush", "char", "weightpaint_tool")) {
-			/* Magic defines from old files (2.7x) */
-=======
-      }
-    }
-
     if (!MAIN_VERSION_ATLEAST(bmain, 280, 15)) {
       for (Scene *scene = bmain->scenes.first; scene; scene = scene->id.next) {
         scene->display.matcap_ssao_distance = 0.2f;
@@ -3108,7 +2382,6 @@
 
     if (!DNA_struct_elem_find(fd->filesdna, "Brush", "char", "weightpaint_tool")) {
       /* Magic defines from old files (2.7x) */
->>>>>>> 2a39f259
 
 #define PAINT_BLEND_MIX 0
 #define PAINT_BLEND_ADD 1
