--- conflicted
+++ resolved
@@ -3695,7 +3695,6 @@
 
   {
     /* Versioning code until next subversion bump goes here. */
-<<<<<<< HEAD
     for (bScreen *screen = bmain->screens.first; screen; screen = screen->id.next) {
       for (ScrArea *sa = screen->areabase.first; sa; sa = sa->next) {
         for (SpaceLink *sl = sa->spacedata.first; sl; sl = sl->next) {
@@ -3720,7 +3719,5 @@
         }
       }
     }
-=======
->>>>>>> c2442541
   }
 }