--- conflicted
+++ resolved
@@ -7008,7 +7008,6 @@
     }
   }
 
-<<<<<<< HEAD
   /* LANPR things */
   sce->lanpr.active_layer = newdataadr(fd, sce->lanpr.active_layer);
   link_list(fd, &sce->lanpr.line_layers);
@@ -7023,9 +7022,8 @@
     ll->shgrp = NULL;
     // ll->normal_control_object = newlibadr(fd, sce->id.lib, ll->normal_control_object);
   }
-=======
+  
   direct_link_view3dshading(fd, &sce->display.shading);
->>>>>>> 70a93477
 
   sce->layer_properties = newdataadr(fd, sce->layer_properties);
   IDP_DirectLinkGroup_OrFree(&sce->layer_properties, (fd->flags & FD_FLAGS_SWITCH_ENDIAN), fd);
