--- conflicted
+++ resolved
@@ -2821,6 +2821,7 @@
 			tex->ipo= newlibadr_us(fd, tex->id.lib, tex->ipo);
 			if(tex->env) tex->env->object= newlibadr(fd, tex->id.lib, tex->env->object);
 			if(tex->pd) tex->pd->object= newlibadr(fd, tex->id.lib, tex->pd->object);
+			if(tex->vd) tex->vd->object= newlibadr(fd, tex->id.lib, tex->vd->object);
 
 			if(tex->nodetree)
 				lib_link_ntree(fd, &tex->id, tex->nodetree);
@@ -2853,7 +2854,6 @@
 		memset(tex->env->cube, 0, 6*sizeof(void *));
 		tex->env->ok= 0;
 	}
-
 	tex->pd= newdataadr(fd, tex->pd);
 	if(tex->pd) {
 		tex->pd->point_tree = NULL;
@@ -8788,7 +8788,6 @@
 	if ((main->versionfile < 245) || (main->versionfile == 245 && main->subversionfile < 11)) {
 		Object *ob;
 		bActionStrip *strip;
-
 		
 		/* nla-strips - scale */		
 		for (ob= main->object.first; ob; ob= ob->id.next) {
@@ -8812,7 +8811,6 @@
 				ob->soft->shearstiff = 1.0f; 
 			}
 		}
-		
 	}
 
 	if ((main->versionfile < 245) || (main->versionfile == 245 && main->subversionfile < 14)) {
@@ -8951,57 +8949,6 @@
 			la->skyblendtype= MA_RAMP_ADD;
 			la->skyblendfac= 1.0f;
 		}
-		
-	}
-	
-	if (main->versionfile <= 247) {
-		Material *ma;
-		Tex *tex;
-		
-		for(ma=main->mat.first; ma; ma= ma->id.next) {
-			/* trigger for non-volumetric file */
-			if (ma->vol_shade_stepsize < 0.0001f) {
-				ma->vol_shade_stepsize = 0.2f;
-				ma->vol_stepsize = 0.2f;
-				ma->vol_absorption = 1.0f;
-				ma->vol_scattering = 1.0f;
-				ma->vol_absorption_col[0] = ma->vol_absorption_col[1] = ma->vol_absorption_col[2] = 0.0f;	
-			}
-			if (ma->vol_density_scale < 0.0001f)
-				ma->vol_density_scale = 1.0f;
-			if (ma->vol_precache_resolution == 0)
-				ma->vol_precache_resolution = 50;
-			if (ma->vol_depth_cutoff < 0.0001)
-				ma->vol_depth_cutoff = 0.05;
-		}
-		
-		for(tex=main->tex.first; tex; tex= tex->id.next) {
-			if (tex->pd == NULL) 
-				tex->pd = BKE_add_pointdensity();
-			else if (tex->pd->noise_size < 0.0001f) {
-				tex->pd->noise_size = 0.5f;
-				tex->pd->noise_depth = 1;
-				tex->pd->noise_fac = 1.0f;
-				tex->pd->noise_influence = TEX_PD_NOISE_STATIC;
-			}
-			if (tex->pd->falloff_softness < 1.0f)
-				tex->pd->falloff_softness = 2.0f;
-			if (tex->pd->coba == NULL) {
-				tex->pd->coba = add_colorband(1);
-				tex->pd->speed_scale = 1.0f;
-			}
-			
-			if (tex->vd == NULL) {
-				tex->vd = BKE_add_voxeldata();
-			} else if (tex->vd->resolX == 0) {
-				tex->vd->dataset = NULL;
-				tex->vd->resolX = 1;
-				tex->vd->resolY = 1;
-				tex->vd->resolZ = 1;
-				tex->vd->interp_type= TEX_VD_NEARESTNEIGHBOR;
-				tex->vd->int_multiplier = 1.0;
-			}
-		}
 	}
 	
 	/* set the curve radius interpolation to 2.47 default - easy */
@@ -9026,7 +8973,6 @@
 			}
 		}
 	}
-
 	/* direction constraint actuators were always local in previous version */
 	if (main->versionfile < 247 || (main->versionfile == 247 && main->subversionfile < 7)) {
 		bActuator *act;
@@ -9513,54 +9459,6 @@
 					ob->matbits[a]= ob->colbits & (1<<a);
 			}
 		}
-<<<<<<< HEAD
-=======
-	}
-
-	if (main->versionfile < 248 || (main->versionfile == 248 && main->subversionfile < 3)) {
-		Tex *tex;
-		Material *ma;
-		
-		/* blend texture extrapolation */
-		for(tex=main->tex.first; tex; tex= tex->id.next) {
-			if (tex->type == TEX_BLEND)
-				tex->extend = TEX_EXTEND;
-		}
-		
-		for(ma=main->mat.first; ma; ma= ma->id.next) {
-			if (ma->vol_shadeflag & 2) { // old MA_VOL_ATTENUATED
-				ma->vol_shade_type = MA_VOL_SHADE_SINGLE;
-				ma->vol_ms_diff = 0.5f;
-				ma->vol_ms_steps = 5;
-				ma->vol_ms_intensity = 1.0;
-			}
-		}
-	}
-
-	if (main->versionfile < 248 || (main->versionfile == 248 && main->subversionfile < 2)) {
-		Scene *sce;
-		
-		/* Note, these will need to be added for painting */
-		for (sce= main->scene.first; sce; sce= sce->id.next) {
-			sce->toolsettings->imapaint.seam_bleed = 2;
-			sce->toolsettings->imapaint.normal_angle = 80;
-
-			/* initialize skeleton generation toolsettings */
-			sce->toolsettings->skgen_resolution = 250;
-			sce->toolsettings->skgen_threshold_internal 	= 0.1f;
-			sce->toolsettings->skgen_threshold_external 	= 0.1f;
-			sce->toolsettings->skgen_angle_limit	 		= 30.0f;
-			sce->toolsettings->skgen_length_ratio			= 1.3f;
-			sce->toolsettings->skgen_length_limit			= 1.5f;
-			sce->toolsettings->skgen_correlation_limit		= 0.98f;
-			sce->toolsettings->skgen_symmetry_limit			= 0.1f;
-			sce->toolsettings->skgen_postpro = SKGEN_SMOOTH;
-			sce->toolsettings->skgen_postpro_passes = 3;
-			sce->toolsettings->skgen_options = SKGEN_FILTER_INTERNAL|SKGEN_FILTER_EXTERNAL|SKGEN_FILTER_SMART|SKGEN_SUB_CORRELATION|SKGEN_HARMONIC;
-			sce->toolsettings->skgen_subdivisions[0] = SKGEN_SUB_CORRELATION;
-			sce->toolsettings->skgen_subdivisions[1] = SKGEN_SUB_LENGTH;
-			sce->toolsettings->skgen_subdivisions[2] = SKGEN_SUB_ANGLE;
->>>>>>> 7da0d1a7
 
 		/* texture filter */
 		for(tex = main->tex.first; tex; tex = tex->id.next) {
@@ -9591,6 +9489,15 @@
 					}
 				}
 			}
+			
+			/* volume rendering settings */
+			ma->vol.density_scale = 1.0f;
+			ma->vol.stepsize = 0.2f;
+			ma->vol.shade_stepsize = 0.2f;
+			ma->vol.absorption = 1.0f;
+			ma->vol.scattering = 1.0f;
+			ma->vol.absorption_col[0] = ma->vol.absorption_col[1] = ma->vol.absorption_col[2] = 0.0f;
+			ma->vol.precache_resolution = 50;
 		}
 
 		for(sce = main->scene.first; sce; sce = sce->id.next) {
