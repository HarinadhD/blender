--- conflicted
+++ resolved
@@ -174,13 +174,7 @@
    * \note Keep this message at the bottom of the function.
    */
   {
-<<<<<<< HEAD
-    FROM_DEFAULT_V4_UCHAR(space_sequencer.anim_preview_range);
-    FROM_DEFAULT_V4_UCHAR(space_text.line_numbers);
-    FROM_DEFAULT_V4_UCHAR(tui.widget_text_cursor);
-=======
     /* Keep this block, even when empty. */
->>>>>>> fcc6e948
   }
 
 #undef FROM_DEFAULT_V4_UCHAR
@@ -708,18 +702,7 @@
    * \note Keep this message at the bottom of the function.
    */
   {
-<<<<<<< HEAD
-    if (userdef->view_rotate_sensitivity_turntable == 0.0f) {
-      userdef->view_rotate_sensitivity_turntable = DEG2RADF(0.4f);
-      userdef->view_rotate_sensitivity_trackball = 1.0f;
-    }
-    if (userdef->scrollback == 0) {
-      userdef->scrollback = U_default.scrollback;
-    }
-    /* pass */
-=======
     /* Keep this block, even when empty. */
->>>>>>> fcc6e948
   }
 
   if (userdef->pixelsize == 0.0f) {
