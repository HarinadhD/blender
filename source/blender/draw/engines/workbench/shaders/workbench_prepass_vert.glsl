uniform mat4 ModelViewProjectionMatrix;
uniform mat4 ModelMatrix;
uniform mat4 ModelMatrixInverse;
uniform mat4 ProjectionMatrix;
uniform mat4 ViewProjectionMatrix;
uniform mat4 ViewMatrixInverse;
uniform mat3 NormalMatrix;

#ifndef HAIR_SHADER
in vec3 pos;
in vec3 nor;
in vec2 u; /* active texture layer */
#  define uv u
#else /* HAIR_SHADER */
#  ifdef V3D_SHADING_TEXTURE_COLOR
uniform samplerBuffer u; /* active texture layer */
#  endif
flat out float hair_rand;
#endif /* HAIR_SHADER */

#ifdef NORMAL_VIEWPORT_PASS_ENABLED
out vec3 normal_viewport;
#endif

#ifdef V3D_SHADING_TEXTURE_COLOR
out vec2 uv_interp;
#endif

in vec4 color;
out vec4 out_color;

/* From http://libnoise.sourceforge.net/noisegen/index.html */
float integer_noise(int n)
{
  n = (n >> 13) ^ n;
  int nn = (n * (n * n * 60493 + 19990303) + 1376312589) & 0x7fffffff;
  return (float(nn) / 1073741824.0);
}

void main()
{
#ifdef HAIR_SHADER
#  ifdef V3D_SHADING_TEXTURE_COLOR
  vec2 uv = hair_get_customdata_vec2(u);
#  endif
  float time, thick_time, thickness;
  vec3 pos, tan, binor;
  hair_get_pos_tan_binor_time((ProjectionMatrix[3][3] == 0.0),
                              ModelMatrixInverse,
                              ViewMatrixInverse[3].xyz,
                              ViewMatrixInverse[2].xyz,
                              pos,
                              tan,
                              binor,
                              time,
                              thickness,
                              thick_time);
  /* To "simulate" anisotropic shading, randomize hair normal per strand. */
  hair_rand = integer_noise(hair_get_strand_id());
  tan = normalize(tan);
  vec3 nor = normalize(cross(binor, tan));
  nor = normalize(mix(nor, -tan, hair_rand * 0.10));
  float cos_theta = (hair_rand * 2.0 - 1.0) * 0.20;
  float sin_theta = sqrt(max(0.0, 1.0f - cos_theta * cos_theta));
  nor = nor * sin_theta + binor * cos_theta;
  gl_Position = ViewProjectionMatrix * vec4(pos, 1.0);
#else
  gl_Position = ModelViewProjectionMatrix * vec4(pos, 1.0);
#endif
#ifdef V3D_SHADING_TEXTURE_COLOR
  uv_interp = uv;
#endif

#ifdef NORMAL_VIEWPORT_PASS_ENABLED
  normal_viewport = NormalMatrix * nor;
#  ifndef HAIR_SHADER
  normal_viewport = normalize(normal_viewport);
#  endif
#endif

#ifdef USE_WORLD_CLIP_PLANES
  world_clip_planes_calc_clip_distance((ModelMatrix * vec4(pos, 1.0)).xyz);
#endif
<<<<<<< HEAD

	out_color = color;
=======
>>>>>>> e12c08e8
}<|MERGE_RESOLUTION|>--- conflicted
+++ resolved
@@ -81,9 +81,6 @@
 #ifdef USE_WORLD_CLIP_PLANES
   world_clip_planes_calc_clip_distance((ModelMatrix * vec4(pos, 1.0)).xyz);
 #endif
-<<<<<<< HEAD
 
-	out_color = color;
-=======
->>>>>>> e12c08e8
+  out_color = color;
 }