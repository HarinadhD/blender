--- conflicted
+++ resolved
@@ -16,14 +16,8 @@
  * Copyright 2017, Blender Foundation.
  */
 
-<<<<<<< HEAD
- /** \file blender/draw/engines/gpencil/gpencil_render.c
-  *  \ingroup draw
-  */
-=======
 /** \file \ingroup draw
  */
->>>>>>> b294600d
 #include "BLI_rect.h"
 
 #include "DRW_render.h"
