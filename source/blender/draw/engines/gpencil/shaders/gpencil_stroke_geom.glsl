--- conflicted
+++ resolved
@@ -161,21 +161,14 @@
 		length_b = finalThickness[2];
 	}
 
-<<<<<<< HEAD
-	/* generate the start endcap (alpha < 0 used as endcap flag)*/
-	if ((caps_mode[0] != GPENCIL_FLATCAP) && is_equal(P0,P2) && 
+	/* generate the start endcap */
+	if ((caps_mode[0] != GPENCIL_FLATCAP) && is_equal(P0,P2) &&
 		(color_type == GPENCIL_COLOR_SOLID))
 	{
-		mTexCoord = vec2(2, 1);
-		mColor = vec4(finalColor[1].rgb, finalColor[1].a * -1.0) ;
-=======
-	/* generate the start endcap */
-	if (is_equal(P0,P2) && (color_type == GPENCIL_COLOR_SOLID)){
 		vec4 cap_color = finalColor[1];
 
 		mTexCoord = vec2(2.0, 1.0);
 		mColor = cap_color;
->>>>>>> 16b0a742
 		vec2 svn1 =  normalize(sp1 - sp2) * length_a * 4.0;
 		uvfac = vec2(0.0, 1.0);
 		gl_Position = vec4((sp1 + svn1) / Viewport, getZdepth(P1), 1.0);
@@ -216,23 +209,15 @@
 	gl_Position = vec4((sp2 - length_b * miter_b) / Viewport, getZdepth(P2), 1.0);
 	EmitVertex();
 
-<<<<<<< HEAD
-	/* generate the end endcap (alpha < 0 used as endcap flag)*/
-	if ((caps_mode[1] != GPENCIL_FLATCAP) && is_equal(P1,P3) && 
+	/* generate the end endcap */
+	if ((caps_mode[1] != GPENCIL_FLATCAP) && is_equal(P1,P3) &&
 		(color_type == GPENCIL_COLOR_SOLID) && (finaluvdata[2].x > 0))
 	{
-		mTexCoord = vec2(finaluvdata[2].x, 2);
-		mColor = vec4(finalColor[2].rgb, finalColor[2].a * -1.0) ;
-		uvfac = finaluvdata[2].x;
-=======
-	/* generate the end endcap */
-	if (is_equal(P1,P3) && (color_type == GPENCIL_COLOR_SOLID) && (finaluvdata[2].x > 0)){
 		vec4 cap_color = finalColor[2];
 
 		mTexCoord = vec2(finaluvdata[2].x, 2.0);
 		mColor = cap_color;
 		uvfac = vec2(finaluvdata[2].x, 1.0);
->>>>>>> 16b0a742
 		gl_Position = vec4((sp2 + (length_b * 2.0) * miter_b) / Viewport, getZdepth(P2), 1.0);
 		EmitVertex();
 
