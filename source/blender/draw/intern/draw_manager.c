/*
 * Copyright 2016, Blender Foundation.
 *
 * This program is free software; you can redistribute it and/or
 * modify it under the terms of the GNU General Public License
 * as published by the Free Software Foundation; either version 2
 * of the License, or (at your option) any later version.
 *
 * This program is distributed in the hope that it will be useful,
 * but WITHOUT ANY WARRANTY; without even the implied warranty of
 * MERCHANTABILITY or FITNESS FOR A PARTICULAR PURPOSE.  See the
 * GNU General Public License for more details.
 *
 * You should have received a copy of the GNU General Public License
 * along with this program; if not, write to the Free Software Foundation,
 * Inc., 51 Franklin Street, Fifth Floor, Boston, MA 02110-1301, USA.
 *
 * Contributor(s): Blender Institute
 *
 */

/** \file blender/draw/intern/draw_manager.c
 *  \ingroup draw
 */

#include <stdio.h>

#include "BLI_listbase.h"
#include "BLI_mempool.h"
#include "BLI_rect.h"
#include "BLI_string.h"
#include "BLI_string_utils.h"

#include "BIF_glutil.h"

#include "BKE_curve.h"
#include "BKE_global.h"
#include "BKE_mesh.h"
#include "BKE_object.h"
#include "BKE_pbvh.h"
#include "BKE_paint.h"
#include "BKE_workspace.h"

#include "BLT_translation.h"
#include "BLF_api.h"

#include "DRW_engine.h"
#include "DRW_render.h"

#include "DNA_camera_types.h"
#include "DNA_curve_types.h"
#include "DNA_view3d_types.h"
#include "DNA_screen_types.h"
#include "DNA_mesh_types.h"
#include "DNA_meshdata_types.h"
#include "DNA_meta_types.h"

#include "ED_space_api.h"
#include "ED_screen.h"

#include "intern/gpu_codegen.h"
#include "GPU_batch.h"
#include "GPU_draw.h"
#include "GPU_extensions.h"
#include "GPU_framebuffer.h"
#include "GPU_immediate.h"
#include "GPU_lamp.h"
#include "GPU_material.h"
#include "GPU_shader.h"
#include "GPU_texture.h"
#include "GPU_uniformbuffer.h"
#include "GPU_viewport.h"
#include "GPU_matrix.h"

#include "IMB_colormanagement.h"

#include "RE_engine.h"
#include "RE_pipeline.h"

#include "UI_interface.h"
#include "UI_resources.h"

#include "WM_api.h"
#include "WM_types.h"

#include "draw_manager_text.h"
#include "draw_manager_profiling.h"

/* only for callbacks */
#include "draw_cache_impl.h"

#include "draw_instance_data.h"

#include "draw_mode_engines.h"
#include "engines/clay/clay_engine.h"
#include "engines/eevee/eevee_engine.h"
#include "engines/basic/basic_engine.h"
#include "engines/external/external_engine.h"

#include "DEG_depsgraph.h"
#include "DEG_depsgraph_query.h"

/* -------------------------------------------------------------------- */
/** \name Local Features
 * \{ */

#define USE_PROFILE

#ifdef USE_PROFILE
#  include "PIL_time.h"

#  define PROFILE_TIMER_FALLOFF 0.1

#  define PROFILE_START(time_start) \
	double time_start = PIL_check_seconds_timer();

#  define PROFILE_END_ACCUM(time_accum, time_start) { \
	time_accum += (PIL_check_seconds_timer() - time_start) * 1e3; \
} ((void)0)

/* exp average */
#  define PROFILE_END_UPDATE(time_update, time_start) { \
	double _time_delta = (PIL_check_seconds_timer() - time_start) * 1e3; \
	time_update = (time_update * (1.0 - PROFILE_TIMER_FALLOFF)) + \
	              (_time_delta * PROFILE_TIMER_FALLOFF); \
} ((void)0)

#else  /* USE_PROFILE */

#  define PROFILE_START(time_start) ((void)0)
#  define PROFILE_END_ACCUM(time_accum, time_start) ((void)0)
#  define PROFILE_END_UPDATE(time_update, time_start) ((void)0)

#endif  /* USE_PROFILE */


/* Use draw manager to call GPU_select, see: DRW_draw_select_loop */
#define USE_GPU_SELECT

#ifdef USE_GPU_SELECT
#  include "ED_view3d.h"
#  include "ED_armature.h"
#  include "GPU_select.h"
#endif

/** \} */


#define MAX_ATTRIB_NAME 32
#define MAX_ATTRIB_COUNT 6 /* Can be adjusted for more */
#define MAX_PASS_NAME 32
#define MAX_CLIP_PLANES 6 /* GL_MAX_CLIP_PLANES is at least 6 */

extern char datatoc_gpu_shader_2D_vert_glsl[];
extern char datatoc_gpu_shader_3D_vert_glsl[];
extern char datatoc_gpu_shader_fullscreen_vert_glsl[];

/* Prototypes. */
static void drw_engines_enable_external(void);

/* Structures */
typedef enum {
	DRW_UNIFORM_BOOL,
	DRW_UNIFORM_SHORT_TO_INT,
	DRW_UNIFORM_SHORT_TO_FLOAT,
	DRW_UNIFORM_INT,
	DRW_UNIFORM_FLOAT,
	DRW_UNIFORM_TEXTURE,
	DRW_UNIFORM_BUFFER,
	DRW_UNIFORM_MAT3,
	DRW_UNIFORM_MAT4,
	DRW_UNIFORM_BLOCK
} DRWUniformType;

typedef enum {
	DRW_ATTRIB_INT,
	DRW_ATTRIB_FLOAT,
} DRWAttribType;

#define MAX_UNIFORM_DATA_SIZE 16

struct DRWUniform {
	struct DRWUniform *next;
	int location;
	char type; /* DRWUniformType */
	char length; /* cannot be more than 16 */
	char arraysize; /* cannot be more than 16 too */
	const void *value;
};

struct DRWInterface {
	DRWUniform *uniforms;   /* DRWUniform, single-linked list */
	int attribs_count;
	int attribs_stride;
	int attribs_size[16];
	int attribs_loc[16];
	/* matrices locations */
	int model;
	int modelinverse;
	int modelview;
	int modelviewinverse;
	int projection;
	int projectioninverse;
	int view;
	int viewinverse;
	int modelviewprojection;
	int viewprojection;
	int viewprojectioninverse;
	int normal;
	int worldnormal;
	int camtexfac;
	int orcotexfac;
	int eye;
	int clipplanes;
	/* Dynamic batch */
	Gwn_Batch *instance_batch; /* contains instances attributes */
	GLuint instance_vbo; /* same as instance_batch but generated from DRWCalls */
	struct DRWInstanceData *inst_data;
#ifdef USE_GPU_SELECT
	struct DRWInstanceData *inst_selectid;
	/* Override for single object instances. */
	int override_selectid;
#endif
	int instance_count;
	Gwn_VertFormat vbo_format;
};

struct DRWPass {
	/* Single linked list with last member to append */
	DRWShadingGroup *shgroups;
	DRWShadingGroup *shgroups_last;

	DRWState state;
	char name[MAX_PASS_NAME];
};

typedef struct DRWCallHeader {
	void *prev;

#ifdef USE_GPU_SELECT
	int select_id;
#endif
	uchar type;
} DRWCallHeader;

typedef struct DRWCall {
	DRWCallHeader head;

	float obmat[4][4];
	Gwn_Batch *geometry;

	Object *ob; /* Optional */
	ID *ob_data; /* Optional. */
} DRWCall;

typedef struct DRWCallGenerate {
	DRWCallHeader head;

	float obmat[4][4];

	DRWCallGenerateFn *geometry_fn;
	void *user_data;
} DRWCallGenerate;

struct DRWShadingGroup {
	struct DRWShadingGroup *next;

	GPUShader *shader;               /* Shader to bind */
	DRWInterface interface;          /* Uniforms pointers */

	/* DRWCall or DRWCallDynamic depending of type */
	void *calls;
	void *calls_first; /* To be able to traverse the list in the order of addition */

	DRWState state_extra;            /* State changes for this batch only (or'd with the pass's state) */
	DRWState state_extra_disable;    /* State changes for this batch only (and'd with the pass's state) */
	unsigned int stencil_mask;       /* Stencil mask to use for stencil test / write operations */
	int type;

	ID *instance_data;         /* Object->data to instance */
	Gwn_Batch *instance_geom;  /* Geometry to instance */
	Gwn_Batch *batch_geom;     /* Result of call batching */

#ifdef USE_GPU_SELECT
	/* backlink to pass we're in */
	DRWPass *pass_parent;
#endif
};

/* Used by DRWShadingGroup.type */
enum {
	DRW_SHG_NORMAL,
	DRW_SHG_POINT_BATCH,
	DRW_SHG_LINE_BATCH,
	DRW_SHG_TRIANGLE_BATCH,
	DRW_SHG_INSTANCE,
};

/* Used by DRWCall.type */
enum {
	/* A single batch */
	DRW_CALL_SINGLE,
	/* Uses a callback to draw with any number of batches. */
	DRW_CALL_GENERATE,
	/* Arbitrary number of multiple args. */
	DRW_CALL_DYNAMIC,
};

/** Render State: No persistent data between draw calls. */
static struct DRWGlobalState {
	/* Cache generation */
	ViewportMemoryPool *vmempool;
	DRWUniform *last_uniform;
	DRWCall *last_call;
	DRWCallGenerate *last_callgenerate;
	DRWShadingGroup *last_shgroup;
	DRWInstanceDataList *idatalist;
	DRWInstanceData *common_instance_data[MAX_INSTANCE_DATA_SIZE];

	/* Rendering state */
	GPUShader *shader;

	/* Managed by `DRW_state_set`, `DRW_state_reset` */
	DRWState state;
	unsigned int stencil_mask;

	/* Per viewport */
	GPUViewport *viewport;
	struct GPUFrameBuffer *default_framebuffer;
	float size[2];
	float screenvecs[2][3];
	float pixsize;

	GLenum backface, frontface;

	/* Clip planes */
	int num_clip_planes;
	float clip_planes_eq[MAX_CLIP_PLANES][4];

	struct {
		unsigned int is_select : 1;
		unsigned int is_depth : 1;
		unsigned int is_image_render : 1;
		unsigned int is_scene_render : 1;
		unsigned int draw_background : 1;
	} options;

	/* Current rendering context */
	DRWContextState draw_ctx;

	/* Convenience pointer to text_store owned by the viewport */
	struct DRWTextStore **text_store_p;

	ListBase enabled_engines; /* RenderEngineType */

	/* Profiling */
	double cache_time;
} DST = {NULL};

/** GPU Resource State: Memory storage between drawing. */
static struct DRWResourceState {
	GPUTexture **bound_texs;

	bool *bound_tex_slots;

	int bind_tex_inc;
	int bind_ubo_inc;
} RST = {NULL};

static struct DRWMatrixOveride {
	float mat[6][4][4];
	bool override[6];
} viewport_matrix_override = {{{{0}}}};

ListBase DRW_engines = {NULL, NULL};

#ifdef USE_GPU_SELECT
static unsigned int g_DRW_select_id = (unsigned int)-1;

void DRW_select_load_id(unsigned int id)
{
	BLI_assert(G.f & G_PICKSEL);
	g_DRW_select_id = id;
}
#endif


/* -------------------------------------------------------------------- */

/** \name Textures (DRW_texture)
 * \{ */

static void drw_texture_get_format(
        DRWTextureFormat format,
        GPUTextureFormat *r_data_type, int *r_channels)
{
	switch (format) {
		case DRW_TEX_RGBA_8: *r_data_type = GPU_RGBA8; break;
		case DRW_TEX_RGBA_16: *r_data_type = GPU_RGBA16F; break;
		case DRW_TEX_RGB_16: *r_data_type = GPU_RGB16F; break;
		case DRW_TEX_RGB_11_11_10: *r_data_type = GPU_R11F_G11F_B10F; break;
		case DRW_TEX_RG_8: *r_data_type = GPU_RG8; break;
		case DRW_TEX_RG_16: *r_data_type = GPU_RG16F; break;
		case DRW_TEX_RG_16I: *r_data_type = GPU_RG16I; break;
		case DRW_TEX_RG_32: *r_data_type = GPU_RG32F; break;
		case DRW_TEX_R_8: *r_data_type = GPU_R8; break;
		case DRW_TEX_R_16: *r_data_type = GPU_R16F; break;
		case DRW_TEX_R_32: *r_data_type = GPU_R32F; break;
#if 0
		case DRW_TEX_RGBA_32: *r_data_type = GPU_RGBA32F; break;
		case DRW_TEX_RGB_8: *r_data_type = GPU_RGB8; break;
		case DRW_TEX_RGB_32: *r_data_type = GPU_RGB32F; break;
#endif
		case DRW_TEX_DEPTH_16: *r_data_type = GPU_DEPTH_COMPONENT16; break;
		case DRW_TEX_DEPTH_24: *r_data_type = GPU_DEPTH_COMPONENT24; break;
		case DRW_TEX_DEPTH_24_STENCIL_8: *r_data_type = GPU_DEPTH24_STENCIL8; break;
		case DRW_TEX_DEPTH_32: *r_data_type = GPU_DEPTH_COMPONENT32F; break;
		default :
			/* file type not supported you must uncomment it from above */
			BLI_assert(false);
			break;
	}

	switch (format) {
		case DRW_TEX_RGBA_8:
		case DRW_TEX_RGBA_16:
		case DRW_TEX_RGBA_32:
			*r_channels = 4;
			break;
		case DRW_TEX_RGB_8:
		case DRW_TEX_RGB_16:
		case DRW_TEX_RGB_32:
		case DRW_TEX_RGB_11_11_10:
			*r_channels = 3;
			break;
		case DRW_TEX_RG_8:
		case DRW_TEX_RG_16:
		case DRW_TEX_RG_16I:
		case DRW_TEX_RG_32:
			*r_channels = 2;
			break;
		default:
			*r_channels = 1;
			break;
	}
}

static void drw_texture_set_parameters(GPUTexture *tex, DRWTextureFlag flags)
{
	GPU_texture_bind(tex, 0);
	if (flags & DRW_TEX_MIPMAP) {
		GPU_texture_mipmap_mode(tex, true, flags & DRW_TEX_FILTER);
		DRW_texture_generate_mipmaps(tex);
	}
	else {
		GPU_texture_filter_mode(tex, flags & DRW_TEX_FILTER);
	}
	GPU_texture_wrap_mode(tex, flags & DRW_TEX_WRAP);
	GPU_texture_compare_mode(tex, flags & DRW_TEX_COMPARE);
	GPU_texture_unbind(tex);
}

GPUTexture *DRW_texture_create_1D(int w, DRWTextureFormat format, DRWTextureFlag flags, const float *fpixels)
{
	GPUTexture *tex;
	GPUTextureFormat data_type;
	int channels;

	drw_texture_get_format(format, &data_type, &channels);
	tex = GPU_texture_create_1D_custom(w, channels, data_type, fpixels, NULL);
	drw_texture_set_parameters(tex, flags);

	return tex;
}

GPUTexture *DRW_texture_create_2D(int w, int h, DRWTextureFormat format, DRWTextureFlag flags, const float *fpixels)
{
	GPUTexture *tex;
	GPUTextureFormat data_type;
	int channels;

	drw_texture_get_format(format, &data_type, &channels);
	tex = GPU_texture_create_2D_custom(w, h, channels, data_type, fpixels, NULL);
	drw_texture_set_parameters(tex, flags);

	return tex;
}

GPUTexture *DRW_texture_create_2D_array(
        int w, int h, int d, DRWTextureFormat format, DRWTextureFlag flags, const float *fpixels)
{
	GPUTexture *tex;
	GPUTextureFormat data_type;
	int channels;

	drw_texture_get_format(format, &data_type, &channels);
	tex = GPU_texture_create_2D_array_custom(w, h, d, channels, data_type, fpixels, NULL);
	drw_texture_set_parameters(tex, flags);

	return tex;
}

GPUTexture *DRW_texture_create_3D(
        int w, int h, int d, DRWTextureFormat format, DRWTextureFlag flags, const float *fpixels)
{
	GPUTexture *tex;
	GPUTextureFormat data_type;
	int channels;

	drw_texture_get_format(format, &data_type, &channels);
	tex = GPU_texture_create_3D_custom(w, h, d, channels, data_type, fpixels, NULL);
	drw_texture_set_parameters(tex, flags);

	return tex;
}

GPUTexture *DRW_texture_create_cube(int w, DRWTextureFormat format, DRWTextureFlag flags, const float *fpixels)
{
	GPUTexture *tex;
	GPUTextureFormat data_type;
	int channels;

	drw_texture_get_format(format, &data_type, &channels);
	tex = GPU_texture_create_cube_custom(w, channels, data_type, fpixels, NULL);
	drw_texture_set_parameters(tex, flags);

	return tex;
}

void DRW_texture_generate_mipmaps(GPUTexture *tex)
{
	GPU_texture_bind(tex, 0);
	GPU_texture_generate_mipmap(tex);
	GPU_texture_unbind(tex);
}

void DRW_texture_update(GPUTexture *tex, const float *pixels)
{
	GPU_texture_update(tex, pixels);
}

void DRW_texture_free(GPUTexture *tex)
{
	GPU_texture_free(tex);
}

/** \} */


/* -------------------------------------------------------------------- */

/** \name Uniform Buffer Object (DRW_uniformbuffer)
 * \{ */

GPUUniformBuffer *DRW_uniformbuffer_create(int size, const void *data)
{
	return GPU_uniformbuffer_create(size, data, NULL);
}

void DRW_uniformbuffer_update(GPUUniformBuffer *ubo, const void *data)
{
	GPU_uniformbuffer_update(ubo, data);
}

void DRW_uniformbuffer_free(GPUUniformBuffer *ubo)
{
	GPU_uniformbuffer_free(ubo);
}

/** \} */


/* -------------------------------------------------------------------- */

/** \name Shaders (DRW_shader)
 * \{ */

GPUShader *DRW_shader_create(const char *vert, const char *geom, const char *frag, const char *defines)
{
	return GPU_shader_create(vert, frag, geom, NULL, defines);
}

GPUShader *DRW_shader_create_with_lib(
        const char *vert, const char *geom, const char *frag, const char *lib, const char *defines)
{
	GPUShader *sh;
	char *vert_with_lib = NULL;
	char *frag_with_lib = NULL;
	char *geom_with_lib = NULL;

	vert_with_lib = BLI_string_joinN(lib, vert);
	frag_with_lib = BLI_string_joinN(lib, frag);

	if (geom) {
		geom_with_lib = BLI_string_joinN(lib, geom);
	}

	sh = GPU_shader_create(vert_with_lib, frag_with_lib, geom_with_lib, NULL, defines);

	MEM_freeN(vert_with_lib);
	MEM_freeN(frag_with_lib);
	if (geom) {
		MEM_freeN(geom_with_lib);
	}

	return sh;
}

GPUShader *DRW_shader_create_2D(const char *frag, const char *defines)
{
	return GPU_shader_create(datatoc_gpu_shader_2D_vert_glsl, frag, NULL, NULL, defines);
}

GPUShader *DRW_shader_create_3D(const char *frag, const char *defines)
{
	return GPU_shader_create(datatoc_gpu_shader_3D_vert_glsl, frag, NULL, NULL, defines);
}

GPUShader *DRW_shader_create_fullscreen(const char *frag, const char *defines)
{
	return GPU_shader_create(datatoc_gpu_shader_fullscreen_vert_glsl, frag, NULL, NULL, defines);
}

GPUShader *DRW_shader_create_3D_depth_only(void)
{
	return GPU_shader_get_builtin_shader(GPU_SHADER_3D_DEPTH_ONLY);
}

void DRW_shader_free(GPUShader *shader)
{
	GPU_shader_free(shader);
}

/** \} */


/* -------------------------------------------------------------------- */

/** \name Interface (DRW_interface)
 * \{ */

static void drw_interface_create(DRWInterface *interface, GPUShader *shader)
{
	interface->model = GPU_shader_get_builtin_uniform(shader, GWN_UNIFORM_MODEL);
	interface->modelinverse = GPU_shader_get_builtin_uniform(shader, GWN_UNIFORM_MODEL_INV);
	interface->modelview = GPU_shader_get_builtin_uniform(shader, GWN_UNIFORM_MODELVIEW);
	interface->modelviewinverse = GPU_shader_get_builtin_uniform(shader, GWN_UNIFORM_MODELVIEW_INV);
	interface->projection = GPU_shader_get_builtin_uniform(shader, GWN_UNIFORM_PROJECTION);
	interface->projectioninverse = GPU_shader_get_builtin_uniform(shader, GWN_UNIFORM_PROJECTION_INV);
	interface->view = GPU_shader_get_builtin_uniform(shader, GWN_UNIFORM_VIEW);
	interface->viewinverse = GPU_shader_get_builtin_uniform(shader, GWN_UNIFORM_VIEW_INV);
	interface->viewprojection = GPU_shader_get_builtin_uniform(shader, GWN_UNIFORM_VIEWPROJECTION);
	interface->viewprojectioninverse = GPU_shader_get_builtin_uniform(shader, GWN_UNIFORM_VIEWPROJECTION_INV);
	interface->modelviewprojection = GPU_shader_get_builtin_uniform(shader, GWN_UNIFORM_MVP);
	interface->normal = GPU_shader_get_builtin_uniform(shader, GWN_UNIFORM_NORMAL);
	interface->worldnormal = GPU_shader_get_builtin_uniform(shader, GWN_UNIFORM_WORLDNORMAL);
	interface->camtexfac = GPU_shader_get_builtin_uniform(shader, GWN_UNIFORM_CAMERATEXCO);
	interface->orcotexfac = GPU_shader_get_builtin_uniform(shader, GWN_UNIFORM_ORCO);
	interface->clipplanes = GPU_shader_get_builtin_uniform(shader, GWN_UNIFORM_CLIPPLANES);
	interface->eye = GPU_shader_get_builtin_uniform(shader, GWN_UNIFORM_EYE);
	interface->instance_count = 0;
	interface->attribs_count = 0;
	interface->attribs_stride = 0;
	interface->instance_vbo = 0;
	interface->instance_batch = NULL;
	interface->inst_data = NULL;
	interface->uniforms = NULL;
#ifdef USE_GPU_SELECT
	interface->inst_selectid = NULL;
	interface->override_selectid = -1;
#endif

	memset(&interface->vbo_format, 0, sizeof(Gwn_VertFormat));
}


static void drw_interface_uniform(DRWShadingGroup *shgroup, const char *name,
                                  DRWUniformType type, const void *value, int length, int arraysize)
{
	int location;
	if (type == DRW_UNIFORM_BLOCK) {
		location = GPU_shader_get_uniform_block(shgroup->shader, name);
	}
	else {
		location = GPU_shader_get_uniform(shgroup->shader, name);
	}

	if (location == -1) {
		if (G.debug & G_DEBUG)
			fprintf(stderr, "Uniform '%s' not found!\n", name);
		/* Nice to enable eventually, for now eevee uses uniforms that might not exist. */
		// BLI_assert(0);
		return;
	}

	DRWUniform *uni = BLI_mempool_alloc(DST.vmempool->uniforms);

	BLI_assert(arraysize > 0 && arraysize <= 16);
	BLI_assert(arraysize * length <= MAX_UNIFORM_DATA_SIZE);

	uni->location = location;
	uni->type = type;
	uni->value = value;
	uni->length = length;
	uni->arraysize = arraysize;

	/* Prepend */
	uni->next = shgroup->interface.uniforms;
	shgroup->interface.uniforms = uni;
}

static void drw_interface_attrib(DRWShadingGroup *shgroup, const char *name, DRWAttribType UNUSED(type), int size, bool dummy)
{
	unsigned int attrib_id = shgroup->interface.attribs_count;
	GLuint program = GPU_shader_get_program(shgroup->shader);

	shgroup->interface.attribs_loc[attrib_id] = glGetAttribLocation(program, name);
	shgroup->interface.attribs_size[attrib_id] = size;
	shgroup->interface.attribs_stride += size;
	shgroup->interface.attribs_count += 1;

	if (shgroup->type != DRW_SHG_INSTANCE) {
		BLI_assert(size <= 4); /* Matrices are not supported by Gawain. */
		GWN_vertformat_attr_add(&shgroup->interface.vbo_format, name, GWN_COMP_F32, size, GWN_FETCH_FLOAT);
	}

	BLI_assert(shgroup->interface.attribs_count < MAX_ATTRIB_COUNT);

/* Adding attribute even if not found for now (to keep memory alignment).
 * Should ideally take vertex format automatically from batch eventually */
#if 0
	if (attrib->location == -1 && !dummy) {
		if (G.debug & G_DEBUG)
			fprintf(stderr, "Attribute '%s' not found!\n", name);
		BLI_assert(0);
		MEM_freeN(attrib);
		return;
	}
#else
	UNUSED_VARS(dummy);
#endif
}

/** \} */


/* -------------------------------------------------------------------- */

/** \name Shading Group (DRW_shgroup)
 * \{ */

DRWShadingGroup *DRW_shgroup_create(struct GPUShader *shader, DRWPass *pass)
{
	DRWShadingGroup *shgroup = BLI_mempool_alloc(DST.vmempool->shgroups);

	/* Append */
	if (pass->shgroups != NULL) {
		pass->shgroups_last->next = shgroup;
	}
	else {
		pass->shgroups = shgroup;
	}
	pass->shgroups_last = shgroup;
	shgroup->next = NULL;

	drw_interface_create(&shgroup->interface, shader);

	shgroup->type = DRW_SHG_NORMAL;
	shgroup->shader = shader;
	shgroup->state_extra = 0;
	shgroup->state_extra_disable = ~0x0;
	shgroup->stencil_mask = 0;
	shgroup->batch_geom = NULL;
	shgroup->instance_geom = NULL;
	shgroup->instance_data = NULL;

	shgroup->calls = NULL;
	shgroup->calls_first = NULL;

#ifdef USE_GPU_SELECT
	shgroup->pass_parent = pass;
#endif

	return shgroup;
}

DRWShadingGroup *DRW_shgroup_material_create(struct GPUMaterial *material, DRWPass *pass)
{
	double time = 0.0; /* TODO make time variable */

	/* TODO : Ideally we should not convert. But since the whole codegen
	 * is relying on GPUPass we keep it as is for now. */
	GPUPass *gpupass = GPU_material_get_pass(material);

	if (!gpupass) {
		/* Shader compilation error */
		return NULL;
	}

	struct GPUShader *shader = GPU_pass_shader(gpupass);

	DRWShadingGroup *grp = DRW_shgroup_create(shader, pass);

	/* Converting dynamic GPUInput to DRWUniform */
	ListBase *inputs = &gpupass->inputs;

	for (GPUInput *input = inputs->first; input; input = input->next) {
		/* Textures */
		if (input->ima) {
			GPUTexture *tex = GPU_texture_from_blender(
			        input->ima, input->iuser, input->textarget, input->image_isdata, time, 1);

			if (input->bindtex) {
				DRW_shgroup_uniform_texture(grp, input->shadername, tex);
			}
		}
		/* Color Ramps */
		else if (input->tex) {
			DRW_shgroup_uniform_texture(grp, input->shadername, input->tex);
		}
		/* Floats */
		else {
			switch (input->type) {
				case GPU_FLOAT:
				case GPU_VEC2:
				case GPU_VEC3:
				case GPU_VEC4:
					/* Should already be in the material ubo. */
					break;
				case GPU_MAT3:
					DRW_shgroup_uniform_mat3(grp, input->shadername, (float *)input->dynamicvec);
					break;
				case GPU_MAT4:
					DRW_shgroup_uniform_mat4(grp, input->shadername, (float *)input->dynamicvec);
					break;
				default:
					break;
			}
		}
	}

	GPUUniformBuffer *ubo = GPU_material_get_uniform_buffer(material);
	if (ubo != NULL) {
		DRW_shgroup_uniform_block(grp, GPU_UBO_BLOCK_NAME, ubo);
	}

	return grp;
}

DRWShadingGroup *DRW_shgroup_material_instance_create(
        struct GPUMaterial *material, DRWPass *pass, Gwn_Batch *geom, Object *ob)
{
	DRWShadingGroup *shgroup = DRW_shgroup_material_create(material, pass);

	if (shgroup) {
		shgroup->type = DRW_SHG_INSTANCE;
		shgroup->instance_geom = geom;
		shgroup->instance_data = ob->data;
	}

	return shgroup;
}

DRWShadingGroup *DRW_shgroup_material_empty_tri_batch_create(
        struct GPUMaterial *material, DRWPass *pass, int size)
{
	DRWShadingGroup *shgroup = DRW_shgroup_material_create(material, pass);

	if (shgroup) {
		shgroup->type = DRW_SHG_TRIANGLE_BATCH;
		shgroup->interface.instance_count = size * 3;
		drw_interface_attrib(shgroup, "dummy", DRW_ATTRIB_FLOAT, 1, true);
	}

	return shgroup;
}

DRWShadingGroup *DRW_shgroup_instance_create(struct GPUShader *shader, DRWPass *pass, Gwn_Batch *geom)
{
	DRWShadingGroup *shgroup = DRW_shgroup_create(shader, pass);

	shgroup->type = DRW_SHG_INSTANCE;
	shgroup->instance_geom = geom;

	return shgroup;
}

DRWShadingGroup *DRW_shgroup_point_batch_create(struct GPUShader *shader, DRWPass *pass)
{
	DRWShadingGroup *shgroup = DRW_shgroup_create(shader, pass);

	shgroup->type = DRW_SHG_POINT_BATCH;
	DRW_shgroup_attrib_float(shgroup, "pos", 3);

	return shgroup;
}

DRWShadingGroup *DRW_shgroup_line_batch_create(struct GPUShader *shader, DRWPass *pass)
{
	DRWShadingGroup *shgroup = DRW_shgroup_create(shader, pass);

	shgroup->type = DRW_SHG_LINE_BATCH;
	DRW_shgroup_attrib_float(shgroup, "pos", 3);

	return shgroup;
}

/* Very special batch. Use this if you position
 * your vertices with the vertex shader
 * and dont need any VBO attrib */
DRWShadingGroup *DRW_shgroup_empty_tri_batch_create(struct GPUShader *shader, DRWPass *pass, int size)
{
	DRWShadingGroup *shgroup = DRW_shgroup_create(shader, pass);

	shgroup->type = DRW_SHG_TRIANGLE_BATCH;
	shgroup->interface.instance_count = size * 3;
	drw_interface_attrib(shgroup, "dummy", DRW_ATTRIB_FLOAT, 1, true);

	return shgroup;
}

void DRW_shgroup_free(struct DRWShadingGroup *shgroup)
{
	if (shgroup->interface.instance_vbo &&
	    (shgroup->interface.instance_batch == 0))
	{
		glDeleteBuffers(1, &shgroup->interface.instance_vbo);
	}

	GWN_BATCH_DISCARD_SAFE(shgroup->batch_geom);
}

#define CALL_PREPEND(shgroup, call) { \
	if (shgroup->calls == NULL) { \
		shgroup->calls = call; \
		shgroup->calls_first = call; \
	} \
	else { \
		((DRWCall *)(shgroup->calls))->head.prev = call; \
		shgroup->calls = call; \
	} \
	call->head.prev = NULL; \
} ((void)0)

void DRW_shgroup_instance_batch(DRWShadingGroup *shgroup, struct Gwn_Batch *instances)
{
	BLI_assert(shgroup->type == DRW_SHG_INSTANCE);
	BLI_assert(shgroup->interface.instance_batch == NULL);

	shgroup->interface.instance_batch = instances;

#ifdef USE_GPU_SELECT
	DRWCall *call = BLI_mempool_alloc(DST.vmempool->calls);
	call->head.select_id = g_DRW_select_id;

	CALL_PREPEND(shgroup, call);
#endif
}

void DRW_shgroup_call_add(DRWShadingGroup *shgroup, Gwn_Batch *geom, float (*obmat)[4])
{
	BLI_assert(geom != NULL);
	BLI_assert(shgroup->type == DRW_SHG_NORMAL);

	DRWCall *call = BLI_mempool_alloc(DST.vmempool->calls);

	CALL_PREPEND(shgroup, call);

	call->head.type = DRW_CALL_SINGLE;
#ifdef USE_GPU_SELECT
	call->head.select_id = g_DRW_select_id;
#endif

	if (obmat != NULL) {
		copy_m4_m4(call->obmat, obmat);
	}

	call->geometry = geom;
	call->ob_data = NULL;
}

void DRW_shgroup_call_object_add(DRWShadingGroup *shgroup, Gwn_Batch *geom, Object *ob)
{
	BLI_assert(geom != NULL);
	BLI_assert(shgroup->type == DRW_SHG_NORMAL);

	DRWCall *call = BLI_mempool_alloc(DST.vmempool->calls);

	CALL_PREPEND(shgroup, call);

	call->head.type = DRW_CALL_SINGLE;
#ifdef USE_GPU_SELECT
	call->head.select_id = g_DRW_select_id;
#endif

	copy_m4_m4(call->obmat, ob->obmat);
	call->geometry = geom;
	call->ob_data = ob->data;
}

void DRW_shgroup_call_generate_add(
        DRWShadingGroup *shgroup,
        DRWCallGenerateFn *geometry_fn, void *user_data,
        float (*obmat)[4])
{
	BLI_assert(geometry_fn != NULL);
	BLI_assert(shgroup->type == DRW_SHG_NORMAL);

	DRWCallGenerate *call = BLI_mempool_alloc(DST.vmempool->calls_generate);

	CALL_PREPEND(shgroup, call);

	call->head.type = DRW_CALL_GENERATE;
#ifdef USE_GPU_SELECT
	call->head.select_id = g_DRW_select_id;
#endif

	if (obmat != NULL) {
		copy_m4_m4(call->obmat, obmat);
	}

	call->geometry_fn = geometry_fn;
	call->user_data = user_data;
}

static void sculpt_draw_cb(
        DRWShadingGroup *shgroup,
        void (*draw_fn)(DRWShadingGroup *shgroup, Gwn_Batch *geom),
        void *user_data)
{
	Object *ob = user_data;
	PBVH *pbvh = ob->sculpt->pbvh;

	if (pbvh) {
		BKE_pbvh_draw_cb(
		        pbvh, NULL, NULL, false,
		        (void (*)(void *, Gwn_Batch *))draw_fn, shgroup);
	}
}

void DRW_shgroup_call_sculpt_add(DRWShadingGroup *shgroup, Object *ob, float (*obmat)[4])
{
	DRW_shgroup_call_generate_add(shgroup, sculpt_draw_cb, ob, obmat);
}

void DRW_shgroup_call_dynamic_add_array(DRWShadingGroup *shgroup, const void *attr[], unsigned int attr_len)
{
	DRWInterface *interface = &shgroup->interface;

#ifdef USE_GPU_SELECT
	if (G.f & G_PICKSEL) {
		if (interface->inst_selectid == NULL) {
			interface->inst_selectid = DRW_instance_data_request(DST.idatalist, 1, 128);
		}

		int *select_id = DRW_instance_data_next(interface->inst_selectid);
		*select_id = g_DRW_select_id;
	}
#endif

	BLI_assert(attr_len == interface->attribs_count);
	UNUSED_VARS_NDEBUG(attr_len);

	if (interface->attribs_stride > 0) {
		if (interface->inst_data == NULL) {
			interface->inst_data = DRW_instance_data_request(DST.idatalist, interface->attribs_stride, 16);
		}

		float *data = DRW_instance_data_next(interface->inst_data);

		for (int i = 0; i < interface->attribs_count; ++i) {
			memcpy(data, attr[i], sizeof(float) * interface->attribs_size[i]);
			data = data + interface->attribs_size[i];
		}
	}

	interface->instance_count += 1;
}

/* Used for instancing with no attributes */
void DRW_shgroup_set_instance_count(DRWShadingGroup *shgroup, int count)
{
	DRWInterface *interface = &shgroup->interface;

	BLI_assert(interface->instance_count == 0);
	BLI_assert(interface->attribs_count == 0);

#ifdef USE_GPU_SELECT
	if (G.f & G_PICKSEL) {
		interface->override_selectid = g_DRW_select_id;
	}
#endif

	interface->instance_count = count;
}

/**
 * State is added to #Pass.state while drawing.
 * Use to temporarily enable draw options.
 */
void DRW_shgroup_state_enable(DRWShadingGroup *shgroup, DRWState state)
{
	shgroup->state_extra |= state;
}

void DRW_shgroup_state_disable(DRWShadingGroup *shgroup, DRWState state)
{
	shgroup->state_extra_disable &= ~state;
}

void DRW_shgroup_stencil_mask(DRWShadingGroup *shgroup, unsigned int mask)
{
	BLI_assert(mask <= 255);
	shgroup->stencil_mask = mask;
}

void DRW_shgroup_attrib_float(DRWShadingGroup *shgroup, const char *name, int size)
{
	drw_interface_attrib(shgroup, name, DRW_ATTRIB_FLOAT, size, false);
}

void DRW_shgroup_uniform_texture(DRWShadingGroup *shgroup, const char *name, const GPUTexture *tex)
{
	drw_interface_uniform(shgroup, name, DRW_UNIFORM_TEXTURE, tex, 0, 1);
}

void DRW_shgroup_uniform_block(DRWShadingGroup *shgroup, const char *name, const GPUUniformBuffer *ubo)
{
	drw_interface_uniform(shgroup, name, DRW_UNIFORM_BLOCK, ubo, 0, 1);
}

void DRW_shgroup_uniform_buffer(DRWShadingGroup *shgroup, const char *name, GPUTexture **tex)
{
	drw_interface_uniform(shgroup, name, DRW_UNIFORM_BUFFER, tex, 0, 1);
}

void DRW_shgroup_uniform_bool(DRWShadingGroup *shgroup, const char *name, const int *value, int arraysize)
{
	drw_interface_uniform(shgroup, name, DRW_UNIFORM_BOOL, value, 1, arraysize);
}

void DRW_shgroup_uniform_float(DRWShadingGroup *shgroup, const char *name, const float *value, int arraysize)
{
	drw_interface_uniform(shgroup, name, DRW_UNIFORM_FLOAT, value, 1, arraysize);
}

void DRW_shgroup_uniform_vec2(DRWShadingGroup *shgroup, const char *name, const float *value, int arraysize)
{
	drw_interface_uniform(shgroup, name, DRW_UNIFORM_FLOAT, value, 2, arraysize);
}

void DRW_shgroup_uniform_vec3(DRWShadingGroup *shgroup, const char *name, const float *value, int arraysize)
{
	drw_interface_uniform(shgroup, name, DRW_UNIFORM_FLOAT, value, 3, arraysize);
}

void DRW_shgroup_uniform_vec4(DRWShadingGroup *shgroup, const char *name, const float *value, int arraysize)
{
	drw_interface_uniform(shgroup, name, DRW_UNIFORM_FLOAT, value, 4, arraysize);
}

void DRW_shgroup_uniform_short_to_int(DRWShadingGroup *shgroup, const char *name, const short *value, int arraysize)
{
	drw_interface_uniform(shgroup, name, DRW_UNIFORM_SHORT_TO_INT, value, 1, arraysize);
}

void DRW_shgroup_uniform_short_to_float(DRWShadingGroup *shgroup, const char *name, const short *value, int arraysize)
{
	drw_interface_uniform(shgroup, name, DRW_UNIFORM_SHORT_TO_FLOAT, value, 1, arraysize);
}

void DRW_shgroup_uniform_int(DRWShadingGroup *shgroup, const char *name, const int *value, int arraysize)
{
	drw_interface_uniform(shgroup, name, DRW_UNIFORM_INT, value, 1, arraysize);
}

void DRW_shgroup_uniform_ivec2(DRWShadingGroup *shgroup, const char *name, const int *value, int arraysize)
{
	drw_interface_uniform(shgroup, name, DRW_UNIFORM_INT, value, 2, arraysize);
}

void DRW_shgroup_uniform_ivec3(DRWShadingGroup *shgroup, const char *name, const int *value, int arraysize)
{
	drw_interface_uniform(shgroup, name, DRW_UNIFORM_INT, value, 3, arraysize);
}

void DRW_shgroup_uniform_mat3(DRWShadingGroup *shgroup, const char *name, const float *value)
{
	drw_interface_uniform(shgroup, name, DRW_UNIFORM_MAT3, value, 9, 1);
}

void DRW_shgroup_uniform_mat4(DRWShadingGroup *shgroup, const char *name, const float *value)
{
	drw_interface_uniform(shgroup, name, DRW_UNIFORM_MAT4, value, 16, 1);
}

/* Creates a VBO containing OGL primitives for all DRWCallDynamic */
static void shgroup_dynamic_batch(DRWShadingGroup *shgroup)
{
	DRWInterface *interface = &shgroup->interface;
	int nbr = interface->instance_count;

	Gwn_PrimType type = (shgroup->type == DRW_SHG_POINT_BATCH) ? GWN_PRIM_POINTS :
	                     (shgroup->type == DRW_SHG_TRIANGLE_BATCH) ? GWN_PRIM_TRIS : GWN_PRIM_LINES;

	if (nbr == 0)
		return;

	/* Upload Data */
	Gwn_VertBuf *vbo = GWN_vertbuf_create_with_format(&interface->vbo_format);
	if (interface->inst_data) {
		GWN_vertbuf_data_set(vbo, nbr, DRW_instance_data_get(interface->inst_data), false);
	} else {
		/* Use unitialized memory. This is for dummy vertex buffers. */
		/* XXX TODO do not alloc at all. */
		GWN_vertbuf_data_alloc(vbo, nbr);
	}

	/* TODO make the batch dynamic instead of freeing it every times */
	if (shgroup->batch_geom)
		GWN_batch_discard(shgroup->batch_geom);

	shgroup->batch_geom = GWN_batch_create_ex(type, vbo, NULL, GWN_BATCH_OWNS_VBO);
}

static void shgroup_dynamic_instance(DRWShadingGroup *shgroup)
{
	DRWInterface *interface = &shgroup->interface;
	int buffer_size = 0;
	void *data = NULL;

	if (interface->instance_batch != NULL) {
		return;
	}

	/* TODO We still need this because gawain does not support Matrix attribs. */
	if (interface->instance_count == 0) {
		if (interface->instance_vbo) {
			glDeleteBuffers(1, &interface->instance_vbo);
			interface->instance_vbo = 0;
		}
		return;
	}

	/* Gather Data */
	buffer_size = sizeof(float) * interface->attribs_stride * interface->instance_count;

	/* TODO poke mike to add this to gawain */
	if (interface->instance_vbo) {
		glDeleteBuffers(1, &interface->instance_vbo);
		interface->instance_vbo = 0;
	}

	if (interface->inst_data) {
		data = DRW_instance_data_get(interface->inst_data);
	}

	glGenBuffers(1, &interface->instance_vbo);
	glBindBuffer(GL_ARRAY_BUFFER, interface->instance_vbo);
	glBufferData(GL_ARRAY_BUFFER, buffer_size, data, GL_STATIC_DRAW);
}

static void shgroup_dynamic_batch_from_calls(DRWShadingGroup *shgroup)
{
	if ((shgroup->interface.instance_vbo || shgroup->batch_geom) &&
	    (G.debug_value == 667))
	{
		return;
	}

	if (shgroup->type == DRW_SHG_INSTANCE) {
		shgroup_dynamic_instance(shgroup);
	}
	else {
		shgroup_dynamic_batch(shgroup);
	}
}

/** \} */


/* -------------------------------------------------------------------- */

/** \name Passes (DRW_pass)
 * \{ */

DRWPass *DRW_pass_create(const char *name, DRWState state)
{
	DRWPass *pass = BLI_mempool_alloc(DST.vmempool->passes);
	pass->state = state;
	BLI_strncpy(pass->name, name, MAX_PASS_NAME);

	pass->shgroups = NULL;
	pass->shgroups_last = NULL;

	return pass;
}

void DRW_pass_state_set(DRWPass *pass, DRWState state)
{
	pass->state = state;
}

void DRW_pass_free(DRWPass *pass)
{
	for (DRWShadingGroup *shgroup = pass->shgroups; shgroup; shgroup = shgroup->next) {
		DRW_shgroup_free(shgroup);
	}

	pass->shgroups = NULL;
	pass->shgroups_last = NULL;
}

void DRW_pass_foreach_shgroup(DRWPass *pass, void (*callback)(void *userData, DRWShadingGroup *shgrp), void *userData)
{
	for (DRWShadingGroup *shgroup = pass->shgroups; shgroup; shgroup = shgroup->next) {
		callback(userData, shgroup);
	}
}

typedef struct ZSortData {
	float *axis;
	float *origin;
} ZSortData;

static int pass_shgroup_dist_sort(void *thunk, const void *a, const void *b)
{
	const ZSortData *zsortdata = (ZSortData *)thunk;
	const DRWShadingGroup *shgrp_a = (const DRWShadingGroup *)a;
	const DRWShadingGroup *shgrp_b = (const DRWShadingGroup *)b;

	const DRWCall *call_a;
	const DRWCall *call_b;

	call_a = shgrp_a->calls_first;
	call_b = shgrp_b->calls_first;

	if (call_a == NULL) return -1;
	if (call_b == NULL) return -1;

	float tmp[3];
	sub_v3_v3v3(tmp, zsortdata->origin, call_a->obmat[3]);
	const float a_sq = dot_v3v3(zsortdata->axis, tmp);
	sub_v3_v3v3(tmp, zsortdata->origin, call_b->obmat[3]);
	const float b_sq = dot_v3v3(zsortdata->axis, tmp);

	if      (a_sq < b_sq) return  1;
	else if (a_sq > b_sq) return -1;
	else {
		/* If there is a depth prepass put it before */
		if ((shgrp_a->state_extra & DRW_STATE_WRITE_DEPTH) != 0) {
			return -1;
		}
		else if ((shgrp_b->state_extra & DRW_STATE_WRITE_DEPTH) != 0) {
			return  1;
		}
		else return  0;
	}
}

/* ------------------ Shading group sorting --------------------- */

#define SORT_IMPL_LINKTYPE DRWShadingGroup

#define SORT_IMPL_USE_THUNK
#define SORT_IMPL_FUNC shgroup_sort_fn_r
#include "../../blenlib/intern/list_sort_impl.h"
#undef SORT_IMPL_FUNC
#undef SORT_IMPL_USE_THUNK

#undef SORT_IMPL_LINKTYPE

/**
 * Sort Shading groups by decreasing Z of their first draw call.
 * This is usefull for order dependant effect such as transparency.
 **/
void DRW_pass_sort_shgroup_z(DRWPass *pass)
{
	RegionView3D *rv3d = DST.draw_ctx.rv3d;

	float (*viewinv)[4];
	viewinv = (viewport_matrix_override.override[DRW_MAT_VIEWINV])
	          ? viewport_matrix_override.mat[DRW_MAT_VIEWINV] : rv3d->viewinv;

	ZSortData zsortdata = {viewinv[2], viewinv[3]};

	if (pass->shgroups && pass->shgroups->next) {
		pass->shgroups = shgroup_sort_fn_r(pass->shgroups, pass_shgroup_dist_sort, &zsortdata);

		/* Find the next last */
		DRWShadingGroup *last = pass->shgroups;
		while ((last = last->next)) {
			/* Do nothing */
		}
		pass->shgroups_last = last;
	}
}

/** \} */


/* -------------------------------------------------------------------- */

/** \name Draw (DRW_draw)
 * \{ */

static void drw_state_set(DRWState state)
{
	if (DST.state == state) {
		return;
	}


#define CHANGED_TO(f) \
	((DST.state & (f)) ? \
		((state & (f)) ?  0 : -1) : \
		((state & (f)) ?  1 :  0))

#define CHANGED_ANY(f) \
	((DST.state & (f)) != (state & (f)))

#define CHANGED_ANY_STORE_VAR(f, enabled) \
	((DST.state & (f)) != (enabled = (state & (f))))

	/* Depth Write */
	{
		int test;
		if ((test = CHANGED_TO(DRW_STATE_WRITE_DEPTH))) {
			if (test == 1) {
				glDepthMask(GL_TRUE);
			}
			else {
				glDepthMask(GL_FALSE);
			}
		}
	}

	/* Color Write */
	{
		int test;
		if ((test = CHANGED_TO(DRW_STATE_WRITE_COLOR))) {
			if (test == 1) {
				glColorMask(GL_TRUE, GL_TRUE, GL_TRUE, GL_TRUE);
			}
			else {
				glColorMask(GL_FALSE, GL_FALSE, GL_FALSE, GL_FALSE);
			}
		}
	}

	/* Cull */
	{
		DRWState test;
		if (CHANGED_ANY_STORE_VAR(
		        DRW_STATE_CULL_BACK | DRW_STATE_CULL_FRONT,
		        test))
		{
			if (test) {
				glEnable(GL_CULL_FACE);

				if ((state & DRW_STATE_CULL_BACK) != 0) {
					glCullFace(GL_BACK);
				}
				else if ((state & DRW_STATE_CULL_FRONT) != 0) {
					glCullFace(GL_FRONT);
				}
				else {
					BLI_assert(0);
				}
			}
			else {
				glDisable(GL_CULL_FACE);
			}
		}
	}

	/* Depth Test */
	{
		DRWState test;
		if (CHANGED_ANY_STORE_VAR(
		        DRW_STATE_DEPTH_LESS | DRW_STATE_DEPTH_EQUAL | DRW_STATE_DEPTH_GREATER | DRW_STATE_DEPTH_ALWAYS,
		        test))
		{
			if (test) {
				glEnable(GL_DEPTH_TEST);

				if (state & DRW_STATE_DEPTH_LESS) {
					glDepthFunc(GL_LEQUAL);
				}
				else if (state & DRW_STATE_DEPTH_EQUAL) {
					glDepthFunc(GL_EQUAL);
				}
				else if (state & DRW_STATE_DEPTH_GREATER) {
					glDepthFunc(GL_GREATER);
				}
				else if (state & DRW_STATE_DEPTH_ALWAYS) {
					glDepthFunc(GL_ALWAYS);
				}
				else {
					BLI_assert(0);
				}
			}
			else {
				glDisable(GL_DEPTH_TEST);
			}
		}
	}

	/* Wire Width */
	{
		if (CHANGED_ANY(DRW_STATE_WIRE | DRW_STATE_WIRE_LARGE)) {
			if ((state & DRW_STATE_WIRE) != 0) {
				glLineWidth(1.0f);
			}
			else if ((state & DRW_STATE_WIRE_LARGE) != 0) {
				glLineWidth(UI_GetThemeValuef(TH_OUTLINE_WIDTH) * 2.0f);
			}
			else {
				/* do nothing */
			}
		}
	}

	/* Points Size */
	{
		int test;
		if ((test = CHANGED_TO(DRW_STATE_POINT))) {
			if (test == 1) {
				GPU_enable_program_point_size();
				glPointSize(5.0f);
			}
			else {
				GPU_disable_program_point_size();
			}
		}
	}

	/* Blending (all buffer) */
	{
		int test;
		if (CHANGED_ANY_STORE_VAR(
		        DRW_STATE_BLEND | DRW_STATE_ADDITIVE | DRW_STATE_MULTIPLY | DRW_STATE_TRANSMISSION |
		        DRW_STATE_ADDITIVE_FULL,
		        test))
		{
			if (test) {
				glEnable(GL_BLEND);

				if ((state & DRW_STATE_BLEND) != 0) {
					glBlendFuncSeparate(GL_SRC_ALPHA, GL_ONE_MINUS_SRC_ALPHA, /* RGB */
					                    GL_ONE, GL_ONE_MINUS_SRC_ALPHA); /* Alpha */
				}
				else if ((state & DRW_STATE_MULTIPLY) != 0) {
					glBlendFunc(GL_DST_COLOR, GL_ZERO);
				}
				else if ((state & DRW_STATE_TRANSMISSION) != 0) {
					glBlendFunc(GL_ONE, GL_SRC_ALPHA);
				}
				else if ((state & DRW_STATE_ADDITIVE) != 0) {
					/* Do not let alpha accumulate but premult the source RGB by it. */
					glBlendFuncSeparate(GL_SRC_ALPHA, GL_ONE, /* RGB */
					                    GL_ZERO, GL_ONE); /* Alpha */
				}
				else if ((state & DRW_STATE_ADDITIVE_FULL) != 0) {
					/* Let alpha accumulate. */
					glBlendFunc(GL_ONE, GL_ONE);
				}
				else {
					BLI_assert(0);
				}
			}
			else {
				glDisable(GL_BLEND);
			}
		}
	}

	/* Clip Planes */
	{
		int test;
		if ((test = CHANGED_TO(DRW_STATE_CLIP_PLANES))) {
			if (test == 1) {
				for (int i = 0; i < DST.num_clip_planes; ++i) {
					glEnable(GL_CLIP_DISTANCE0 + i);
				}
			}
			else {
				for (int i = 0; i < MAX_CLIP_PLANES; ++i) {
					glDisable(GL_CLIP_DISTANCE0 + i);
				}
			}
		}
	}

	/* Line Stipple */
	{
		int test;
		if (CHANGED_ANY_STORE_VAR(
		        DRW_STATE_STIPPLE_2 | DRW_STATE_STIPPLE_3 | DRW_STATE_STIPPLE_4,
		        test))
		{
			if (test) {
				if ((state & DRW_STATE_STIPPLE_2) != 0) {
					setlinestyle(2);
				}
				else if ((state & DRW_STATE_STIPPLE_3) != 0) {
					setlinestyle(3);
				}
				else if ((state & DRW_STATE_STIPPLE_4) != 0) {
					setlinestyle(4);
				}
				else {
					BLI_assert(0);
				}
			}
			else {
				setlinestyle(0);
			}
		}
	}

	/* Stencil */
	{
		DRWState test;
		if (CHANGED_ANY_STORE_VAR(
		        DRW_STATE_WRITE_STENCIL |
		        DRW_STATE_STENCIL_EQUAL,
		        test))
		{
			if (test) {
				glEnable(GL_STENCIL_TEST);

				/* Stencil Write */
				if ((state & DRW_STATE_WRITE_STENCIL) != 0) {
					glStencilMask(0xFF);
					glStencilOp(GL_KEEP, GL_KEEP, GL_REPLACE);
				}
				/* Stencil Test */
				else if ((state & DRW_STATE_STENCIL_EQUAL) != 0) {
					glStencilMask(0x00); /* disable write */
					DST.stencil_mask = 0;
				}
				else {
					BLI_assert(0);
				}
			}
			else {
				/* disable write & test */
				DST.stencil_mask = 0;
				glStencilMask(0x00);
				glStencilFunc(GL_ALWAYS, 1, 0xFF);
				glDisable(GL_STENCIL_TEST);
			}
		}
	}

#undef CHANGED_TO
#undef CHANGED_ANY
#undef CHANGED_ANY_STORE_VAR

	DST.state = state;
}

static void drw_stencil_set(unsigned int mask)
{
	if (DST.stencil_mask != mask) {
		/* Stencil Write */
		if ((DST.state & DRW_STATE_WRITE_STENCIL) != 0) {
			glStencilFunc(GL_ALWAYS, mask, 0xFF);
			DST.stencil_mask = mask;
		}
		/* Stencil Test */
		else if ((DST.state & DRW_STATE_STENCIL_EQUAL) != 0) {
			glStencilFunc(GL_EQUAL, mask, 0xFF);
			DST.stencil_mask = mask;
		}
	}
}

typedef struct DRWBoundTexture {
	struct DRWBoundTexture *next, *prev;
	GPUTexture *tex;
} DRWBoundTexture;

static void draw_geometry_prepare(
        DRWShadingGroup *shgroup, const float (*obmat)[4], const float *texcoloc, const float *texcosize)
{
	RegionView3D *rv3d = DST.draw_ctx.rv3d;
	DRWInterface *interface = &shgroup->interface;

	float mvp[4][4], mv[4][4], mi[4][4], mvi[4][4], pi[4][4], n[3][3], wn[3][3];
	float orcofacs[2][3] = {{0.0f, 0.0f, 0.0f}, {1.0f, 1.0f, 1.0f}};
	float eye[3] = { 0.0f, 0.0f, 1.0f }; /* looking into the screen */
	float viewcamtexcofac[4] = { 1.0f, 1.0f, 0.0f, 0.0f };

	if (rv3d != NULL) {
		copy_v4_v4(viewcamtexcofac, rv3d->viewcamtexcofac);
	}

	bool do_pi = (interface->projectioninverse != -1);
	bool do_mvp = (interface->modelviewprojection != -1);
	bool do_mi = (interface->modelinverse != -1);
	bool do_mv = (interface->modelview != -1);
	bool do_mvi = (interface->modelviewinverse != -1);
	bool do_n = (interface->normal != -1);
	bool do_wn = (interface->worldnormal != -1);
	bool do_eye = (interface->eye != -1);
	bool do_orco = (interface->orcotexfac != -1) && (texcoloc != NULL) && (texcosize != NULL);

	/* Matrix override */
	float (*persmat)[4];
	float (*persinv)[4];
	float (*viewmat)[4];
	float (*viewinv)[4];
	float (*winmat)[4];
	float (*wininv)[4];

	persmat = (viewport_matrix_override.override[DRW_MAT_PERS])
	          ? viewport_matrix_override.mat[DRW_MAT_PERS] : rv3d->persmat;
	persinv = (viewport_matrix_override.override[DRW_MAT_PERSINV])
	          ? viewport_matrix_override.mat[DRW_MAT_PERSINV] : rv3d->persinv;
	viewmat = (viewport_matrix_override.override[DRW_MAT_VIEW])
	          ? viewport_matrix_override.mat[DRW_MAT_VIEW] : rv3d->viewmat;
	viewinv = (viewport_matrix_override.override[DRW_MAT_VIEWINV])
	          ? viewport_matrix_override.mat[DRW_MAT_VIEWINV] : rv3d->viewinv;
	winmat = (viewport_matrix_override.override[DRW_MAT_WIN])
	          ? viewport_matrix_override.mat[DRW_MAT_WIN] : rv3d->winmat;
	wininv = viewport_matrix_override.mat[DRW_MAT_WININV];

	if (do_pi) {
		if (!viewport_matrix_override.override[DRW_MAT_WININV]) {
			invert_m4_m4(pi, winmat);
			wininv = pi;
		}
	}
	if (do_mi) {
		invert_m4_m4(mi, obmat);
	}
	if (do_mvp) {
		mul_m4_m4m4(mvp, persmat, obmat);
	}
	if (do_mv || do_mvi || do_n || do_eye) {
		mul_m4_m4m4(mv, viewmat, obmat);
	}
	if (do_mvi) {
		invert_m4_m4(mvi, mv);
	}
	if (do_n || do_eye) {
		copy_m3_m4(n, mv);
		invert_m3(n);
		transpose_m3(n);
	}
	if (do_wn) {
		copy_m3_m4(wn, obmat);
		invert_m3(wn);
		transpose_m3(wn);
	}
	if (do_eye) {
		/* Used by orthographic wires */
		float tmp[3][3];
		invert_m3_m3(tmp, n);
		/* set eye vector, transformed to object coords */
		mul_m3_v3(tmp, eye);
	}
	if (do_orco) {
		mul_v3_v3fl(orcofacs[1], texcosize, 2.0f);
		invert_v3(orcofacs[1]);
		sub_v3_v3v3(orcofacs[0], texcoloc, texcosize);
		negate_v3(orcofacs[0]);
		mul_v3_v3(orcofacs[0], orcofacs[1]); /* result in a nice MADD in the shader */
	}

	/* Should be really simple */
	/* step 1 : bind object dependent matrices */
	/* TODO : Some of these are not object dependant.
	 * They should be grouped inside a UBO updated once per redraw.
	 * The rest can also go into a UBO to reduce API calls. */
	GPU_shader_uniform_vector(shgroup->shader, interface->model, 16, 1, (float *)obmat);
	GPU_shader_uniform_vector(shgroup->shader, interface->modelinverse, 16, 1, (float *)mi);
	GPU_shader_uniform_vector(shgroup->shader, interface->modelviewprojection, 16, 1, (float *)mvp);
	GPU_shader_uniform_vector(shgroup->shader, interface->viewinverse, 16, 1, (float *)viewinv);
	GPU_shader_uniform_vector(shgroup->shader, interface->viewprojection, 16, 1, (float *)persmat);
	GPU_shader_uniform_vector(shgroup->shader, interface->viewprojectioninverse, 16, 1, (float *)persinv);
	GPU_shader_uniform_vector(shgroup->shader, interface->projection, 16, 1, (float *)winmat);
	GPU_shader_uniform_vector(shgroup->shader, interface->projectioninverse, 16, 1, (float *)wininv);
	GPU_shader_uniform_vector(shgroup->shader, interface->view, 16, 1, (float *)viewmat);
	GPU_shader_uniform_vector(shgroup->shader, interface->modelview, 16, 1, (float *)mv);
	GPU_shader_uniform_vector(shgroup->shader, interface->modelviewinverse, 16, 1, (float *)mvi);
	GPU_shader_uniform_vector(shgroup->shader, interface->normal, 9, 1, (float *)n);
	GPU_shader_uniform_vector(shgroup->shader, interface->worldnormal, 9, 1, (float *)wn);
	GPU_shader_uniform_vector(shgroup->shader, interface->camtexfac, 4, 1, (float *)viewcamtexcofac);
	GPU_shader_uniform_vector(shgroup->shader, interface->orcotexfac, 3, 2, (float *)orcofacs);
	GPU_shader_uniform_vector(shgroup->shader, interface->eye, 3, 1, (float *)eye);
	GPU_shader_uniform_vector(shgroup->shader, interface->clipplanes, 4, DST.num_clip_planes, (float *)DST.clip_planes_eq);
}

static void draw_geometry_execute_ex(
        DRWShadingGroup *shgroup, Gwn_Batch *geom, unsigned int start, unsigned int count)
{
	DRWInterface *interface = &shgroup->interface;
	/* step 2 : bind vertex array & draw */
	GWN_batch_program_set(geom, GPU_shader_get_program(shgroup->shader), GPU_shader_get_interface(shgroup->shader));
	if (interface->instance_batch) {
		/* Used for Particles. Cannot do partial drawing. */
		GWN_batch_draw_stupid_instanced_with_batch(geom, interface->instance_batch);
	}
	else if (interface->instance_vbo) {
		GWN_batch_draw_stupid_instanced(
		        geom, interface->instance_vbo, start, count, interface->attribs_count,
		        interface->attribs_stride, interface->attribs_size, interface->attribs_loc);
	}
	else {
		GWN_batch_draw_stupid(geom, start, count);
	}
	/* XXX this just tells gawain we are done with the shader.
	 * This does not unbind the shader. */
	GWN_batch_program_unset(geom);
}

static void draw_geometry_execute(DRWShadingGroup *shgroup, Gwn_Batch *geom)
{
	draw_geometry_execute_ex(shgroup, geom, 0, 0);
}

static void draw_geometry(
        DRWShadingGroup *shgroup, Gwn_Batch *geom, const float (*obmat)[4], ID *ob_data,
        unsigned int start, unsigned int count)
{
	float *texcoloc = NULL;
	float *texcosize = NULL;

	if (ob_data != NULL) {
		switch (GS(ob_data->name)) {
			case ID_ME:
				BKE_mesh_texspace_get_reference((Mesh *)ob_data, NULL, &texcoloc, NULL, &texcosize);
				break;
			case ID_CU:
			{
				Curve *cu = (Curve *)ob_data;
				if (cu->bb == NULL || (cu->bb->flag & BOUNDBOX_DIRTY)) {
					BKE_curve_texspace_calc(cu);
				}
				texcoloc = cu->loc;
				texcosize = cu->size;
				break;
			}
			case ID_MB:
			{
				MetaBall *mb = (MetaBall *)ob_data;
				texcoloc = mb->loc;
				texcosize = mb->size;
				break;
			}
			default:
				break;
		}
	}

	draw_geometry_prepare(shgroup, obmat, texcoloc, texcosize);

	draw_geometry_execute_ex(shgroup, geom, start, count);
}

static void bind_texture(GPUTexture *tex)
{
	int bind_num = GPU_texture_bound_number(tex);
	if (bind_num == -1) {
		for (int i = 0; i < GPU_max_textures(); ++i) {
			RST.bind_tex_inc = (RST.bind_tex_inc + 1) % GPU_max_textures();
			if (RST.bound_tex_slots[RST.bind_tex_inc] == false) {
				if (RST.bound_texs[RST.bind_tex_inc] != NULL) {
					GPU_texture_unbind(RST.bound_texs[RST.bind_tex_inc]);
				}
				GPU_texture_bind(tex, RST.bind_tex_inc);
				RST.bound_texs[RST.bind_tex_inc] = tex;
				RST.bound_tex_slots[RST.bind_tex_inc] = true;
				return;
			}
		}

		printf("Not enough texture slots! Reduce number of textures used by your shader.\n");
	}
	RST.bound_tex_slots[bind_num] = true;
}

static void bind_ubo(GPUUniformBuffer *ubo)
{
	if (RST.bind_ubo_inc < GPU_max_ubo_binds()) {
		GPU_uniformbuffer_bind(ubo, RST.bind_ubo_inc);
		RST.bind_ubo_inc++;
	}
	else {
		/* This is not depending on user input.
		 * It is our responsability to make sure there enough slots. */
		BLI_assert(0 && "Not enough ubo slots! This should not happen!\n");

		/* printf so user can report bad behaviour */
		printf("Not enough ubo slots! This should not happen!\n");
	}
}

static void release_texture_slots(void)
{
	memset(RST.bound_tex_slots, 0x0, sizeof(bool) * GPU_max_textures());
}

static void release_ubo_slots(void)
{
	RST.bind_ubo_inc = 0;
}

static void draw_shgroup(DRWShadingGroup *shgroup, DRWState pass_state)
{
	BLI_assert(shgroup->shader);

	DRWInterface *interface = &shgroup->interface;
	GPUTexture *tex;
	GPUUniformBuffer *ubo;
	int val;
	float fval;

	if (DST.shader != shgroup->shader) {
		if (DST.shader) GPU_shader_unbind();
		GPU_shader_bind(shgroup->shader);
		DST.shader = shgroup->shader;
	}

	const bool is_normal = ELEM(shgroup->type, DRW_SHG_NORMAL);

	if (!is_normal) {
		shgroup_dynamic_batch_from_calls(shgroup);
	}

	release_texture_slots();
	release_ubo_slots();

	drw_state_set((pass_state & shgroup->state_extra_disable) | shgroup->state_extra);
	drw_stencil_set(shgroup->stencil_mask);

	/* Binding Uniform */
	/* Don't check anything, Interface should already contain the least uniform as possible */
	for (DRWUniform *uni = interface->uniforms; uni; uni = uni->next) {
		switch (uni->type) {
			case DRW_UNIFORM_SHORT_TO_INT:
				val = (int)*((short *)uni->value);
				GPU_shader_uniform_vector_int(
				        shgroup->shader, uni->location, uni->length, uni->arraysize, (int *)&val);
				break;
			case DRW_UNIFORM_SHORT_TO_FLOAT:
				fval = (float)*((short *)uni->value);
				GPU_shader_uniform_vector(
				        shgroup->shader, uni->location, uni->length, uni->arraysize, (float *)&fval);
				break;
			case DRW_UNIFORM_BOOL:
			case DRW_UNIFORM_INT:
				GPU_shader_uniform_vector_int(
				        shgroup->shader, uni->location, uni->length, uni->arraysize, (int *)uni->value);
				break;
			case DRW_UNIFORM_FLOAT:
			case DRW_UNIFORM_MAT3:
			case DRW_UNIFORM_MAT4:
				GPU_shader_uniform_vector(
				        shgroup->shader, uni->location, uni->length, uni->arraysize, (float *)uni->value);
				break;
			case DRW_UNIFORM_TEXTURE:
				tex = (GPUTexture *)uni->value;
				BLI_assert(tex);
				bind_texture(tex);
				GPU_shader_uniform_texture(shgroup->shader, uni->location, tex);
				break;
			case DRW_UNIFORM_BUFFER:
				if (!DRW_state_is_fbo()) {
					break;
				}
				tex = *((GPUTexture **)uni->value);
				BLI_assert(tex);
				bind_texture(tex);
				GPU_shader_uniform_texture(shgroup->shader, uni->location, tex);
				break;
			case DRW_UNIFORM_BLOCK:
				ubo = (GPUUniformBuffer *)uni->value;
				bind_ubo(ubo);
				GPU_shader_uniform_buffer(shgroup->shader, uni->location, ubo);
				break;
		}
	}

#ifdef USE_GPU_SELECT
	/* use the first item because of selection we only ever add one */
#  define GPU_SELECT_LOAD_IF_PICKSEL(_call) \
	if ((G.f & G_PICKSEL) && (_call)) { \
		GPU_select_load_id((_call)->head.select_id); \
	} ((void)0)

#  define GPU_SELECT_LOAD_IF_PICKSEL_LIST(_shgroup, _start, _count)  \
	_start = 0;                                                      \
	_count = _shgroup->interface.instance_count;                     \
	int *select_id = NULL;                                           \
	if (G.f & G_PICKSEL) {                                           \
		if (_shgroup->interface.override_selectid == -1) {                        \
			select_id = DRW_instance_data_get(_shgroup->interface.inst_selectid); \
			switch (_shgroup->type) {                                             \
				case DRW_SHG_TRIANGLE_BATCH: _count = 3; break;                   \
				case DRW_SHG_LINE_BATCH: _count = 2; break;                       \
				default: _count = 1; break;                                       \
			}                                                                     \
		}                                                                         \
		else {                                                                    \
			GPU_select_load_id(_shgroup->interface.override_selectid);            \
		}                                                                         \
	}                                                                \
	while (_start < _shgroup->interface.instance_count) {            \
		if (select_id) {                                             \
			GPU_select_load_id(select_id[_start]);                   \
		}

# define GPU_SELECT_LOAD_IF_PICKSEL_LIST_END(_start, _count) \
		_start += _count;                                    \
	}

#else
#  define GPU_SELECT_LOAD_IF_PICKSEL(call)
#  define GPU_SELECT_LOAD_IF_PICKSEL_LIST_END(start, count)
#  define GPU_SELECT_LOAD_IF_PICKSEL_LIST(_shgroup, _start, _count) \
	_start = 0;                                                     \
	_count = _shgroup->interface.instance_count;

#endif

	/* Rendering Calls */
	if (!is_normal) {
		/* Replacing multiple calls with only one */
		float obmat[4][4];
		unit_m4(obmat);

		if (shgroup->type == DRW_SHG_INSTANCE &&
		    (interface->instance_count > 0 || interface->instance_batch != NULL))
		{
			if (interface->instance_batch != NULL) {
				GPU_SELECT_LOAD_IF_PICKSEL((DRWCall *)shgroup->calls_first);
				draw_geometry(shgroup, shgroup->instance_geom, obmat, shgroup->instance_data, 0, 0);
			}
			else {
				unsigned int count, start;
				GPU_SELECT_LOAD_IF_PICKSEL_LIST(shgroup, start, count)
				{
					draw_geometry(shgroup, shgroup->instance_geom, obmat, shgroup->instance_data, start, count);
				}
				GPU_SELECT_LOAD_IF_PICKSEL_LIST_END(start, count)
			}
		}
		else {
			/* Some dynamic batch can have no geom (no call to aggregate) */
			if (shgroup->batch_geom) {
				unsigned int count, start;
				GPU_SELECT_LOAD_IF_PICKSEL_LIST(shgroup, start, count)
				{
					draw_geometry(shgroup, shgroup->batch_geom, obmat, NULL, start, count);
				}
				GPU_SELECT_LOAD_IF_PICKSEL_LIST_END(start, count)
			}
		}
	}
	else {
		for (DRWCall *call = shgroup->calls_first; call; call = call->head.prev) {
			bool neg_scale = is_negative_m4(call->obmat);

			/* Negative scale objects */
			if (neg_scale) {
				glFrontFace(DST.backface);
			}

			GPU_SELECT_LOAD_IF_PICKSEL(call);

			if (call->head.type == DRW_CALL_SINGLE) {
				draw_geometry(shgroup, call->geometry, call->obmat, call->ob_data, 0, 0);
			}
			else {
				BLI_assert(call->head.type == DRW_CALL_GENERATE);
				DRWCallGenerate *callgen = ((DRWCallGenerate *)call);
				draw_geometry_prepare(shgroup, callgen->obmat, NULL, NULL);
				callgen->geometry_fn(shgroup, draw_geometry_execute, callgen->user_data);
			}

			/* Reset state */
			if (neg_scale) {
				glFrontFace(DST.frontface);
			}
		}
	}

	/* TODO: remove, (currently causes alpha issue with sculpt, need to investigate) */
	DRW_state_reset();
}

static void drw_draw_pass_ex(DRWPass *pass, DRWShadingGroup *start_group, DRWShadingGroup *end_group)
{
	/* Start fresh */
	DST.shader = NULL;

	drw_state_set(pass->state);

	DRW_stats_query_start(pass->name);

	for (DRWShadingGroup *shgroup = start_group; shgroup; shgroup = shgroup->next) {
		draw_shgroup(shgroup, pass->state);
		/* break if upper limit */
		if (shgroup == end_group) {
			break;
		}
	}

	/* Clear Bound textures */
	for (int i = 0; i < GPU_max_textures(); i++) {
		if (RST.bound_texs[i] != NULL) {
			GPU_texture_unbind(RST.bound_texs[i]);
			RST.bound_texs[i] = NULL;
		}
	}

	if (DST.shader) {
		GPU_shader_unbind();
		DST.shader = NULL;
	}

	DRW_stats_query_end();
}

void DRW_draw_pass(DRWPass *pass)
{
	drw_draw_pass_ex(pass, pass->shgroups, pass->shgroups_last);
}

/* Draw only a subset of shgroups. Used in special situations as grease pencil strokes */
void DRW_draw_pass_subset(DRWPass *pass, DRWShadingGroup *start_group, DRWShadingGroup *end_group)
{
	drw_draw_pass_ex(pass, start_group, end_group);
}

void DRW_draw_callbacks_pre_scene(void)
{
	RegionView3D *rv3d = DST.draw_ctx.rv3d;

	gpuLoadProjectionMatrix(rv3d->winmat);
	gpuLoadMatrix(rv3d->viewmat);
}

void DRW_draw_callbacks_post_scene(void)
{
	RegionView3D *rv3d = DST.draw_ctx.rv3d;

	gpuLoadProjectionMatrix(rv3d->winmat);
	gpuLoadMatrix(rv3d->viewmat);
}

/* Reset state to not interfer with other UI drawcall */
void DRW_state_reset_ex(DRWState state)
{
	DST.state = ~state;
	drw_state_set(state);
}

void DRW_state_reset(void)
{
	/* Reset blending function */
	glBlendFunc(GL_SRC_ALPHA, GL_ONE_MINUS_SRC_ALPHA);

	DRW_state_reset_ex(DRW_STATE_DEFAULT);
}

/* NOTE : Make sure to reset after use! */
void DRW_state_invert_facing(void)
{
	SWAP(GLenum, DST.backface, DST.frontface);
	glFrontFace(DST.frontface);
}

/**
 * This only works if DRWPasses have been tagged with DRW_STATE_CLIP_PLANES,
 * and if the shaders have support for it (see usage of gl_ClipDistance).
 * Be sure to call DRW_state_clip_planes_reset() after you finish drawing.
 **/
void DRW_state_clip_planes_add(float plane_eq[4])
{
	copy_v4_v4(DST.clip_planes_eq[DST.num_clip_planes++], plane_eq);
}

void DRW_state_clip_planes_reset(void)
{
	DST.num_clip_planes = 0;
}

/** \} */


struct DRWTextStore *DRW_text_cache_ensure(void)
{
	BLI_assert(DST.text_store_p);
	if (*DST.text_store_p == NULL) {
		*DST.text_store_p = DRW_text_cache_create();
	}
	return *DST.text_store_p;
}


/* -------------------------------------------------------------------- */

/** \name Settings
 * \{ */

bool DRW_object_is_renderable(Object *ob)
{
	BLI_assert(BKE_object_is_visible(ob, OB_VISIBILITY_CHECK_UNKNOWN_RENDER_MODE));

	if (ob->type == OB_MESH) {
		if (ob == DST.draw_ctx.object_edit) {
			IDProperty *props = BKE_layer_collection_engine_evaluated_get(ob, COLLECTION_MODE_EDIT, "");
			bool do_show_occlude_wire = BKE_collection_engine_property_value_get_bool(props, "show_occlude_wire");
			if (do_show_occlude_wire) {
				return false;
			}
			bool do_show_weight = BKE_collection_engine_property_value_get_bool(props, "show_weight");
			if (do_show_weight) {
				return false;
			}
		}
	}

	return true;
}

/**
 * Return whether this object is visible depending if
 * we are rendering or drawing in the viewport.
 */
bool DRW_check_object_visible_within_active_context(Object *ob)
{
	const eObjectVisibilityCheck mode = DRW_state_is_scene_render() ?
	                                     OB_VISIBILITY_CHECK_FOR_RENDER :
	                                     OB_VISIBILITY_CHECK_FOR_VIEWPORT;
	return BKE_object_is_visible(ob, mode);
}

bool DRW_object_is_flat_normal(const Object *ob)
{
	if (ob->type == OB_MESH) {
		const Mesh *me = ob->data;
		if (me->mpoly && me->mpoly[0].flag & ME_SMOOTH) {
			return false;
		}
	}
	return true;
}

/**
 * Return true if the object has its own draw mode.
 * Caller must check this is active */
int DRW_object_is_mode_shade(const Object *ob)
{
	BLI_assert(ob == DST.draw_ctx.obact);
	if ((DST.draw_ctx.object_mode & OB_MODE_EDIT) == 0) {
		if (DST.draw_ctx.object_mode & (OB_MODE_VERTEX_PAINT | OB_MODE_WEIGHT_PAINT | OB_MODE_TEXTURE_PAINT)) {
			if ((DST.draw_ctx.v3d->flag2 & V3D_SHOW_MODE_SHADE_OVERRIDE) == 0) {
				return true;
			}
			else {
				return false;
			}
		}
	}
	return -1;
}

/** \} */


/* -------------------------------------------------------------------- */

/** \name Framebuffers (DRW_framebuffer)
 * \{ */

static GPUTextureFormat convert_tex_format(
        int fbo_format,
        int *r_channels, bool *r_is_depth)
{
	*r_is_depth = ELEM(fbo_format, DRW_TEX_DEPTH_16, DRW_TEX_DEPTH_24, DRW_TEX_DEPTH_24_STENCIL_8);

	switch (fbo_format) {
		case DRW_TEX_R_16:     *r_channels = 1; return GPU_R16F;
		case DRW_TEX_R_32:     *r_channels = 1; return GPU_R32F;
		case DRW_TEX_RG_8:     *r_channels = 2; return GPU_RG8;
		case DRW_TEX_RG_16:    *r_channels = 2; return GPU_RG16F;
		case DRW_TEX_RG_16I:   *r_channels = 2; return GPU_RG16I;
		case DRW_TEX_RG_32:    *r_channels = 2; return GPU_RG32F;
		case DRW_TEX_RGBA_8:   *r_channels = 4; return GPU_RGBA8;
		case DRW_TEX_RGBA_16:  *r_channels = 4; return GPU_RGBA16F;
		case DRW_TEX_RGBA_32:  *r_channels = 4; return GPU_RGBA32F;
		case DRW_TEX_DEPTH_16: *r_channels = 1; return GPU_DEPTH_COMPONENT16;
		case DRW_TEX_DEPTH_24: *r_channels = 1; return GPU_DEPTH_COMPONENT24;
		case DRW_TEX_DEPTH_24_STENCIL_8: *r_channels = 1; return GPU_DEPTH24_STENCIL8;
		case DRW_TEX_DEPTH_32: *r_channels = 1; return GPU_DEPTH_COMPONENT32F;
		case DRW_TEX_RGB_11_11_10: *r_channels = 3; return GPU_R11F_G11F_B10F;
		default:
			BLI_assert(false && "Texture format unsupported as render target!");
			*r_channels = 4; return GPU_RGBA8;
	}
}

struct GPUFrameBuffer *DRW_framebuffer_create(void)
{
	return GPU_framebuffer_create();
}

void DRW_framebuffer_init(
        struct GPUFrameBuffer **fb, void *engine_type, int width, int height,
        DRWFboTexture textures[MAX_FBO_TEX], int textures_len)
{
	BLI_assert(textures_len <= MAX_FBO_TEX);
	BLI_assert(width > 0 && height > 0);

	bool create_fb = false;
	int color_attachment = -1;

	if (!*fb) {
		*fb = GPU_framebuffer_create();
		create_fb = true;
	}

	for (int i = 0; i < textures_len; ++i) {
		int channels;
		bool is_depth;
		bool create_tex = false;

		DRWFboTexture fbotex = textures[i];
		bool is_temp = (fbotex.flag & DRW_TEX_TEMP) != 0;

		GPUTextureFormat gpu_format = convert_tex_format(fbotex.format, &channels, &is_depth);

		if (!*fbotex.tex || is_temp) {
			/* Temp textures need to be queried each frame, others not. */
			if (is_temp) {
				*fbotex.tex = GPU_viewport_texture_pool_query(
				        DST.viewport, engine_type, width, height, channels, gpu_format);
			}
			else {
				*fbotex.tex = GPU_texture_create_2D_custom(
				        width, height, channels, gpu_format, NULL, NULL);
				create_tex = true;
			}
		}

		if (!is_depth) {
			++color_attachment;
		}

		if (create_fb || create_tex) {
			drw_texture_set_parameters(*fbotex.tex, fbotex.flag);
			GPU_framebuffer_texture_attach(*fb, *fbotex.tex, color_attachment, 0);
		}
	}

	if (create_fb && (textures_len > 0)) {
		if (!GPU_framebuffer_check_valid(*fb, NULL)) {
			printf("Error invalid framebuffer\n");
		}

		/* Detach temp textures */
		for (int i = 0; i < textures_len; ++i) {
			DRWFboTexture fbotex = textures[i];

			if ((fbotex.flag & DRW_TEX_TEMP) != 0) {
				GPU_framebuffer_texture_detach(*fbotex.tex);
			}
		}

		if (DST.default_framebuffer != NULL) {
			GPU_framebuffer_bind(DST.default_framebuffer);
		}
	}
}

void DRW_framebuffer_free(struct GPUFrameBuffer *fb)
{
	GPU_framebuffer_free(fb);
}

void DRW_framebuffer_bind(struct GPUFrameBuffer *fb)
{
	GPU_framebuffer_bind(fb);
}

void DRW_framebuffer_clear(bool color, bool depth, bool stencil, float clear_col[4], float clear_depth)
{
	if (color) {
		glColorMask(GL_TRUE, GL_TRUE, GL_TRUE, GL_TRUE);
		glClearColor(clear_col[0], clear_col[1], clear_col[2], clear_col[3]);
	}
	if (depth) {
		glDepthMask(GL_TRUE);
		glClearDepth(clear_depth);
	}
	if (stencil) {
		glStencilMask(0xFF);
	}
	glClear(((color) ? GL_COLOR_BUFFER_BIT : 0) |
	        ((depth) ? GL_DEPTH_BUFFER_BIT : 0) |
	        ((stencil) ? GL_STENCIL_BUFFER_BIT : 0));
}

void DRW_framebuffer_read_data(int x, int y, int w, int h, int channels, int slot, float *data)
{
	GLenum type;
	switch (channels) {
		case 1: type = GL_RED; break;
		case 2: type = GL_RG; break;
		case 3: type = GL_RGB; break;
		case 4: type = GL_RGBA;	break;
		default:
			BLI_assert(false && "wrong number of read channels");
			return;
	}
	glReadBuffer(GL_COLOR_ATTACHMENT0 + slot);
	glReadPixels(x, y, w, h, type, GL_FLOAT, data);
}

void DRW_framebuffer_read_depth(int x, int y, int w, int h, float *data)
{
	GLenum type = GL_DEPTH_COMPONENT;

	glReadBuffer(GL_COLOR_ATTACHMENT0); /* This is OK! */
	glReadPixels(x, y, w, h, type, GL_FLOAT, data);
}

void DRW_framebuffer_texture_attach(struct GPUFrameBuffer *fb, GPUTexture *tex, int slot, int mip)
{
	GPU_framebuffer_texture_attach(fb, tex, slot, mip);
}

void DRW_framebuffer_texture_layer_attach(struct GPUFrameBuffer *fb, struct GPUTexture *tex, int slot, int layer, int mip)
{
	GPU_framebuffer_texture_layer_attach(fb, tex, slot, layer, mip);
}

void DRW_framebuffer_cubeface_attach(struct GPUFrameBuffer *fb, GPUTexture *tex, int slot, int face, int mip)
{
	GPU_framebuffer_texture_cubeface_attach(fb, tex, slot, face, mip);
}

void DRW_framebuffer_texture_detach(GPUTexture *tex)
{
	GPU_framebuffer_texture_detach(tex);
}

void DRW_framebuffer_blit(struct GPUFrameBuffer *fb_read, struct GPUFrameBuffer *fb_write, bool depth, bool stencil)
{
	GPU_framebuffer_blit(fb_read, 0, fb_write, 0, depth, stencil);
}

void DRW_framebuffer_recursive_downsample(
        struct GPUFrameBuffer *fb, struct GPUTexture *tex, int num_iter,
        void (*callback)(void *userData, int level), void *userData)
{
	GPU_framebuffer_recursive_downsample(fb, tex, num_iter, callback, userData);
}

void DRW_framebuffer_viewport_size(struct GPUFrameBuffer *UNUSED(fb_read), int x, int y, int w, int h)
{
	glViewport(x, y, w, h);
}

/* Use color management profile to draw texture to framebuffer */
void DRW_transform_to_display(GPUTexture *tex)
{
	drw_state_set(DRW_STATE_WRITE_COLOR);

	Gwn_VertFormat *vert_format = immVertexFormat();
	unsigned int pos = GWN_vertformat_attr_add(vert_format, "pos", GWN_COMP_F32, 2, GWN_FETCH_FLOAT);
	unsigned int texco = GWN_vertformat_attr_add(vert_format, "texCoord", GWN_COMP_F32, 2, GWN_FETCH_FLOAT);

	const float dither = 1.0f;

	bool use_ocio = false;

	/* View transform is already applied for offscreen, don't apply again, see: T52046 */
	if (!(DST.options.is_image_render && !DST.options.is_scene_render)) {
		Scene *scene = DST.draw_ctx.scene;
		use_ocio = IMB_colormanagement_setup_glsl_draw_from_space(
		        &scene->view_settings, &scene->display_settings, NULL, dither, false);
	}

	if (!use_ocio) {
		/* View transform is already applied for offscreen, don't apply again, see: T52046 */
		if (DST.options.is_image_render && !DST.options.is_scene_render) {
			immBindBuiltinProgram(GPU_SHADER_2D_IMAGE_COLOR);
			immUniformColor4f(1.0f, 1.0f, 1.0f, 1.0f);
		}
		else {
			immBindBuiltinProgram(GPU_SHADER_2D_IMAGE_LINEAR_TO_SRGB);
		}
		immUniform1i("image", 0);
	}

	GPU_texture_bind(tex, 0); /* OCIO texture bind point is 0 */

	float mat[4][4];
	unit_m4(mat);
	immUniformMatrix4fv("ModelViewProjectionMatrix", mat);

	/* Full screen triangle */
	immBegin(GWN_PRIM_TRIS, 3);
	immAttrib2f(texco, 0.0f, 0.0f);
	immVertex2f(pos, -1.0f, -1.0f);

	immAttrib2f(texco, 2.0f, 0.0f);
	immVertex2f(pos, 3.0f, -1.0f);

	immAttrib2f(texco, 0.0f, 2.0f);
	immVertex2f(pos, -1.0f, 3.0f);
	immEnd();

	GPU_texture_unbind(tex);

	if (use_ocio) {
		IMB_colormanagement_finish_glsl_draw();
	}
	else {
		immUnbindProgram();
	}
}

/** \} */


/* -------------------------------------------------------------------- */

/** \name Viewport (DRW_viewport)
 * \{ */

static void *DRW_viewport_engine_data_ensure(void *engine_type)
{
	void *data = GPU_viewport_engine_data_get(DST.viewport, engine_type);

	if (data == NULL) {
		data = GPU_viewport_engine_data_create(DST.viewport, engine_type);
	}
	return data;
}

void DRW_engine_viewport_data_size_get(
        const void *engine_type_v,
        int *r_fbl_len, int *r_txl_len, int *r_psl_len, int *r_stl_len)
{
	const DrawEngineType *engine_type = engine_type_v;

	if (r_fbl_len) {
		*r_fbl_len = engine_type->vedata_size->fbl_len;
	}
	if (r_txl_len) {
		*r_txl_len = engine_type->vedata_size->txl_len;
	}
	if (r_psl_len) {
		*r_psl_len = engine_type->vedata_size->psl_len;
	}
	if (r_stl_len) {
		*r_stl_len = engine_type->vedata_size->stl_len;
	}
}

const float *DRW_viewport_size_get(void)
{
	return &DST.size[0];
}

const float *DRW_viewport_screenvecs_get(void)
{
	return &DST.screenvecs[0][0];
}

const float *DRW_viewport_pixelsize_get(void)
{
	return &DST.pixsize;
}

static void drw_viewport_cache_resize(void)
{
	/* Release the memiter before clearing the mempools that references them */
	GPU_viewport_cache_release(DST.viewport);

	if (DST.vmempool != NULL) {
		BLI_mempool_clear_ex(DST.vmempool->calls, BLI_mempool_count(DST.vmempool->calls));
		BLI_mempool_clear_ex(DST.vmempool->calls_generate, BLI_mempool_count(DST.vmempool->calls_generate));
		BLI_mempool_clear_ex(DST.vmempool->shgroups, BLI_mempool_count(DST.vmempool->shgroups));
		BLI_mempool_clear_ex(DST.vmempool->uniforms, BLI_mempool_count(DST.vmempool->uniforms));
		BLI_mempool_clear_ex(DST.vmempool->passes, BLI_mempool_count(DST.vmempool->passes));
	}

	DRW_instance_data_list_free_unused(DST.idatalist);
	DRW_instance_data_list_resize(DST.idatalist);
}


/* Not a viewport variable, we could split this out. */
static void drw_context_state_init(void)
{
	/* Edit object. */
	if (DST.draw_ctx.object_mode & OB_MODE_EDIT) {
		DST.draw_ctx.object_edit = DST.draw_ctx.obact;
	}
	else {
		DST.draw_ctx.object_edit = NULL;
	}

	/* Pose object. */
	if (DST.draw_ctx.object_mode & OB_MODE_POSE) {
		DST.draw_ctx.object_pose = DST.draw_ctx.obact;
	}
	else if (DST.draw_ctx.object_mode & OB_MODE_WEIGHT_PAINT) {
		DST.draw_ctx.object_pose = BKE_object_pose_armature_get(DST.draw_ctx.obact);
	}
	else {
		DST.draw_ctx.object_pose = NULL;
	}
}

/* It also stores viewport variable to an immutable place: DST
 * This is because a cache uniform only store reference
 * to its value. And we don't want to invalidate the cache
 * if this value change per viewport */
static void drw_viewport_var_init(void)
{
	RegionView3D *rv3d = DST.draw_ctx.rv3d;
<<<<<<< HEAD

	/* Not a viewport variable, we could split this out. */
	{
		/* Edit object. */
		if (DST.draw_ctx.object_mode & OB_MODE_EDIT) {
			DST.draw_ctx.object_edit = DST.draw_ctx.obact;
		}
		else {
			DST.draw_ctx.object_edit = NULL;
		}

		/* Pose object. */
		if (DST.draw_ctx.object_mode & OB_MODE_POSE) {
			DST.draw_ctx.object_pose = DST.draw_ctx.obact;
		}
		else if (DST.draw_ctx.object_mode & OB_MODE_WEIGHT_PAINT) {
			DST.draw_ctx.object_pose = BKE_object_pose_armature_get(DST.draw_ctx.obact);
		}
		else {
			DST.draw_ctx.object_pose = NULL;
		}
	}

=======
>>>>>>> dacc6d4b
	/* Refresh DST.size */
	if (DST.viewport) {
		int size[2];
		GPU_viewport_size_get(DST.viewport, size);
		DST.size[0] = size[0];
		DST.size[1] = size[1];

		DefaultFramebufferList *fbl = (DefaultFramebufferList *)GPU_viewport_framebuffer_list_get(DST.viewport);
		DST.default_framebuffer = fbl->default_fb;

		DST.vmempool = GPU_viewport_mempool_get(DST.viewport);

		if (DST.vmempool->calls == NULL) {
			DST.vmempool->calls = BLI_mempool_create(sizeof(DRWCall), 0, 512, 0);
		}
		if (DST.vmempool->calls_generate == NULL) {
			DST.vmempool->calls_generate = BLI_mempool_create(sizeof(DRWCallGenerate), 0, 512, 0);
		}
		if (DST.vmempool->shgroups == NULL) {
			DST.vmempool->shgroups = BLI_mempool_create(sizeof(DRWShadingGroup), 0, 256, 0);
		}
		if (DST.vmempool->uniforms == NULL) {
			DST.vmempool->uniforms = BLI_mempool_create(sizeof(DRWUniform), 0, 512, 0);
		}
		if (DST.vmempool->passes == NULL) {
			DST.vmempool->passes = BLI_mempool_create(sizeof(DRWPass), 0, 64, 0);
		}

		DST.idatalist = GPU_viewport_instance_data_list_get(DST.viewport);
		DRW_instance_data_list_reset(DST.idatalist);
	}
	else {
		DST.size[0] = 0;
		DST.size[1] = 0;

		DST.default_framebuffer = NULL;
		DST.vmempool = NULL;
	}

	if (rv3d != NULL) {
		/* Refresh DST.screenvecs */
		copy_v3_v3(DST.screenvecs[0], rv3d->viewinv[0]);
		copy_v3_v3(DST.screenvecs[1], rv3d->viewinv[1]);
		normalize_v3(DST.screenvecs[0]);
		normalize_v3(DST.screenvecs[1]);

		/* Refresh DST.pixelsize */
		DST.pixsize = rv3d->pixsize;
	}

	/* Reset facing */
	DST.frontface = GL_CCW;
	DST.backface = GL_CW;
	glFrontFace(DST.frontface);

	if (DST.draw_ctx.object_edit) {
		ED_view3d_init_mats_rv3d(DST.draw_ctx.object_edit, rv3d);
	}

	/* Alloc array of texture reference. */
	if (RST.bound_texs == NULL) {
		RST.bound_texs = MEM_callocN(sizeof(GPUTexture *) * GPU_max_textures(), "Bound GPUTexture refs");
	}
	if (RST.bound_tex_slots == NULL) {
		RST.bound_tex_slots = MEM_callocN(sizeof(bool) * GPU_max_textures(), "Bound Texture Slots");
	}

	memset(viewport_matrix_override.override, 0x0, sizeof(viewport_matrix_override.override));
	memset(DST.common_instance_data, 0x0, sizeof(DST.common_instance_data));
}

void DRW_viewport_matrix_get(float mat[4][4], DRWViewportMatrixType type)
{
	RegionView3D *rv3d = DST.draw_ctx.rv3d;
	BLI_assert(type >= DRW_MAT_PERS && type <= DRW_MAT_WININV);

	if (viewport_matrix_override.override[type]) {
		copy_m4_m4(mat, viewport_matrix_override.mat[type]);
	}
	else {
		BLI_assert(rv3d != NULL); /* Can't use this in render mode. */
		switch (type) {
			case DRW_MAT_PERS:
				copy_m4_m4(mat, rv3d->persmat);
				break;
			case DRW_MAT_PERSINV:
				copy_m4_m4(mat, rv3d->persinv);
				break;
			case DRW_MAT_VIEW:
				copy_m4_m4(mat, rv3d->viewmat);
				break;
			case DRW_MAT_VIEWINV:
				copy_m4_m4(mat, rv3d->viewinv);
				break;
			case DRW_MAT_WIN:
				copy_m4_m4(mat, rv3d->winmat);
				break;
			case DRW_MAT_WININV:
				invert_m4_m4(mat, rv3d->winmat);
				break;
			default:
				BLI_assert(!"Matrix type invalid");
				break;
		}
	}
}

void DRW_viewport_matrix_override_set(float mat[4][4], DRWViewportMatrixType type)
{
	copy_m4_m4(viewport_matrix_override.mat[type], mat);
	viewport_matrix_override.override[type] = true;
}

void DRW_viewport_matrix_override_unset(DRWViewportMatrixType type)
{
	viewport_matrix_override.override[type] = false;
}

bool DRW_viewport_is_persp_get(void)
{
	RegionView3D *rv3d = DST.draw_ctx.rv3d;
	if (rv3d) {
		return rv3d->is_persp;
	}
	else {
		if (viewport_matrix_override.override[DRW_MAT_WIN]) {
			return viewport_matrix_override.mat[DRW_MAT_WIN][3][3] == 0.0f;
		}
	}
	BLI_assert(0);
	return false;
}

DefaultFramebufferList *DRW_viewport_framebuffer_list_get(void)
{
	return GPU_viewport_framebuffer_list_get(DST.viewport);
}

DefaultTextureList *DRW_viewport_texture_list_get(void)
{
	return GPU_viewport_texture_list_get(DST.viewport);
}

void DRW_viewport_request_redraw(void)
{
	GPU_viewport_tag_update(DST.viewport);
}

/** \} */


/* -------------------------------------------------------------------- */
/** \name ViewLayers (DRW_scenelayer)
 * \{ */

void *DRW_view_layer_engine_data_get(DrawEngineType *engine_type)
{
	for (ViewLayerEngineData *sled = DST.draw_ctx.view_layer->drawdata.first; sled; sled = sled->next) {
		if (sled->engine_type == engine_type) {
			return sled->storage;
		}
	}
	return NULL;
}

void **DRW_view_layer_engine_data_ensure(DrawEngineType *engine_type, void (*callback)(void *storage))
{
	ViewLayerEngineData *sled;

	for (sled = DST.draw_ctx.view_layer->drawdata.first; sled; sled = sled->next) {
		if (sled->engine_type == engine_type) {
			return &sled->storage;
		}
	}

	sled = MEM_callocN(sizeof(ViewLayerEngineData), "ViewLayerEngineData");
	sled->engine_type = engine_type;
	sled->free = callback;
	BLI_addtail(&DST.draw_ctx.view_layer->drawdata, sled);

	return &sled->storage;
}

/** \} */


/* -------------------------------------------------------------------- */

/** \name Objects (DRW_object)
 * \{ */

ObjectEngineData *DRW_object_engine_data_get(Object *ob, DrawEngineType *engine_type)
{
	for (ObjectEngineData *oed = ob->drawdata.first; oed; oed = oed->next) {
		if (oed->engine_type == engine_type) {
			return oed;
		}
	}
	return NULL;
}

ObjectEngineData *DRW_object_engine_data_ensure(
        Object *ob,
        DrawEngineType *engine_type,
        size_t size,
        ObjectEngineDataInitCb init_cb,
        ObjectEngineDataFreeCb free_cb)
{
	BLI_assert(size >= sizeof(ObjectEngineData));
	/* Try to re-use existing data. */
	ObjectEngineData *oed = DRW_object_engine_data_get(ob, engine_type);
	if (oed != NULL) {
		return oed;
	}
	/* Allocate new data. */
	if ((ob->base_flag & BASE_FROMDUPLI) != 0) {
		/* NOTE: data is not persistent in this case. It is reset each redraw. */
		BLI_assert(free_cb == NULL); /* No callback allowed. */
		/* Round to sizeof(float) for DRW_instance_data_request(). */
		const size_t t = sizeof(float) - 1;
		size = (size + t) & ~t;
		size_t fsize = size / sizeof(float);
		if (DST.common_instance_data[fsize] == NULL) {
			DST.common_instance_data[fsize] = DRW_instance_data_request(DST.idatalist, fsize, 16);
		}
		oed = (ObjectEngineData *)DRW_instance_data_next(DST.common_instance_data[fsize]);
		memset(oed, 0, size);
	}
	else {
		oed = MEM_callocN(size, "ObjectEngineData");
	}
	oed->engine_type = engine_type;
	oed->free = free_cb;
	/* Perform user-side initialization, if needed. */
	if (init_cb != NULL) {
		init_cb(oed);
	}
	/* Register in the list. */
	BLI_addtail(&ob->drawdata, oed);
	return oed;
}

/* XXX There is definitly some overlap between this and DRW_object_engine_data_ensure.
 * We should get rid of one of the two. */
LampEngineData *DRW_lamp_engine_data_ensure(Object *ob, RenderEngineType *engine_type)
{
	BLI_assert(ob->type == OB_LAMP);

	Scene *scene = DST.draw_ctx.scene;

	/* TODO Dupliobjects */
	/* TODO Should be per scenelayer */
	return GPU_lamp_engine_data_get(scene, ob, NULL, engine_type);
}

void DRW_lamp_engine_data_free(LampEngineData *led)
{
	GPU_lamp_engine_data_free(led);
}

/** \} */


/* -------------------------------------------------------------------- */

/** \name Rendering (DRW_engines)
 * \{ */

static void drw_engines_init(void)
{
	for (LinkData *link = DST.enabled_engines.first; link; link = link->next) {
		DrawEngineType *engine = link->data;
		ViewportEngineData *data = DRW_viewport_engine_data_ensure(engine);
		PROFILE_START(stime);

		if (engine->engine_init) {
			engine->engine_init(data);
		}

		PROFILE_END_UPDATE(data->init_time, stime);
	}
}

static void drw_engines_cache_init(void)
{
	for (LinkData *link = DST.enabled_engines.first; link; link = link->next) {
		DrawEngineType *engine = link->data;
		ViewportEngineData *data = DRW_viewport_engine_data_ensure(engine);

		if (data->text_draw_cache) {
			DRW_text_cache_destroy(data->text_draw_cache);
			data->text_draw_cache = NULL;
		}
		if (DST.text_store_p == NULL) {
			DST.text_store_p = &data->text_draw_cache;
		}

		if (engine->cache_init) {
			engine->cache_init(data);
		}
	}
}

static void drw_engines_cache_populate(Object *ob)
{
	for (LinkData *link = DST.enabled_engines.first; link; link = link->next) {
		DrawEngineType *engine = link->data;
		ViewportEngineData *data = DRW_viewport_engine_data_ensure(engine);

		if (engine->id_update) {
			engine->id_update(data, &ob->id);
		}

		if (engine->cache_populate) {
			engine->cache_populate(data, ob);
		}
	}
}

static void drw_engines_cache_finish(void)
{
	for (LinkData *link = DST.enabled_engines.first; link; link = link->next) {
		DrawEngineType *engine = link->data;
		ViewportEngineData *data = DRW_viewport_engine_data_ensure(engine);

		if (engine->cache_finish) {
			engine->cache_finish(data);
		}
	}
}

static void drw_engines_draw_background(void)
{
	for (LinkData *link = DST.enabled_engines.first; link; link = link->next) {
		DrawEngineType *engine = link->data;
		ViewportEngineData *data = DRW_viewport_engine_data_ensure(engine);

		if (engine->draw_background) {
			PROFILE_START(stime);

			DRW_stats_group_start(engine->idname);
			engine->draw_background(data);
			DRW_stats_group_end();

			PROFILE_END_UPDATE(data->background_time, stime);
			return;
		}
	}

	/* No draw_background found, doing default background */
	if (DRW_state_draw_background()) {
		DRW_draw_background();
	}
}

static void drw_engines_draw_scene(void)
{
	for (LinkData *link = DST.enabled_engines.first; link; link = link->next) {
		DrawEngineType *engine = link->data;
		ViewportEngineData *data = DRW_viewport_engine_data_ensure(engine);
		PROFILE_START(stime);

		if (engine->draw_scene) {
			DRW_stats_group_start(engine->idname);
			engine->draw_scene(data);
			DRW_stats_group_end();
		}

		PROFILE_END_UPDATE(data->render_time, stime);
	}
}

static void drw_engines_draw_text(void)
{
	for (LinkData *link = DST.enabled_engines.first; link; link = link->next) {
		DrawEngineType *engine = link->data;
		ViewportEngineData *data = DRW_viewport_engine_data_ensure(engine);
		PROFILE_START(stime);

		if (data->text_draw_cache) {
			DRW_text_cache_draw(data->text_draw_cache, DST.draw_ctx.v3d, DST.draw_ctx.ar, false);
		}

		PROFILE_END_UPDATE(data->render_time, stime);
	}
}

#define MAX_INFO_LINES 10

/**
 * Returns the offset required for the drawing of engines info.
 */
int DRW_draw_region_engine_info_offset(void)
{
	int lines = 0;
	for (LinkData *link = DST.enabled_engines.first; link; link = link->next) {
		DrawEngineType *engine = link->data;
		ViewportEngineData *data = DRW_viewport_engine_data_ensure(engine);

		/* Count the number of lines. */
		if (data->info[0] != '\0') {
			lines++;
			char *c = data->info;
			while (*c++ != '\0') {
				if (*c == '\n') {
					lines++;
				}
			}
		}
	}
	return MIN2(MAX_INFO_LINES, lines) * UI_UNIT_Y;
}

/**
 * Actual drawing;
 */
void DRW_draw_region_engine_info(void)
{
	const char *info_array_final[MAX_INFO_LINES + 1];
	/* This should be maxium number of engines running at the same time. */
	char info_array[MAX_INFO_LINES][GPU_INFO_SIZE];
	int i = 0;

	const DRWContextState *draw_ctx = DRW_context_state_get();
	ARegion *ar = draw_ctx->ar;
	float fill_color[4] = {0.0f, 0.0f, 0.0f, 0.25f};

	UI_GetThemeColor3fv(TH_HIGH_GRAD, fill_color);
	mul_v3_fl(fill_color, fill_color[3]);

	for (LinkData *link = DST.enabled_engines.first; link; link = link->next) {
		DrawEngineType *engine = link->data;
		ViewportEngineData *data = DRW_viewport_engine_data_ensure(engine);

		if (data->info[0] != '\0') {
			char *chr_current = data->info;
			char *chr_start = chr_current;
			int line_len = 0;

			while (*chr_current++ != '\0') {
				line_len++;
				if (*chr_current == '\n') {
					BLI_strncpy(info_array[i++], chr_start, line_len + 1);
					/* Re-start counting. */
					chr_start = chr_current + 1;
					line_len = -1;
				}
			}

			BLI_strncpy(info_array[i++], chr_start, line_len + 1);

			if (i >= MAX_INFO_LINES) {
				break;
			}
		}
	}

	for (int j = 0; j < i; j++) {
		info_array_final[j] = info_array[j];
	}
	info_array_final[i] = NULL;

	if (info_array[0] != NULL) {
		ED_region_info_draw_multiline(ar, info_array_final, fill_color, true);
	}
}

#undef MAX_INFO_LINES

static void use_drw_engine(DrawEngineType *engine)
{
	LinkData *ld = MEM_callocN(sizeof(LinkData), "enabled engine link data");
	ld->data = engine;
	BLI_addtail(&DST.enabled_engines, ld);
}

/* TODO revisit this when proper layering is implemented */
/* Gather all draw engines needed and store them in DST.enabled_engines
 * That also define the rendering order of engines */
static void drw_engines_enable_from_engine(RenderEngineType *engine_type)
{
	/* TODO layers */
	if (engine_type->draw_engine != NULL) {
		use_drw_engine(engine_type->draw_engine);
	}

	if ((engine_type->flag & RE_INTERNAL) == 0) {
		drw_engines_enable_external();
	}
}

static void drw_engines_enable_from_object_mode(void)
{
	use_drw_engine(&draw_engine_object_type);
}

static void drw_engines_enable_from_mode(int mode)
{
	switch (mode) {
		case CTX_MODE_EDIT_MESH:
			use_drw_engine(&draw_engine_edit_mesh_type);
			break;
		case CTX_MODE_EDIT_CURVE:
			use_drw_engine(&draw_engine_edit_curve_type);
			break;
		case CTX_MODE_EDIT_SURFACE:
			use_drw_engine(&draw_engine_edit_surface_type);
			break;
		case CTX_MODE_EDIT_TEXT:
			use_drw_engine(&draw_engine_edit_text_type);
			break;
		case CTX_MODE_EDIT_ARMATURE:
			use_drw_engine(&draw_engine_edit_armature_type);
			break;
		case CTX_MODE_EDIT_METABALL:
			use_drw_engine(&draw_engine_edit_metaball_type);
			break;
		case CTX_MODE_EDIT_LATTICE:
			use_drw_engine(&draw_engine_edit_lattice_type);
			break;
		case CTX_MODE_POSE:
			use_drw_engine(&draw_engine_pose_type);
			break;
		case CTX_MODE_SCULPT:
			use_drw_engine(&draw_engine_sculpt_type);
			break;
		case CTX_MODE_PAINT_WEIGHT:
			use_drw_engine(&draw_engine_pose_type);
			use_drw_engine(&draw_engine_paint_weight_type);
			break;
		case CTX_MODE_PAINT_VERTEX:
			use_drw_engine(&draw_engine_paint_vertex_type);
			break;
		case CTX_MODE_PAINT_TEXTURE:
			use_drw_engine(&draw_engine_paint_texture_type);
			break;
		case CTX_MODE_PARTICLE:
			use_drw_engine(&draw_engine_particle_type);
			break;
		case CTX_MODE_OBJECT:
			break;
		default:
			BLI_assert(!"Draw mode invalid");
			break;
	}
}

/**
 * Use for select and depth-drawing.
 */
static void drw_engines_enable_basic(void)
{
	use_drw_engine(DRW_engine_viewport_basic_type.draw_engine);
}

/**
 * Use for external render engines.
 */
static void drw_engines_enable_external(void)
{
	use_drw_engine(DRW_engine_viewport_external_type.draw_engine);
}

static void drw_engines_enable(ViewLayer *view_layer, RenderEngineType *engine_type)
{
	Object *obact = OBACT(view_layer);
	const int mode = CTX_data_mode_enum_ex(DST.draw_ctx.object_edit, obact, DST.draw_ctx.object_mode);

	drw_engines_enable_from_engine(engine_type);

	if (DRW_state_draw_support()) {
		drw_engines_enable_from_object_mode();
		drw_engines_enable_from_mode(mode);
	}
}

static void drw_engines_disable(void)
{
	BLI_freelistN(&DST.enabled_engines);
}

static unsigned int DRW_engines_get_hash(void)
{
	unsigned int hash = 0;
	/* The cache depends on enabled engines */
	/* FIXME : if collision occurs ... segfault */
	for (LinkData *link = DST.enabled_engines.first; link; link = link->next) {
		DrawEngineType *engine = link->data;
		hash += BLI_ghashutil_strhash_p(engine->idname);
	}

	return hash;
}

static void draw_stat(rcti *rect, int u, int v, const char *txt, const int size)
{
	BLF_draw_default_ascii(rect->xmin + (1 + u * 5) * U.widget_unit,
	                       rect->ymax - (3 + v) * U.widget_unit, 0.0f,
	                       txt, size);
}

/* CPU stats */
static void drw_debug_cpu_stats(void)
{
	int u, v;
	double init_tot_time = 0.0, background_tot_time = 0.0, render_tot_time = 0.0, tot_time = 0.0;
	/* local coordinate visible rect inside region, to accomodate overlapping ui */
	rcti rect;
	struct ARegion *ar = DST.draw_ctx.ar;
	ED_region_visible_rect(ar, &rect);

	UI_FontThemeColor(BLF_default(), TH_TEXT_HI);

	/* row by row */
	v = 0; u = 0;
	/* Label row */
	char col_label[32];
	sprintf(col_label, "Engine");
	draw_stat(&rect, u++, v, col_label, sizeof(col_label));
	sprintf(col_label, "Init");
	draw_stat(&rect, u++, v, col_label, sizeof(col_label));
	sprintf(col_label, "Background");
	draw_stat(&rect, u++, v, col_label, sizeof(col_label));
	sprintf(col_label, "Render");
	draw_stat(&rect, u++, v, col_label, sizeof(col_label));
	sprintf(col_label, "Total (w/o cache)");
	draw_stat(&rect, u++, v, col_label, sizeof(col_label));
	v++;

	/* Engines rows */
	char time_to_txt[16];
	for (LinkData *link = DST.enabled_engines.first; link; link = link->next) {
		u = 0;
		DrawEngineType *engine = link->data;
		ViewportEngineData *data = DRW_viewport_engine_data_ensure(engine);

		draw_stat(&rect, u++, v, engine->idname, sizeof(engine->idname));

		init_tot_time += data->init_time;
		sprintf(time_to_txt, "%.2fms", data->init_time);
		draw_stat(&rect, u++, v, time_to_txt, sizeof(time_to_txt));

		background_tot_time += data->background_time;
		sprintf(time_to_txt, "%.2fms", data->background_time);
		draw_stat(&rect, u++, v, time_to_txt, sizeof(time_to_txt));

		render_tot_time += data->render_time;
		sprintf(time_to_txt, "%.2fms", data->render_time);
		draw_stat(&rect, u++, v, time_to_txt, sizeof(time_to_txt));

		tot_time += data->init_time + data->background_time + data->render_time;
		sprintf(time_to_txt, "%.2fms", data->init_time + data->background_time + data->render_time);
		draw_stat(&rect, u++, v, time_to_txt, sizeof(time_to_txt));
		v++;
	}

	/* Totals row */
	u = 0;
	sprintf(col_label, "Sub Total");
	draw_stat(&rect, u++, v, col_label, sizeof(col_label));
	sprintf(time_to_txt, "%.2fms", init_tot_time);
	draw_stat(&rect, u++, v, time_to_txt, sizeof(time_to_txt));
	sprintf(time_to_txt, "%.2fms", background_tot_time);
	draw_stat(&rect, u++, v, time_to_txt, sizeof(time_to_txt));
	sprintf(time_to_txt, "%.2fms", render_tot_time);
	draw_stat(&rect, u++, v, time_to_txt, sizeof(time_to_txt));
	sprintf(time_to_txt, "%.2fms", tot_time);
	draw_stat(&rect, u++, v, time_to_txt, sizeof(time_to_txt));
	v += 2;

	u = 0;
	sprintf(col_label, "Cache Time");
	draw_stat(&rect, u++, v, col_label, sizeof(col_label));
	sprintf(time_to_txt, "%.2fms", DST.cache_time);
	draw_stat(&rect, u++, v, time_to_txt, sizeof(time_to_txt));
}

/* Display GPU time for each passes */
static void drw_debug_gpu_stats(void)
{
	/* local coordinate visible rect inside region, to accomodate overlapping ui */
	rcti rect;
	struct ARegion *ar = DST.draw_ctx.ar;
	ED_region_visible_rect(ar, &rect);

	UI_FontThemeColor(BLF_default(), TH_TEXT_HI);

	int v = BLI_listbase_count(&DST.enabled_engines) + 5;

	char stat_string[32];

	/* Memory Stats */
	unsigned int tex_mem = GPU_texture_memory_usage_get();
	unsigned int vbo_mem = GWN_vertbuf_get_memory_usage();

	sprintf(stat_string, "GPU Memory");
	draw_stat(&rect, 0, v, stat_string, sizeof(stat_string));
	sprintf(stat_string, "%.2fMB", (double)(tex_mem + vbo_mem) / 1000000.0);
	draw_stat(&rect, 1, v++, stat_string, sizeof(stat_string));
	sprintf(stat_string, "   |--> Textures");
	draw_stat(&rect, 0, v, stat_string, sizeof(stat_string));
	sprintf(stat_string, "%.2fMB", (double)tex_mem / 1000000.0);
	draw_stat(&rect, 1, v++, stat_string, sizeof(stat_string));
	sprintf(stat_string, "   |--> Meshes");
	draw_stat(&rect, 0, v, stat_string, sizeof(stat_string));
	sprintf(stat_string, "%.2fMB", (double)vbo_mem / 1000000.0);
	draw_stat(&rect, 1, v++, stat_string, sizeof(stat_string));

	/* Pre offset for stats_draw */
	rect.ymax -= (3 + ++v) * U.widget_unit;

	/* Rendering Stats */
	DRW_stats_draw(&rect);
}

/* -------------------------------------------------------------------- */

/** \name View Update
 * \{ */

void DRW_notify_view_update(const DRWUpdateContext *update_ctx)
{
	RenderEngineType *engine_type = update_ctx->engine_type;
	ARegion *ar = update_ctx->ar;
	View3D *v3d = update_ctx->v3d;
	RegionView3D *rv3d = ar->regiondata;
	Depsgraph *depsgraph = update_ctx->depsgraph;
	Scene *scene = update_ctx->scene;
	ViewLayer *view_layer = update_ctx->view_layer;

	if (rv3d->viewport == NULL) {
		return;
	}


	/* Reset before using it. */
	memset(&DST, 0x0, sizeof(DST));

	DST.viewport = rv3d->viewport;
	DST.draw_ctx = (DRWContextState){
		ar, rv3d, v3d, scene, view_layer, OBACT(view_layer), engine_type, depsgraph, OB_MODE_OBJECT,
		NULL,
	};

	drw_engines_enable(view_layer, engine_type);

	for (LinkData *link = DST.enabled_engines.first; link; link = link->next) {
		DrawEngineType *draw_engine = link->data;
		ViewportEngineData *data = DRW_viewport_engine_data_ensure(draw_engine);

		if (draw_engine->view_update) {
			draw_engine->view_update(data);
		}
	}

	DST.viewport = NULL;

	drw_engines_disable();
}

/** \} */

/** \name ID Update
 * \{ */

/* TODO(sergey): This code is run for each changed ID (including the ones which
 * are changed indirectly via update flush. Need to find a way to make this to
 * run really fast, hopefully without any memory allocations on a heap
 * Idea here could be to run every known engine's id_update() and make them
 * do nothing if there is no engine-specific data yet.
 */
void DRW_notify_id_update(const DRWUpdateContext *update_ctx, ID *id)
{
	RenderEngineType *engine_type = update_ctx->engine_type;
	ARegion *ar = update_ctx->ar;
	View3D *v3d = update_ctx->v3d;
	RegionView3D *rv3d = ar->regiondata;
	Depsgraph *depsgraph = update_ctx->depsgraph;
	Scene *scene = update_ctx->scene;
	ViewLayer *view_layer = update_ctx->view_layer;
	if (rv3d->viewport == NULL) {
		return;
	}
	/* Reset before using it. */
	memset(&DST, 0x0, sizeof(DST));
	DST.viewport = rv3d->viewport;
	DST.draw_ctx = (DRWContextState){
		ar, rv3d, v3d, scene, view_layer, OBACT(view_layer), engine_type, depsgraph, OB_MODE_OBJECT, NULL,
	};
	drw_engines_enable(view_layer, engine_type);
	for (LinkData *link = DST.enabled_engines.first; link; link = link->next) {
		DrawEngineType *draw_engine = link->data;
		ViewportEngineData *data = DRW_viewport_engine_data_ensure(draw_engine);
		if (draw_engine->id_update) {
			draw_engine->id_update(data, id);
		}
	}
	DST.viewport = NULL;
	drw_engines_disable();
}

/** \} */

/* -------------------------------------------------------------------- */

/** \name Main Draw Loops (DRW_draw)
 * \{ */

/* Everything starts here.
 * This function takes care of calling all cache and rendering functions
 * for each relevant engine / mode engine. */
void DRW_draw_view(const bContext *C)
{
	EvaluationContext eval_ctx;
	CTX_data_eval_ctx(C, &eval_ctx);
	RenderEngineType *engine_type = CTX_data_engine_type(C);
	ARegion *ar = CTX_wm_region(C);
	View3D *v3d = CTX_wm_view3d(C);

	/* Reset before using it. */
	memset(&DST, 0x0, sizeof(DST));
	DRW_draw_render_loop_ex(eval_ctx.depsgraph, engine_type, ar, v3d, eval_ctx.object_mode, C);
}

/**
 * Used for both regular and off-screen drawing.
 * Need to reset DST before calling this function
 */
void DRW_draw_render_loop_ex(
        struct Depsgraph *depsgraph,
        RenderEngineType *engine_type,
        ARegion *ar, View3D *v3d, const eObjectMode object_mode,
        const bContext *evil_C)
{
	Scene *scene = DEG_get_evaluated_scene(depsgraph);
	ViewLayer *view_layer = DEG_get_evaluated_view_layer(depsgraph);
	RegionView3D *rv3d = ar->regiondata;

	DST.draw_ctx.evil_C = evil_C;

	DST.viewport = rv3d->viewport;
	v3d->zbuf = true;

	/* Setup viewport */
	GPU_viewport_engines_data_validate(DST.viewport, DRW_engines_get_hash());

	DST.draw_ctx = (DRWContextState){
	    ar, rv3d, v3d, scene, view_layer, OBACT(view_layer), engine_type, depsgraph, object_mode,

	    /* reuse if caller sets */
	    DST.draw_ctx.evil_C,
	};
	drw_context_state_init();
	drw_viewport_var_init();

	/* Get list of enabled engines */
	drw_engines_enable(view_layer, engine_type);

	/* Update ubos */
	DRW_globals_update();

	/* Init engines */
	drw_engines_init();

	/* Cache filling */
	{
		PROFILE_START(stime);
		drw_engines_cache_init();

		DEG_OBJECT_ITER_FOR_RENDER_ENGINE(depsgraph, ob, DRW_iterator_mode_get())
		{
			drw_engines_cache_populate(ob);
		}
		DEG_OBJECT_ITER_FOR_RENDER_ENGINE_END

		drw_engines_cache_finish();
		PROFILE_END_ACCUM(DST.cache_time, stime);
	}

	DRW_stats_begin();

	/* Start Drawing */
	DRW_state_reset();

	drw_engines_draw_background();

	/* WIP, single image drawn over the camera view (replace) */
	bool do_bg_image = false;
	if (rv3d->persp == RV3D_CAMOB) {
		Object *cam_ob = v3d->camera;
		if (cam_ob && cam_ob->type == OB_CAMERA) {
			Camera *cam = cam_ob->data;
			if (!BLI_listbase_is_empty(&cam->bg_images)) {
				do_bg_image = true;
			}
		}
	}

	if (do_bg_image) {
		ED_view3d_draw_bgpic_test(scene, depsgraph, ar, v3d, false, true);
	}


	DRW_draw_callbacks_pre_scene();
	if (DST.draw_ctx.evil_C) {
		ED_region_draw_cb_draw(DST.draw_ctx.evil_C, DST.draw_ctx.ar, REGION_DRAW_PRE_VIEW);
	}

	drw_engines_draw_scene();

	DRW_draw_callbacks_post_scene();
	if (DST.draw_ctx.evil_C) {
		ED_region_draw_cb_draw(DST.draw_ctx.evil_C, DST.draw_ctx.ar, REGION_DRAW_POST_VIEW);
	}

	DRW_state_reset();

	drw_engines_draw_text();

	if (DST.draw_ctx.evil_C) {
		/* needed so manipulator isn't obscured */
		glDisable(GL_DEPTH_TEST);
		DRW_draw_manipulator_3d();

		DRW_draw_region_info();

		/* Draw 2D after region info so we can draw on top of the camera passepartout overlay.
		 * 'DRW_draw_region_info' sets the projection in pixel-space. */
		DRW_draw_manipulator_2d();
		glEnable(GL_DEPTH_TEST);
	}

	DRW_stats_reset();

	if (do_bg_image) {
		ED_view3d_draw_bgpic_test(scene, depsgraph, ar, v3d, true, true);
	}

	if (G.debug_value > 20) {
		drw_debug_cpu_stats();
		drw_debug_gpu_stats();
	}

	DRW_state_reset();
	drw_engines_disable();

	drw_viewport_cache_resize();

#ifdef DEBUG
	/* Avoid accidental reuse. */
	memset(&DST, 0xFF, sizeof(DST));
#endif
}

void DRW_draw_render_loop(
        struct Depsgraph *depsgraph,
        ARegion *ar, View3D *v3d, const eObjectMode object_mode)
{
	/* Reset before using it. */
	memset(&DST, 0x0, sizeof(DST));

	Scene *scene = DEG_get_evaluated_scene(depsgraph);
	RenderEngineType *engine_type = RE_engines_find(scene->view_render.engine_id);

	DRW_draw_render_loop_ex(depsgraph, engine_type, ar, v3d, object_mode, NULL);
}

/* @viewport CAN be NULL, in this case we create one. */
void DRW_draw_render_loop_offscreen(
        struct Depsgraph *depsgraph, RenderEngineType *engine_type,
        ARegion *ar, View3D *v3d, const eObjectMode object_mode,
        const bool draw_background, GPUOffScreen *ofs,
        GPUViewport *viewport)
{
	RegionView3D *rv3d = ar->regiondata;

	/* backup */
	void *backup_viewport = rv3d->viewport;
	{
		/* backup (_never_ use rv3d->viewport) */
		if (viewport == NULL) {
			rv3d->viewport = GPU_viewport_create_from_offscreen(ofs);
		}
		else {
			rv3d->viewport = viewport;
		}
	}

	/* Reset before using it. */
	memset(&DST, 0x0, sizeof(DST));
	DST.options.is_image_render = true;
	DST.options.draw_background = draw_background;
	DRW_draw_render_loop_ex(depsgraph, engine_type, ar, v3d, object_mode, NULL);

	/* restore */
	{
		if (viewport == NULL) {
			/* don't free data owned by 'ofs' */
			GPU_viewport_clear_from_offscreen(rv3d->viewport);
			GPU_viewport_free(rv3d->viewport);
			MEM_freeN(rv3d->viewport);
		}

		rv3d->viewport = backup_viewport;
	}

	/* we need to re-bind (annoying!) */
	GPU_offscreen_bind(ofs, false);
}

void DRW_render_to_image(RenderEngine *re, struct Depsgraph *depsgraph)
{
	Scene *scene = DEG_get_evaluated_scene(depsgraph);
	ViewLayer *view_layer = DEG_get_evaluated_view_layer(depsgraph);
	RenderEngineType *engine_type = re->type;
	DrawEngineType *draw_engine_type = engine_type->draw_engine;
	RenderData *r = &scene->r;
	Render *render = re->re;
	const EvaluationContext *eval_ctx = RE_GetEvalCtx(render);

	/* Reset before using it. */
	memset(&DST, 0x0, sizeof(DST));
	DST.options.is_image_render = true;
	DST.options.is_scene_render = true;
	DST.options.draw_background = scene->r.alphamode == R_ADDSKY;

	DST.draw_ctx = (DRWContextState){
	    NULL, NULL, NULL, scene, view_layer, OBACT(view_layer), engine_type, depsgraph, eval_ctx->object_mode, NULL,
	};
	drw_context_state_init();

	DST.viewport = GPU_viewport_create();
	const int size[2] = {(r->size * r->xsch) / 100, (r->size * r->ysch) / 100};
	GPU_viewport_size_set(DST.viewport, size);

	drw_viewport_var_init();

	ViewportEngineData *data = DRW_viewport_engine_data_ensure(draw_engine_type);

	/* set default viewport */
	gpuPushAttrib(GPU_ENABLE_BIT | GPU_VIEWPORT_BIT);
	glDisable(GL_SCISSOR_TEST);
	glViewport(0, 0, size[0], size[1]);

	if ((r->scemode & R_MULTIVIEW) != 0) {
		for (SceneRenderView *srv = r->views.first; srv; srv = srv->next) {
			if (BKE_scene_multiview_is_render_view_active(r, srv) == false)
				continue;

			RE_SetActiveRenderView(render, srv->name);

			engine_type->draw_engine->render_to_image(data, re, depsgraph);
		}
	}
	else {
		engine_type->draw_engine->render_to_image(data, re, depsgraph);
	}

	/* TODO grease pencil */

	GPU_viewport_free(DST.viewport);
	MEM_freeN(DST.viewport);

	DRW_state_reset();
	/* FIXME GL_DEPTH_TEST is enabled by default but it seems
	 * to trigger some bad behaviour / artifacts if it's turned
	 * on at this point. */
	glDisable(GL_DEPTH_TEST);

	/* Restore Drawing area. */
	gpuPopAttrib();
	glEnable(GL_SCISSOR_TEST);
	GPU_framebuffer_restore();

#ifdef DEBUG
	/* Avoid accidental reuse. */
	memset(&DST, 0xFF, sizeof(DST));
#endif
}

void DRW_render_object_iter(
	void *vedata, RenderEngine *engine, struct Depsgraph *depsgraph,
	void (*callback)(void *vedata, Object *ob, RenderEngine *engine, struct Depsgraph *depsgraph))
{
	DEG_OBJECT_ITER_FOR_RENDER_ENGINE(depsgraph, ob, DRW_iterator_mode_get())
	{
		callback(vedata, ob, engine, depsgraph);
	}
	DEG_OBJECT_ITER_FOR_RENDER_ENGINE_END
}

/**
 * object mode select-loop, see: ED_view3d_draw_select_loop (legacy drawing).
 */
void DRW_draw_select_loop(
        struct Depsgraph *depsgraph,
        ARegion *ar, View3D *v3d, const eObjectMode object_mode,
        bool UNUSED(use_obedit_skip), bool UNUSED(use_nearest), const rcti *rect)
{
	Scene *scene = DEG_get_evaluated_scene(depsgraph);
	RenderEngineType *engine_type = RE_engines_find(scene->view_render.engine_id);
	ViewLayer *view_layer = DEG_get_evaluated_view_layer(depsgraph);
	Object *obact = OBACT(view_layer);
#ifndef USE_GPU_SELECT
	UNUSED_VARS(vc, scene, view_layer, v3d, ar, rect);
#else
	RegionView3D *rv3d = ar->regiondata;

	/* Reset before using it. */
	memset(&DST, 0x0, sizeof(DST));

	/* backup (_never_ use rv3d->viewport) */
	void *backup_viewport = rv3d->viewport;
	rv3d->viewport = NULL;

	bool use_obedit = false;
	int obedit_mode = 0;
	if (object_mode & OB_MODE_EDIT) {
		if (obact->type == OB_MBALL) {
			use_obedit = true;
			obedit_mode = CTX_MODE_EDIT_METABALL;
		}
		else if (obact->type == OB_ARMATURE) {
			use_obedit = true;
			obedit_mode = CTX_MODE_EDIT_ARMATURE;
		}
	}

	struct GPUViewport *viewport = GPU_viewport_create();
	GPU_viewport_size_set(viewport, (const int[2]){BLI_rcti_size_x(rect), BLI_rcti_size_y(rect)});

	bool cache_is_dirty;
	DST.viewport = viewport;
	v3d->zbuf = true;

	DST.options.is_select = true;

	/* Get list of enabled engines */
	if (use_obedit) {
		drw_engines_enable_from_mode(obedit_mode);
	}
	else {
		drw_engines_enable_basic();
		drw_engines_enable_from_object_mode();
	}

	/* Setup viewport */
	cache_is_dirty = true;

	/* Instead of 'DRW_context_state_init(C, &DST.draw_ctx)', assign from args */
	DST.draw_ctx = (DRWContextState){
		ar, rv3d, v3d, scene, view_layer, obact, engine_type, depsgraph, object_mode,
		(bContext *)NULL,
	};
	drw_context_state_init();
	drw_viewport_var_init();

	/* Update ubos */
	DRW_globals_update();

	/* Init engines */
	drw_engines_init();

	/* TODO : tag to refresh by the dependency graph */
	/* ideally only refresh when objects are added/removed */
	/* or render properties / materials change */
	if (cache_is_dirty) {
		drw_engines_cache_init();

		if (use_obedit) {
			drw_engines_cache_populate(obact);
		}
		else {
			DEG_OBJECT_ITER(depsgraph, ob, DRW_iterator_mode_get(),
			                DEG_ITER_OBJECT_FLAG_LINKED_DIRECTLY |
			                DEG_ITER_OBJECT_FLAG_VISIBLE |
			                DEG_ITER_OBJECT_FLAG_DUPLI)
			{
				if ((ob->base_flag & BASE_SELECTABLED) != 0) {
					DRW_select_load_id(ob->select_color);
					drw_engines_cache_populate(ob);
				}
			}
			DEG_OBJECT_ITER_END
		}

		drw_engines_cache_finish();
	}

	/* Start Drawing */
	DRW_state_reset();
	DRW_draw_callbacks_pre_scene();
	drw_engines_draw_scene();
	DRW_draw_callbacks_post_scene();

	DRW_state_reset();
	drw_engines_disable();

#ifdef DEBUG
	/* Avoid accidental reuse. */
	memset(&DST, 0xFF, sizeof(DST));
#endif

	/* Cleanup for selection state */
	GPU_viewport_free(viewport);
	MEM_freeN(viewport);

	/* restore */
	rv3d->viewport = backup_viewport;
#endif  /* USE_GPU_SELECT */
}

/**
 * object mode select-loop, see: ED_view3d_draw_depth_loop (legacy drawing).
 */
void DRW_draw_depth_loop(
        Depsgraph *depsgraph,
        ARegion *ar, View3D *v3d, const eObjectMode object_mode)
{
	Scene *scene = DEG_get_evaluated_scene(depsgraph);
	RenderEngineType *engine_type = RE_engines_find(scene->view_render.engine_id);
	ViewLayer *view_layer = DEG_get_evaluated_view_layer(depsgraph);
	RegionView3D *rv3d = ar->regiondata;

	/* backup (_never_ use rv3d->viewport) */
	void *backup_viewport = rv3d->viewport;
	rv3d->viewport = NULL;

	/* Reset before using it. */
	memset(&DST, 0x0, sizeof(DST));

	struct GPUViewport *viewport = GPU_viewport_create();
	GPU_viewport_size_set(viewport, (const int[2]){ar->winx, ar->winy});

	bool cache_is_dirty;
	DST.viewport = viewport;
	v3d->zbuf = true;

	DST.options.is_depth = true;

	/* Get list of enabled engines */
	{
		drw_engines_enable_basic();
		drw_engines_enable_from_object_mode();
	}

	/* Setup viewport */
	cache_is_dirty = true;

	/* Instead of 'DRW_context_state_init(C, &DST.draw_ctx)', assign from args */
	DST.draw_ctx = (DRWContextState){
		ar, rv3d, v3d, scene, view_layer, OBACT(view_layer), engine_type, depsgraph, object_mode,
		(bContext *)NULL,
	};
	drw_context_state_init();
	drw_viewport_var_init();

	/* Update ubos */
	DRW_globals_update();

	/* Init engines */
	drw_engines_init();

	/* TODO : tag to refresh by the dependency graph */
	/* ideally only refresh when objects are added/removed */
	/* or render properties / materials change */
	if (cache_is_dirty) {
		drw_engines_cache_init();

		DEG_OBJECT_ITER_FOR_RENDER_ENGINE(depsgraph, ob, DRW_iterator_mode_get())
		{
			drw_engines_cache_populate(ob);
		}
		DEG_OBJECT_ITER_FOR_RENDER_ENGINE_END

		drw_engines_cache_finish();
	}

	/* Start Drawing */
	DRW_state_reset();
	DRW_draw_callbacks_pre_scene();
	drw_engines_draw_scene();
	DRW_draw_callbacks_post_scene();

	DRW_state_reset();
	drw_engines_disable();

#ifdef DEBUG
	/* Avoid accidental reuse. */
	memset(&DST, 0xFF, sizeof(DST));
#endif

	/* Cleanup for selection state */
	GPU_viewport_free(viewport);
	MEM_freeN(viewport);

	/* restore */
	rv3d->viewport = backup_viewport;
}

/** \} */


/* -------------------------------------------------------------------- */

/** \name Draw Manager State (DRW_state)
 * \{ */

void DRW_state_dfdy_factors_get(float dfdyfac[2])
{
	GPU_get_dfdy_factors(dfdyfac);
}

/**
 * When false, drawing doesn't output to a pixel buffer
 * eg: Occlusion queries, or when we have setup a context to draw in already.
 */
bool DRW_state_is_fbo(void)
{
	return ((DST.default_framebuffer != NULL) || DST.options.is_image_render);
}

/**
 * For when engines need to know if this is drawing for selection or not.
 */
bool DRW_state_is_select(void)
{
	return DST.options.is_select;
}

bool DRW_state_is_depth(void)
{
	return DST.options.is_depth;
}

/**
 * Whether we are rendering for an image
 */
bool DRW_state_is_image_render(void)
{
	return DST.options.is_image_render;
}

/**
 * Whether we are rendering only the render engine,
 * or if we should also render the mode engines.
 */
bool DRW_state_is_scene_render(void)
{
	BLI_assert(DST.options.is_scene_render ?
	           DST.options.is_image_render : true);
	return DST.options.is_scene_render;
}

/**
 * Gives you the iterator mode to use for depsgraph.
 */
eDepsObjectIteratorMode DRW_iterator_mode_get(void)
{
	return DRW_state_is_scene_render() ? DEG_ITER_OBJECT_MODE_RENDER :
	                                     DEG_ITER_OBJECT_MODE_VIEWPORT;
}

/**
 * Should text draw in this mode?
 */
bool DRW_state_show_text(void)
{
	return (DST.options.is_select) == 0 &&
	       (DST.options.is_depth) == 0 &&
	       (DST.options.is_scene_render) == 0;
}

/**
 * Should draw support elements
 * Objects center, selection outline, probe data, ...
 */
bool DRW_state_draw_support(void)
{
	View3D *v3d = DST.draw_ctx.v3d;
	return (DRW_state_is_scene_render() == false) &&
	        (v3d != NULL) &&
	        ((v3d->flag2 & V3D_RENDER_OVERRIDE) == 0);
}

/**
 * Whether we should render the background
 */
bool DRW_state_draw_background(void)
{
	if (DRW_state_is_image_render() == false) {
		return true;
	}
	return DST.options.draw_background;
}

/** \} */


/* -------------------------------------------------------------------- */

/** \name Context State (DRW_context_state)
 * \{ */

const DRWContextState *DRW_context_state_get(void)
{
	return &DST.draw_ctx;
}

/** \} */


/* -------------------------------------------------------------------- */

/** \name Init/Exit (DRW_engines)
 * \{ */

bool DRW_engine_render_support(DrawEngineType *draw_engine_type)
{
	return draw_engine_type->render_to_image;
}

void DRW_engine_register(DrawEngineType *draw_engine_type)
{
	BLI_addtail(&DRW_engines, draw_engine_type);
}

void DRW_engines_register(void)
{
#ifdef WITH_CLAY_ENGINE
	RE_engines_register(NULL, &DRW_engine_viewport_clay_type);
#endif
	RE_engines_register(NULL, &DRW_engine_viewport_eevee_type);

	DRW_engine_register(&draw_engine_object_type);
	DRW_engine_register(&draw_engine_edit_armature_type);
	DRW_engine_register(&draw_engine_edit_curve_type);
	DRW_engine_register(&draw_engine_edit_lattice_type);
	DRW_engine_register(&draw_engine_edit_mesh_type);
	DRW_engine_register(&draw_engine_edit_metaball_type);
	DRW_engine_register(&draw_engine_edit_surface_type);
	DRW_engine_register(&draw_engine_edit_text_type);
	DRW_engine_register(&draw_engine_paint_texture_type);
	DRW_engine_register(&draw_engine_paint_vertex_type);
	DRW_engine_register(&draw_engine_paint_weight_type);
	DRW_engine_register(&draw_engine_particle_type);
	DRW_engine_register(&draw_engine_pose_type);
	DRW_engine_register(&draw_engine_sculpt_type);

	/* setup callbacks */
	{
		/* BKE: mball.c */
		extern void *BKE_mball_batch_cache_dirty_cb;
		extern void *BKE_mball_batch_cache_free_cb;
		/* BKE: curve.c */
		extern void *BKE_curve_batch_cache_dirty_cb;
		extern void *BKE_curve_batch_cache_free_cb;
		/* BKE: mesh.c */
		extern void *BKE_mesh_batch_cache_dirty_cb;
		extern void *BKE_mesh_batch_cache_free_cb;
		/* BKE: lattice.c */
		extern void *BKE_lattice_batch_cache_dirty_cb;
		extern void *BKE_lattice_batch_cache_free_cb;
		/* BKE: particle.c */
		extern void *BKE_particle_batch_cache_dirty_cb;
		extern void *BKE_particle_batch_cache_free_cb;

		BKE_mball_batch_cache_dirty_cb = DRW_mball_batch_cache_dirty;
		BKE_mball_batch_cache_free_cb = DRW_mball_batch_cache_free;

		BKE_curve_batch_cache_dirty_cb = DRW_curve_batch_cache_dirty;
		BKE_curve_batch_cache_free_cb = DRW_curve_batch_cache_free;

		BKE_mesh_batch_cache_dirty_cb = DRW_mesh_batch_cache_dirty;
		BKE_mesh_batch_cache_free_cb = DRW_mesh_batch_cache_free;

		BKE_lattice_batch_cache_dirty_cb = DRW_lattice_batch_cache_dirty;
		BKE_lattice_batch_cache_free_cb = DRW_lattice_batch_cache_free;

		BKE_particle_batch_cache_dirty_cb = DRW_particle_batch_cache_dirty;
		BKE_particle_batch_cache_free_cb = DRW_particle_batch_cache_free;
	}
}

extern struct GPUUniformBuffer *globals_ubo; /* draw_common.c */
extern struct GPUTexture *globals_ramp; /* draw_common.c */
void DRW_engines_free(void)
{
	DRW_shape_cache_free();
	DRW_stats_free();

	DrawEngineType *next;
	for (DrawEngineType *type = DRW_engines.first; type; type = next) {
		next = type->next;
		BLI_remlink(&R_engines, type);

		if (type->engine_free) {
			type->engine_free();
		}
	}

	if (globals_ubo)
		GPU_uniformbuffer_free(globals_ubo);

	if (globals_ramp)
		GPU_texture_free(globals_ramp);

	MEM_SAFE_FREE(RST.bound_texs);
	MEM_SAFE_FREE(RST.bound_tex_slots);

#ifdef WITH_CLAY_ENGINE
	BLI_remlink(&R_engines, &DRW_engine_viewport_clay_type);
#endif
}

/** \} */<|MERGE_RESOLUTION|>--- conflicted
+++ resolved
@@ -2629,32 +2629,6 @@
 static void drw_viewport_var_init(void)
 {
 	RegionView3D *rv3d = DST.draw_ctx.rv3d;
-<<<<<<< HEAD
-
-	/* Not a viewport variable, we could split this out. */
-	{
-		/* Edit object. */
-		if (DST.draw_ctx.object_mode & OB_MODE_EDIT) {
-			DST.draw_ctx.object_edit = DST.draw_ctx.obact;
-		}
-		else {
-			DST.draw_ctx.object_edit = NULL;
-		}
-
-		/* Pose object. */
-		if (DST.draw_ctx.object_mode & OB_MODE_POSE) {
-			DST.draw_ctx.object_pose = DST.draw_ctx.obact;
-		}
-		else if (DST.draw_ctx.object_mode & OB_MODE_WEIGHT_PAINT) {
-			DST.draw_ctx.object_pose = BKE_object_pose_armature_get(DST.draw_ctx.obact);
-		}
-		else {
-			DST.draw_ctx.object_pose = NULL;
-		}
-	}
-
-=======
->>>>>>> dacc6d4b
 	/* Refresh DST.size */
 	if (DST.viewport) {
 		int size[2];
