/*
 * ***** BEGIN GPL LICENSE BLOCK *****
 *
 * This program is free software; you can redistribute it and/or
 * modify it under the terms of the GNU General Public License
 * as published by the Free Software Foundation; either version 2
 * of the License, or (at your option) any later version.
 *
 * This program is distributed in the hope that it will be useful,
 * but WITHOUT ANY WARRANTY; without even the implied warranty of
 * MERCHANTABILITY or FITNESS FOR A PARTICULAR PURPOSE.  See the
 * GNU General Public License for more details.
 *
 * You should have received a copy of the GNU General Public License
 * along with this program; if not, write to the Free Software Foundation,
 * Inc., 51 Franklin Street, Fifth Floor, Boston, MA 02110-1301, USA.
 *
 * The Original Code is Copyright (C) 2001-2002 by NaN Holding BV.
 * All rights reserved.
 *
 * The Original Code is: all of this file.
 *
 * Contributor(s): none yet.
 *
 * ***** END GPL LICENSE BLOCK *****
 */
#ifndef __BKE_ARMATURE_H__
#define __BKE_ARMATURE_H__

/** \file BKE_armature.h
 *  \ingroup bke
 *  \since March 2001
 *  \author nzc
 */

struct bPose;
struct Bone;
struct Depsgraph;
struct GHash;
struct Main;
struct bArmature;
struct bPoseChannel;
struct bConstraint;
struct Scene;
struct Object;
struct PoseTree;
struct ListBase;

typedef struct PoseTarget {
	struct PoseTarget *next, *prev;

	struct bConstraint *con;        /* the constraint of this target */
	int tip;                        /* index of tip pchan in PoseTree */
} PoseTarget;

typedef struct PoseTree {
	struct PoseTree *next, *prev;

	int type;                       /* type of IK that this serves (CONSTRAINT_TYPE_KINEMATIC or ..._SPLINEIK) */
	int totchannel;                 /* number of pose channels */

	struct ListBase targets;        /* list of targets of the tree */
	struct bPoseChannel **pchan;    /* array of pose channels */
	int     *parent;                /* and their parents */

	float (*basis_change)[3][3];    /* basis change result from solver */
	int iterations;                 /* iterations from the constraint */
	int stretch;                    /* disable stretching */
} PoseTree;

/*	Core armature functionality */
#ifdef __cplusplus
extern "C" {
#endif

struct bArmature *BKE_armature_add(struct Main *bmain, const char *name);
struct bArmature *BKE_armature_from_object(struct Object *ob);
int  BKE_armature_bonelist_count(struct ListBase *lb);
void BKE_armature_bonelist_free(struct ListBase *lb);
void BKE_armature_free(struct bArmature *arm);
void BKE_armature_make_local(struct Main *bmain, struct bArmature *arm, const bool lib_local);
void BKE_armature_copy_data(struct Main *bmain, struct bArmature *arm_dst, const struct bArmature *arm_src, const int flag);
struct bArmature *BKE_armature_copy(struct Main *bmain, const struct bArmature *arm);

/* Bounding box. */
struct BoundBox *BKE_armature_boundbox_get(struct Object *ob);

bool BKE_pose_minmax(struct Object *ob, float r_min[3], float r_max[3], bool use_hidden, bool use_select);

int bone_autoside_name(char name[64], int strip_number, short axis, float head, float tail);

struct Bone  *BKE_armature_find_bone_name(struct bArmature *arm, const char *name);
struct GHash *BKE_armature_bone_from_name_map(struct bArmature *arm);

bool         BKE_armature_bone_flag_test_recursive(const struct Bone *bone, int flag);

float distfactor_to_bone(const float vec[3], const float b1[3], const float b2[3], float r1, float r2, float rdist);

void BKE_armature_where_is(struct bArmature *arm);
void BKE_armature_where_is_bone(struct Bone *bone, struct Bone *prevbone, const bool use_recursion);
void BKE_pose_clear_pointers(struct bPose *pose);
void BKE_pose_remap_bone_pointers(struct bArmature *armature, struct bPose *pose);
void BKE_pchan_rebuild_bbone_handles(struct bPose *pose, struct bPoseChannel *pchan);
void BKE_pose_rebuild(struct Main *bmain, struct Object *ob, struct bArmature *arm, const bool do_id_user);
void BKE_pose_where_is(struct Depsgraph *depsgraph, struct Scene *scene, struct Object *ob);
void BKE_pose_where_is_bone(struct Depsgraph *depsgraph, struct Scene *scene, struct Object *ob, struct bPoseChannel *pchan, float ctime, bool do_extra);
void BKE_pose_where_is_bone_tail(struct bPoseChannel *pchan);

/* get_objectspace_bone_matrix has to be removed still */
void get_objectspace_bone_matrix(struct Bone *bone, float M_accumulatedMatrix[4][4], int root, int posed);
void vec_roll_to_mat3(const float vec[3], const float roll, float mat[3][3]);
void vec_roll_to_mat3_normalized(const float nor[3], const float roll, float mat[3][3]);
void mat3_to_vec_roll(const float mat[3][3], float r_vec[3], float *r_roll);
void mat3_vec_to_roll(const float mat[3][3], const float vec[3], float *r_roll);

/* Common Conversions Between Co-ordinate Spaces */
void BKE_armature_mat_world_to_pose(struct Object *ob, float inmat[4][4], float outmat[4][4]);
void BKE_armature_loc_world_to_pose(struct Object *ob, const float inloc[3], float outloc[3]);
void BKE_armature_mat_pose_to_bone(struct bPoseChannel *pchan, float inmat[4][4], float outmat[4][4]);
void BKE_armature_loc_pose_to_bone(struct bPoseChannel *pchan, const float inloc[3], float outloc[3]);
void BKE_armature_mat_bone_to_pose(struct bPoseChannel *pchan, float inmat[4][4], float outmat[4][4]);
void BKE_armature_mat_pose_to_delta(float delta_mat[4][4], float pose_mat[4][4], float arm_mat[4][4]);

void BKE_armature_mat_pose_to_bone_ex(struct Depsgraph *depsgraph, struct Object *ob, struct bPoseChannel *pchan, float inmat[4][4], float outmat[4][4]);

void BKE_pchan_mat3_to_rot(struct bPoseChannel *pchan, float mat[3][3], bool use_compat);
void BKE_pchan_apply_mat4(struct bPoseChannel *pchan, float mat[4][4], bool use_comat);
void BKE_pchan_to_mat4(struct bPoseChannel *pchan, float chan_mat[4][4]);
void BKE_pchan_calc_mat(struct bPoseChannel *pchan);

/* Get the "pchan to pose" transform matrix. These matrices apply the effects of
 * HINGE/NO_SCALE/NO_LOCAL_LOCATION options over the pchan loc/rot/scale transformations. */
void BKE_pchan_to_pose_mat(struct bPoseChannel *pchan, float rotscale_mat[4][4], float loc_mat[4][4]);

/* Rotation Mode Conversions - Used for PoseChannels + Objects... */
void BKE_rotMode_change_values(float quat[4], float eul[3], float axis[3], float *angle, short oldMode, short newMode);

/* B-Bone support */
#define MAX_BBONE_SUBDIV    32

typedef struct Mat4 {
	float mat[4][4];
} Mat4;

<<<<<<< HEAD
typedef struct BBoneSplineParameters {
	int segments;
	float length;

	/* Non-uniform scale correction. */
	bool do_scale;
	float scale[3];

	/* Handle control bone data. */
	bool use_prev, prev_bbone;
	bool use_next, next_bbone;

	float prev_h[3], next_h[3];
	float prev_mat[4][4], next_mat[4][4];

	/* Control values. */
	float ease1, ease2;
	float roll1, roll2;
	float scaleIn, scaleOut;
	float curveInX, curveInY, curveOutX, curveOutY;
} BBoneSplineParameters;

void BKE_pchan_get_bbone_handles(struct bPoseChannel *pchan, struct bPoseChannel **r_prev, struct bPoseChannel **r_next);
void BKE_pchan_get_bbone_spline_parameters(struct bPoseChannel *pchan, const bool rest, struct BBoneSplineParameters *r_param);

void b_bone_spline_setup(struct bPoseChannel *pchan, const bool rest, Mat4 result_array[MAX_BBONE_SUBDIV]);

void BKE_compute_b_bone_handles(const BBoneSplineParameters *param, float h1[3], float *r_roll1, float h2[3], float *r_roll2, bool ease, bool offsets);
int BKE_compute_b_bone_spline(struct BBoneSplineParameters *param, Mat4 result_array[MAX_BBONE_SUBDIV]);

void BKE_pchan_cache_bbone_segments(struct bPoseChannel *pchan);
void BKE_pchan_copy_bbone_segments_cache(struct bPoseChannel *pchan, struct bPoseChannel *pchan_from);
=======
void equalize_bbone_bezier(float *data, int desired);
void BKE_pchan_bbone_spline_setup(struct bPoseChannel *pchan, int rest, Mat4 result_array[MAX_BBONE_SUBDIV]);
>>>>>>> 335e1b50

/* like EBONE_VISIBLE */
#define PBONE_VISIBLE(arm, bone) ( \
	CHECK_TYPE_INLINE(arm, bArmature *), \
	CHECK_TYPE_INLINE(bone, Bone *), \
	(((bone)->layer & (arm)->layer) && !((bone)->flag & BONE_HIDDEN_P)) \
	)

#define PBONE_SELECTABLE(arm, bone) \
	(PBONE_VISIBLE(arm, bone) && !((bone)->flag & BONE_UNSELECTABLE))


/* context.selected_pose_bones */
#define FOREACH_PCHAN_SELECTED_IN_OBJECT_BEGIN(_ob, _pchan) \
	for (bPoseChannel *_pchan = (_ob)->pose->chanbase.first; _pchan;  _pchan = _pchan->next) { \
		if (PBONE_VISIBLE(((bArmature *)(_ob)->data), (_pchan)->bone) && ((_pchan)->bone->flag & BONE_SELECTED)) {
#define FOREACH_PCHAN_SELECTED_IN_OBJECT_END \
		} \
	} ((void)0)
/* context.visible_pose_bones */
#define FOREACH_PCHAN_VISIBLE_IN_OBJECT_BEGIN(_ob, _pchan) \
	for (bPoseChannel *_pchan = (_ob)->pose->chanbase.first; _pchan;  _pchan = _pchan->next) { \
		if (PBONE_VISIBLE(((bArmature *)(_ob)->data), (_pchan)->bone)) {
#define FOREACH_PCHAN_VISIBLE_IN_OBJECT_END \
		} \
	} ((void)0)


/* Evaluation helpers */
struct bKinematicConstraint;
struct bPose;
struct bSplineIKConstraint;

struct bPoseChannel *BKE_armature_ik_solver_find_root(
        struct bPoseChannel *pchan,
        struct bKinematicConstraint *data);
struct bPoseChannel *BKE_armature_splineik_solver_find_root(
        struct bPoseChannel *pchan,
        struct bSplineIKConstraint *data);

void BKE_pose_splineik_init_tree(struct Scene *scene, struct Object *ob, float ctime);
void BKE_splineik_execute_tree(
        struct Depsgraph *depsgraph, struct Scene *scene,
        struct Object *ob, struct bPoseChannel *pchan_root, float ctime);

void BKE_pose_eval_init(
        struct Depsgraph *depsgraph,
        struct Scene *scene,
        struct Object *ob);

void BKE_pose_eval_init_ik(
        struct Depsgraph *depsgraph,
        struct Scene *scene,
        struct Object *ob);

void BKE_pose_eval_bone(
        struct Depsgraph *depsgraph,
        struct Scene *scene,
        struct Object *ob,
        int pchan_index);

void BKE_pose_constraints_evaluate(
        struct Depsgraph *depsgraph,
        struct Scene *scene,
        struct Object *ob,
        int pchan_index);

void BKE_pose_bone_done(
        struct Depsgraph *depsgraph,
        struct Object *ob,
        int pchan_index);

void BKE_pose_eval_bbone_segments(
        struct Depsgraph *depsgraph,
        struct Object *ob,
        int pchan_index);

void BKE_pose_iktree_evaluate(
        struct Depsgraph *depsgraph,
        struct Scene *scene,
        struct Object *ob,
        int rootchan_index);

void BKE_pose_splineik_evaluate(
        struct Depsgraph *depsgraph,
        struct Scene *scene,
        struct Object *ob,
        int rootchan_index);

void BKE_pose_eval_done(
        struct Depsgraph *depsgraph,
        struct Object *object);

void BKE_pose_eval_cleanup(
        struct Depsgraph *depsgraph,
        struct Scene *scene,
        struct Object *ob);

void BKE_pose_eval_proxy_init(struct Depsgraph *depsgraph,
                              struct Object *object);
void BKE_pose_eval_proxy_done(struct Depsgraph *depsgraph,
                              struct Object *object);
void BKE_pose_eval_proxy_cleanup(struct Depsgraph *depsgraph,
                                 struct Object *object);

void BKE_pose_eval_proxy_copy_bone(
        struct Depsgraph *depsgraph,
        struct Object *object,
        int pchan_index);

/* BBOne deformation cache.
 *
 * The idea here is to pre-calculate deformation queternions, matricies and such
 * used by armature_deform_verts().
 */
struct ObjectBBoneDeform;
struct ObjectBBoneDeform * BKE_armature_cached_bbone_deformation_get(
        struct Object *object);
void BKE_armature_cached_bbone_deformation_free_data(struct Object *object);
void BKE_armature_cached_bbone_deformation_free(struct Object *object);
void BKE_armature_cached_bbone_deformation_update(struct Object *object);

#ifdef __cplusplus
}
#endif

#endif<|MERGE_RESOLUTION|>--- conflicted
+++ resolved
@@ -142,7 +142,6 @@
 	float mat[4][4];
 } Mat4;
 
-<<<<<<< HEAD
 typedef struct BBoneSplineParameters {
 	int segments;
 	float length;
@@ -165,20 +164,26 @@
 	float curveInX, curveInY, curveOutX, curveOutY;
 } BBoneSplineParameters;
 
-void BKE_pchan_get_bbone_handles(struct bPoseChannel *pchan, struct bPoseChannel **r_prev, struct bPoseChannel **r_next);
-void BKE_pchan_get_bbone_spline_parameters(struct bPoseChannel *pchan, const bool rest, struct BBoneSplineParameters *r_param);
-
-void b_bone_spline_setup(struct bPoseChannel *pchan, const bool rest, Mat4 result_array[MAX_BBONE_SUBDIV]);
-
-void BKE_compute_b_bone_handles(const BBoneSplineParameters *param, float h1[3], float *r_roll1, float h2[3], float *r_roll2, bool ease, bool offsets);
-int BKE_compute_b_bone_spline(struct BBoneSplineParameters *param, Mat4 result_array[MAX_BBONE_SUBDIV]);
-
-void BKE_pchan_cache_bbone_segments(struct bPoseChannel *pchan);
-void BKE_pchan_copy_bbone_segments_cache(struct bPoseChannel *pchan, struct bPoseChannel *pchan_from);
-=======
-void equalize_bbone_bezier(float *data, int desired);
-void BKE_pchan_bbone_spline_setup(struct bPoseChannel *pchan, int rest, Mat4 result_array[MAX_BBONE_SUBDIV]);
->>>>>>> 335e1b50
+void BKE_pchan_bbone_handles_get(
+        struct bPoseChannel *pchan, struct bPoseChannel **r_prev, struct bPoseChannel **r_next);
+void BKE_pchan_bbone_spline_params_get(
+        struct bPoseChannel *pchan, const bool rest, struct BBoneSplineParameters *r_param);
+
+void BKE_pchan_bbone_spline_setup(
+        struct bPoseChannel *pchan, const bool rest, Mat4 result_array[MAX_BBONE_SUBDIV]);
+
+void BKE_pchan_bbone_handles_compute(
+        const BBoneSplineParameters *param,
+        float h1[3], float *r_roll1,
+        float h2[3], float *r_roll2,
+        bool ease, bool offsets);
+int  BKE_pchan_bbone_spline_compute(
+        struct BBoneSplineParameters *param, Mat4 result_array[MAX_BBONE_SUBDIV]);
+
+void BKE_pchan_bbone_segments_cache_compute(
+        struct bPoseChannel *pchan);
+void BKE_pchan_bbone_segments_cache_copy(
+        struct bPoseChannel *pchan, struct bPoseChannel *pchan_from);
 
 /* like EBONE_VISIBLE */
 #define PBONE_VISIBLE(arm, bone) ( \
