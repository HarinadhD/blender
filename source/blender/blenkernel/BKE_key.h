/*
 * ***** BEGIN GPL LICENSE BLOCK *****
 *
 * This program is free software; you can redistribute it and/or
 * modify it under the terms of the GNU General Public License
 * as published by the Free Software Foundation; either version 2
 * of the License, or (at your option) any later version.
 *
 * This program is distributed in the hope that it will be useful,
 * but WITHOUT ANY WARRANTY; without even the implied warranty of
 * MERCHANTABILITY or FITNESS FOR A PARTICULAR PURPOSE.  See the
 * GNU General Public License for more details.
 *
 * You should have received a copy of the GNU General Public License
 * along with this program; if not, write to the Free Software Foundation,
 * Inc., 51 Franklin Street, Fifth Floor, Boston, MA 02110-1301, USA.
 *
 * The Original Code is Copyright (C) 2001-2002 by NaN Holding BV.
 * All rights reserved.
 *
 * The Original Code is: all of this file.
 *
 * Contributor(s): none yet.
 *
 * ***** END GPL LICENSE BLOCK *****
 */
#ifndef __BKE_KEY_H__
#define __BKE_KEY_H__

/** \file BKE_key.h
 *  \ingroup bke
 *  \since March 2001
 *  \author nzc
 */
struct Key;
struct KeyBlock;
struct ID;
struct ListBase;
struct Curve;
struct Object;
struct Scene;
struct Lattice;
struct Mesh;
struct ParticleSystem;
struct WeightsArrayCache;

/* Kernel prototypes */
#ifdef __cplusplus
extern "C" {
#endif

void        BKE_key_free(struct Key *sc);
void        BKE_key_free_nolib(struct Key *key);
struct Key *BKE_key_add(struct ID *id);
struct Key *BKE_key_add_particles(struct Object *ob, struct ParticleSystem *psys);
struct Key *BKE_key_copy(struct Key *key);
struct Key *BKE_key_copy_nolib(struct Key *key);
void        BKE_key_make_local(struct Key *key);
void        BKE_key_sort(struct Key *key);

void        BKE_key_set_from_id(struct Key *key, struct ID *id);
void        BKE_key_set_from_particles(struct Key *key, struct Object *ob, struct ParticleSystem *psys);

void key_curve_position_weights(float t, float data[4], int type);
void key_curve_tangent_weights(float t, float data[4], int type);
void key_curve_normal_weights(float t, float data[4], int type);

float *BKE_key_evaluate_object_ex(struct Scene *scene, struct Object *ob, int *r_totelem,
                                  float *arr, size_t arr_size);
float *BKE_key_evaluate_object(struct Scene *scene, struct Object *ob, int *r_totelem);
float *BKE_key_evaluate_particles_ex(struct Object *ob, struct ParticleSystem *psys, int *r_totelem,
                                     float *arr, size_t arr_size);
float *BKE_key_evaluate_particles(struct Object *ob, struct ParticleSystem *psys, int *r_totelem);

struct Key      *BKE_key_from_object(struct Object *ob);
struct KeyBlock *BKE_keyblock_from_object(struct Object *ob);
struct KeyBlock *BKE_keyblock_from_object_reference(struct Object *ob);
struct KeyBlock *BKE_keyblock_from_particles(struct ParticleSystem *psys);
struct KeyBlock *BKE_keyblock_from_particles_reference(struct ParticleSystem *psys);

struct KeyBlock *BKE_keyblock_add(struct Key *key, const char *name);
struct KeyBlock *BKE_keyblock_add_ctime(struct Key *key, const char *name, const bool do_force);
struct KeyBlock *BKE_keyblock_from_key(struct Key *key, int index);
struct KeyBlock *BKE_keyblock_find_name(struct Key *key, const char name[]);
void             BKE_keyblock_copy_settings(struct KeyBlock *kb_dst, const struct KeyBlock *kb_src);
char            *BKE_keyblock_curval_rnapath_get(struct Key *key, struct KeyBlock *kb);

// needed for the GE
typedef struct WeightsArrayCache {
	int num_defgroup_weights;
	float **defgroup_weights;
} WeightsArrayCache;

float **BKE_key_get_per_block_object_weights(struct Object *ob, struct Key *key, struct WeightsArrayCache *cache);
float **BKE_key_get_per_block_particle_weights(struct ParticleSystem *psys, struct Key *key, struct WeightsArrayCache *cache);
void BKE_keyblock_free_per_block_weights(struct Key *key, float **per_keyblock_weights, struct WeightsArrayCache *cache);
void BKE_key_evaluate_relative(const int start, int end, const int tot, char *basispoin, struct Key *key, struct KeyBlock *actkb,
                               float **per_keyblock_weights, const int mode);

/* conversion functions */
<<<<<<< HEAD
void    BKE_key_convert_to_mesh(struct KeyBlock *kb, struct Mesh *me);
void    BKE_key_convert_from_mesh(struct Mesh *me, struct KeyBlock *kb);
void    BKE_key_convert_to_lattice(struct KeyBlock *kb, struct Lattice *lt);
void    BKE_key_convert_from_lattice(struct Lattice *lt, struct KeyBlock *kb);
void    BKE_key_convert_to_curve(struct KeyBlock *kb, struct Curve  *cu, struct ListBase *nurb);
void    BKE_key_convert_from_curve(struct Curve *cu, struct KeyBlock *kb, struct ListBase *nurb);
float (*BKE_key_convert_to_vertcos(struct Object *ob, struct KeyBlock *kb))[3];
void    BKE_key_convert_from_vertcos(struct Object *ob, struct KeyBlock *kb, float (*vertCos)[3]);
void    BKE_key_convert_from_offset(struct Object *ob, struct KeyBlock *kb, float (*ofs)[3]);
void    BKE_key_convert_to_hair_keys(struct KeyBlock *kb, struct Object *ob, struct ParticleSystem *psys);
void    BKE_key_convert_from_hair_keys(struct Object *ob, struct ParticleSystem *psys, struct KeyBlock *kb);
=======
/* Note: 'update_from' versions do not (re)allocate mem in kb, while 'convert_from' do. */
void    BKE_keyblock_update_from_lattice(struct Lattice *lt, struct KeyBlock *kb);
void    BKE_keyblock_convert_from_lattice(struct Lattice *lt, struct KeyBlock *kb);
void    BKE_keyblock_convert_to_lattice(struct KeyBlock *kb, struct Lattice *lt);

void    BKE_keyblock_update_from_curve(struct Curve *cu, struct KeyBlock *kb, struct ListBase *nurb);
void    BKE_keyblock_convert_from_curve(struct Curve *cu, struct KeyBlock *kb, struct ListBase *nurb);
void    BKE_keyblock_convert_to_curve(struct KeyBlock *kb, struct Curve  *cu, struct ListBase *nurb);

void    BKE_keyblock_update_from_mesh(struct Mesh *me, struct KeyBlock *kb);
void    BKE_keyblock_convert_from_mesh(struct Mesh *me, struct KeyBlock *kb);
void    BKE_keyblock_convert_to_mesh(struct KeyBlock *kb, struct Mesh *me);

void    BKE_keyblock_update_from_vertcos(struct Object *ob, struct KeyBlock *kb, float (*vertCos)[3]);
void    BKE_keyblock_convert_from_vertcos(struct Object *ob, struct KeyBlock *kb, float (*vertCos)[3]);
float (*BKE_keyblock_convert_to_vertcos(struct Object *ob, struct KeyBlock *kb))[3];

void    BKE_keyblock_update_from_offset(struct Object *ob, struct KeyBlock *kb, float (*ofs)[3]);
>>>>>>> 80d1d624

/* other management */
bool    BKE_keyblock_move(struct Object *ob, int org_index, int new_index);

bool    BKE_keyblock_is_basis(struct Key *key, const int index);

/* key.c */
extern int slurph_opt;

#ifdef __cplusplus
};
#endif

#endif  /* __BKE_KEY_H__ */<|MERGE_RESOLUTION|>--- conflicted
+++ resolved
@@ -91,26 +91,13 @@
 	float **defgroup_weights;
 } WeightsArrayCache;
 
-float **BKE_key_get_per_block_object_weights(struct Object *ob, struct Key *key, struct WeightsArrayCache *cache);
-float **BKE_key_get_per_block_particle_weights(struct ParticleSystem *psys, struct Key *key, struct WeightsArrayCache *cache);
+float **BKE_keyblock_get_per_block_object_weights(struct Object *ob, struct Key *key, struct WeightsArrayCache *cache);
+float **BKE_keyblock_get_per_block_particle_weights(struct ParticleSystem *psys, struct Key *key, struct WeightsArrayCache *cache);
 void BKE_keyblock_free_per_block_weights(struct Key *key, float **per_keyblock_weights, struct WeightsArrayCache *cache);
 void BKE_key_evaluate_relative(const int start, int end, const int tot, char *basispoin, struct Key *key, struct KeyBlock *actkb,
                                float **per_keyblock_weights, const int mode);
 
 /* conversion functions */
-<<<<<<< HEAD
-void    BKE_key_convert_to_mesh(struct KeyBlock *kb, struct Mesh *me);
-void    BKE_key_convert_from_mesh(struct Mesh *me, struct KeyBlock *kb);
-void    BKE_key_convert_to_lattice(struct KeyBlock *kb, struct Lattice *lt);
-void    BKE_key_convert_from_lattice(struct Lattice *lt, struct KeyBlock *kb);
-void    BKE_key_convert_to_curve(struct KeyBlock *kb, struct Curve  *cu, struct ListBase *nurb);
-void    BKE_key_convert_from_curve(struct Curve *cu, struct KeyBlock *kb, struct ListBase *nurb);
-float (*BKE_key_convert_to_vertcos(struct Object *ob, struct KeyBlock *kb))[3];
-void    BKE_key_convert_from_vertcos(struct Object *ob, struct KeyBlock *kb, float (*vertCos)[3]);
-void    BKE_key_convert_from_offset(struct Object *ob, struct KeyBlock *kb, float (*ofs)[3]);
-void    BKE_key_convert_to_hair_keys(struct KeyBlock *kb, struct Object *ob, struct ParticleSystem *psys);
-void    BKE_key_convert_from_hair_keys(struct Object *ob, struct ParticleSystem *psys, struct KeyBlock *kb);
-=======
 /* Note: 'update_from' versions do not (re)allocate mem in kb, while 'convert_from' do. */
 void    BKE_keyblock_update_from_lattice(struct Lattice *lt, struct KeyBlock *kb);
 void    BKE_keyblock_convert_from_lattice(struct Lattice *lt, struct KeyBlock *kb);
@@ -129,7 +116,9 @@
 float (*BKE_keyblock_convert_to_vertcos(struct Object *ob, struct KeyBlock *kb))[3];
 
 void    BKE_keyblock_update_from_offset(struct Object *ob, struct KeyBlock *kb, float (*ofs)[3]);
->>>>>>> 80d1d624
+
+void    BKE_keyblock_convert_to_hair_keys(struct KeyBlock *kb, struct Object *ob, struct ParticleSystem *psys);
+void    BKE_keyblock_convert_from_hair_keys(struct Object *ob, struct ParticleSystem *psys, struct KeyBlock *kb);
 
 /* other management */
 bool    BKE_keyblock_move(struct Object *ob, int org_index, int new_index);
