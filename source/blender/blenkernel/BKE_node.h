--- conflicted
+++ resolved
@@ -526,11 +526,8 @@
 #define SH_NODE_BRIGHTCONTRAST			165
 #define SH_NODE_LIGHT_FALLOFF			166
 #define SH_NODE_OBJECT_INFO				167
-<<<<<<< HEAD
-#define SH_NODE_MYBSDF_DIFFUSE          168 //Diffuse copy node added for test purposes
-=======
 #define SH_NODE_PARTICLE_INFO           168
->>>>>>> 200584e5
+#define SH_NODE_MYBSDF_DIFFUSE          169 //Diffuse copy node added for test purposes
 
 /* custom defines options for Material node */
 #define SH_NODE_MAT_DIFF   1
