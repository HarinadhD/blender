/*
 * ***** BEGIN GPL LICENSE BLOCK *****
 *
 * This program is free software; you can redistribute it and/or
 * modify it under the terms of the GNU General Public License
 * as published by the Free Software Foundation; either version 2
 * of the License, or (at your option) any later version.
 *
 * This program is distributed in the hope that it will be useful,
 * but WITHOUT ANY WARRANTY; without even the implied warranty of
 * MERCHANTABILITY or FITNESS FOR A PARTICULAR PURPOSE.  See the
 * GNU General Public License for more details.
 *
 * You should have received a copy of the GNU General Public License
 * along with this program; if not, write to the Free Software Foundation,
 * Inc., 51 Franklin Street, Fifth Floor, Boston, MA 02110-1301, USA.
 *
 * The Original Code is Copyright (C) 2001-2002 by NaN Holding BV.
 * All rights reserved.
 *
 * The Original Code is: all of this file.
 *
 * Contributor(s): none yet.
 *
 * ***** END GPL LICENSE BLOCK *****
 */
#ifndef __BKE_IMAGE_H__
#define __BKE_IMAGE_H__

/** \file BKE_image.h
 *  \ingroup bke
 *  \since March 2001
 *  \author nzc
 */

#ifdef __cplusplus
extern "C" {
#endif

struct Image;
struct ImBuf;
struct anim;
struct Scene;
struct Object;
struct ImageFormatData;
struct ImagePool;
struct Main;
struct ReportList;
struct RenderResult;
struct StampData;

#define IMA_MAX_SPACE       64

void   BKE_images_init(void);
void   BKE_images_exit(void);

void    BKE_image_free_packedfiles(struct Image *image);
void    BKE_image_free_views(struct Image *image);
void    BKE_image_free_buffers(struct Image *image);
/* call from library */
void    BKE_image_free(struct Image *image);

typedef void (StampCallback)(void *data, const char *propname, const char *propvalue);

void    BKE_render_result_stamp_info(struct Scene *scene, struct Object *camera, struct RenderResult *rr);
void    BKE_imbuf_stamp_info(struct RenderResult *rr, struct ImBuf *ibuf);
void    BKE_stamp_info_callback(void *data, const struct StampData *stamp_data, StampCallback callback);
void    BKE_image_stamp_buf(struct Scene *scene, struct Object *camera, unsigned char *rect, float *rectf, int width, int height, int channels);
bool    BKE_imbuf_alpha_test(struct ImBuf *ibuf);
int     BKE_imbuf_write_stamp(struct Scene *scene, struct RenderResult *rr, struct ImBuf *ibuf, const char *name, struct ImageFormatData *imf);
void    BKE_imbuf_write_prepare(struct ImBuf *ibuf, struct ImageFormatData *imf);
int     BKE_imbuf_write(struct ImBuf *ibuf, const char *name, struct ImageFormatData *imf);
int     BKE_imbuf_write_as(struct ImBuf *ibuf, const char *name, struct ImageFormatData *imf, const bool is_copy);
void    BKE_image_path_from_imformat(
        char *string, const char *base, const char *relbase, int frame,
        const struct ImageFormatData *im_format, const bool use_ext, const bool use_frames, const char *suffix);
void    BKE_image_path_from_imtype(
        char *string, const char *base, const char *relbase, int frame,
        const char imtype, const bool use_ext, const bool use_frames, const char *suffix);
int     BKE_image_path_ensure_ext_from_imformat(char *string, const struct ImageFormatData *im_format);
int     BKE_image_path_ensure_ext_from_imtype(char *string, const char imtype);
<<<<<<< HEAD
char    BKE_image_ftype_to_imtype(const long long int ftype);
int     BKE_image_imtype_to_ftype(const char imtype);
=======
char    BKE_image_ftype_to_imtype(const int ftype, const int options);
int     BKE_image_imtype_to_ftype(const char imtype, int *r_options);
>>>>>>> 6b2386fa

bool    BKE_imtype_is_movie(const char imtype);
int     BKE_imtype_supports_zbuf(const char imtype);
int     BKE_imtype_supports_compress(const char imtype);
int     BKE_imtype_supports_quality(const char imtype);
int     BKE_imtype_requires_linear_float(const char imtype);
char    BKE_imtype_valid_channels(const char imtype, bool write_file);
char    BKE_imtype_valid_depths(const char imtype);

char    BKE_imtype_from_arg(const char *arg);

void    BKE_imformat_defaults(struct ImageFormatData *im_format);
void    BKE_imbuf_to_image_format(struct ImageFormatData *im_format, const struct ImBuf *imbuf);

struct anim *openanim(const char *name, int flags, int streamindex, char colorspace[IMA_MAX_SPACE]);
struct anim *openanim_noload(const char *name, int flags, int streamindex, char colorspace[IMA_MAX_SPACE]);

void    BKE_image_de_interlace(struct Image *ima, int odd);

void    BKE_image_make_local(struct Image *ima);

void    BKE_image_tag_time(struct Image *ima);

/* ********************************** NEW IMAGE API *********************** */

/* ImageUser is in Texture, in Nodes, Background Image, Image Window, .... */
/* should be used in conjunction with an ID * to Image. */
struct ImageUser;
struct RenderData;
struct RenderPass;
struct RenderResult;

/* ima->source; where image comes from */
#define IMA_SRC_CHECK       0
#define IMA_SRC_FILE        1
#define IMA_SRC_SEQUENCE    2
#define IMA_SRC_MOVIE       3
#define IMA_SRC_GENERATED   4
#define IMA_SRC_VIEWER      5

/* ima->type, how to handle/generate it */
#define IMA_TYPE_IMAGE      0
#define IMA_TYPE_MULTILAYER 1
/* generated */
#define IMA_TYPE_UV_TEST    2
/* viewers */
#define IMA_TYPE_R_RESULT   4
#define IMA_TYPE_COMPOSITE  5

enum {
	IMA_GENTYPE_BLANK = 0,
	IMA_GENTYPE_GRID = 1,
	IMA_GENTYPE_GRID_COLOR = 2
};

/* ima->ok */
#define IMA_OK              1
#define IMA_OK_LOADED       2

/* signals */
/* reload only frees, doesn't read until image_get_ibuf() called */
#define IMA_SIGNAL_RELOAD           0
#define IMA_SIGNAL_FREE             1
/* source changes, from image to sequence or movie, etc */
#define IMA_SIGNAL_SRC_CHANGE       5
/* image-user gets a new image, check settings */
#define IMA_SIGNAL_USER_NEW_IMAGE   6
#define IMA_SIGNAL_COLORMANAGE      7

#define IMA_CHAN_FLAG_BW    1
#define IMA_CHAN_FLAG_RGB   2
#define IMA_CHAN_FLAG_ALPHA 4

/* checks whether there's an image buffer for given image and user */
bool BKE_image_has_ibuf(struct Image *ima, struct ImageUser *iuser);

/* same as above, but can be used to retrieve images being rendered in
 * a thread safe way, always call both acquire and release */
struct ImBuf *BKE_image_acquire_ibuf(struct Image *ima, struct ImageUser *iuser, void **r_lock);
void BKE_image_release_ibuf(struct Image *ima, struct ImBuf *ibuf, void *lock);

struct ImagePool *BKE_image_pool_new(void);
void BKE_image_pool_free(struct ImagePool *pool);
struct ImBuf *BKE_image_pool_acquire_ibuf(struct Image *ima, struct ImageUser *iuser, struct ImagePool *pool);
void BKE_image_pool_release_ibuf(struct Image *ima, struct ImBuf *ibuf, struct ImagePool *pool);

/* set an alpha mode based on file extension */
char  BKE_image_alpha_mode_from_extension_ex(const char *filepath);
void BKE_image_alpha_mode_from_extension(struct Image *image);

/* returns a new image or NULL if it can't load */
struct Image *BKE_image_load(struct Main *bmain, const char *filepath);
/* returns existing Image when filename/type is same (frame optional) */
struct Image *BKE_image_load_exists_ex(const char *filepath, bool *r_exists);
struct Image *BKE_image_load_exists(const char *filepath);

/* adds image, adds ibuf, generates color or pattern */
struct Image *BKE_image_add_generated(
        struct Main *bmain, unsigned int width, unsigned int height, const char *name, int depth, int floatbuf, short gen_type, const float color[4], const bool stereo3d);
/* adds image from imbuf, owns imbuf */
struct Image *BKE_image_add_from_imbuf(struct ImBuf *ibuf, const char *name);

/* for reload, refresh, pack */
void BKE_image_init_imageuser(struct Image *ima, struct ImageUser *iuser);
void BKE_image_signal(struct Image *ima, struct ImageUser *iuser, int signal);

void BKE_image_walk_all_users(const struct Main *mainp, void *customdata,
                              void callback(struct Image *ima, struct ImageUser *iuser, void *customdata));

/* ensures an Image exists for viewing nodes or render */
struct Image *BKE_image_verify_viewer(int type, const char *name);
/* ensures the view node cache is compatible with the scene views */
void BKE_image_verify_viewer_views(const struct RenderData *rd, struct Image *ima, struct ImageUser *iuser);

/* called on frame change or before render */
void BKE_image_user_frame_calc(struct ImageUser *iuser, int cfra, int fieldnr);
void BKE_image_user_check_frame_calc(struct ImageUser *iuser, int cfra, int fieldnr);
int  BKE_image_user_frame_get(const struct ImageUser *iuser, int cfra, int fieldnr, bool *r_is_in_range);
void BKE_image_user_file_path(struct ImageUser *iuser, struct Image *ima, char *path); 
void BKE_image_update_frame(const struct Main *bmain, int cfra);

/* sets index offset for multilayer files */
struct RenderPass *BKE_image_multilayer_index(struct RenderResult *rr, struct ImageUser *iuser);

/* sets index offset for multiview files */
void BKE_image_multiview_index(struct Image *ima, struct ImageUser *iuser);

/* for multilayer images as well as for render-viewer */
bool BKE_image_is_multilayer(struct Image *ima);
struct RenderResult *BKE_image_acquire_renderresult(struct Scene *scene, struct Image *ima);
void BKE_image_release_renderresult(struct Scene *scene, struct Image *ima);

/* for multilayer images as well as for singlelayer */
bool BKE_image_is_openexr(struct Image *ima);

/* for multiple slot render, call this before render */
void BKE_image_backup_render(struct Scene *scene, struct Image *ima);

/* for singlelayer openexr saving */
bool BKE_image_save_openexr_multiview(struct Image *ima, struct ImBuf *ibuf, const char *filepath, const int flags);

/* goes over all textures that use images */
void    BKE_image_free_all_textures(void);

/* does one image! */
void    BKE_image_free_anim_ibufs(struct Image *ima, int except_frame);

/* does all images with type MOVIE or SEQUENCE */
void BKE_image_all_free_anim_ibufs(int except_frame);

void BKE_image_memorypack(struct Image *ima);
void BKE_image_packfiles(struct ReportList *reports, struct Image *ima, const char *basepath);
void BKE_image_packfiles_from_mem(struct ReportList *reports, struct Image *ima, char *data, const size_t data_len);

/* prints memory statistics for images */
void BKE_image_print_memlist(void);

/* empty image block, of similar type and filename */
struct Image *BKE_image_copy(struct Main *bmain, struct Image *ima);

/* merge source into dest, and free source */
void BKE_image_merge(struct Image *dest, struct Image *source);

/* scale the image */
bool BKE_image_scale(struct Image *image, int width, int height);

/* check if texture has alpha (depth=32) */
bool BKE_image_has_alpha(struct Image *image);

void BKE_image_get_size(struct Image *image, struct ImageUser *iuser, int *width, int *height);
void BKE_image_get_size_fl(struct Image *image, struct ImageUser *iuser, float size[2]);
void BKE_image_get_aspect(struct Image *image, float *aspx, float *aspy);

/* image_gen.c */
void BKE_image_buf_fill_color(unsigned char *rect, float *rect_float, int width, int height, const float color[4]);
void BKE_image_buf_fill_checker(unsigned char *rect, float *rect_float, int height, int width);
void BKE_image_buf_fill_checker_color(unsigned char *rect, float *rect_float, int height, int width);

/* Cycles hookup */
unsigned char *BKE_image_get_pixels_for_frame(struct Image *image, int frame);
float *BKE_image_get_float_pixels_for_frame(struct Image *image, int frame);

/* Guess offset for the first frame in the sequence */
int BKE_image_sequence_guess_offset(struct Image *image);
bool BKE_image_has_anim(struct Image *image);
bool BKE_image_has_packedfile(struct Image *image);
bool BKE_image_is_animated(struct Image *image);
bool BKE_image_is_dirty(struct Image *image);
void BKE_image_file_format_set(struct Image *image, int ftype, int options);
bool BKE_image_has_loaded_ibuf(struct Image *image);
struct ImBuf *BKE_image_get_ibuf_with_name(struct Image *image, const char *name);
struct ImBuf *BKE_image_get_first_ibuf(struct Image *image);
#ifdef __cplusplus
}
#endif

#endif
<|MERGE_RESOLUTION|>--- conflicted
+++ resolved
@@ -79,13 +79,8 @@
         const char imtype, const bool use_ext, const bool use_frames, const char *suffix);
 int     BKE_image_path_ensure_ext_from_imformat(char *string, const struct ImageFormatData *im_format);
 int     BKE_image_path_ensure_ext_from_imtype(char *string, const char imtype);
-<<<<<<< HEAD
-char    BKE_image_ftype_to_imtype(const long long int ftype);
-int     BKE_image_imtype_to_ftype(const char imtype);
-=======
 char    BKE_image_ftype_to_imtype(const int ftype, const int options);
 int     BKE_image_imtype_to_ftype(const char imtype, int *r_options);
->>>>>>> 6b2386fa
 
 bool    BKE_imtype_is_movie(const char imtype);
 int     BKE_imtype_supports_zbuf(const char imtype);
