--- conflicted
+++ resolved
@@ -67,12 +67,7 @@
 void free_main(struct Main *mainvar);
 void tag_main(struct Main *mainvar, int tag);
 
-<<<<<<< HEAD
-int splitIDname(char *name, char *left, int *nr);
-void rename_id(struct ID *id, char *name);
-=======
 void rename_id(struct ID *id, const char *name);
->>>>>>> 6d201907
 void name_uiprefix_id(char *name, struct ID *id);
 void test_idbutton(char *name);
 void text_idbutton(struct ID *id, char *text);
