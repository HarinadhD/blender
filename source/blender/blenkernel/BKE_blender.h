--- conflicted
+++ resolved
@@ -87,12 +87,8 @@
 extern void BKE_reset_undo(void);
 extern char *BKE_undo_menu_string(void);
 extern void BKE_undo_number(struct bContext *C, int nr);
-<<<<<<< HEAD
-extern char *BKE_undo_get_name(int nr, int *active);
+extern const char *BKE_undo_get_name(int nr, int *active);
 void BKE_undo_save(char *fname);
-=======
-extern const char *BKE_undo_get_name(int nr, int *active);
->>>>>>> b18e661f
 extern void BKE_undo_save_quit(void);
 extern struct Main *BKE_undo_get_main(struct Scene **scene);
 
