--- conflicted
+++ resolved
@@ -90,21 +90,10 @@
 void BKE_material_free(Material *ma)
 {
 	BKE_animdata_free((ID *)ma, false);
-<<<<<<< HEAD
-	
+
 	/* Free gpu material before the ntree */
 	GPU_material_free(&ma->gpumaterial);
-	
-=======
-
-	for (a = 0; a < MAX_MTEX; a++) {
-		MEM_SAFE_FREE(ma->mtex[a]);
-	}
-
-	MEM_SAFE_FREE(ma->ramp_col);
-	MEM_SAFE_FREE(ma->ramp_spec);
-
->>>>>>> a24b4e60
+
 	/* is no lib link block, but material extension */
 	if (ma->nodetree) {
 		ntreeFreeTree(ma->nodetree);
@@ -124,103 +113,14 @@
 
 	ma->r = ma->g = ma->b = 0.8;
 	ma->specr = ma->specg = ma->specb = 1.0;
-<<<<<<< HEAD
 	// ma->alpha = 1.0;  /* DEPRECATED */
 	ma->spec = 0.5;
 
 	ma->roughness = 0.25f;
-	
+
 	ma->pr_lamp = 3;         /* two lamps, is bits */
 	ma->pr_type = MA_SPHERE;
 
-=======
-	ma->mirr = ma->mirg = ma->mirb = 1.0;
-	ma->spectra = 1.0;
-	ma->amb = 1.0;
-	ma->alpha = 1.0;
-	ma->spec = ma->hasize = 0.5;
-	ma->har = 50;
-	ma->starc = ma->ringc = 4;
-	ma->linec = 12;
-	ma->flarec = 1;
-	ma->flaresize = ma->subsize = 1.0;
-	ma->flareboost = 1;
-	ma->seed2 = 6;
-	ma->friction = 0.5;
-	ma->refrac = 4.0;
-	ma->roughness = 0.5;
-	ma->param[0] = 0.5;
-	ma->param[1] = 0.1;
-	ma->param[2] = 0.5;
-	ma->param[3] = 0.1;
-	ma->rms = 0.1;
-	ma->darkness = 1.0;
-
-	ma->strand_sta = ma->strand_end = 1.0f;
-
-	ma->ang = 1.0;
-	ma->ray_depth = 2;
-	ma->ray_depth_tra = 2;
-	ma->fresnel_mir = 0.0;
-	ma->fresnel_tra = 0.0;
-	ma->fresnel_tra_i = 1.25;
-	ma->fresnel_mir_i = 1.25;
-	ma->tx_limit = 0.0;
-	ma->tx_falloff = 1.0;
-	ma->shad_alpha = 1.0f;
-	ma->vcol_alpha = 0;
-
-	ma->gloss_mir = ma->gloss_tra = 1.0;
-	ma->samp_gloss_mir = ma->samp_gloss_tra = 18;
-	ma->adapt_thresh_mir = ma->adapt_thresh_tra = 0.005;
-	ma->dist_mir = 0.0;
-	ma->fadeto_mir = MA_RAYMIR_FADETOSKY;
-
-	ma->rampfac_col = 1.0;
-	ma->rampfac_spec = 1.0;
-	ma->pr_lamp = 3;         /* two lamps, is bits */
-	ma->pr_type = MA_SPHERE;
-
-	ma->sss_radius[0] = 1.0f;
-	ma->sss_radius[1] = 1.0f;
-	ma->sss_radius[2] = 1.0f;
-	ma->sss_col[0] = 1.0f;
-	ma->sss_col[1] = 1.0f;
-	ma->sss_col[2] = 1.0f;
-	ma->sss_error = 0.05f;
-	ma->sss_scale = 0.1f;
-	ma->sss_ior = 1.3f;
-	ma->sss_colfac = 1.0f;
-	ma->sss_texfac = 0.0f;
-	ma->sss_front = 1.0f;
-	ma->sss_back = 1.0f;
-
-	ma->vol.density = 1.0f;
-	ma->vol.emission = 0.0f;
-	ma->vol.scattering = 1.0f;
-	ma->vol.reflection = 1.0f;
-	ma->vol.transmission_col[0] = ma->vol.transmission_col[1] = ma->vol.transmission_col[2] = 1.0f;
-	ma->vol.reflection_col[0] = ma->vol.reflection_col[1] = ma->vol.reflection_col[2] = 1.0f;
-	ma->vol.emission_col[0] = ma->vol.emission_col[1] = ma->vol.emission_col[2] = 1.0f;
-	ma->vol.density_scale = 1.0f;
-	ma->vol.depth_cutoff = 0.01f;
-	ma->vol.stepsize_type = MA_VOL_STEP_RANDOMIZED;
-	ma->vol.stepsize = 0.2f;
-	ma->vol.shade_type = MA_VOL_SHADE_SHADED;
-	ma->vol.shadeflag |= MA_VOL_PRECACHESHADING;
-	ma->vol.precache_resolution = 50;
-	ma->vol.ms_spread = 0.2f;
-	ma->vol.ms_diff = 1.f;
-	ma->vol.ms_intensity = 1.f;
-
-	ma->game.flag = GEMAT_BACKCULL;
-	ma->game.alpha_blend = 0;
-	ma->game.face_orientation = 0;
-
-	ma->mode = MA_TRACEBLE | MA_SHADBUF | MA_SHADOW | MA_RAYBIAS | MA_TANGENT_STR | MA_ZTRANSP;
-	ma->mode2 = MA_CASTSHADOW;
-	ma->shade_flag = MA_APPROX_OCCLUSION;
->>>>>>> a24b4e60
 	ma->preview = NULL;
 
 	ma->alpha_threshold = 0.5f;
@@ -287,7 +187,6 @@
 	 * ... Once f*** nodes are fully converted to that too :( */
 
 	Material *man;
-<<<<<<< HEAD
 
 	BKE_id_copy_ex(
 	        NULL, &ma->id, (ID **)&man,
@@ -296,40 +195,16 @@
 	         LIB_ID_COPY_NO_PREVIEW |
 	         LIB_ID_COPY_NO_ANIMDATA),
 	        false);
-=======
-	int a;
-
-	man = BKE_libblock_copy_nolib(&ma->id, false);
-
-	/* no increment for texture ID users, in previewrender.c it prevents decrement */
-	for (a = 0; a < MAX_MTEX; a++) {
-		if (ma->mtex[a]) {
-			man->mtex[a] = MEM_mallocN(sizeof(MTex), "copymaterial");
-			memcpy(man->mtex[a], ma->mtex[a], sizeof(MTex));
-		}
-	}
-
-	if (ma->ramp_col) man->ramp_col = MEM_dupallocN(ma->ramp_col);
-	if (ma->ramp_spec) man->ramp_spec = MEM_dupallocN(ma->ramp_spec);
->>>>>>> a24b4e60
 
 	man->texpaintslot = NULL;
 	man->preview = NULL;
 
-<<<<<<< HEAD
 	BLI_listbase_clear(&man->gpumaterial);
 
 	/* TODO Duplicate Engine Settings and set runtime to NULL */
 
 	man->id.tag |= LIB_TAG_LOCALIZED;
 
-=======
-	if (ma->nodetree)
-		man->nodetree = ntreeLocalize(ma->nodetree);
-
-	BLI_listbase_clear(&man->gpumaterial);
-
->>>>>>> a24b4e60
 	return man;
 }
 
@@ -962,283 +837,8 @@
 	return true;
 }
 
-<<<<<<< HEAD
 /* ****************** */
 
-=======
-static void do_init_render_material(Main *bmain, Material *ma, int r_mode, float *amb)
-{
-	MTex *mtex;
-	int a, needuv = 0, needtang = 0;
-
-	if (ma->flarec == 0) ma->flarec = 1;
-
-	/* add all texcoflags from mtex, texco and mapto were cleared in advance */
-	for (a = 0; a < MAX_MTEX; a++) {
-
-		/* separate tex switching */
-		if (ma->septex & (1 << a)) continue;
-
-		mtex = ma->mtex[a];
-		if (mtex && mtex->tex && (mtex->tex->type | (mtex->tex->use_nodes && mtex->tex->nodetree) )) {
-
-			ma->texco |= mtex->texco;
-			ma->mapto |= mtex->mapto;
-
-			/* always get derivatives for these textures */
-			if (ELEM(mtex->tex->type, TEX_IMAGE, TEX_ENVMAP)) ma->texco |= TEXCO_OSA;
-			else if (mtex->texflag & (MTEX_COMPAT_BUMP | MTEX_3TAP_BUMP | MTEX_5TAP_BUMP | MTEX_BICUBIC_BUMP)) ma->texco |= TEXCO_OSA;
-
-			if (ma->texco & (TEXCO_ORCO | TEXCO_REFL | TEXCO_NORM | TEXCO_STRAND | TEXCO_STRESS)) needuv = 1;
-			else if (ma->texco & (TEXCO_GLOB | TEXCO_UV | TEXCO_OBJECT | TEXCO_SPEED)) needuv = 1;
-			else if (ma->texco & (TEXCO_LAVECTOR | TEXCO_VIEW)) needuv = 1;
-
-			if ((ma->mapto & MAP_NORM) && (mtex->normapspace == MTEX_NSPACE_TANGENT))
-				needtang = 1;
-		}
-	}
-
-	if (needtang) ma->mode |= MA_NORMAP_TANG;
-	else ma->mode &= ~MA_NORMAP_TANG;
-
-	if (ma->mode & (MA_VERTEXCOL | MA_VERTEXCOLP | MA_FACETEXTURE)) {
-		needuv = 1;
-		if (r_mode & R_OSA) ma->texco |= TEXCO_OSA;     /* for texfaces */
-	}
-	if (needuv) ma->texco |= NEED_UV;
-
-	/* since the raytracer doesnt recalc O structs for each ray, we have to preset them all */
-	if (r_mode & R_RAYTRACE) {
-		if ((ma->mode & (MA_RAYMIRROR | MA_SHADOW_TRA)) || ((ma->mode & MA_TRANSP) && (ma->mode & MA_RAYTRANSP))) {
-			ma->texco |= NEED_UV | TEXCO_ORCO | TEXCO_REFL | TEXCO_NORM;
-			if (r_mode & R_OSA) ma->texco |= TEXCO_OSA;
-		}
-	}
-
-	if (amb) {
-		ma->ambr = ma->amb * amb[0];
-		ma->ambg = ma->amb * amb[1];
-		ma->ambb = ma->amb * amb[2];
-	}
-
-	/* local group override */
-	if ((ma->shade_flag & MA_GROUP_LOCAL) && ma->id.lib && ma->group && ma->group->id.lib) {
-		Group *group;
-
-		for (group = bmain->group.first; group; group = group->id.next) {
-			if (!ID_IS_LINKED(group) && STREQ(group->id.name, ma->group->id.name)) {
-				ma->group = group;
-			}
-		}
-	}
-}
-
-static void init_render_nodetree(Main *bmain, bNodeTree *ntree, Material *basemat, int r_mode, float *amb)
-{
-	bNode *node;
-
-	/* parses the geom+tex nodes */
-	ntreeShaderGetTexcoMode(ntree, r_mode, &basemat->texco, &basemat->mode_l);
-	for (node = ntree->nodes.first; node; node = node->next) {
-		if (node->id) {
-			if (GS(node->id->name) == ID_MA) {
-				Material *ma = (Material *)node->id;
-				if (ma != basemat) {
-					do_init_render_material(bmain, ma, r_mode, amb);
-					basemat->texco |= ma->texco;
-				}
-
-				basemat->mode_l |= ma->mode & ~(MA_MODE_PIPELINE | MA_SHLESS);
-				basemat->mode2_l |= ma->mode2 & ~MA_MODE2_PIPELINE;
-				/* basemat only considered shadeless if all node materials are too */
-				if (!(ma->mode & MA_SHLESS))
-					basemat->mode_l &= ~MA_SHLESS;
-
-				if (ma->strand_surfnor > 0.0f)
-					basemat->mode_l |= MA_STR_SURFDIFF;
-			}
-			else if (node->type == NODE_GROUP)
-				init_render_nodetree(bmain, (bNodeTree *)node->id, basemat, r_mode, amb);
-		}
-		else if (node->typeinfo->type == SH_NODE_NORMAL_MAP) {
-			basemat->mode2_l |= MA_TANGENT_CONCRETE;
-			NodeShaderNormalMap *nm = node->storage;
-			bool taken_into_account = false;
-			for (int i = 0; i < basemat->nmap_tangent_names_count; i++) {
-				if (STREQ(basemat->nmap_tangent_names[i], nm->uv_map)) {
-					taken_into_account = true;
-					break;
-				}
-			}
-			if (!taken_into_account) {
-				BLI_assert(basemat->nmap_tangent_names_count < MAX_MTFACE + 1);
-				strcpy(basemat->nmap_tangent_names[basemat->nmap_tangent_names_count++], nm->uv_map);
-			}
-		}
-	}
-}
-
-void init_render_material(Main *bmain, Material *mat, int r_mode, float *amb)
-{
-
-	do_init_render_material(bmain, mat, r_mode, amb);
-
-	if (mat->nodetree && mat->use_nodes) {
-		/* mode_l will take the pipeline options from the main material, and the or-ed
-		 * result of non-pipeline options from the nodes. shadeless is an exception,
-		 * mode_l will have it set when all node materials are shadeless. */
-		mat->mode_l = (mat->mode & MA_MODE_PIPELINE) | MA_SHLESS;
-		mat->mode2_l = mat->mode2 & MA_MODE2_PIPELINE;
-		mat->nmap_tangent_names_count = 0;
-		init_render_nodetree(bmain, mat->nodetree, mat, r_mode, amb);
-
-		if (!mat->nodetree->execdata)
-			mat->nodetree->execdata = ntreeShaderBeginExecTree(mat->nodetree);
-	}
-	else {
-		mat->mode_l = mat->mode;
-		mat->mode2_l = mat->mode2;
-
-		if (mat->strand_surfnor > 0.0f)
-			mat->mode_l |= MA_STR_SURFDIFF;
-	}
-}
-
-void init_render_materials(Main *bmain, int r_mode, float *amb, bool do_default_material)
-{
-	Material *ma;
-
-	/* clear these flags before going over materials, to make sure they
-	 * are cleared only once, otherwise node materials contained in other
-	 * node materials can go wrong */
-	for (ma = bmain->mat.first; ma; ma = ma->id.next) {
-		if (ma->id.us) {
-			ma->texco = 0;
-			ma->mapto = 0;
-		}
-	}
-
-	/* two steps, first initialize, then or the flags for layers */
-	for (ma = bmain->mat.first; ma; ma = ma->id.next) {
-		/* is_used flag comes back in convertblender.c */
-		ma->flag &= ~MA_IS_USED;
-		if (ma->id.us)
-			init_render_material(bmain, ma, r_mode, amb);
-	}
-
-	if (do_default_material) {
-		init_render_material(bmain, &defmaterial, r_mode, amb);
-	}
-}
-
-/* only needed for nodes now */
-void end_render_material(Material *mat)
-{
-	if (mat && mat->nodetree && mat->use_nodes) {
-		if (mat->nodetree->execdata)
-			ntreeShaderEndExecTree(mat->nodetree->execdata);
-	}
-}
-
-void end_render_materials(Main *bmain)
-{
-	Material *ma;
-	for (ma = bmain->mat.first; ma; ma = ma->id.next)
-		if (ma->id.us)
-			end_render_material(ma);
-}
-
-static bool material_in_nodetree(bNodeTree *ntree, Material *mat)
-{
-	bNode *node;
-
-	for (node = ntree->nodes.first; node; node = node->next) {
-		if (node->id) {
-			if (GS(node->id->name) == ID_MA) {
-				if (node->id == (ID *)mat) {
-					return true;
-				}
-			}
-			else if (node->type == NODE_GROUP) {
-				if (material_in_nodetree((bNodeTree *)node->id, mat)) {
-					return true;
-				}
-			}
-		}
-	}
-
-	return false;
-}
-
-bool material_in_material(Material *parmat, Material *mat)
-{
-	if (parmat == mat)
-		return true;
-	else if (parmat->nodetree && parmat->use_nodes)
-		return material_in_nodetree(parmat->nodetree, mat);
-	else
-		return false;
-}
-
-
-/* ****************** */
-
-/* Update drivers for materials in a nodetree */
-static void material_node_drivers_update(Scene *scene, bNodeTree *ntree, float ctime)
-{
-	bNode *node;
-
-	/* nodetree itself */
-	if (ntree->adt && ntree->adt->drivers.first) {
-		BKE_animsys_evaluate_animdata(scene, &ntree->id, ntree->adt, ctime, ADT_RECALC_DRIVERS);
-	}
-
-	/* nodes */
-	for (node = ntree->nodes.first; node; node = node->next) {
-		if (node->id) {
-			if (GS(node->id->name) == ID_MA) {
-				material_drivers_update(scene, (Material *)node->id, ctime);
-			}
-			else if (node->type == NODE_GROUP) {
-				material_node_drivers_update(scene, (bNodeTree *)node->id, ctime);
-			}
-		}
-	}
-}
-
-/* Calculate all drivers for materials
- * FIXME: this is really a terrible method which may result in some things being calculated
- * multiple times. However, without proper despgraph support for these things, we are forced
- * into this sort of thing...
- */
-void material_drivers_update(Scene *scene, Material *ma, float ctime)
-{
-	//if (G.f & G_DEBUG)
-	//	printf("material_drivers_update(%s, %s)\n", scene->id.name, ma->id.name);
-
-	/* Prevent infinite recursion by checking (and tagging the material) as having been visited already
-	 * (see BKE_scene_update_tagged()). This assumes ma->id.tag & LIB_TAG_DOIT isn't set by anything else
-	 * in the meantime... [#32017]
-	 */
-	if (ma->id.tag & LIB_TAG_DOIT)
-		return;
-
-	ma->id.tag |= LIB_TAG_DOIT;
-
-	/* material itself */
-	if (ma->adt && ma->adt->drivers.first) {
-		BKE_animsys_evaluate_animdata(scene, &ma->id, ma->adt, ctime, ADT_RECALC_DRIVERS);
-	}
-
-	/* nodes */
-	if (ma->nodetree) {
-		material_node_drivers_update(scene, ma->nodetree, ctime);
-	}
-
-	ma->id.tag &= ~LIB_TAG_DOIT;
-}
-
->>>>>>> a24b4e60
 bool BKE_object_material_slot_remove(Main *bmain, Object *ob)
 {
 	Material *mao, ***matarar;
@@ -1353,12 +953,6 @@
 	short count = 0;
 	short index = 0;
 
-<<<<<<< HEAD
-=======
-	bool use_nodes = BKE_scene_use_new_shading_nodes(scene);
-	bool is_bi = BKE_scene_uses_blender_internal(scene) || BKE_scene_uses_blender_game(scene);
-
->>>>>>> a24b4e60
 	if (!ma)
 		return;
 
@@ -1373,20 +967,8 @@
 		ma->paint_clone_slot = 0;
 		return;
 	}
-<<<<<<< HEAD
-	
+
 	bNode *node, *active_node;
-=======
-
-	if (use_nodes || ma->use_nodes) {
-		bNode *node, *active_node;
-
-		if (!(ma->nodetree)) {
-			ma->paint_active_slot = 0;
-			ma->paint_clone_slot = 0;
-			return;
-		}
->>>>>>> a24b4e60
 
 	if (!(ma->nodetree)) {
 		ma->paint_active_slot = 0;
@@ -1394,48 +976,9 @@
 		return;
 	}
 
-<<<<<<< HEAD
 	for (node = ma->nodetree->nodes.first; node; node = node->next) {
 		if (node->typeinfo->nclass == NODE_CLASS_TEXTURE && node->typeinfo->type == SH_NODE_TEX_IMAGE && node->id)
 			count++;
-=======
-		if (count == 0) {
-			ma->paint_active_slot = 0;
-			ma->paint_clone_slot = 0;
-			return;
-		}
-		ma->texpaintslot = MEM_callocN(sizeof(*ma->texpaintslot) * count, "texpaint_slots");
-
-		active_node = nodeGetActiveTexture(ma->nodetree);
-
-		for (node = ma->nodetree->nodes.first; node; node = node->next) {
-			if (node->typeinfo->nclass == NODE_CLASS_TEXTURE && node->typeinfo->type == SH_NODE_TEX_IMAGE && node->id) {
-				if (active_node == node)
-					ma->paint_active_slot = index;
-				ma->texpaintslot[index].ima = (Image *)node->id;
-
-				/* for new renderer, we need to traverse the treeback in search of a UV node */
-				if (use_nodes) {
-					bNode *uvnode = nodetree_uv_node_recursive(node);
-
-					if (uvnode) {
-						NodeShaderUVMap *storage = (NodeShaderUVMap *)uvnode->storage;
-						ma->texpaintslot[index].uvname = storage->uv_map;
-						/* set a value to index so UI knows that we have a valid pointer for the mesh */
-						ma->texpaintslot[index].index = 0;
-					}
-					else {
-						/* just invalidate the index here so UV map does not get displayed on the UI */
-						ma->texpaintslot[index].index = -1;
-					}
-				}
-				else {
-					ma->texpaintslot[index].index = -1;
-				}
-				index++;
-			}
-		}
->>>>>>> a24b4e60
 	}
 
 	if (count == 0) {
@@ -1447,16 +990,15 @@
 
 	active_node = nodeGetActiveTexture(ma->nodetree);
 
-<<<<<<< HEAD
 	for (node = ma->nodetree->nodes.first; node; node = node->next) {
 		if (node->typeinfo->nclass == NODE_CLASS_TEXTURE && node->typeinfo->type == SH_NODE_TEX_IMAGE && node->id) {
 			if (active_node == node)
 				ma->paint_active_slot = index;
 			ma->texpaintslot[index].ima = (Image *)node->id;
-			
+
 			/* for new renderer, we need to traverse the treeback in search of a UV node */
 			bNode *uvnode = nodetree_uv_node_recursive(node);
-			
+
 			if (uvnode) {
 				NodeShaderUVMap *storage = (NodeShaderUVMap *)uvnode->storage;
 				ma->texpaintslot[index].uvname = storage->uv_map;
@@ -1466,28 +1008,10 @@
 			else {
 				/* just invalidate the index here so UV map does not get displayed on the UI */
 				ma->texpaintslot[index].valid = false;
-=======
-		for (mtex = ma->mtex, i = 0; i < MAX_MTEX; i++, mtex++) {
-			if (get_mtex_slot_valid_texpaint(*mtex)) {
-				ma->texpaintslot[index].ima = (*mtex)->tex->ima;
-				ma->texpaintslot[index].uvname = (*mtex)->uvname;
-				ma->texpaintslot[index].index = i;
-
-				index++;
->>>>>>> a24b4e60
 			}
 			index++;
 		}
 	}
-<<<<<<< HEAD
-=======
-	else {
-		ma->paint_active_slot = 0;
-		ma->paint_clone_slot = 0;
-		return;
-	}
-
->>>>>>> a24b4e60
 
 	ma->tot_slots = count;
 
@@ -1788,508 +1312,8 @@
 	ma->nodetree = ntreeCopyTree_ex(matcopybuf.nodetree, bmain, false);
 }
 
-<<<<<<< HEAD
 void BKE_material_eval(struct Depsgraph *depsgraph, Material *material)
 {
 	DEG_debug_print_eval(depsgraph, __func__, material->id.name, material);
 	GPU_material_free(&material->gpumaterial);
-}
-=======
-
-/*********************** texface to material convert functions **********************/
-/* encode all the TF information into a single int */
-static int encode_tfaceflag(MTFace *tf, int convertall)
-{
-	/* calculate the flag */
-	int flag = tf->mode;
-
-	/* options that change the material offline render */
-	if (!convertall) {
-		flag &= ~TF_OBCOL;
-	}
-
-	/* clean flags that are not being converted */
-	flag &= ~TF_TEX;
-	flag &= ~TF_SHAREDVERT;
-	flag &= ~TF_SHAREDCOL;
-	flag &= ~TF_CONVERTED;
-
-	/* light tface flag is ignored in GLSL mode */
-	flag &= ~TF_LIGHT;
-
-	/* 15 is how big the flag can be - hardcoded here and in decode_tfaceflag() */
-	flag |= tf->transp << 15;
-
-	/* increase 1 so flag 0 is different than no flag yet */
-	return flag + 1;
-}
-
-/* set the material options based in the tface flag */
-static void decode_tfaceflag(Material *ma, int flag, int convertall)
-{
-	int alphablend;
-	GameSettings *game = &ma->game;
-
-	/* flag is shifted in 1 to make 0 != no flag yet (see encode_tfaceflag) */
-	flag -= 1;
-
-	alphablend = flag >> 15;  /* encoded in the encode_tfaceflag function */
-	(*game).flag = 0;
-
-	/* General Material Options */
-	if ((flag & TF_DYNAMIC) == 0) (*game).flag    |= GEMAT_NOPHYSICS;
-
-	/* Material Offline Rendering Properties */
-	if (convertall) {
-		if (flag & TF_OBCOL) ma->shade_flag |= MA_OBCOLOR;
-	}
-
-	/* Special Face Properties */
-	if ((flag & TF_TWOSIDE) == 0) (*game).flag |= GEMAT_BACKCULL;
-	if (flag & TF_INVISIBLE) (*game).flag |= GEMAT_INVISIBLE;
-	if (flag & TF_BMFONT) (*game).flag |= GEMAT_TEXT;
-
-	/* Face Orientation */
-	if (flag & TF_BILLBOARD) (*game).face_orientation |= GEMAT_HALO;
-	else if (flag & TF_BILLBOARD2) (*game).face_orientation |= GEMAT_BILLBOARD;
-	else if (flag & TF_SHADOW) (*game).face_orientation |= GEMAT_SHADOW;
-
-	/* Alpha Blend */
-	if (flag & TF_ALPHASORT && ELEM(alphablend, TF_ALPHA, TF_ADD)) (*game).alpha_blend = GEMAT_ALPHA_SORT;
-	else if (alphablend & TF_ALPHA) (*game).alpha_blend = GEMAT_ALPHA;
-	else if (alphablend & TF_ADD) (*game).alpha_blend = GEMAT_ADD;
-	else if (alphablend & TF_CLIP) (*game).alpha_blend = GEMAT_CLIP;
-}
-
-/* boolean check to see if the mesh needs a material */
-static int check_tfaceneedmaterial(int flag)
-{
-	/* check if the flags we have are not deprecated != than default material options
-	 * also if only flags are visible and collision see if all objects using this mesh have this option in physics */
-
-	/* flag is shifted in 1 to make 0 != no flag yet (see encode_tfaceflag) */
-	flag -= 1;
-
-	/* deprecated flags */
-	flag &= ~TF_OBCOL;
-	flag &= ~TF_SHAREDVERT;
-	flag &= ~TF_SHAREDCOL;
-
-	/* light tface flag is ignored in GLSL mode */
-	flag &= ~TF_LIGHT;
-
-	/* automatic detected if tex image has alpha */
-	flag &= ~(TF_ALPHA << 15);
-	/* automatic detected if using texture */
-	flag &= ~TF_TEX;
-
-	/* settings for the default NoMaterial */
-	if (flag == TF_DYNAMIC)
-		return 0;
-
-	else
-		return 1;
-}
-
-/* return number of digits of an integer */
-/* XXX to be optmized or replaced by an equivalent blender internal function */
-static int integer_getdigits(int number)
-{
-	int i = 0;
-	if (number == 0) return 1;
-
-	while (number != 0) {
-		number = (int)(number / 10);
-		i++;
-	}
-	return i;
-}
-
-static void calculate_tface_materialname(char *matname, char *newname, int flag)
-{
-	/* if flag has only light and collision and material matches those values
-	 * you can do strcpy(name, mat_name);
-	 * otherwise do: */
-	int digits = integer_getdigits(flag);
-	/* clamp the old name, remove the MA prefix and add the .TF.flag suffix
-	 * e.g. matname = "MALoooooooooooooongName"; newname = "Loooooooooooooon.TF.2" */
-	BLI_snprintf(newname, MAX_ID_NAME, "%.*s.TF.%0*d", MAX_ID_NAME - (digits + 5), matname, digits, flag);
-}
-
-/* returns -1 if no match */
-static short mesh_getmaterialnumber(Mesh *me, Material *ma)
-{
-	short a;
-
-	for (a = 0; a < me->totcol; a++) {
-		if (me->mat[a] == ma) {
-			return a;
-		}
-	}
-
-	return -1;
-}
-
-/* append material */
-static short mesh_addmaterial(Main *bmain, Mesh *me, Material *ma)
-{
-	BKE_material_append_id(bmain, &me->id, NULL);
-	me->mat[me->totcol - 1] = ma;
-
-	id_us_plus(&ma->id);
-
-	return me->totcol - 1;
-}
-
-static void set_facetexture_flags(Material *ma, Image *image)
-{
-	if (image) {
-		ma->mode |= MA_FACETEXTURE;
-		/* we could check if the texture has alpha, but then more meshes sharing the same
-		 * material may need it. Let's make it simple. */
-		if (BKE_image_has_alpha(image))
-			ma->mode |= MA_FACETEXTURE_ALPHA;
-	}
-}
-
-/* returns material number */
-static short convert_tfacenomaterial(Main *bmain, Mesh *me, MTFace *tf, int flag)
-{
-	Material *ma;
-	char idname[MAX_ID_NAME];
-	short mat_nr = -1;
-
-	/* new material, the name uses the flag*/
-	BLI_snprintf(idname, sizeof(idname), "MAMaterial.TF.%0*d", integer_getdigits(flag), flag);
-
-	if ((ma = BLI_findstring(&bmain->mat, idname + 2, offsetof(ID, name) + 2))) {
-		mat_nr = mesh_getmaterialnumber(me, ma);
-		/* assign the material to the mesh */
-		if (mat_nr == -1) mat_nr = mesh_addmaterial(bmain, me, ma);
-
-		/* if needed set "Face Textures [Alpha]" Material options */
-		set_facetexture_flags(ma, tf->tpage);
-	}
-	/* create a new material */
-	else {
-		ma = BKE_material_add(bmain, idname + 2);
-
-		if (ma) {
-			printf("TexFace Convert: Material \"%s\" created.\n", idname + 2);
-			mat_nr = mesh_addmaterial(bmain, me, ma);
-
-			/* if needed set "Face Textures [Alpha]" Material options */
-			set_facetexture_flags(ma, tf->tpage);
-
-			decode_tfaceflag(ma, flag, 1);
-			/* the final decoding will happen after, outside the main loop
-			 * for now store the flag into the material and change light/tex/collision
-			 * store the flag as a negative number */
-			ma->game.flag = -flag;
-			id_us_min((ID *)ma);
-		}
-		else {
-			printf("Error: Unable to create Material \"%s\" for Mesh \"%s\".", idname + 2, me->id.name + 2);
-		}
-	}
-
-	/* set as converted, no need to go bad to this face */
-	tf->mode |= TF_CONVERTED;
-	return mat_nr;
-}
-
-/* Function to fully convert materials */
-static void convert_tfacematerial(Main *bmain, Material *ma)
-{
-	Mesh *me;
-	Material *mat_new;
-	MFace *mf;
-	MTFace *tf;
-	int flag, index;
-	int a;
-	short mat_nr;
-	CustomDataLayer *cdl;
-	char idname[MAX_ID_NAME];
-
-	for (me = bmain->mesh.first; me; me = me->id.next) {
-		/* check if this mesh uses this material */
-		for (a = 0; a < me->totcol; a++)
-			if (me->mat[a] == ma) break;
-
-		/* no material found */
-		if (a == me->totcol) continue;
-
-		/* get the active tface layer */
-		index = CustomData_get_active_layer_index(&me->fdata, CD_MTFACE);
-		cdl = (index == -1) ? NULL : &me->fdata.layers[index];
-		if (!cdl) continue;
-
-		/* loop over all the faces and stop at the ones that use the material*/
-		for (a = 0, mf = me->mface; a < me->totface; a++, mf++) {
-			if (me->mat[mf->mat_nr] != ma) continue;
-
-			/* texface data for this face */
-			tf = ((MTFace *)cdl->data) + a;
-			flag = encode_tfaceflag(tf, 1);
-
-			/* the name of the new material */
-			calculate_tface_materialname(ma->id.name, (char *)&idname, flag);
-
-			if ((mat_new = BLI_findstring(&bmain->mat, idname + 2, offsetof(ID, name) + 2))) {
-				/* material already existent, see if the mesh has it */
-				mat_nr = mesh_getmaterialnumber(me, mat_new);
-				/* material is not in the mesh, add it */
-				if (mat_nr == -1) mat_nr = mesh_addmaterial(bmain, me, mat_new);
-			}
-			/* create a new material */
-			else {
-				mat_new = BKE_material_copy(bmain, ma);
-				if (mat_new) {
-					/* rename the material*/
-					BLI_strncpy(mat_new->id.name, idname, sizeof(mat_new->id.name));
-					id_us_min((ID *)mat_new);
-
-					mat_nr = mesh_addmaterial(bmain, me, mat_new);
-					decode_tfaceflag(mat_new, flag, 1);
-				}
-				else {
-					printf("Error: Unable to create Material \"%s\" for Mesh \"%s.", idname + 2, me->id.name + 2);
-					mat_nr = mf->mat_nr;
-					continue;
-				}
-			}
-
-			/* if the material has a texture but no texture channel
-			 * set "Face Textures [Alpha]" Material options
-			 * actually we need to run it always, because of old behavior
-			 * of using face texture if any texture channel was present (multitex) */
-			//if ((!mat_new->mtex[0]) && (!mat_new->mtex[0]->tex))
-			set_facetexture_flags(mat_new, tf->tpage);
-
-			/* set the material number to the face*/
-			mf->mat_nr = mat_nr;
-		}
-		/* remove material from mesh */
-		for (a = 0; a < me->totcol; ) {
-			if (me->mat[a] == ma) {
-				BKE_material_pop_id(bmain, &me->id, a, true);
-			}
-			else {
-				a++;
-			}
-		}
-	}
-}
-
-
-#define MAT_BGE_DISPUTED -99999
-
-int do_version_tface(Main *main)
-{
-	Mesh *me;
-	Material *ma;
-	MFace *mf;
-	MTFace *tf;
-	CustomDataLayer *cdl;
-	int a;
-	int flag;
-	int index;
-
-	/* Operator in help menu has been removed for 2.7x */
-	int fileload = 1;
-
-	/* sometimes mesh has no materials but will need a new one. In those
-	 * cases we need to ignore the mf->mat_nr and only look at the face
-	 * mode because it can be zero as uninitialized or the 1st created material
-	 */
-	int nomaterialslots;
-
-	/* alert to user to check the console */
-	int nowarning = 1;
-
-	/* mark all the materials to conversion with a flag
-	 * if there is tface create a complete flag for that storing in flag
-	 * if there is tface and flag > 0: creates a new flag based on this face
-	 * if flags are different set flag to -1
-	 */
-
-	/* 1st part: marking mesh materials to update */
-	for (me = main->mesh.first; me; me = me->id.next) {
-		if (ID_IS_LINKED(me)) continue;
-
-		/* get the active tface layer */
-		index = CustomData_get_active_layer_index(&me->fdata, CD_MTFACE);
-		cdl = (index == -1) ? NULL : &me->fdata.layers[index];
-		if (!cdl) continue;
-
-		nomaterialslots = (me->totcol == 0 ? 1 : 0);
-
-		/* loop over all the faces*/
-		for (a = 0, mf = me->mface; a < me->totface; a++, mf++) {
-			/* texface data for this face */
-			tf = ((MTFace *)cdl->data) + a;
-
-			/* conversion should happen only once */
-			if (fileload)
-				tf->mode &= ~TF_CONVERTED;
-			else {
-				if ((tf->mode & TF_CONVERTED)) continue;
-				else tf->mode |= TF_CONVERTED;
-			}
-
-			/* no material slots */
-			if (nomaterialslots) {
-				flag = encode_tfaceflag(tf, 1);
-
-				/* create/find a new material and assign to the face */
-				if (check_tfaceneedmaterial(flag)) {
-					mf->mat_nr = convert_tfacenomaterial(main, me, tf, flag);
-				}
-				/* else mark them as no-material to be reverted to 0 later */
-				else {
-					mf->mat_nr = -1;
-				}
-			}
-			else if (mf->mat_nr < me->totcol) {
-				ma = me->mat[mf->mat_nr];
-
-				/* no material create one if necessary */
-				if (!ma) {
-					/* find a new material and assign to the face */
-					flag = encode_tfaceflag(tf, 1);
-
-					/* create/find a new material and assign to the face */
-					if (check_tfaceneedmaterial(flag))
-						mf->mat_nr = convert_tfacenomaterial(main, me, tf, flag);
-
-					continue;
-				}
-
-				/* we can't read from this if it comes from a library,
-				 * at doversion time: direct_link might not have happened on it,
-				 * so ma->mtex is not pointing to valid memory yet.
-				 * later we could, but it's better not */
-				else if (ID_IS_LINKED(ma))
-					continue;
-
-				/* material already marked as disputed */
-				else if (ma->game.flag == MAT_BGE_DISPUTED)
-					continue;
-
-				/* found a material */
-				else {
-					flag = encode_tfaceflag(tf, ((fileload) ? 0 : 1));
-
-					/* first time changing this material */
-					if (ma->game.flag == 0)
-						ma->game.flag = -flag;
-
-					/* mark material as disputed */
-					else if (ma->game.flag != -flag) {
-						ma->game.flag = MAT_BGE_DISPUTED;
-						continue;
-					}
-
-					/* material ok so far */
-					else {
-						ma->game.flag = -flag;
-
-						/* some people uses multitexture with TexFace by creating a texture
-						 * channel which not necessarily the tf->tpage image. But the game engine
-						 * was enabling it. Now it's required to set "Face Texture [Alpha] in the
-						 * material settings. */
-						if (!fileload)
-							set_facetexture_flags(ma, tf->tpage);
-					}
-				}
-			}
-			else {
-				continue;
-			}
-		}
-
-		/* if we didn't have material slot and now we do, we need to
-		 * make sure the materials are correct */
-		if (nomaterialslots) {
-			if (me->totcol > 0) {
-				for (a = 0, mf = me->mface; a < me->totface; a++, mf++) {
-					if (mf->mat_nr == -1) {
-						/* texface data for this face */
-						tf = ((MTFace *)cdl->data) + a;
-						mf->mat_nr = convert_tfacenomaterial(main, me, tf, encode_tfaceflag(tf, 1));
-					}
-				}
-			}
-			else {
-				for (a = 0, mf = me->mface; a < me->totface; a++, mf++) {
-					mf->mat_nr = 0;
-				}
-			}
-		}
-
-	}
-
-	/* 2nd part - conversion */
-	/* skip library files */
-
-	/* we shouldn't loop through the materials created in the loop. make the loop stop at its original length) */
-	for (ma = main->mat.first, a = 0; ma; ma = ma->id.next, a++) {
-		if (ID_IS_LINKED(ma)) continue;
-
-		/* disputed material */
-		if (ma->game.flag == MAT_BGE_DISPUTED) {
-			ma->game.flag = 0;
-			if (fileload) {
-				printf("Warning: material \"%s\" skipped.\n", ma->id.name + 2);
-				nowarning = 0;
-			}
-			else {
-				convert_tfacematerial(main, ma);
-			}
-			continue;
-		}
-
-		/* no conflicts in this material - 90% of cases
-		 * convert from tface system to material */
-		else if (ma->game.flag < 0) {
-			decode_tfaceflag(ma, -(ma->game.flag), 1);
-
-			/* material is good make sure all faces using
-			 * this material are set to converted */
-			if (fileload) {
-				for (me = main->mesh.first; me; me = me->id.next) {
-					/* check if this mesh uses this material */
-					for (a = 0; a < me->totcol; a++)
-						if (me->mat[a] == ma) break;
-
-					/* no material found */
-					if (a == me->totcol) continue;
-
-					/* get the active tface layer */
-					index = CustomData_get_active_layer_index(&me->fdata, CD_MTFACE);
-					cdl = (index == -1) ? NULL : &me->fdata.layers[index];
-					if (!cdl) continue;
-
-					/* loop over all the faces and stop at the ones that use the material*/
-					for (a = 0, mf = me->mface; a < me->totface; a++, mf++) {
-						if (me->mat[mf->mat_nr] == ma) {
-							/* texface data for this face */
-							tf = ((MTFace *)cdl->data) + a;
-							tf->mode |= TF_CONVERTED;
-						}
-					}
-				}
-			}
-		}
-		/* material is not used by faces with texface
-		 * set the default flag - do it only once */
-		else {
-			if (fileload) {
-				ma->game.flag = GEMAT_BACKCULL;
-			}
-		}
-	}
-
-	return nowarning;
-}
->>>>>>> a24b4e60
+}