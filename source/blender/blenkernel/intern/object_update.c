--- conflicted
+++ resolved
@@ -223,11 +223,7 @@
 	}
 
 	/* particles */
-<<<<<<< HEAD
-	if (ob != OBEDIT_FROM_EVAL_CTX(eval_ctx) && ob->particlesystem.first) {
-=======
 	if ((ob != OBEDIT_FROM_EVAL_CTX(eval_ctx)) && ob->particlesystem.first) {
->>>>>>> 4b96452e
 		ParticleSystem *tpsys, *psys;
 		DerivedMesh *dm;
 		ob->transflag &= ~OB_DUPLIPARTS;
