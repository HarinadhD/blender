--- conflicted
+++ resolved
@@ -51,11 +51,8 @@
 #include "BLI_kdtree.h"
 #include "BLI_rand.h"
 #include "BLI_threads.h"
-<<<<<<< HEAD
 #include "BLI_cellalloc.h"
 #include "BLI_math.h"
-=======
->>>>>>> 2198cfdb
 
 #include "BKE_anim.h"
 #include "BKE_animsys.h"
@@ -1133,18 +1130,8 @@
 	int dietime = 10000000; /* some max value so that we can default to pa->time+lifetime */
 
 	for(pm=cache->mem_cache.last; pm; pm=pm->prev) {
-<<<<<<< HEAD
-		if(pm->index_array) {
-			if(pm->index_array[index])
-				return (float)pm->frame;
-		}
-		else {
-			return (float)pm->frame;
-		}
-=======
 		if(BKE_ptcache_mem_index_find(pm, index) >= 0)
 			return (float)pm->frame;
->>>>>>> 2198cfdb
 	}
 
 	return (float)dietime;
@@ -4355,7 +4342,7 @@
 			if(num == DMCACHE_NOTFOUND)
 				num= pa->num;
 
-			if (num >= psmd->dm->getNumFaces(psmd->dm)) {
+			if (num >= psmd->dm->getNumTessFaces(psmd->dm)) {
 				/* happens when simplify is enabled
 				 * gives invalid coords but would crash otherwise */
 				num= DMCACHE_NOTFOUND;
@@ -4520,17 +4507,12 @@
 	VECADDFAC(center, center, yvec, bb->offset[1]);
 }
 
-
 void psys_apply_hair_lattice(Scene *scene, Object *ob, ParticleSystem *psys) {
-<<<<<<< HEAD
-	ParticleSimulationData sim = {scene, ob, psys, psys_get_modifier(ob, psys)};
-=======
 	ParticleSimulationData sim= {0};
 	sim.scene= scene;
 	sim.ob= ob;
 	sim.psys= psys;
 	sim.psmd= psys_get_modifier(ob, psys);
->>>>>>> 2198cfdb
 
 	psys->lattice = psys_get_lattice(&sim);
 
