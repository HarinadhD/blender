/*
 * This program is free software; you can redistribute it and/or
 * modify it under the terms of the GNU General Public License
 * as published by the Free Software Foundation; either version 2
 * of the License, or (at your option) any later version.
 *
 * This program is distributed in the hope that it will be useful,
 * but WITHOUT ANY WARRANTY; without even the implied warranty of
 * MERCHANTABILITY or FITNESS FOR A PARTICULAR PURPOSE.  See the
 * GNU General Public License for more details.
 *
 * You should have received a copy of the GNU General Public License
 * along with this program; if not, write to the Free Software Foundation,
 * Inc., 51 Franklin Street, Fifth Floor, Boston, MA 02110-1301, USA.
 *
 * The Original Code is Copyright (C) 2008, Blender Foundation
 * This is a new part of Blender
 */

/** \file
 * \ingroup bke
 */

#include <stdio.h>
#include <string.h>
#include <stdlib.h>
#include <stddef.h>
#include <math.h>

#include "CLG_log.h"

#include "MEM_guardedalloc.h"

#include "BLI_blenlib.h"
#include "BLI_utildefines.h"
#include "BLI_math_vector.h"
#include "BLI_string_utils.h"

#include "BLT_translation.h"

#include "DNA_anim_types.h"
#include "DNA_meshdata_types.h"
#include "DNA_material_types.h"
#include "DNA_gpencil_types.h"
#include "DNA_userdef_types.h"
#include "DNA_scene_types.h"
#include "DNA_object_types.h"

#include "BKE_action.h"
#include "BKE_animsys.h"
#include "BKE_curve.h"
#include "BKE_collection.h"
#include "BKE_colortools.h"
#include "BKE_deform.h"
#include "BKE_gpencil.h"
#include "BKE_icons.h"
#include "BKE_library.h"
#include "BKE_main.h"
#include "BKE_material.h"
#include "BKE_object.h"

#include "BLI_math_color.h"

#include "DEG_depsgraph.h"

static CLG_LogRef LOG = {"bke.gpencil"};

/* ************************************************** */
/* Draw Engine */

void (*BKE_gpencil_batch_cache_dirty_tag_cb)(bGPdata *gpd) = NULL;
void (*BKE_gpencil_batch_cache_free_cb)(bGPdata *gpd) = NULL;

void BKE_gpencil_batch_cache_dirty_tag(bGPdata *gpd)
{
  if (gpd) {
    DEG_id_tag_update(&gpd->id, ID_RECALC_GEOMETRY);
    BKE_gpencil_batch_cache_dirty_tag_cb(gpd);
  }
}

void BKE_gpencil_batch_cache_free(bGPdata *gpd)
{
  if (gpd) {
    BKE_gpencil_batch_cache_free_cb(gpd);
  }
}

/* ************************************************** */
/* Memory Management */

/* clean vertex groups weights */
void BKE_gpencil_free_point_weights(MDeformVert *dvert)
{
  if (dvert == NULL) {
    return;
  }
  MEM_SAFE_FREE(dvert->dw);
}

void BKE_gpencil_free_stroke_weights(bGPDstroke *gps)
{
  if (gps == NULL) {
    return;
  }

  if (gps->dvert == NULL) {
    return;
  }

  for (int i = 0; i < gps->totpoints; i++) {
    MDeformVert *dvert = &gps->dvert[i];
    BKE_gpencil_free_point_weights(dvert);
  }
}

/* free stroke, doesn't unlink from any listbase */
void BKE_gpencil_free_stroke(bGPDstroke *gps)
{
  if (gps == NULL) {
    return;
  }
  /* free stroke memory arrays, then stroke itself */
  if (gps->points) {
    MEM_freeN(gps->points);
  }
  if (gps->dvert) {
    BKE_gpencil_free_stroke_weights(gps);
    MEM_freeN(gps->dvert);
  }
  if (gps->triangles) {
    MEM_freeN(gps->triangles);
  }

  MEM_freeN(gps);
}

/* Free strokes belonging to a gp-frame */
bool BKE_gpencil_free_strokes(bGPDframe *gpf)
{
  bGPDstroke *gps_next;
  bool changed = (BLI_listbase_is_empty(&gpf->strokes) == false);

  /* free strokes */
  for (bGPDstroke *gps = gpf->strokes.first; gps; gps = gps_next) {
    gps_next = gps->next;
    BKE_gpencil_free_stroke(gps);
  }
  BLI_listbase_clear(&gpf->strokes);

  return changed;
}

/* Free strokes and colors belonging to a gp-frame */
bool BKE_gpencil_free_frame_runtime_data(bGPDframe *derived_gpf)
{
  bGPDstroke *gps_next;
  if (!derived_gpf) {
    return false;
  }

  /* free strokes */
  for (bGPDstroke *gps = derived_gpf->strokes.first; gps; gps = gps_next) {
    gps_next = gps->next;
    BKE_gpencil_free_stroke(gps);
  }
  BLI_listbase_clear(&derived_gpf->strokes);

  return true;
}

/* Free all of a gp-layer's frames */
void BKE_gpencil_free_frames(bGPDlayer *gpl)
{
  bGPDframe *gpf_next;

  /* error checking */
  if (gpl == NULL) {
    return;
  }

  /* free frames */
  for (bGPDframe *gpf = gpl->frames.first; gpf; gpf = gpf_next) {
    gpf_next = gpf->next;

    /* free strokes and their associated memory */
    BKE_gpencil_free_strokes(gpf);
    BLI_freelinkN(&gpl->frames, gpf);
  }
  gpl->actframe = NULL;
}

/* Free all of the gp-layers for a viewport (list should be &gpd->layers or so) */
void BKE_gpencil_free_layers(ListBase *list)
{
  bGPDlayer *gpl_next;

  /* error checking */
  if (list == NULL) {
    return;
  }

  /* delete layers */
  for (bGPDlayer *gpl = list->first; gpl; gpl = gpl_next) {
    gpl_next = gpl->next;

    /* free layers and their data */
    BKE_gpencil_free_frames(gpl);
    BLI_freelinkN(list, gpl);
  }
}

/** Free (or release) any data used by this grease pencil (does not free the gpencil itself). */
void BKE_gpencil_free(bGPdata *gpd, bool free_all)
{
  /* clear animation data */
  BKE_animdata_free(&gpd->id, false);

  /* free layers */
  BKE_gpencil_free_layers(&gpd->layers);

  /* materials */
  MEM_SAFE_FREE(gpd->mat);

  /* free all data */
  if (free_all) {
    /* clear cache */
    BKE_gpencil_batch_cache_free(gpd);
  }
}

/* ************************************************** */
/* Container Creation */

/* add a new gp-frame to the given layer */
bGPDframe *BKE_gpencil_frame_addnew(bGPDlayer *gpl, int cframe)
{
  bGPDframe *gpf = NULL, *gf = NULL;
  short state = 0;

  /* error checking */
  if (gpl == NULL) {
    return NULL;
  }

  /* allocate memory for this frame */
  gpf = MEM_callocN(sizeof(bGPDframe), "bGPDframe");
  gpf->framenum = cframe;

  /* find appropriate place to add frame */
  if (gpl->frames.first) {
    for (gf = gpl->frames.first; gf; gf = gf->next) {
      /* check if frame matches one that is supposed to be added */
      if (gf->framenum == cframe) {
        state = -1;
        break;
      }

      /* if current frame has already exceeded the frame to add, add before */
      if (gf->framenum > cframe) {
        BLI_insertlinkbefore(&gpl->frames, gf, gpf);
        state = 1;
        break;
      }
    }
  }

  /* check whether frame was added successfully */
  if (state == -1) {
    CLOG_ERROR(&LOG, "Frame (%d) existed already for this layer. Using existing frame", cframe);

    /* free the newly created one, and use the old one instead */
    MEM_freeN(gpf);

    /* return existing frame instead... */
    BLI_assert(gf != NULL);
    gpf = gf;
  }
  else if (state == 0) {
    /* add to end then! */
    BLI_addtail(&gpl->frames, gpf);
  }

  /* return frame */
  return gpf;
}

/* add a copy of the active gp-frame to the given layer */
bGPDframe *BKE_gpencil_frame_addcopy(bGPDlayer *gpl, int cframe)
{
  bGPDframe *new_frame;
  bool found = false;

  /* Error checking/handling */
  if (gpl == NULL) {
    /* no layer */
    return NULL;
  }
  else if (gpl->actframe == NULL) {
    /* no active frame, so just create a new one from scratch */
    return BKE_gpencil_frame_addnew(gpl, cframe);
  }

  /* Create a copy of the frame */
  new_frame = BKE_gpencil_frame_duplicate(gpl->actframe);

  /* Find frame to insert it before */
  for (bGPDframe *gpf = gpl->frames.first; gpf; gpf = gpf->next) {
    if (gpf->framenum > cframe) {
      /* Add it here */
      BLI_insertlinkbefore(&gpl->frames, gpf, new_frame);

      found = true;
      break;
    }
    else if (gpf->framenum == cframe) {
      /* This only happens when we're editing with framelock on...
       * - Delete the new frame and don't do anything else here...
       */
      BKE_gpencil_free_strokes(new_frame);
      MEM_freeN(new_frame);
      new_frame = NULL;

      found = true;
      break;
    }
  }

  if (found == false) {
    /* Add new frame to the end */
    BLI_addtail(&gpl->frames, new_frame);
  }

  /* Ensure that frame is set up correctly, and return it */
  if (new_frame) {
    new_frame->framenum = cframe;
    gpl->actframe = new_frame;
  }

  return new_frame;
}

/* add a new gp-layer and make it the active layer */
bGPDlayer *BKE_gpencil_layer_addnew(bGPdata *gpd, const char *name, bool setactive)
{
  bGPDlayer *gpl = NULL;
  bGPDlayer *gpl_active = NULL;

  /* check that list is ok */
  if (gpd == NULL) {
    return NULL;
  }

  /* allocate memory for frame and add to end of list */
  gpl = MEM_callocN(sizeof(bGPDlayer), "bGPDlayer");

  gpl_active = BKE_gpencil_layer_getactive(gpd);

  /* add to datablock */
  if (gpl_active == NULL) {
    BLI_addtail(&gpd->layers, gpl);
  }
  else {
    /* if active layer, add after that layer */
    BLI_insertlinkafter(&gpd->layers, gpl_active, gpl);
  }

  /* annotation vs GP Object behavior is slightly different */
  if (gpd->flag & GP_DATA_ANNOTATIONS) {
    /* set default color of new strokes for this layer */
    copy_v4_v4(gpl->color, U.gpencil_new_layer_col);
    gpl->opacity = 1.0f;

    /* set default thickness of new strokes for this layer */
    gpl->thickness = 3;

    /* Onion colors */
    ARRAY_SET_ITEMS(gpl->gcolor_prev, 0.302f, 0.851f, 0.302f);
    ARRAY_SET_ITEMS(gpl->gcolor_next, 0.250f, 0.1f, 1.0f);
  }
  else {
    /* thickness parameter represents "thickness change", not absolute thickness */
    gpl->thickness = 0;
    gpl->opacity = 1.0f;
    /* default channel color */
    ARRAY_SET_ITEMS(gpl->color, 0.2f, 0.2f, 0.2f);
  }

  /* auto-name */
  BLI_strncpy(gpl->info, name, sizeof(gpl->info));
  BLI_uniquename(&gpd->layers,
                 gpl,
                 (gpd->flag & GP_DATA_ANNOTATIONS) ? DATA_("Note") : DATA_("GP_Layer"),
                 '.',
                 offsetof(bGPDlayer, info),
                 sizeof(gpl->info));

  /* make this one the active one */
  if (setactive) {
    BKE_gpencil_layer_setactive(gpd, gpl);
  }

  /* return layer */
  return gpl;
}

/* add a new gp-datablock */
bGPdata *BKE_gpencil_data_addnew(Main *bmain, const char name[])
{
  bGPdata *gpd;

  /* allocate memory for a new block */
  gpd = BKE_libblock_alloc(bmain, ID_GD, name, 0);

  /* initial settings */
  gpd->flag = (GP_DATA_DISPINFO | GP_DATA_EXPAND);

  /* general flags */
  gpd->flag |= GP_DATA_VIEWALIGN;
  gpd->flag |= GP_DATA_STROKE_FORCE_RECALC;
  /* always enable object onion skin switch */
  gpd->flag |= GP_DATA_SHOW_ONIONSKINS;
  /* GP object specific settings */
  ARRAY_SET_ITEMS(gpd->line_color, 0.6f, 0.6f, 0.6f, 0.5f);

  gpd->pixfactor = GP_DEFAULT_PIX_FACTOR;

  /* grid settings */
  ARRAY_SET_ITEMS(gpd->grid.color, 0.5f, 0.5f, 0.5f); /*  Color */
  ARRAY_SET_ITEMS(gpd->grid.scale, 1.0f, 1.0f);       /*  Scale */
  gpd->grid.lines = GP_DEFAULT_GRID_LINES;            /*  Number of lines */

  /* onion-skinning settings (datablock level) */
  gpd->onion_flag |= (GP_ONION_GHOST_PREVCOL | GP_ONION_GHOST_NEXTCOL);
  gpd->onion_flag |= GP_ONION_FADE;
  gpd->onion_mode = GP_ONION_MODE_RELATIVE;
  gpd->onion_factor = 0.5f;
  ARRAY_SET_ITEMS(gpd->gcolor_prev, 0.145098f, 0.419608f, 0.137255f); /* green */
  ARRAY_SET_ITEMS(gpd->gcolor_next, 0.125490f, 0.082353f, 0.529412f); /* blue */
  gpd->gstep = 1;
  gpd->gstep_next = 1;

  return gpd;
}

/* ************************************************** */
/* Primitive Creation */
/* Utilities for easier bulk-creation of geometry */

/**
 * Populate stroke with point data from data buffers
 *
 * \param array: Flat array of point data values. Each entry has GP_PRIM_DATABUF_SIZE values
 * \param mat: 4x4 transform matrix to transform points into the right coordinate space
 */
void BKE_gpencil_stroke_add_points(bGPDstroke *gps,
                                   const float *array,
                                   const int totpoints,
                                   const float mat[4][4])
{
  for (int i = 0; i < totpoints; i++) {
    bGPDspoint *pt = &gps->points[i];
    const int x = GP_PRIM_DATABUF_SIZE * i;

    pt->x = array[x];
    pt->y = array[x + 1];
    pt->z = array[x + 2];
    mul_m4_v3(mat, &pt->x);

    pt->pressure = array[x + 3];
    pt->strength = array[x + 4];
  }
}

/* Create a new stroke, with pre-allocated data buffers */
bGPDstroke *BKE_gpencil_add_stroke(bGPDframe *gpf, int mat_idx, int totpoints, short thickness)
{
  /* allocate memory for a new stroke */
  bGPDstroke *gps = MEM_callocN(sizeof(bGPDstroke), "gp_stroke");

  gps->thickness = thickness;
  gps->gradient_f = 1.0f;
  gps->gradient_s[0] = 1.0f;
  gps->gradient_s[1] = 1.0f;

  gps->inittime = 0;

  /* enable recalculation flag by default */
  gps->flag = GP_STROKE_RECALC_GEOMETRY | GP_STROKE_3DSPACE;

  gps->totpoints = totpoints;
  gps->points = MEM_callocN(sizeof(bGPDspoint) * gps->totpoints, "gp_stroke_points");

  /* initialize triangle memory to dummy data */
  gps->triangles = MEM_callocN(sizeof(bGPDtriangle), "GP Stroke triangulation");
  gps->flag |= GP_STROKE_RECALC_GEOMETRY;
  gps->tot_triangles = 0;

  gps->mat_nr = mat_idx;

  /* add to frame */
  BLI_addtail(&gpf->strokes, gps);

  return gps;
}

/* ************************************************** */
/* Data Duplication */

/* make a copy of a given gpencil weights */
void BKE_gpencil_stroke_weights_duplicate(bGPDstroke *gps_src, bGPDstroke *gps_dst)
{
  if (gps_src == NULL) {
    return;
  }
  BLI_assert(gps_src->totpoints == gps_dst->totpoints);

  BKE_defvert_array_copy(gps_dst->dvert, gps_src->dvert, gps_src->totpoints);
}

/* make a copy of a given gpencil stroke */
bGPDstroke *BKE_gpencil_stroke_duplicate(bGPDstroke *gps_src)
{
  bGPDstroke *gps_dst = NULL;

  gps_dst = MEM_dupallocN(gps_src);
  gps_dst->prev = gps_dst->next = NULL;

  gps_dst->points = MEM_dupallocN(gps_src->points);

  if (gps_src->dvert != NULL) {
    gps_dst->dvert = MEM_dupallocN(gps_src->dvert);
    BKE_gpencil_stroke_weights_duplicate(gps_src, gps_dst);
  }
  else {
    gps_dst->dvert = NULL;
  }

  /* Don't clear triangles, so that modifier evaluation can just use
   * this without extra work first. Most places that need to force
   * this data to get recalculated will destroy the data anyway though.
   */
  gps_dst->triangles = MEM_dupallocN(gps_dst->triangles);
  /* gps_dst->flag |= GP_STROKE_RECALC_GEOMETRY; */

  /* return new stroke */
  return gps_dst;
}

/* make a copy of a given gpencil frame */
bGPDframe *BKE_gpencil_frame_duplicate(const bGPDframe *gpf_src)
{
  bGPDstroke *gps_dst = NULL;
  bGPDframe *gpf_dst;

  /* error checking */
  if (gpf_src == NULL) {
    return NULL;
  }

  /* make a copy of the source frame */
  gpf_dst = MEM_dupallocN(gpf_src);
  gpf_dst->prev = gpf_dst->next = NULL;

  /* copy strokes */
  BLI_listbase_clear(&gpf_dst->strokes);
  for (bGPDstroke *gps_src = gpf_src->strokes.first; gps_src; gps_src = gps_src->next) {
    /* make copy of source stroke */
    gps_dst = BKE_gpencil_stroke_duplicate(gps_src);
    BLI_addtail(&gpf_dst->strokes, gps_dst);
  }

  /* return new frame */
  return gpf_dst;
}

/* make a copy of strokes between gpencil frames */
void BKE_gpencil_frame_copy_strokes(bGPDframe *gpf_src, struct bGPDframe *gpf_dst)
{
  bGPDstroke *gps_dst = NULL;
  /* error checking */
  if ((gpf_src == NULL) || (gpf_dst == NULL)) {
    return;
  }

  /* copy strokes */
  BLI_listbase_clear(&gpf_dst->strokes);
  for (bGPDstroke *gps_src = gpf_src->strokes.first; gps_src; gps_src = gps_src->next) {
    /* make copy of source stroke */
    gps_dst = BKE_gpencil_stroke_duplicate(gps_src);
    BLI_addtail(&gpf_dst->strokes, gps_dst);
  }
}

/* make a copy of a given gpencil layer */
bGPDlayer *BKE_gpencil_layer_duplicate(const bGPDlayer *gpl_src)
{
  const bGPDframe *gpf_src;
  bGPDframe *gpf_dst;
  bGPDlayer *gpl_dst;

  /* error checking */
  if (gpl_src == NULL) {
    return NULL;
  }

  /* make a copy of source layer */
  gpl_dst = MEM_dupallocN(gpl_src);
  gpl_dst->prev = gpl_dst->next = NULL;

  /* copy frames */
  BLI_listbase_clear(&gpl_dst->frames);
  for (gpf_src = gpl_src->frames.first; gpf_src; gpf_src = gpf_src->next) {
    /* make a copy of source frame */
    gpf_dst = BKE_gpencil_frame_duplicate(gpf_src);
    BLI_addtail(&gpl_dst->frames, gpf_dst);

    /* if source frame was the current layer's 'active' frame, reassign that too */
    if (gpf_src == gpl_dst->actframe) {
      gpl_dst->actframe = gpf_dst;
    }
  }

  /* return new layer */
  return gpl_dst;
}

/**
 * Only copy internal data of GreasePencil ID from source
 * to already allocated/initialized destination.
 * You probably never want to use that directly,
 * use #BKE_id_copy or #BKE_id_copy_ex for typical needs.
 *
 * WARNING! This function will not handle ID user count!
 *
 * \param flag: Copying options (see BKE_library.h's LIB_ID_COPY_... flags for more).
 */
void BKE_gpencil_copy_data(bGPdata *gpd_dst, const bGPdata *gpd_src, const int UNUSED(flag))
{
  /* duplicate material array */
  if (gpd_src->mat) {
    gpd_dst->mat = MEM_dupallocN(gpd_src->mat);
  }

  /* copy layers */
  BLI_listbase_clear(&gpd_dst->layers);
  for (const bGPDlayer *gpl_src = gpd_src->layers.first; gpl_src; gpl_src = gpl_src->next) {
    /* make a copy of source layer and its data */
    bGPDlayer *gpl_dst = BKE_gpencil_layer_duplicate(
        gpl_src); /* TODO here too could add unused flags... */
    BLI_addtail(&gpd_dst->layers, gpl_dst);
  }
}

/* Standard API to make a copy of GP datablock, separate from copying its data */
bGPdata *BKE_gpencil_copy(Main *bmain, const bGPdata *gpd)
{
  bGPdata *gpd_copy;
  BKE_id_copy(bmain, &gpd->id, (ID **)&gpd_copy);
  return gpd_copy;
}

/* make a copy of a given gpencil datablock */
/*  XXX: Should this be deprecated? */
bGPdata *BKE_gpencil_data_duplicate(Main *bmain, const bGPdata *gpd_src, bool internal_copy)
{
  bGPdata *gpd_dst;

  /* Yuck and super-uber-hyper yuck!!!
   * Should be replaceable with a no-main copy (LIB_ID_COPY_NO_MAIN etc.), but not sure about it,
   * so for now keep old code for that one. */

  /* error checking */
  if (gpd_src == NULL) {
    return NULL;
  }

  if (internal_copy) {
    /* make a straight copy for undo buffers used during stroke drawing */
    gpd_dst = MEM_dupallocN(gpd_src);
  }
  else {
    BLI_assert(bmain != NULL);
    BKE_id_copy(bmain, &gpd_src->id, (ID **)&gpd_dst);
  }

  /* Copy internal data (layers, etc.) */
  BKE_gpencil_copy_data(gpd_dst, gpd_src, 0);

  /* return new */
  return gpd_dst;
}

void BKE_gpencil_make_local(Main *bmain, bGPdata *gpd, const bool lib_local)
{
  BKE_id_make_local_generic(bmain, &gpd->id, true, lib_local);
}

/* ************************************************** */
/* GP Stroke API */

/* ensure selection status of stroke is in sync with its points */
void BKE_gpencil_stroke_sync_selection(bGPDstroke *gps)
{
  bGPDspoint *pt;
  int i;

  /* error checking */
  if (gps == NULL) {
    return;
  }

  /* we'll stop when we find the first selected point,
   * so initially, we must deselect
   */
  gps->flag &= ~GP_STROKE_SELECT;

  for (i = 0, pt = gps->points; i < gps->totpoints; i++, pt++) {
    if (pt->flag & GP_SPOINT_SELECT) {
      gps->flag |= GP_STROKE_SELECT;
      break;
    }
  }
}

/* ************************************************** */
/* GP Frame API */

/* delete the last stroke of the given frame */
void BKE_gpencil_frame_delete_laststroke(bGPDlayer *gpl, bGPDframe *gpf)
{
  bGPDstroke *gps = (gpf) ? gpf->strokes.last : NULL;
  int cfra = (gpf) ? gpf->framenum : 0; /* assume that the current frame was not locked */

  /* error checking */
  if (ELEM(NULL, gpf, gps)) {
    return;
  }

  /* free the stroke and its data */
  if (gps->points) {
    MEM_freeN(gps->points);
  }
  if (gps->dvert) {
    BKE_gpencil_free_stroke_weights(gps);
    MEM_freeN(gps->dvert);
  }
  MEM_freeN(gps->triangles);
  BLI_freelinkN(&gpf->strokes, gps);

  /* if frame has no strokes after this, delete it */
  if (BLI_listbase_is_empty(&gpf->strokes)) {
    BKE_gpencil_layer_delframe(gpl, gpf);
    BKE_gpencil_layer_getframe(gpl, cfra, GP_GETFRAME_USE_PREV);
  }
}

/* ************************************************** */
/* GP Layer API */

/* Check if the given layer is able to be edited or not */
bool gpencil_layer_is_editable(const bGPDlayer *gpl)
{
  /* Sanity check */
  if (gpl == NULL) {
    return false;
  }

  /* Layer must be: Visible + Editable */
  if ((gpl->flag & (GP_LAYER_HIDE | GP_LAYER_LOCKED)) == 0) {
    /* Opacity must be sufficiently high that it is still "visible"
     * Otherwise, it's not really "visible" to the user, so no point editing...
     */
    if (gpl->opacity > GPENCIL_ALPHA_OPACITY_THRESH) {
      return true;
    }
  }

  /* Something failed */
  return false;
}

/* Look up the gp-frame on the requested frame number, but don't add a new one */
bGPDframe *BKE_gpencil_layer_find_frame(bGPDlayer *gpl, int cframe)
{
  bGPDframe *gpf;

  /* Search in reverse order, since this is often used for playback/adding,
   * where it's less likely that we're interested in the earlier frames
   */
  for (gpf = gpl->frames.last; gpf; gpf = gpf->prev) {
    if (gpf->framenum == cframe) {
      return gpf;
    }
  }

  return NULL;
}

/* get the appropriate gp-frame from a given layer
 * - this sets the layer's actframe var (if allowed to)
 * - extension beyond range (if first gp-frame is after all frame in interest and cannot add)
 */
bGPDframe *BKE_gpencil_layer_getframe(bGPDlayer *gpl, int cframe, eGP_GetFrame_Mode addnew)
{
  bGPDframe *gpf = NULL;
  short found = 0;

  /* error checking */
  if (gpl == NULL) {
    return NULL;
  }

  /* check if there is already an active frame */
  if (gpl->actframe) {
    gpf = gpl->actframe;

    /* do not allow any changes to layer's active frame if layer is locked from changes
     * or if the layer has been set to stay on the current frame
     */
    if (gpl->flag & GP_LAYER_FRAMELOCK) {
      return gpf;
    }
    /* do not allow any changes to actframe if frame has painting tag attached to it */
    if (gpf->flag & GP_FRAME_PAINT) {
      return gpf;
    }

    /* try to find matching frame */
    if (gpf->framenum < cframe) {
      for (; gpf; gpf = gpf->next) {
        if (gpf->framenum == cframe) {
          found = 1;
          break;
        }
        else if ((gpf->next) && (gpf->next->framenum > cframe)) {
          found = 1;
          break;
        }
      }

      /* set the appropriate frame */
      if (addnew) {
        if ((found) && (gpf->framenum == cframe)) {
          gpl->actframe = gpf;
        }
        else if (addnew == GP_GETFRAME_ADD_COPY) {
          gpl->actframe = BKE_gpencil_frame_addcopy(gpl, cframe);
        }
        else {
          gpl->actframe = BKE_gpencil_frame_addnew(gpl, cframe);
        }
      }
      else if (found) {
        gpl->actframe = gpf;
      }
      else {
        gpl->actframe = gpl->frames.last;
      }
    }
    else {
      for (; gpf; gpf = gpf->prev) {
        if (gpf->framenum <= cframe) {
          found = 1;
          break;
        }
      }

      /* set the appropriate frame */
      if (addnew) {
        if ((found) && (gpf->framenum == cframe)) {
          gpl->actframe = gpf;
        }
        else if (addnew == GP_GETFRAME_ADD_COPY) {
          gpl->actframe = BKE_gpencil_frame_addcopy(gpl, cframe);
        }
        else {
          gpl->actframe = BKE_gpencil_frame_addnew(gpl, cframe);
        }
      }
      else if (found) {
        gpl->actframe = gpf;
      }
      else {
        gpl->actframe = gpl->frames.first;
      }
    }
  }
  else if (gpl->frames.first) {
    /* check which of the ends to start checking from */
    const int first = ((bGPDframe *)(gpl->frames.first))->framenum;
    const int last = ((bGPDframe *)(gpl->frames.last))->framenum;

    if (abs(cframe - first) > abs(cframe - last)) {
      /* find gp-frame which is less than or equal to cframe */
      for (gpf = gpl->frames.last; gpf; gpf = gpf->prev) {
        if (gpf->framenum <= cframe) {
          found = 1;
          break;
        }
      }
    }
    else {
      /* find gp-frame which is less than or equal to cframe */
      for (gpf = gpl->frames.first; gpf; gpf = gpf->next) {
        if (gpf->framenum <= cframe) {
          found = 1;
          break;
        }
      }
    }

    /* set the appropriate frame */
    if (addnew) {
      if ((found) && (gpf->framenum == cframe)) {
        gpl->actframe = gpf;
      }
      else {
        gpl->actframe = BKE_gpencil_frame_addnew(gpl, cframe);
      }
    }
    else if (found) {
      gpl->actframe = gpf;
    }
    else {
      /* unresolved errogenous situation! */
      CLOG_STR_ERROR(&LOG, "cannot find appropriate gp-frame");
      /* gpl->actframe should still be NULL */
    }
  }
  else {
    /* currently no frames (add if allowed to) */
    if (addnew) {
      gpl->actframe = BKE_gpencil_frame_addnew(gpl, cframe);
    }
    else {
      /* don't do anything... this may be when no frames yet! */
      /* gpl->actframe should still be NULL */
    }
  }

  /* return */
  return gpl->actframe;
}

/* delete the given frame from a layer */
bool BKE_gpencil_layer_delframe(bGPDlayer *gpl, bGPDframe *gpf)
{
  bool changed = false;

  /* error checking */
  if (ELEM(NULL, gpl, gpf)) {
    return false;
  }

  /* if this frame was active, make the previous frame active instead
   * since it's tricky to set active frame otherwise
   */
  if (gpl->actframe == gpf) {
    gpl->actframe = gpf->prev;
  }

  /* free the frame and its data */
  changed = BKE_gpencil_free_strokes(gpf);
  BLI_freelinkN(&gpl->frames, gpf);

  return changed;
}

/* get the active gp-layer for editing */
bGPDlayer *BKE_gpencil_layer_getactive(bGPdata *gpd)
{
  bGPDlayer *gpl;

  /* error checking */
  if (ELEM(NULL, gpd, gpd->layers.first)) {
    return NULL;
  }

  /* loop over layers until found (assume only one active) */
  for (gpl = gpd->layers.first; gpl; gpl = gpl->next) {
    if (gpl->flag & GP_LAYER_ACTIVE) {
      return gpl;
    }
  }

  /* no active layer found */
  return NULL;
}

bGPDlayer *BKE_gpencil_layer_get_index(bGPdata *gpd, int index, int first_if_not_found)
{
  bGPDlayer *gpl;
  int i = 0;

  /* error checking */
  if (ELEM(NULL, gpd, gpd->layers.first)) {
    return NULL;
  }

  /* loop over layers until found (assume only one active) */
  for (gpl = gpd->layers.first; gpl; gpl = gpl->next) {
    if (i == index) {
      return gpl;
    }
    i++;
  }

  /* no such layer */
  if (first_if_not_found) {
    return gpd->layers.first;
  }
  return NULL;
}

/* set the active gp-layer */
void BKE_gpencil_layer_setactive(bGPdata *gpd, bGPDlayer *active)
{
  bGPDlayer *gpl;

  /* error checking */
  if (ELEM(NULL, gpd, gpd->layers.first, active)) {
    return;
  }

  /* loop over layers deactivating all */
  for (gpl = gpd->layers.first; gpl; gpl = gpl->next) {
    gpl->flag &= ~GP_LAYER_ACTIVE;
    if (gpd->flag & GP_DATA_AUTOLOCK_LAYERS) {
      gpl->flag |= GP_LAYER_LOCKED;
    }
  }

  /* set as active one */
  active->flag |= GP_LAYER_ACTIVE;
  if (gpd->flag & GP_DATA_AUTOLOCK_LAYERS) {
    active->flag &= ~GP_LAYER_LOCKED;
  }
}

/* delete the active gp-layer */
void BKE_gpencil_layer_delete(bGPdata *gpd, bGPDlayer *gpl)
{
  /* error checking */
  if (ELEM(NULL, gpd, gpl)) {
    return;
  }

  /* free layer */
  BKE_gpencil_free_frames(gpl);

  /* free icon providing preview of icon color */
  BKE_icon_delete(gpl->runtime.icon_id);

  BLI_freelinkN(&gpd->layers, gpl);
}

Material *BKE_gpencil_brush_material_get(Brush *brush)
{
  Material *ma = NULL;

  if ((brush != NULL) && (brush->gpencil_settings != NULL) &&
      (brush->gpencil_settings->material != NULL)) {
    ma = brush->gpencil_settings->material;
  }

  return ma;
}

void BKE_gpencil_brush_material_set(Brush *brush, Material *ma)
{
  BLI_assert(brush);
  BLI_assert(brush->gpencil_settings);
  if (brush->gpencil_settings->material != ma) {
    if (brush->gpencil_settings->material) {
      id_us_min(&brush->gpencil_settings->material->id);
    }
    if (ma) {
      id_us_plus(&ma->id);
    }
    brush->gpencil_settings->material = ma;
  }
}

/* Adds the pinned material to the object if necessary. */
Material *BKE_gpencil_object_material_ensure_from_brush(Main *bmain, Object *ob, Brush *brush)
{
  if (brush->gpencil_settings->flag & GP_BRUSH_MATERIAL_PINNED) {
    Material *ma = BKE_gpencil_brush_material_get(brush);

    /* check if the material is already on object material slots and add it if missing */
    if (ma && BKE_gpencil_object_material_get_index(ob, ma) < 0) {
      BKE_object_material_slot_add(bmain, ob);
      assign_material(bmain, ob, ma, ob->totcol, BKE_MAT_ASSIGN_USERPREF);
    }

    return ma;
  }
  else {
    /* using active material instead */
    return give_current_material(ob, ob->actcol);
  }
}

/* Assigns the material to object (if not already present) and returns its index (mat_nr). */
int BKE_gpencil_object_material_ensure(Main *bmain, Object *ob, Material *material)
{
  if (!material) {
    return -1;
  }
  int index = BKE_gpencil_object_material_get_index(ob, material);
  if (index < 0) {
    BKE_object_material_slot_add(bmain, ob);
    assign_material(bmain, ob, material, ob->totcol, BKE_MAT_ASSIGN_USERPREF);
    return ob->totcol - 1;
  }
  return index;
}

/** Creates a new gpencil material and assigns it to object.
 *
 * \param *r_index: value is set to zero based index of the new material if r_index is not NULL
 */
Material *BKE_gpencil_object_material_new(Main *bmain, Object *ob, const char *name, int *r_index)
{
  Material *ma = BKE_material_add_gpencil(bmain, name);
  id_us_min(&ma->id); /* no users yet */

  BKE_object_material_slot_add(bmain, ob);
  assign_material(bmain, ob, ma, ob->totcol, BKE_MAT_ASSIGN_USERPREF);

  if (r_index) {
    *r_index = ob->actcol - 1;
  }
  return ma;
}

/* Returns the material for a brush with respect to its pinned state. */
Material *BKE_gpencil_object_material_get_from_brush(Object *ob, Brush *brush)
{
  if ((brush) && (brush->gpencil_settings) &&
      (brush->gpencil_settings->flag & GP_BRUSH_MATERIAL_PINNED)) {
    Material *ma = BKE_gpencil_brush_material_get(brush);
    return ma;
  }
  else {
    return give_current_material(ob, ob->actcol);
  }
}

/* Returns the material index for a brush with respect to its pinned state. */
int BKE_gpencil_object_material_get_index_from_brush(Object *ob, Brush *brush)
{
  if ((brush) && (brush->gpencil_settings->flag & GP_BRUSH_MATERIAL_PINNED)) {
    return BKE_gpencil_object_material_get_index(ob, brush->gpencil_settings->material);
  }
  else {
    return ob->actcol - 1;
  }
}

/* Guaranteed to return a material assigned to object. Returns never NULL. */
Material *BKE_gpencil_object_material_ensure_from_active_input_toolsettings(Main *bmain,
                                                                            Object *ob,
                                                                            ToolSettings *ts)
{
  if (ts && ts->gp_paint && ts->gp_paint->paint.brush) {
    return BKE_gpencil_object_material_ensure_from_active_input_brush(
        bmain, ob, ts->gp_paint->paint.brush);
  }
  else {
    return BKE_gpencil_object_material_ensure_from_active_input_brush(bmain, ob, NULL);
  }
}

/* Guaranteed to return a material assigned to object. Returns never NULL. */
Material *BKE_gpencil_object_material_ensure_from_active_input_brush(Main *bmain,
                                                                     Object *ob,
                                                                     Brush *brush)
{
  if (brush) {
    Material *ma = BKE_gpencil_object_material_ensure_from_brush(bmain, ob, brush);
    if (ma) {
      return ma;
    }
    else if (brush->gpencil_settings->flag & GP_BRUSH_MATERIAL_PINNED) {
      /* it is easier to just unpin a NULL material, instead of setting a new one */
      brush->gpencil_settings->flag &= ~GP_BRUSH_MATERIAL_PINNED;
    }
  }
  return BKE_gpencil_object_material_ensure_from_active_input_material(bmain, ob);
}

/**
 * Guaranteed to return a material assigned to object. Returns never NULL.
 * Only use this for materials unrelated to user input.
 */
Material *BKE_gpencil_object_material_ensure_from_active_input_material(Main *bmain, Object *ob)
{
  Material *ma = give_current_material(ob, ob->actcol);
  if (ma) {
    return ma;
  }
  /* If the slot is empty, remove because will be added again,
   * if not, we will get an empty slot. */
  if ((ob->totcol > 0) && (ob->actcol == ob->totcol)) {
    BKE_object_material_slot_remove(bmain, ob);
  }
  return BKE_gpencil_object_material_new(bmain, ob, "Material", NULL);
}

/* Get active color, and add all default settings if we don't find anything */
Material *BKE_gpencil_object_material_ensure_active(Main *bmain, Object *ob)
{
  Material *ma = NULL;

  /* sanity checks */
  if (ELEM(NULL, bmain, ob)) {
    return NULL;
  }

  ma = BKE_gpencil_object_material_ensure_from_active_input_material(bmain, ob);
  if (ma->gp_style == NULL) {
    BKE_material_init_gpencil_settings(ma);
  }

  return ma;
}

/* ************************************************** */
/* GP Object - Boundbox Support */

/**
 * Get min/max coordinate bounds for single stroke
 * \return Returns whether we found any selected points
 */
bool BKE_gpencil_stroke_minmax(const bGPDstroke *gps,
                               const bool use_select,
                               float r_min[3],
                               float r_max[3])
{
  const bGPDspoint *pt;
  int i;
  bool changed = false;

  if (ELEM(NULL, gps, r_min, r_max)) {
    return false;
  }

  for (i = 0, pt = gps->points; i < gps->totpoints; i++, pt++) {
    if ((use_select == false) || (pt->flag & GP_SPOINT_SELECT)) {
      minmax_v3v3_v3(r_min, r_max, &pt->x);
      changed = true;
    }
  }
  return changed;
}

/* get min/max bounds of all strokes in GP datablock */
bool BKE_gpencil_data_minmax(const bGPdata *gpd, float r_min[3], float r_max[3])
{
  bool changed = false;

  INIT_MINMAX(r_min, r_max);

  if (gpd == NULL) {
    return changed;
  }

  for (bGPDlayer *gpl = gpd->layers.first; gpl; gpl = gpl->next) {
    bGPDframe *gpf = gpl->actframe;

    if (gpf != NULL) {
      for (bGPDstroke *gps = gpf->strokes.first; gps; gps = gps->next) {
        changed = BKE_gpencil_stroke_minmax(gps, false, r_min, r_max);
      }
    }
  }

  return changed;
}

bool BKE_gpencil_stroke_select_check(const bGPDstroke *gps)
{
  const bGPDspoint *pt;
  int i;
  for (i = 0, pt = gps->points; i < gps->totpoints; i++, pt++) {
    if (pt->flag & GP_SPOINT_SELECT) {
      return true;
    }
  }
  return false;
}

/* compute center of bounding box */
void BKE_gpencil_centroid_3d(bGPdata *gpd, float r_centroid[3])
{
  float min[3], max[3], tot[3];

  BKE_gpencil_data_minmax(gpd, min, max);

  add_v3_v3v3(tot, min, max);
  mul_v3_v3fl(r_centroid, tot, 0.5f);
}

/* create bounding box values */
static void boundbox_gpencil(Object *ob)
{
  BoundBox *bb;
  bGPdata *gpd;
  float min[3], max[3];

  if (ob->runtime.bb == NULL) {
    ob->runtime.bb = MEM_callocN(sizeof(BoundBox), "GPencil boundbox");
  }

  bb = ob->runtime.bb;
  gpd = ob->data;

  if (!BKE_gpencil_data_minmax(gpd, min, max)) {
    min[0] = min[1] = min[2] = -1.0f;
    max[0] = max[1] = max[2] = 1.0f;
  }

  BKE_boundbox_init_from_minmax(bb, min, max);

  bb->flag &= ~BOUNDBOX_DIRTY;
}

/* get bounding box */
BoundBox *BKE_gpencil_boundbox_get(Object *ob)
{
  if (ELEM(NULL, ob, ob->data)) {
    return NULL;
  }

  bGPdata *gpd = (bGPdata *)ob->data;
  if ((ob->runtime.bb) && ((gpd->flag & GP_DATA_CACHE_IS_DIRTY) == 0)) {
    return ob->runtime.bb;
  }

  boundbox_gpencil(ob);

  return ob->runtime.bb;
}

/* ************************************************** */
/* Apply Transforms */

void BKE_gpencil_transform(bGPdata *gpd, float mat[4][4])
{
  if (gpd == NULL) {
    return;
  }

  const float scalef = mat4_to_scale(mat);
  for (bGPDlayer *gpl = gpd->layers.first; gpl; gpl = gpl->next) {
    /* FIXME: For now, we just skip parented layers.
     * Otherwise, we have to update each frame to find
     * the current parent position/effects.
     */
    if (gpl->parent) {
      continue;
    }

    for (bGPDframe *gpf = gpl->frames.first; gpf; gpf = gpf->next) {
      for (bGPDstroke *gps = gpf->strokes.first; gps; gps = gps->next) {
        bGPDspoint *pt;
        int i;

        for (pt = gps->points, i = 0; i < gps->totpoints; pt++, i++) {
          mul_m4_v3(mat, &pt->x);
          pt->pressure *= scalef;
        }

        /* TODO: Do we need to do this? distortion may mean we need to re-triangulate */
        gps->flag |= GP_STROKE_RECALC_GEOMETRY;
        gps->tot_triangles = 0;
      }
    }
  }
}

/* ************************************************** */
/* GP Object - Vertex Groups */

/* remove a vertex group */
void BKE_gpencil_vgroup_remove(Object *ob, bDeformGroup *defgroup)
{
  bGPdata *gpd = ob->data;
  MDeformVert *dvert = NULL;
  const int def_nr = BLI_findindex(&ob->defbase, defgroup);

  /* Remove points data */
  if (gpd) {
    for (bGPDlayer *gpl = gpd->layers.first; gpl; gpl = gpl->next) {
      for (bGPDframe *gpf = gpl->frames.first; gpf; gpf = gpf->next) {
        for (bGPDstroke *gps = gpf->strokes.first; gps; gps = gps->next) {
          if (gps->dvert != NULL) {
            for (int i = 0; i < gps->totpoints; i++) {
              dvert = &gps->dvert[i];
              MDeformWeight *dw = defvert_find_index(dvert, def_nr);
              if (dw != NULL) {
                defvert_remove_group(dvert, dw);
              }
              else {
                /* reorganize weights in other strokes */
                for (int g = 0; g < gps->dvert->totweight; g++) {
                  dw = &dvert->dw[g];
                  if ((dw != NULL) && (dw->def_nr > def_nr)) {
                    dw->def_nr--;
                  }
                }
              }
            }
          }
        }
      }
    }
  }

  /* Remove the group */
  BLI_freelinkN(&ob->defbase, defgroup);
  if (gpd) {
    DEG_id_tag_update(&gpd->id, ID_RECALC_TRANSFORM | ID_RECALC_GEOMETRY);
  }
}

void BKE_gpencil_dvert_ensure(bGPDstroke *gps)
{
  if (gps->dvert == NULL) {
    gps->dvert = MEM_callocN(sizeof(MDeformVert) * gps->totpoints, "gp_stroke_weights");
  }
}

/* ************************************************** */

static void stroke_defvert_create_nr_list(MDeformVert *dv_list,
                                          int count,
                                          ListBase *result,
                                          int *totweight)
{
  LinkData *ld;
  MDeformVert *dv;
  MDeformWeight *dw;
  int i, j;
  int tw = 0;
  for (i = 0; i < count; i++) {
    dv = &dv_list[i];

    /* find def_nr in list, if not exist, then create one */
    for (j = 0; j < dv->totweight; j++) {
      int found = 0;
      dw = &dv->dw[j];
      for (ld = result->first; ld; ld = ld->next) {
<<<<<<< HEAD
        if (ld->data == (void *)dw->def_nr) {
=======
        if (ld->data == POINTER_FROM_INT(dw->def_nr)) {
>>>>>>> 4c9fe657
          found = 1;
          break;
        }
      }
      if (!found) {
        ld = MEM_callocN(sizeof(LinkData), "def_nr_item");
<<<<<<< HEAD
        ld->data = (void *)dw->def_nr;
=======
        ld->data = POINTER_FROM_INT(dw->def_nr);
>>>>>>> 4c9fe657
        BLI_addtail(result, ld);
        tw++;
      }
    }
  }

  *totweight = tw;
}

<<<<<<< HEAD
MDeformVert *stroke_defvert_new_count(int count, int totweight, ListBase *def_nr_list)
=======
static MDeformVert *stroke_defvert_new_count(int count, int totweight, ListBase *def_nr_list)
>>>>>>> 4c9fe657
{
  int i, j;
  LinkData *ld;
  MDeformVert *dst = MEM_mallocN(count * sizeof(MDeformVert), "new_deformVert");

  dst->totweight = totweight;

  for (i = 0; i < count; i++) {
    dst[i].dw = MEM_mallocN(sizeof(MDeformWeight) * totweight, "new_deformWeight");
    j = 0;
    /* re-assign deform groups */
    for (ld = def_nr_list->first; ld; ld = ld->next) {
<<<<<<< HEAD
      dst[i].dw[j].def_nr = (int)ld->data;
=======
      dst[i].dw[j].def_nr = POINTER_AS_INT(ld->data);
>>>>>>> 4c9fe657
      j++;
    }
  }

  return dst;
}

<<<<<<< HEAD
static float stroke_defvert_get_nr_weight(MDeformVert *dv, int def_nr)
{
  int i;
  for (i = 0; i < dv->totweight; i++) {
    if (dv->dw[i].def_nr == def_nr) {
      return dv->dw[i].weight;
    }
  }
  return 0.0f;
}

static void stroke_interpolate_deform_weights(
    bGPDstroke *gps, int index_from, int index_to, float ratio, MDeformVert *vert)
{
  MDeformVert *vl = &gps->dvert[index_from];
  MDeformVert *vr = &gps->dvert[index_to];
  int i;

  for (i = 0; i < vert->totweight; i++) {
    float wl = stroke_defvert_get_nr_weight(vl, vert->dw[i].def_nr);
    float wr = stroke_defvert_get_nr_weight(vr, vert->dw[i].def_nr);
=======
static void stroke_interpolate_deform_weights(
    bGPDstroke *gps, int index_from, int index_to, float ratio, MDeformVert *vert)
{
  const MDeformVert *vl = &gps->dvert[index_from];
  const MDeformVert *vr = &gps->dvert[index_to];
  int i;

  for (i = 0; i < vert->totweight; i++) {
    float wl = defvert_find_weight(vl, vert->dw[i].def_nr);
    float wr = defvert_find_weight(vr, vert->dw[i].def_nr);
>>>>>>> 4c9fe657
    vert->dw[i].weight = interpf(wr, wl, ratio);
  }
}

static int stroke_march_next_point(const bGPDstroke *gps,
                                   const int index_next_pt,
                                   const float *current,
                                   const float dist,
                                   float *result,
                                   float *pressure,
                                   float *strength,
                                   float *ratio_result,
                                   int *index_from,
                                   int *index_to)
{
  float remaining_till_next = 0.0f;
  float remaining_march = dist;
  float step_start[3];
  float point[3];
  int next_point_index = index_next_pt;
  bGPDspoint *pt = NULL;

  if (!(next_point_index < gps->totpoints)) {
    return -1;
  }

  copy_v3_v3(step_start, current);
  pt = &gps->points[next_point_index];
  copy_v3_v3(point, &pt->x);
  remaining_till_next = len_v3v3(point, step_start);

  while (remaining_till_next < remaining_march) {
    remaining_march -= remaining_till_next;
    pt = &gps->points[next_point_index];
    copy_v3_v3(point, &pt->x);
    copy_v3_v3(step_start, point);
    next_point_index++;
    if (!(next_point_index < gps->totpoints)) {
      next_point_index = gps->totpoints - 1;
      break;
    }
    pt = &gps->points[next_point_index];
    copy_v3_v3(point, &pt->x);
    remaining_till_next = len_v3v3(point, step_start);
  }
  if (remaining_till_next < remaining_march) {
    pt = &gps->points[next_point_index];
    copy_v3_v3(result, &pt->x);
    *pressure = gps->points[next_point_index].pressure;
    *strength = gps->points[next_point_index].strength;

    *index_from = next_point_index - 1;
    *index_to = next_point_index;
    *ratio_result = 1.0f;

    return 0;
  }
  else {
    float ratio = remaining_march / remaining_till_next;
    interp_v3_v3v3(result, step_start, point, ratio);
    *pressure = interpf(
        gps->points[next_point_index].pressure, gps->points[next_point_index - 1].pressure, ratio);
    *strength = interpf(
        gps->points[next_point_index].strength, gps->points[next_point_index - 1].strength, ratio);

    *index_from = next_point_index - 1;
    *index_to = next_point_index;
    *ratio_result = ratio;

    return next_point_index;
  }
}

static int stroke_march_next_point_no_interp(const bGPDstroke *gps,
                                             const int index_next_pt,
                                             const float *current,
                                             const float dist,
                                             float *result)
{
  float remaining_till_next = 0.0f;
  float remaining_march = dist;
  float step_start[3];
  float point[3];
  int next_point_index = index_next_pt;
  bGPDspoint *pt = NULL;

  if (!(next_point_index < gps->totpoints)) {
    return -1;
  }

  copy_v3_v3(step_start, current);
  pt = &gps->points[next_point_index];
  copy_v3_v3(point, &pt->x);
  remaining_till_next = len_v3v3(point, step_start);

  while (remaining_till_next < remaining_march) {
    remaining_march -= remaining_till_next;
    pt = &gps->points[next_point_index];
    copy_v3_v3(point, &pt->x);
    copy_v3_v3(step_start, point);
    next_point_index++;
    if (!(next_point_index < gps->totpoints)) {
      next_point_index = gps->totpoints - 1;
      break;
    }
    pt = &gps->points[next_point_index];
    copy_v3_v3(point, &pt->x);
    remaining_till_next = len_v3v3(point, step_start);
  }
  if (remaining_till_next < remaining_march) {
    pt = &gps->points[next_point_index];
    copy_v3_v3(result, &pt->x);
    return 0;
  }
  else {
    float ratio = remaining_march / remaining_till_next;
    interp_v3_v3v3(result, step_start, point, ratio);
    return next_point_index;
  }
}

static int stroke_march_count(const bGPDstroke *gps, const float dist)
{
  int point_count = 0;
  float point[3];
  int next_point_index = 1;
  bGPDspoint *pt = NULL;

  pt = &gps->points[0];
  copy_v3_v3(point, &pt->x);
  point_count++;

  while ((next_point_index = stroke_march_next_point_no_interp(
              gps, next_point_index, point, dist, point)) > -1) {
    point_count++;
    if (next_point_index == 0) {
      break; /* last point finished */
    }
  }
  return point_count;
}

/**
 * Resample a stroke
 * \param gps: Stroke to sample
 * \param dist: Distance of one segment
 */
<<<<<<< HEAD
bool BKE_gpencil_sample_stroke(bGPDstroke *gps, const float dist)
=======
bool BKE_gpencil_sample_stroke(bGPDstroke *gps, const float dist, const bool select)
>>>>>>> 4c9fe657
{
  bGPDspoint *pt = gps->points;
  bGPDspoint *pt1 = NULL;
  bGPDspoint *pt2 = NULL;
  int i;
  LinkData *ld;
  ListBase def_nr_list = {0};

  if (gps->totpoints < 2 || dist < FLT_EPSILON) {
    return false;
  }
<<<<<<< HEAD

  for (i = 0; i < gps->totpoints; i++) {
    pt[i].flag &= ~GP_SPOINT_TAG_FEATURE; /*  feature point preservation not implemented yet */
  }

=======
  /* TODO: Implement feature point preservation. */
>>>>>>> 4c9fe657
  int count = stroke_march_count(gps, dist);

  bGPDspoint *new_pt = MEM_callocN(sizeof(bGPDspoint) * count, "gp_stroke_points_sampled");
  MDeformVert *new_dv = NULL;

  int result_totweight;

  if (gps->dvert != NULL) {
    stroke_defvert_create_nr_list(gps->dvert, count, &def_nr_list, &result_totweight);
    new_dv = stroke_defvert_new_count(count, result_totweight, &def_nr_list);
  }

  int next_point_index = 1;
  i = 0;
  float pressure, strength, ratio_result;
  int index_from, index_to;
  float last_coord[3];

  /*  1st point is always at the start */
  pt1 = &gps->points[0];
  copy_v3_v3(last_coord, &pt1->x);
  pt2 = &new_pt[i];
  copy_v3_v3(&pt2->x, last_coord);
  new_pt[i].pressure = pt[0].pressure;
  new_pt[i].strength = pt[0].strength;
<<<<<<< HEAD
=======
  if (select) {
    new_pt[i].flag |= GP_SPOINT_SELECT;
  }
>>>>>>> 4c9fe657
  i++;

  if (new_dv) {
    stroke_interpolate_deform_weights(gps, 0, 0, 0, &new_dv[0]);
  }

  /*  the rest */
  while ((next_point_index = stroke_march_next_point(gps,
                                                     next_point_index,
                                                     last_coord,
                                                     dist,
                                                     last_coord,
                                                     &pressure,
                                                     &strength,
                                                     &ratio_result,
                                                     &index_from,
                                                     &index_to)) > -1) {
    pt2 = &new_pt[i];
    copy_v3_v3(&pt2->x, last_coord);
    new_pt[i].pressure = pressure;
    new_pt[i].strength = strength;
<<<<<<< HEAD
=======
    if (select) {
      new_pt[i].flag |= GP_SPOINT_SELECT;
    }
>>>>>>> 4c9fe657

    if (new_dv) {
      stroke_interpolate_deform_weights(gps, index_from, index_to, ratio_result, &new_dv[i]);
    }

    i++;
    if (next_point_index == 0) {
      break; /* last point finished */
    }
  }

  gps->points = new_pt;
  gps->totpoints = i;
  MEM_freeN(pt); /* original */

  if (new_dv) {
    BKE_gpencil_free_stroke_weights(gps);
<<<<<<< HEAD
    while (ld = BLI_pophead(&def_nr_list)) {
=======
    while ((ld = BLI_pophead(&def_nr_list))) {
>>>>>>> 4c9fe657
      MEM_freeN(ld);
    }
    gps->dvert = new_dv;
  }

  gps->flag |= GP_STROKE_RECALC_GEOMETRY;
  gps->tot_triangles = 0;

  return true;
}

<<<<<<< HEAD
/**
 * Backbone stretch similar to Freestyle.
 * \param gps: Stroke to sample
 * \param dist: Distance of one segment
 */
bool BKE_gpencil_stretch_stroke(bGPDstroke *gps, const float dist)
{
  bGPDspoint *pt = gps->points, *last_pt, *second_last, *next_pt;
  int i;

  if (gps->totpoints < 2 || dist < FLT_EPSILON) {
    return false;
  }

  last_pt = &pt[gps->totpoints - 1];
  second_last = &pt[gps->totpoints - 2];
  next_pt = &pt[1];

  float len1 = 0;
  float len2 = 0;

  i = 1;
  while (len1 < 0.001 && gps->totpoints > i) {
    next_pt = &pt[i];
    len1 = len_v3v3(&next_pt->x, &pt->x);
    i++;
  }

  i = 2;
  while (len2 < 0.001 && gps->totpoints >= i) {
    second_last = &pt[gps->totpoints - i];
    len2 = len_v3v3(&last_pt->x, &second_last->x);
    i++;
  }

  float extend1 = (len1 + dist) / len1;
  float extend2 = (len2 + dist) / len2;

  float result1[3], result2[3];

  interp_v3_v3v3(result1, &next_pt->x, &pt->x, extend1);
  interp_v3_v3v3(result2, &second_last->x, &last_pt->x, extend2);

  copy_v3_v3(&pt->x, result1);
  copy_v3_v3(&last_pt->x, result2);

  return true;
}

/**
 * Trim stroke to needed segments
 * \param gps: Target stroke
 * \param index_from: the index of the first point to be used in the trimmed result
 * \param index_to: the index of the last point to be used in the trimmed result
 */
bool BKE_gpencil_trim_stroke_points(bGPDstroke *gps, const int index_from, const int index_to)
{
  bGPDspoint *pt = gps->points, *new_pt;
  MDeformVert *dv, *new_dv;

  int new_count = index_to - index_from + 1;

  if (new_count >= gps->totpoints) {
    return false;
  }

  if (new_count == 1) {
    BKE_gpencil_free_stroke_weights(gps);
    MEM_freeN(gps->points);
    gps->points = NULL;
    gps->dvert = NULL;
    gps->totpoints = 0;
    return false;
  }

  new_pt = MEM_callocN(sizeof(bGPDspoint) * new_count, "gp_stroke_points_trimmed");

  for (int i = 0; i < new_count; i++) {
    memcpy(&new_pt[i], &pt[i + index_from], sizeof(bGPDspoint));
  }

  if (gps->dvert) {
    new_dv = MEM_callocN(sizeof(MDeformVert) * new_count, "gp_stroke_dverts_trimmed");
    for (int i = 0; i < new_count; i++) {
      dv = &gps->dvert[i + index_from];
      new_dv[i].flag = dv->flag;
      new_dv[i].totweight = dv->totweight;
      new_dv[i].dw = MEM_callocN(sizeof(MDeformWeight) * dv->totweight,
                                 "gp_stroke_dverts_dw_trimmed");
      for (int j = 0; j < dv->totweight; j++) {
        new_dv[i].dw[j].weight = dv->dw[j].weight;
        new_dv[i].dw[j].def_nr = dv->dw[j].def_nr;
      }
    }
    MEM_freeN(gps->dvert);
    gps->dvert = new_dv;
  }

  MEM_freeN(gps->points);
  gps->points = new_pt;
  gps->totpoints = new_count;

  return true;
}

bool BKE_gpencil_split_stroke(bGPDframe *gpf,
                              bGPDstroke *gps,
                              const int before_index,
                              bGPDstroke **remaining_gps)
{
  bGPDstroke *new_gps;
  bGPDspoint *pt = gps->points, *new_pt;
  MDeformVert *dv, *new_dv;

  if (before_index >= gps->totpoints || before_index == 0) {
    return false;
  }

  int new_count = gps->totpoints - before_index;
  int old_count = before_index;

  /* Handle remaining segments first. */

  new_gps = BKE_gpencil_add_stroke(gpf, gps->mat_nr, new_count, gps->thickness);

  new_pt = new_gps->points; /* Allocated from above. */

  for (int i = 0; i < new_count; i++) {
    memcpy(&new_pt[i], &pt[i + before_index], sizeof(bGPDspoint));
  }

  if (gps->dvert) {
    new_dv = MEM_callocN(sizeof(MDeformVert) * new_count, "gp_stroke_dverts_remaining");
    for (int i = 0; i < new_count; i++) {
      dv = &gps->dvert[i + before_index];
      new_dv[i].flag = dv->flag;
      new_dv[i].totweight = dv->totweight;
      new_dv[i].dw = MEM_callocN(sizeof(MDeformWeight) * dv->totweight,
                                 "gp_stroke_dverts_dw_remaining");
      for (int j = 0; j < dv->totweight; j++) {
        new_dv[i].dw[j].weight = dv->dw[j].weight;
        new_dv[i].dw[j].def_nr = dv->dw[j].def_nr;
      }
    }
    new_gps->dvert = new_dv;
  }

  (*remaining_gps) = new_gps;

  /* Trim the original stroke into a shorter one. */
  /* Keep the end point. */

  BKE_gpencil_trim_stroke_points(gps, 0, old_count);

  return true;
}

/**
 * Shrink the stroke by length.
 * \param gps: Stroke to shrink
 * \param dist: delta length
 */
bool BKE_gpencil_shrink_stroke(bGPDstroke *gps, const float dist)
{
  bGPDspoint *pt = gps->points, *last_pt, *second_last, *next_pt;
  int i;

  if (gps->totpoints < 2 || dist < FLT_EPSILON) {
    return false;
  }

  last_pt = &pt[gps->totpoints - 1];
  second_last = &pt[gps->totpoints - 2];
  next_pt = &pt[1];

  float len1 = 0, this_len1, cut_len1;
  float len2 = 0, this_len2, cut_len2;
  int index_start, index_end;

  i = 1;
  while (len1 < dist && gps->totpoints > i) {
    next_pt = &pt[i];
    this_len1 = len_v3v3(&next_pt->x, &pt->x);
    len1 += this_len1;
    cut_len1 = len1 - dist;
    i++;
  }
  index_start = i - 2;

  i = 2;
  while (len2 < dist && gps->totpoints >= i) {
    second_last = &pt[gps->totpoints - i];
    this_len2 = len_v3v3(&last_pt->x, &second_last->x);
    len2 += this_len2;
    cut_len2 = len2 - dist;
    i++;
  }
  index_end = gps->totpoints - i + 2;

  if (len1 < dist || len2 < dist || index_end <= index_start) {
    index_start = index_end = 0; /* empty stroke */
  }

  if ((index_end == index_start + 1) && (cut_len1 + cut_len2 > 1.0f)) {
    index_start = index_end = 0; /* no length left to cut */
  }

  BKE_gpencil_trim_stroke_points(gps, index_start, index_end);

  if (gps->totpoints == 0) {
    return false;
  }

  pt = gps->points;

  float cut1 = cut_len1 / this_len1;
  float cut2 = cut_len2 / this_len2;

  float result1[3], result2[3];

  interp_v3_v3v3(result1, &pt[1].x, &pt[0].x, cut1);
  interp_v3_v3v3(result2, &pt[gps->totpoints - 2].x, &pt[gps->totpoints - 1].x, cut2);

  copy_v3_v3(&pt[0].x, result1);
  copy_v3_v3(&pt[gps->totpoints - 1].x, result2);

  return true;
}

=======
>>>>>>> 4c9fe657
/**
 * Apply smooth to stroke point
 * \param gps: Stroke to smooth
 * \param i: Point index
 * \param inf: Amount of smoothing to apply
 */
bool BKE_gpencil_smooth_stroke(bGPDstroke *gps, int i, float inf)
{
  bGPDspoint *pt = &gps->points[i];
  /*  float pressure = 0.0f; */
  float sco[3] = {0.0f};

  /* Do nothing if not enough points to smooth out */
  if (gps->totpoints <= 2) {
    return false;
  }

  /* Only affect endpoints by a fraction of the normal strength,
   * to prevent the stroke from shrinking too much
   */
  if ((i == 0) || (i == gps->totpoints - 1)) {
    inf *= 0.1f;
  }

  /* Compute smoothed coordinate by taking the ones nearby */
  /* XXX: This is potentially slow,
   *      and suffers from accumulation error as earlier points are handled before later ones. */
  {
    /* XXX: this is hardcoded to look at 2 points on either side of the current one
     * (i.e. 5 items total). */
    const int steps = 2;
    const float average_fac = 1.0f / (float)(steps * 2 + 1);
    int step;

    /* add the point itself */
    madd_v3_v3fl(sco, &pt->x, average_fac);

    /* n-steps before/after current point */
    /* XXX: review how the endpoints are treated by this algorithm. */
    /* XXX: falloff measures should also introduce some weighting variations,
     *      so that further-out points get less weight. */
    for (step = 1; step <= steps; step++) {
      bGPDspoint *pt1, *pt2;
      int before = i - step;
      int after = i + step;

      CLAMP_MIN(before, 0);
      CLAMP_MAX(after, gps->totpoints - 1);

      pt1 = &gps->points[before];
      pt2 = &gps->points[after];

      /* add both these points to the average-sum (s += p[i]/n) */
      madd_v3_v3fl(sco, &pt1->x, average_fac);
      madd_v3_v3fl(sco, &pt2->x, average_fac);
    }
  }

  /* Based on influence factor, blend between original and optimal smoothed coordinate */
  interp_v3_v3v3(&pt->x, &pt->x, sco, inf);

  return true;
}

/**
 * Apply smooth for strength to stroke point */
bool BKE_gpencil_smooth_stroke_strength(bGPDstroke *gps, int point_index, float influence)
{
  bGPDspoint *ptb = &gps->points[point_index];

  /* Do nothing if not enough points */
  if (gps->totpoints <= 2) {
    return false;
  }

  /* Compute theoretical optimal value using distances */
  bGPDspoint *pta, *ptc;
  int before = point_index - 1;
  int after = point_index + 1;

  CLAMP_MIN(before, 0);
  CLAMP_MAX(after, gps->totpoints - 1);

  pta = &gps->points[before];
  ptc = &gps->points[after];

  /* the optimal value is the corresponding to the interpolation of the strength
   * at the distance of point b
   */
  float fac = line_point_factor_v3(&ptb->x, &pta->x, &ptc->x);
  /* sometimes the factor can be wrong due stroke geometry, so use middle point */
  if ((fac < 0.0f) || (fac > 1.0f)) {
    fac = 0.5f;
  }
  const float optimal = (1.0f - fac) * pta->strength + fac * ptc->strength;

  /* Based on influence factor, blend between original and optimal */
  ptb->strength = (1.0f - influence) * ptb->strength + influence * optimal;

  return true;
}

/**
 * Apply smooth for thickness to stroke point (use pressure) */
bool BKE_gpencil_smooth_stroke_thickness(bGPDstroke *gps, int point_index, float influence)
{
  bGPDspoint *ptb = &gps->points[point_index];

  /* Do nothing if not enough points */
  if ((gps->totpoints <= 2) || (point_index < 1)) {
    return false;
  }

  /* Compute theoretical optimal value using distances */
  bGPDspoint *pta, *ptc;
  int before = point_index - 1;
  int after = point_index + 1;

  CLAMP_MIN(before, 0);
  CLAMP_MAX(after, gps->totpoints - 1);

  pta = &gps->points[before];
  ptc = &gps->points[after];

  /* the optimal value is the corresponding to the interpolation of the pressure
   * at the distance of point b
   */
  float fac = line_point_factor_v3(&ptb->x, &pta->x, &ptc->x);
  /* sometimes the factor can be wrong due stroke geometry, so use middle point */
  if ((fac < 0.0f) || (fac > 1.0f)) {
    fac = 0.5f;
  }
  float optimal = interpf(ptc->pressure, pta->pressure, fac);

  /* Based on influence factor, blend between original and optimal */
  ptb->pressure = interpf(optimal, ptb->pressure, influence);

  return true;
}

/**
 * Apply smooth for UV rotation to stroke point (use pressure).
 */
bool BKE_gpencil_smooth_stroke_uv(bGPDstroke *gps, int point_index, float influence)
{
  bGPDspoint *ptb = &gps->points[point_index];

  /* Do nothing if not enough points */
  if (gps->totpoints <= 2) {
    return false;
  }

  /* Compute theoretical optimal value */
  bGPDspoint *pta, *ptc;
  int before = point_index - 1;
  int after = point_index + 1;

  CLAMP_MIN(before, 0);
  CLAMP_MAX(after, gps->totpoints - 1);

  pta = &gps->points[before];
  ptc = &gps->points[after];

  /* the optimal value is the corresponding to the interpolation of the pressure
   * at the distance of point b
   */
  float fac = line_point_factor_v3(&ptb->x, &pta->x, &ptc->x);
  /* sometimes the factor can be wrong due stroke geometry, so use middle point */
  if ((fac < 0.0f) || (fac > 1.0f)) {
    fac = 0.5f;
  }
  float optimal = interpf(ptc->uv_rot, pta->uv_rot, fac);

  /* Based on influence factor, blend between original and optimal */
  ptb->uv_rot = interpf(optimal, ptb->uv_rot, influence);
  CLAMP(ptb->uv_rot, -M_PI_2, M_PI_2);

  return true;
}

/**
 * Get range of selected frames in layer.
 * Always the active frame is considered as selected, so if no more selected the range
 * will be equal to the current active frame.
 * \param gpl: Layer
 * \param r_initframe: Number of first selected frame
 * \param r_endframe: Number of last selected frame
 */
void BKE_gpencil_get_range_selected(bGPDlayer *gpl, int *r_initframe, int *r_endframe)
{
  *r_initframe = gpl->actframe->framenum;
  *r_endframe = gpl->actframe->framenum;

  for (bGPDframe *gpf = gpl->frames.first; gpf; gpf = gpf->next) {
    if (gpf->flag & GP_FRAME_SELECT) {
      if (gpf->framenum < *r_initframe) {
        *r_initframe = gpf->framenum;
      }
      if (gpf->framenum > *r_endframe) {
        *r_endframe = gpf->framenum;
      }
    }
  }
}

/**
 * Get Falloff factor base on frame range
 * \param gpf: Frame
 * \param actnum: Number of active frame in layer
 * \param f_init: Number of first selected frame
 * \param f_end: Number of last selected frame
 * \param cur_falloff: Curve with falloff factors
 */
float BKE_gpencil_multiframe_falloff_calc(
    bGPDframe *gpf, int actnum, int f_init, int f_end, CurveMapping *cur_falloff)
{
  float fnum = 0.5f; /* default mid curve */
  float value;

  /* check curve is available */
  if (cur_falloff == NULL) {
    return 1.0f;
  }

  /* frames to the right of the active frame */
  if (gpf->framenum < actnum) {
    fnum = (float)(gpf->framenum - f_init) / (actnum - f_init);
    fnum *= 0.5f;
    value = BKE_curvemapping_evaluateF(cur_falloff, 0, fnum);
  }
  /* frames to the left of the active frame */
  else if (gpf->framenum > actnum) {
    fnum = (float)(gpf->framenum - actnum) / (f_end - actnum);
    fnum *= 0.5f;
    value = BKE_curvemapping_evaluateF(cur_falloff, 0, fnum + 0.5f);
  }
  else {
    value = 1.0f;
  }

  return value;
}

/* reassign strokes using a material */
void BKE_gpencil_material_index_reassign(bGPdata *gpd, int totcol, int index)
{
  for (bGPDlayer *gpl = gpd->layers.first; gpl; gpl = gpl->next) {
    for (bGPDframe *gpf = gpl->frames.first; gpf; gpf = gpf->next) {
      for (bGPDstroke *gps = gpf->strokes.first; gps; gps = gps->next) {
        /* reassign strokes */
        if ((gps->mat_nr > index) || (gps->mat_nr > totcol - 1)) {
          gps->mat_nr--;
        }
      }
    }
  }
}

/* remove strokes using a material */
bool BKE_gpencil_material_index_used(bGPdata *gpd, int index)
{
  for (bGPDlayer *gpl = gpd->layers.first; gpl; gpl = gpl->next) {
    for (bGPDframe *gpf = gpl->frames.first; gpf; gpf = gpf->next) {
      for (bGPDstroke *gps = gpf->strokes.first; gps; gps = gps->next) {
        if (gps->mat_nr == index) {
          return true;
        }
      }
    }
  }

  return false;
}

void BKE_gpencil_material_remap(struct bGPdata *gpd,
                                const unsigned int *remap,
                                unsigned int remap_len)
{
  const short remap_len_short = (short)remap_len;

#define MAT_NR_REMAP(n) \
  if (n < remap_len_short) { \
    BLI_assert(n >= 0 && remap[n] < remap_len_short); \
    n = remap[n]; \
  } \
  ((void)0)

  for (bGPDlayer *gpl = gpd->layers.first; gpl; gpl = gpl->next) {
    for (bGPDframe *gpf = gpl->frames.first; gpf; gpf = gpf->next) {
      for (bGPDstroke *gps = gpf->strokes.first; gps; gps = gps->next) {
        /* reassign strokes */
        MAT_NR_REMAP(gps->mat_nr);
      }
    }
  }

#undef MAT_NR_REMAP
}

/* statistics functions */
void BKE_gpencil_stats_update(bGPdata *gpd)
{
  gpd->totlayer = 0;
  gpd->totframe = 0;
  gpd->totstroke = 0;
  gpd->totpoint = 0;

  for (bGPDlayer *gpl = gpd->layers.first; gpl; gpl = gpl->next) {
    gpd->totlayer++;
    for (bGPDframe *gpf = gpl->frames.first; gpf; gpf = gpf->next) {
      gpd->totframe++;
      for (bGPDstroke *gps = gpf->strokes.first; gps; gps = gps->next) {
        gpd->totstroke++;
        gpd->totpoint += gps->totpoints;
      }
    }
  }
}

/* get material index (0-based like mat_nr not actcol) */
int BKE_gpencil_object_material_get_index(Object *ob, Material *ma)
{
  short *totcol = give_totcolp(ob);
  Material *read_ma = NULL;
  for (short i = 0; i < *totcol; i++) {
    read_ma = give_current_material(ob, i + 1);
    if (ma == read_ma) {
      return i;
    }
  }

  return -1;
}

/* Get points of stroke always flat to view not affected by camera view or view position */
void BKE_gpencil_stroke_2d_flat(const bGPDspoint *points,
                                int totpoints,
                                float (*points2d)[2],
                                int *r_direction)
{
  BLI_assert(totpoints >= 2);

  const bGPDspoint *pt0 = &points[0];
  const bGPDspoint *pt1 = &points[1];
  const bGPDspoint *pt3 = &points[(int)(totpoints * 0.75)];

  float locx[3];
  float locy[3];
  float loc3[3];
  float normal[3];

  /* local X axis (p0 -> p1) */
  sub_v3_v3v3(locx, &pt1->x, &pt0->x);

  /* point vector at 3/4 */
  float v3[3];
  if (totpoints == 2) {
    mul_v3_v3fl(v3, &pt3->x, 0.001f);
  }
  else {
    copy_v3_v3(v3, &pt3->x);
  }

  sub_v3_v3v3(loc3, v3, &pt0->x);

  /* vector orthogonal to polygon plane */
  cross_v3_v3v3(normal, locx, loc3);

  /* local Y axis (cross to normal/x axis) */
  cross_v3_v3v3(locy, normal, locx);

  /* Normalize vectors */
  normalize_v3(locx);
  normalize_v3(locy);

  /* Get all points in local space */
  for (int i = 0; i < totpoints; i++) {
    const bGPDspoint *pt = &points[i];
    float loc[3];

    /* Get local space using first point as origin */
    sub_v3_v3v3(loc, &pt->x, &pt0->x);

    points2d[i][0] = dot_v3v3(loc, locx);
    points2d[i][1] = dot_v3v3(loc, locy);
  }

  /* Concave (-1), Convex (1), or Autodetect (0)? */
  *r_direction = (int)locy[2];
}

/* Get points of stroke always flat to view not affected by camera view or view position
 * using another stroke as reference
 */
void BKE_gpencil_stroke_2d_flat_ref(const bGPDspoint *ref_points,
                                    int ref_totpoints,
                                    const bGPDspoint *points,
                                    int totpoints,
                                    float (*points2d)[2],
                                    const float scale,
                                    int *r_direction)
{
  BLI_assert(totpoints >= 2);

  const bGPDspoint *pt0 = &ref_points[0];
  const bGPDspoint *pt1 = &ref_points[1];
  const bGPDspoint *pt3 = &ref_points[(int)(ref_totpoints * 0.75)];

  float locx[3];
  float locy[3];
  float loc3[3];
  float normal[3];

  /* local X axis (p0 -> p1) */
  sub_v3_v3v3(locx, &pt1->x, &pt0->x);

  /* point vector at 3/4 */
  float v3[3];
  if (totpoints == 2) {
    mul_v3_v3fl(v3, &pt3->x, 0.001f);
  }
  else {
    copy_v3_v3(v3, &pt3->x);
  }

  sub_v3_v3v3(loc3, v3, &pt0->x);

  /* vector orthogonal to polygon plane */
  cross_v3_v3v3(normal, locx, loc3);

  /* local Y axis (cross to normal/x axis) */
  cross_v3_v3v3(locy, normal, locx);

  /* Normalize vectors */
  normalize_v3(locx);
  normalize_v3(locy);

  /* Get all points in local space */
  for (int i = 0; i < totpoints; i++) {
    const bGPDspoint *pt = &points[i];
    float loc[3];
    float v1[3];
    float vn[3] = {0.0f, 0.0f, 0.0f};

    /* apply scale to extremes of the stroke to get better collision detection
     * the scale is divided to get more control in the UI parameter
     */
    /* first point */
    if (i == 0) {
      const bGPDspoint *pt_next = &points[i + 1];
      sub_v3_v3v3(vn, &pt->x, &pt_next->x);
      normalize_v3(vn);
      mul_v3_fl(vn, scale / 10.0f);
      add_v3_v3v3(v1, &pt->x, vn);
    }
    /* last point */
    else if (i == totpoints - 1) {
      const bGPDspoint *pt_prev = &points[i - 1];
      sub_v3_v3v3(vn, &pt->x, &pt_prev->x);
      normalize_v3(vn);
      mul_v3_fl(vn, scale / 10.0f);
      add_v3_v3v3(v1, &pt->x, vn);
    }
    else {
      copy_v3_v3(v1, &pt->x);
    }

    /* Get local space using first point as origin (ref stroke) */
    sub_v3_v3v3(loc, v1, &pt0->x);

    points2d[i][0] = dot_v3v3(loc, locx);
    points2d[i][1] = dot_v3v3(loc, locy);
  }

  /* Concave (-1), Convex (1), or Autodetect (0)? */
  *r_direction = (int)locy[2];
}

float BKE_gpencil_stroke_length(const bGPDstroke *gps, bool use_3d)
{
  if (!gps->points || gps->totpoints < 2) {
    return 0;
  }
  float *last_pt = &gps->points[0].x;
  int i;
  bGPDspoint *pt;
  float total_length = 0;
  for (i = 1; i < gps->totpoints; i++) {
    pt = &gps->points[i];
    if (use_3d) {
      total_length += len_v3v3(&pt->x, last_pt);
    }
    else {
      total_length += len_v2v2(&pt->x, last_pt);
    }
    last_pt = &pt->x;
  }
  return total_length;
}

/**
 * Trim stroke to the first intersection or loop
 * \param gps: Stroke data
 */
bool BKE_gpencil_trim_stroke(bGPDstroke *gps)
{
  if (gps->totpoints < 4) {
    return false;
  }
  bool intersect = false;
  int start, end;
  float point[3];
  /* loop segments from start until we have an intersection */
  for (int i = 0; i < gps->totpoints - 2; i++) {
    start = i;
    bGPDspoint *a = &gps->points[start];
    bGPDspoint *b = &gps->points[start + 1];
    for (int j = start + 2; j < gps->totpoints - 1; j++) {
      end = j + 1;
      bGPDspoint *c = &gps->points[j];
      bGPDspoint *d = &gps->points[end];
      float pointb[3];
      /* get intersection */
      if (isect_line_line_v3(&a->x, &b->x, &c->x, &d->x, point, pointb)) {
        if (len_v3(point) > 0.0f) {
          float closest[3];
          /* check intersection is on both lines */
          float lambda = closest_to_line_v3(closest, point, &a->x, &b->x);
          if ((lambda <= 0.0f) || (lambda >= 1.0f)) {
            continue;
          }
          lambda = closest_to_line_v3(closest, point, &c->x, &d->x);
          if ((lambda <= 0.0f) || (lambda >= 1.0f)) {
            continue;
          }
          else {
            intersect = true;
            break;
          }
        }
      }
    }
    if (intersect) {
      break;
    }
  }

  /* trim unwanted points */
  if (intersect) {

    /* save points */
    bGPDspoint *old_points = MEM_dupallocN(gps->points);
    MDeformVert *old_dvert = NULL;
    MDeformVert *dvert_src = NULL;

    if (gps->dvert != NULL) {
      old_dvert = MEM_dupallocN(gps->dvert);
    }

    /* resize gps */
    int newtot = end - start + 1;

    gps->points = MEM_recallocN(gps->points, sizeof(*gps->points) * newtot);
    if (gps->dvert != NULL) {
      gps->dvert = MEM_recallocN(gps->dvert, sizeof(*gps->dvert) * newtot);
    }

    for (int i = 0; i < newtot; i++) {
      int idx = start + i;
      bGPDspoint *pt_src = &old_points[idx];
      bGPDspoint *pt_new = &gps->points[i];
      memcpy(pt_new, pt_src, sizeof(bGPDspoint));
      if (gps->dvert != NULL) {
        dvert_src = &old_dvert[idx];
        MDeformVert *dvert = &gps->dvert[i];
        memcpy(dvert, dvert_src, sizeof(MDeformVert));
        if (dvert_src->dw) {
          memcpy(dvert->dw, dvert_src->dw, sizeof(MDeformWeight));
        }
      }
      if (idx == start || idx == end) {
        copy_v3_v3(&pt_new->x, point);
      }
    }

    gps->flag |= GP_STROKE_RECALC_GEOMETRY;
    gps->tot_triangles = 0;
    gps->totpoints = newtot;

    MEM_SAFE_FREE(old_points);
    MEM_SAFE_FREE(old_dvert);
  }
  return intersect;
}

/**
 * Close stroke
 * \param gps: Stroke to close
 */
bool BKE_gpencil_close_stroke(bGPDstroke *gps)
{
  bGPDspoint *pt1 = NULL;
  bGPDspoint *pt2 = NULL;

  /* Only can close a stroke with 3 points or more. */
  if (gps->totpoints < 3) {
    return false;
  }

  /* Calc average distance between points to get same level of sampling. */
  float dist_tot = 0.0f;
  for (int i = 0; i < gps->totpoints - 1; i++) {
    pt1 = &gps->points[i];
    pt2 = &gps->points[i + 1];
    dist_tot += len_v3v3(&pt1->x, &pt2->x);
  }
  /* Calc the average distance. */
  float dist_avg = dist_tot / (gps->totpoints - 1);

  /* Calc distance between last and first point. */
  pt1 = &gps->points[gps->totpoints - 1];
  pt2 = &gps->points[0];
  float dist_close = len_v3v3(&pt1->x, &pt2->x);

  /* if the distance to close is very small, don't need add points and just enable cyclic. */
  if (dist_close <= dist_avg) {
    gps->flag |= GP_STROKE_CYCLIC;
    return true;
  }

  /* Calc number of points required using the average distance. */
  int tot_newpoints = MAX2(dist_close / dist_avg, 1);

  /* Resize stroke array. */
  int old_tot = gps->totpoints;
  gps->totpoints += tot_newpoints;
  gps->points = MEM_recallocN(gps->points, sizeof(*gps->points) * gps->totpoints);
  if (gps->dvert != NULL) {
    gps->dvert = MEM_recallocN(gps->dvert, sizeof(*gps->dvert) * gps->totpoints);
  }

  /* Generate new points */
  pt1 = &gps->points[old_tot - 1];
  pt2 = &gps->points[0];
  bGPDspoint *pt = &gps->points[old_tot];
  for (int i = 1; i < tot_newpoints + 1; i++, pt++) {
    float step = (tot_newpoints > 1) ? ((float)i / (float)tot_newpoints) : 0.99f;
    /* Clamp last point to be near, but not on top of first point. */
    if ((tot_newpoints > 1) && (i == tot_newpoints)) {
      step *= 0.99f;
    }

    /* Average point. */
    interp_v3_v3v3(&pt->x, &pt1->x, &pt2->x, step);
    pt->pressure = interpf(pt2->pressure, pt1->pressure, step);
    pt->strength = interpf(pt2->strength, pt1->strength, step);
    pt->flag = 0;

    /* Set weights. */
    if (gps->dvert != NULL) {
      MDeformVert *dvert1 = &gps->dvert[old_tot - 1];
      MDeformWeight *dw1 = defvert_verify_index(dvert1, 0);
      float weight_1 = dw1 ? dw1->weight : 0.0f;

      MDeformVert *dvert2 = &gps->dvert[0];
      MDeformWeight *dw2 = defvert_verify_index(dvert2, 0);
      float weight_2 = dw2 ? dw2->weight : 0.0f;

      MDeformVert *dvert_final = &gps->dvert[old_tot + i - 1];
      dvert_final->totweight = 0;
      MDeformWeight *dw = defvert_verify_index(dvert_final, 0);
      if (dvert_final->dw) {
        dw->weight = interpf(weight_2, weight_1, step);
      }
    }
  }

  /* Enable cyclic flag. */
  gps->flag |= GP_STROKE_CYCLIC;

  return true;
}

/* Helper function to check materials with same color */
static int gpencil_check_same_material_color(Object *ob_gp, float color[4], Material *r_mat)
{
  Material *ma = NULL;
  float color_cu[4];
  linearrgb_to_srgb_v3_v3(color_cu, color);
  float hsv1[4];
  rgb_to_hsv_v(color_cu, hsv1);
  hsv1[3] = color[3];

  for (int i = 1; i <= ob_gp->totcol; i++) {
    ma = give_current_material(ob_gp, i);
    MaterialGPencilStyle *gp_style = ma->gp_style;
    /* Check color with small tolerance (better in HSV). */
    float hsv2[4];
    rgb_to_hsv_v(gp_style->fill_rgba, hsv2);
    hsv2[3] = gp_style->fill_rgba[3];
    if (compare_v4v4(hsv1, hsv2, 0.01f)) {
      r_mat = ma;
      return i - 1;
    }
  }

  r_mat = NULL;
  return -1;
}

/* Add gpencil material using curve material as base */
static Material *gpencil_add_from_curve_material(Main *bmain,
                                                 Object *ob_gp,
                                                 float cu_color[4],
                                                 const bool gpencil_lines,
                                                 const bool fill,
                                                 int *r_idx)
{
  Material *mat_gp = BKE_gpencil_object_material_new(
      bmain, ob_gp, (fill) ? "Material" : "Unassigned", r_idx);
  MaterialGPencilStyle *gp_style = mat_gp->gp_style;

  /* Stroke color. */
  if (gpencil_lines) {
    ARRAY_SET_ITEMS(gp_style->stroke_rgba, 0.0f, 0.0f, 0.0f, 1.0f);
  }
  else {
    linearrgb_to_srgb_v4(gp_style->stroke_rgba, cu_color);
  }

  /* Fill color. */
  linearrgb_to_srgb_v4(gp_style->fill_rgba, cu_color);
  /* Fill is false if the original curva hasn't material assigned. */
  if (fill) {
    gp_style->flag |= GP_STYLE_FILL_SHOW;
  }

  return mat_gp;
}

/* Helper function to create new stroke section */
static void gpencil_add_new_points(bGPDstroke *gps,
                                   float *coord_array,
                                   float pressure,
                                   int init,
                                   int totpoints,
                                   float init_co[3],
                                   bool last)
{
  for (int i = 0; i < totpoints; i++) {
    bGPDspoint *pt = &gps->points[i + init];
    copy_v3_v3(&pt->x, &coord_array[3 * i]);
    /* Be sure the last point is not on top of the first point of the curve or
     * the close of the stroke will produce glitches. */
    if ((last) && (i > 0) && (i == totpoints - 1)) {
      float dist = len_v3v3(init_co, &pt->x);
      if (dist < 0.1f) {
        /* Interpolate between previous point and current to back slightly. */
        bGPDspoint *pt_prev = &gps->points[i + init - 1];
        interp_v3_v3v3(&pt->x, &pt_prev->x, &pt->x, 0.95f);
      }
    }

    pt->pressure = pressure;
    pt->strength = 1.0f;
  }
}

/* Helper function to get the first collection that includes the object. */
static Collection *gpencil_get_parent_collection(Scene *scene, Object *ob)
{
  Collection *mycol = NULL;
  FOREACH_SCENE_COLLECTION_BEGIN (scene, collection) {
    for (CollectionObject *cob = collection->gobject.first; cob; cob = cob->next) {
      if ((mycol == NULL) && (cob->ob == ob)) {
        mycol = collection;
      }
    }
  }
  FOREACH_SCENE_COLLECTION_END;

  return mycol;
}

/* Helper function to convert one spline to grease pencil stroke. */
static void gpencil_convert_spline(Main *bmain,
                                   Scene *scene,
                                   Object *ob_gp,
                                   Object *ob_cu,
                                   const bool gpencil_lines,
                                   const bool use_collections,
                                   bGPDframe *gpf,
                                   Nurb *nu)
{
  Curve *cu = (Curve *)ob_cu->data;
  bool cyclic = true;

  /* Create Stroke. */
  bGPDstroke *gps = MEM_callocN(sizeof(bGPDstroke), "bGPDstroke");
  gps->thickness = 1.0f;
  gps->gradient_f = 1.0f;
  ARRAY_SET_ITEMS(gps->gradient_s, 1.0f, 1.0f);
  ARRAY_SET_ITEMS(gps->caps, GP_STROKE_CAP_ROUND, GP_STROKE_CAP_ROUND);
  gps->inittime = 0.0f;

  /* Enable recalculation flag by default. */
  gps->flag |= GP_STROKE_RECALC_GEOMETRY;
  gps->flag &= ~GP_STROKE_SELECT;
  gps->flag |= GP_STROKE_3DSPACE;

  gps->mat_nr = 0;
  /* Count total points
   * The total of points must consider that last point of each segment is equal to the first
   * point of next segment.
   */
  int totpoints = 0;
  int segments = 0;
  int resolu = nu->resolu + 1;
  segments = nu->pntsu;
  if (((nu->flagu & CU_NURB_CYCLIC) == 0) || (nu->pntsu == 2)) {
    segments--;
    cyclic = false;
  }
  totpoints = (resolu * segments) - (segments - 1);

  /* Allocate memory for storage points, but keep empty. */
  gps->totpoints = totpoints;
  gps->points = MEM_callocN(sizeof(bGPDspoint) * gps->totpoints, "gp_stroke_points");
  /* Initialize triangle memory to dummy data. */
  gps->tot_triangles = 0;
  gps->triangles = NULL;

  /* Materials
   * Notice: The color of the material is the color of viewport and not the final shader color.
   */
  Material *mat_gp = NULL;
  bool fill = true;
  /* Check if grease pencil has a material with same color.*/
  float color[4];
  if ((cu->mat) && (*cu->mat)) {
    Material *mat_cu = *cu->mat;
    copy_v4_v4(color, &mat_cu->r);
  }
  else {
    /* Pink (unassigned) */
    zero_v4(color);
    color[0] = 1.0f;
    color[2] = 1.0f;
    color[3] = 1.0f;
    fill = false;
  }

  /* Special case: If the color was created by the SVG add-on and the name contains '_stroke' and
   * there is only one color, the stroke must not be closed, fill to false and use for
   * stroke the fill color.
   */
  bool only_stroke = false;
  if (ob_cu->totcol == 1) {
    Material *ma_stroke = give_current_material(ob_cu, 1);
    if ((ma_stroke) && (strstr(ma_stroke->id.name, "_stroke") != NULL)) {
      only_stroke = true;
    }
  }

  int r_idx = gpencil_check_same_material_color(ob_gp, color, mat_gp);
  if (r_idx < 0) {
    Material *ma_stroke = NULL;
    mat_gp = gpencil_add_from_curve_material(bmain, ob_gp, color, gpencil_lines, fill, &r_idx);
    /* If object has more than 1 material, use second material for stroke color. */
    if (ob_cu->totcol > 1) {
      ma_stroke = give_current_material(ob_cu, 2);
      linearrgb_to_srgb_v3_v3(mat_gp->gp_style->stroke_rgba, &ma_stroke->r);
      mat_gp->gp_style->stroke_rgba[3] = ma_stroke->a;
    }
    else if (only_stroke) {
      /* Also use the first color if the fill is none for stroke color. */
      ma_stroke = give_current_material(ob_cu, 1);
      linearrgb_to_srgb_v3_v3(mat_gp->gp_style->stroke_rgba, &ma_stroke->r);
      mat_gp->gp_style->stroke_rgba[3] = ma_stroke->a;
      /* set fill to off. */
      mat_gp->gp_style->flag &= ~GP_STYLE_FILL_SHOW;
    }
  }
  /* Assign material index to stroke. */
  gps->mat_nr = r_idx;

  /* Add stroke to frame.*/
  BLI_addtail(&gpf->strokes, gps);

  /* Read all segments of the curve. */
  int init = 0;
  resolu = nu->resolu + 1;
  segments = nu->pntsu;
  if (((nu->flagu & CU_NURB_CYCLIC) == 0) || (nu->pntsu == 2)) {
    segments--;
  }
  /* Get all interpolated curve points of Beziert */
  float init_co[3];
  for (int s = 0; s < segments; s++) {
    int inext = (s + 1) % nu->pntsu;
    BezTriple *prevbezt = &nu->bezt[s];
    BezTriple *bezt = &nu->bezt[inext];
    bool last = (bool)(s == segments - 1);

    float *coord_array = MEM_callocN((size_t)3 * resolu * sizeof(float), __func__);

    for (int j = 0; j < 3; j++) {
      BKE_curve_forward_diff_bezier(prevbezt->vec[1][j],
                                    prevbezt->vec[2][j],
                                    bezt->vec[0][j],
                                    bezt->vec[1][j],
                                    coord_array + j,
                                    resolu - 1,
                                    3 * sizeof(float));
    }
    /* Save first point coordinates. */
    if (s == 0) {
      copy_v3_v3(init_co, &coord_array[0]);
    }
    /* Add points to the stroke */
    gpencil_add_new_points(gps, coord_array, bezt->radius, init, resolu, init_co, last);
    /* Free memory. */
    MEM_SAFE_FREE(coord_array);

    /* As the last point of segment is the first point of next segment, back one array
     * element to avoid duplicated points on the same location.
     */
    init += resolu - 1;
  }
  /* Cyclic curve, close stroke. */
  if ((cyclic) && (!only_stroke)) {
    BKE_gpencil_close_stroke(gps);
  }
}

/* Convert a curve object to grease pencil stroke.
 *
 * \param bmain: Main thread pointer
 * \param scene: Original scene.
 * \param ob_gp: Grease pencil object to add strokes.
 * \param ob_cu: Curve to convert.
 * \param gpencil_lines: Use lines for strokes.
 * \param use_collections: Create layers using collection names.
 */
void BKE_gpencil_convert_curve(Main *bmain,
                               Scene *scene,
                               Object *ob_gp,
                               Object *ob_cu,
                               const bool gpencil_lines,
                               const bool use_collections)
{
  if (ELEM(NULL, ob_gp, ob_cu) || (ob_gp->type != OB_GPENCIL) || (ob_gp->data == NULL)) {
    return;
  }

  Curve *cu = (Curve *)ob_cu->data;
  bGPdata *gpd = (bGPdata *)ob_gp->data;
  bGPDlayer *gpl = NULL;

  /* If the curve is empty, cancel. */
  if (cu->nurb.first == NULL) {
    return;
  }

  /* Check if there is an active layer. */
  if (use_collections) {
    Collection *collection = gpencil_get_parent_collection(scene, ob_cu);
    if (collection != NULL) {
      gpl = BLI_findstring(&gpd->layers, collection->id.name + 2, offsetof(bGPDlayer, info));
      if (gpl == NULL) {
        gpl = BKE_gpencil_layer_addnew(gpd, collection->id.name + 2, true);
      }
    }
  }

  if (gpl == NULL) {
    gpl = BKE_gpencil_layer_getactive(gpd);
    if (gpl == NULL) {
      gpl = BKE_gpencil_layer_addnew(gpd, DATA_("GP_Layer"), true);
    }
  }

  /* Check if there is an active frame and add if needed. */
  bGPDframe *gpf = BKE_gpencil_layer_getframe(gpl, CFRA, GP_GETFRAME_ADD_COPY);

  /* Read all splines of the curve and create a stroke for each. */
  for (Nurb *nu = cu->nurb.first; nu; nu = nu->next) {
    if (nu->type == CU_BEZIER) {
      gpencil_convert_spline(bmain, scene, ob_gp, ob_cu, gpencil_lines, use_collections, gpf, nu);
    }
  }

  /* Tag for recalculation */
  DEG_id_tag_update(&gpd->id, ID_RECALC_GEOMETRY | ID_RECALC_COPY_ON_WRITE);
}

/* Dissolve points in stroke */
void BKE_gpencil_dissolve_points(bGPDframe *gpf, bGPDstroke *gps, const short tag)
{
  bGPDspoint *pt;
  MDeformVert *dvert = NULL;
  int i;

  int tot = gps->totpoints; /* number of points in new buffer */
  /* first pass: count points to remove */
  /* Count how many points are selected (i.e. how many to remove) */
  for (i = 0, pt = gps->points; i < gps->totpoints; i++, pt++) {
    if (pt->flag & tag) {
      /* selected point - one of the points to remove */
      tot--;
    }
  }

  /* if no points are left, we simply delete the entire stroke */
  if (tot <= 0) {
    /* remove the entire stroke */
    if (gps->points) {
      MEM_freeN(gps->points);
    }
    if (gps->dvert) {
      BKE_gpencil_free_stroke_weights(gps);
      MEM_freeN(gps->dvert);
    }
    if (gps->triangles) {
      MEM_freeN(gps->triangles);
    }
    BLI_freelinkN(&gpf->strokes, gps);
  }
  else {
    /* just copy all points to keep into a smaller buffer */
    bGPDspoint *new_points = MEM_callocN(sizeof(bGPDspoint) * tot, "new gp stroke points copy");
    bGPDspoint *npt = new_points;

    MDeformVert *new_dvert = NULL;
    MDeformVert *ndvert = NULL;

    if (gps->dvert != NULL) {
      new_dvert = MEM_callocN(sizeof(MDeformVert) * tot, "new gp stroke weights copy");
      ndvert = new_dvert;
    }

    (gps->dvert != NULL) ? dvert = gps->dvert : NULL;
    for (i = 0, pt = gps->points; i < gps->totpoints; i++, pt++) {
      if ((pt->flag & tag) == 0) {
        *npt = *pt;
        npt++;

        if (gps->dvert != NULL) {
          *ndvert = *dvert;
          ndvert->dw = MEM_dupallocN(dvert->dw);
          ndvert++;
        }
      }
      if (gps->dvert != NULL) {
        dvert++;
      }
    }

    /* free the old buffer */
    if (gps->points) {
      MEM_freeN(gps->points);
    }
    if (gps->dvert) {
      BKE_gpencil_free_stroke_weights(gps);
      MEM_freeN(gps->dvert);
    }

    /* save the new buffer */
    gps->points = new_points;
    gps->dvert = new_dvert;
    gps->totpoints = tot;

    /* triangles cache needs to be recalculated */
    gps->flag |= GP_STROKE_RECALC_GEOMETRY;
    gps->tot_triangles = 0;
  }
}

/* Merge by distance ------------------------------------- */
/* Reduce a series of points when the distance is below a threshold.
 * Special case for first and last points (both are keeped) for other points,
 * the merge point always is at first point.
 * \param gpf: Grease Pencil frame
 * \param gps: Grease Pencil stroke
 * \param threshold: Distance between points
 * \param use_unselected: Set to true to analyze all stroke and not only selected points
 */
void BKE_gpencil_merge_distance_stroke(bGPDframe *gpf,
                                       bGPDstroke *gps,
                                       const float threshold,
                                       const bool use_unselected)
{
  bGPDspoint *pt = NULL;
  bGPDspoint *pt_next = NULL;
  float tagged = false;
  /* Use square distance to speed up loop */
  const float th_square = threshold * threshold;
  /* Need to have something to merge. */
  if (gps->totpoints < 2) {
    return;
  }
  int i = 0;
  int step = 1;
  while ((i < gps->totpoints - 1) && (i + step < gps->totpoints)) {
    pt = &gps->points[i];
    if (pt->flag & GP_SPOINT_TAG) {
      i++;
      step = 1;
      continue;
    }
    pt_next = &gps->points[i + step];
    /* Do not recalc tagged points. */
    if (pt_next->flag & GP_SPOINT_TAG) {
      step++;
      continue;
    }
    /* Check if contiguous points are selected. */
    if (!use_unselected) {
      if (((pt->flag & GP_SPOINT_SELECT) == 0) || ((pt_next->flag & GP_SPOINT_SELECT) == 0)) {
        i++;
        step = 1;
        continue;
      }
    }
    float len_square = len_squared_v3v3(&pt->x, &pt_next->x);
    if (len_square <= th_square) {
      tagged = true;
      if (i != gps->totpoints - 1) {
        /* Tag second point for delete. */
        pt_next->flag |= GP_SPOINT_TAG;
      }
      else {
        pt->flag |= GP_SPOINT_TAG;
      }
      /* Jump to next pair of points, keeping first point segment equals.*/
      step++;
    }
    else {
      /* Analyze next point. */
      i++;
      step = 1;
    }
  }

  /* Always untag extremes. */
  pt = &gps->points[0];
  pt->flag &= ~GP_SPOINT_TAG;
  pt = &gps->points[gps->totpoints - 1];
  pt->flag &= ~GP_SPOINT_TAG;

  /* Dissolve tagged points */
  if (tagged) {
    BKE_gpencil_dissolve_points(gpf, gps, GP_SPOINT_TAG);
  }
}<|MERGE_RESOLUTION|>--- conflicted
+++ resolved
@@ -1453,22 +1453,14 @@
       int found = 0;
       dw = &dv->dw[j];
       for (ld = result->first; ld; ld = ld->next) {
-<<<<<<< HEAD
-        if (ld->data == (void *)dw->def_nr) {
-=======
         if (ld->data == POINTER_FROM_INT(dw->def_nr)) {
->>>>>>> 4c9fe657
           found = 1;
           break;
         }
       }
       if (!found) {
         ld = MEM_callocN(sizeof(LinkData), "def_nr_item");
-<<<<<<< HEAD
-        ld->data = (void *)dw->def_nr;
-=======
         ld->data = POINTER_FROM_INT(dw->def_nr);
->>>>>>> 4c9fe657
         BLI_addtail(result, ld);
         tw++;
       }
@@ -1478,11 +1470,7 @@
   *totweight = tw;
 }
 
-<<<<<<< HEAD
-MDeformVert *stroke_defvert_new_count(int count, int totweight, ListBase *def_nr_list)
-=======
 static MDeformVert *stroke_defvert_new_count(int count, int totweight, ListBase *def_nr_list)
->>>>>>> 4c9fe657
 {
   int i, j;
   LinkData *ld;
@@ -1495,11 +1483,7 @@
     j = 0;
     /* re-assign deform groups */
     for (ld = def_nr_list->first; ld; ld = ld->next) {
-<<<<<<< HEAD
-      dst[i].dw[j].def_nr = (int)ld->data;
-=======
       dst[i].dw[j].def_nr = POINTER_AS_INT(ld->data);
->>>>>>> 4c9fe657
       j++;
     }
   }
@@ -1507,29 +1491,6 @@
   return dst;
 }
 
-<<<<<<< HEAD
-static float stroke_defvert_get_nr_weight(MDeformVert *dv, int def_nr)
-{
-  int i;
-  for (i = 0; i < dv->totweight; i++) {
-    if (dv->dw[i].def_nr == def_nr) {
-      return dv->dw[i].weight;
-    }
-  }
-  return 0.0f;
-}
-
-static void stroke_interpolate_deform_weights(
-    bGPDstroke *gps, int index_from, int index_to, float ratio, MDeformVert *vert)
-{
-  MDeformVert *vl = &gps->dvert[index_from];
-  MDeformVert *vr = &gps->dvert[index_to];
-  int i;
-
-  for (i = 0; i < vert->totweight; i++) {
-    float wl = stroke_defvert_get_nr_weight(vl, vert->dw[i].def_nr);
-    float wr = stroke_defvert_get_nr_weight(vr, vert->dw[i].def_nr);
-=======
 static void stroke_interpolate_deform_weights(
     bGPDstroke *gps, int index_from, int index_to, float ratio, MDeformVert *vert)
 {
@@ -1540,7 +1501,6 @@
   for (i = 0; i < vert->totweight; i++) {
     float wl = defvert_find_weight(vl, vert->dw[i].def_nr);
     float wr = defvert_find_weight(vr, vert->dw[i].def_nr);
->>>>>>> 4c9fe657
     vert->dw[i].weight = interpf(wr, wl, ratio);
   }
 }
@@ -1688,11 +1648,7 @@
  * \param gps: Stroke to sample
  * \param dist: Distance of one segment
  */
-<<<<<<< HEAD
-bool BKE_gpencil_sample_stroke(bGPDstroke *gps, const float dist)
-=======
 bool BKE_gpencil_sample_stroke(bGPDstroke *gps, const float dist, const bool select)
->>>>>>> 4c9fe657
 {
   bGPDspoint *pt = gps->points;
   bGPDspoint *pt1 = NULL;
@@ -1704,15 +1660,11 @@
   if (gps->totpoints < 2 || dist < FLT_EPSILON) {
     return false;
   }
-<<<<<<< HEAD
 
   for (i = 0; i < gps->totpoints; i++) {
     pt[i].flag &= ~GP_SPOINT_TAG_FEATURE; /*  feature point preservation not implemented yet */
   }
 
-=======
-  /* TODO: Implement feature point preservation. */
->>>>>>> 4c9fe657
   int count = stroke_march_count(gps, dist);
 
   bGPDspoint *new_pt = MEM_callocN(sizeof(bGPDspoint) * count, "gp_stroke_points_sampled");
@@ -1738,12 +1690,9 @@
   copy_v3_v3(&pt2->x, last_coord);
   new_pt[i].pressure = pt[0].pressure;
   new_pt[i].strength = pt[0].strength;
-<<<<<<< HEAD
-=======
   if (select) {
     new_pt[i].flag |= GP_SPOINT_SELECT;
   }
->>>>>>> 4c9fe657
   i++;
 
   if (new_dv) {
@@ -1765,12 +1714,9 @@
     copy_v3_v3(&pt2->x, last_coord);
     new_pt[i].pressure = pressure;
     new_pt[i].strength = strength;
-<<<<<<< HEAD
-=======
     if (select) {
       new_pt[i].flag |= GP_SPOINT_SELECT;
     }
->>>>>>> 4c9fe657
 
     if (new_dv) {
       stroke_interpolate_deform_weights(gps, index_from, index_to, ratio_result, &new_dv[i]);
@@ -1788,11 +1734,7 @@
 
   if (new_dv) {
     BKE_gpencil_free_stroke_weights(gps);
-<<<<<<< HEAD
-    while (ld = BLI_pophead(&def_nr_list)) {
-=======
     while ((ld = BLI_pophead(&def_nr_list))) {
->>>>>>> 4c9fe657
       MEM_freeN(ld);
     }
     gps->dvert = new_dv;
@@ -1804,7 +1746,6 @@
   return true;
 }
 
-<<<<<<< HEAD
 /**
  * Backbone stretch similar to Freestyle.
  * \param gps: Stroke to sample
@@ -2034,8 +1975,6 @@
   return true;
 }
 
-=======
->>>>>>> 4c9fe657
 /**
  * Apply smooth to stroke point
  * \param gps: Stroke to smooth
