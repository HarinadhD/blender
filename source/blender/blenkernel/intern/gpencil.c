--- conflicted
+++ resolved
@@ -415,29 +415,17 @@
 		/* set default color of new strokes for this layer */
 		copy_v4_v4(gpl->color, U.gpencil_new_layer_col);
 		gpl->opacity = 1.0f;
-<<<<<<< HEAD
 
 		/* set default thickness of new strokes for this layer */
 		gpl->thickness = 3;
 
-		/* onion-skinning settings */
-		gpl->onion_flag |= GP_LAYER_ONIONSKIN;
-=======
-
-		/* set default thickness of new strokes for this layer */
-		gpl->thickness = 3;
-
->>>>>>> 6cad7984
 	}
 	else {
 		/* thickness parameter represents "thickness change", not absolute thickness */
 		gpl->thickness = 0;
 		gpl->opacity = 1.0f;
-<<<<<<< HEAD
-=======
 		/* onion-skinning settings */
 		gpl->onion_flag |= GP_LAYER_ONIONSKIN;
->>>>>>> 6cad7984
 	}
 
 	/* auto-name */
@@ -558,11 +546,7 @@
 	}
 	BLI_assert(gps_src->totpoints == gps_dst->totpoints);
 
-<<<<<<< HEAD
-	if ((gps_src->dvert == NULL) || (gps_dst->dvert == NULL)){
-=======
 	if ((gps_src->dvert == NULL) || (gps_dst->dvert == NULL)) {
->>>>>>> 6cad7984
 		return;
 	}
 
@@ -588,17 +572,10 @@
 	gps_dst->prev = gps_dst->next = NULL;
 
 	gps_dst->points = MEM_dupallocN(gps_src->points);
-<<<<<<< HEAD
 
 	gps_dst->dvert = MEM_dupallocN(gps_src->dvert);
 	BKE_gpencil_stroke_weights_duplicate(gps_src, gps_dst);
 
-=======
-
-	gps_dst->dvert = MEM_dupallocN(gps_src->dvert);
-	BKE_gpencil_stroke_weights_duplicate(gps_src, gps_dst);
-
->>>>>>> 6cad7984
 	/* Don't clear triangles, so that modifier evaluation can just use
 	 * this without extra work first. Most places that need to force
 	 * this data to get recalculated will destroy the data anyway though.
@@ -750,11 +727,7 @@
 	}
 
 	/* Copy internal data (layers, etc.) */
-<<<<<<< HEAD
-	BKE_gpencil_copy_data(bmain, gpd_dst, gpd_src, 0);
-=======
 	BKE_gpencil_copy_data(gpd_dst, gpd_src, 0);
->>>>>>> 6cad7984
 
 	/* return new */
 	return gpd_dst;
@@ -1077,11 +1050,7 @@
 	Material *ma = NULL;
 
 	if ((brush != NULL) && (brush->gpencil_settings != NULL) &&
-<<<<<<< HEAD
-		(brush->gpencil_settings->material != NULL))
-=======
 	    (brush->gpencil_settings->material != NULL))
->>>>>>> 6cad7984
 	{
 		ma = brush->gpencil_settings->material;
 	}
@@ -1104,17 +1073,10 @@
 			BKE_object_material_slot_add(bmain, ob);
 		}
 		ma = BKE_material_add_gpencil(bmain, DATA_("Material"));
-<<<<<<< HEAD
-		assign_material(bmain, ob, ma, ob->totcol, BKE_MAT_ASSIGN_EXISTING);
-	}
-	else if (ma->gp_style == NULL) {
-			BKE_material_init_gpencil_settings(ma);
-=======
 		assign_material(bmain, ob, ma, ob->totcol, BKE_MAT_ASSIGN_USERPREF);
 	}
 	else if (ma->gp_style == NULL) {
 		BKE_material_init_gpencil_settings(ma);
->>>>>>> 6cad7984
 	}
 
 	return ma;
@@ -1304,7 +1266,6 @@
 			tmp_gpw->weight = weight;
 			return tmp_gpw;
 		}
-<<<<<<< HEAD
 	}
 
 	dvert->totweight++;
@@ -1313,27 +1274,11 @@
 	}
 	else {
 		dvert->dw = MEM_reallocN(dvert->dw, sizeof(MDeformWeight) * dvert->totweight);
-=======
->>>>>>> 6cad7984
 	}
 	new_gpw = &dvert->dw[dvert->totweight - 1];
 	new_gpw->def_nr = index;
 	new_gpw->weight = weight;
 
-<<<<<<< HEAD
-=======
-	dvert->totweight++;
-	if (dvert->totweight == 1) {
-		dvert->dw = MEM_callocN(sizeof(MDeformWeight), "gp_weight");
-	}
-	else {
-		dvert->dw = MEM_reallocN(dvert->dw, sizeof(MDeformWeight) * dvert->totweight);
-	}
-	new_gpw = &dvert->dw[dvert->totweight - 1];
-	new_gpw->def_nr = index;
-	new_gpw->weight = weight;
-
->>>>>>> 6cad7984
 	return new_gpw;
 }
 
@@ -1578,7 +1523,6 @@
 		}
 	}
 }
-<<<<<<< HEAD
 
 /**
  * Get Falloff factor base on frame range
@@ -1609,38 +1553,6 @@
 		value = 1.0f;
 	}
 
-=======
-
-/**
- * Get Falloff factor base on frame range
- * \param gpf          Frame
- * \param actnum       Number of active frame in layer
- * \param f_init       Number of first selected frame
- * \param f_end        Number of last selected frame
- * \param cur_falloff  Curve with falloff factors
- */
-float BKE_gpencil_multiframe_falloff_calc(bGPDframe *gpf, int actnum, int f_init, int f_end, CurveMapping *cur_falloff)
-{
-	float fnum = 0.5f; /* default mid curve */
-	float value;
-
-	/* frames to the right of the active frame */
-	if (gpf->framenum < actnum) {
-		fnum = (float)(gpf->framenum - f_init) / (actnum - f_init);
-		fnum *= 0.5f;
-		value = curvemapping_evaluateF(cur_falloff, 0, fnum);
-	}
-	/* frames to the left of the active frame */
-	else if (gpf->framenum > actnum) {
-		fnum = (float)(gpf->framenum - actnum) / (f_end - actnum);
-		fnum *= 0.5f;
-		value = curvemapping_evaluateF(cur_falloff, 0, fnum + 0.5f);
-	}
-	else {
-		value = 1.0f;
-	}
-
->>>>>>> 6cad7984
 	return value;
 }
 
@@ -1695,7 +1607,6 @@
 	}
 
 #undef MAT_NR_REMAP
-<<<<<<< HEAD
 
 }
 
@@ -1718,29 +1629,6 @@
 		}
 	}
 
-=======
-
-}
-
-/* statistics functions */
-void BKE_gpencil_stats_update(bGPdata *gpd)
-{
-	gpd->totlayer = 0;
-	gpd->totframe = 0;
-	gpd->totstroke = 0;
-	gpd->totpoint = 0;
-
-	for (bGPDlayer *gpl = gpd->layers.first; gpl; gpl = gpl->next) {
-		gpd->totlayer++;
-		for (bGPDframe *gpf = gpl->frames.first; gpf; gpf = gpf->next) {
-			gpd->totframe++;
-			for (bGPDstroke *gps = gpf->strokes.first; gps; gps = gps->next) {
-				gpd->totstroke++;
-				gpd->totpoint += gps->totpoints;
-			}
-		}
-	}
-
 }
 
 /* get material index */
@@ -1756,5 +1644,4 @@
 	}
 
 	return 0;
->>>>>>> 6cad7984
 }