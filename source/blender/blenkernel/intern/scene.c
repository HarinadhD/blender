/*  scene.c
 *  
 * 
 * $Id$
 *
 * ***** BEGIN GPL LICENSE BLOCK *****
 *
 * This program is free software; you can redistribute it and/or
 * modify it under the terms of the GNU General Public License
 * as published by the Free Software Foundation; either version 2
 * of the License, or (at your option) any later version.
 *
 * This program is distributed in the hope that it will be useful,
 * but WITHOUT ANY WARRANTY; without even the implied warranty of
 * MERCHANTABILITY or FITNESS FOR A PARTICULAR PURPOSE.  See the
 * GNU General Public License for more details.
 *
 * You should have received a copy of the GNU General Public License
 * along with this program; if not, write to the Free Software Foundation,
 * Inc., 59 Temple Place - Suite 330, Boston, MA  02111-1307, USA.
 *
 * The Original Code is Copyright (C) 2001-2002 by NaN Holding BV.
 * All rights reserved.
 *
 * The Original Code is: all of this file.
 *
 * Contributor(s): none yet.
 *
 * ***** END GPL LICENSE BLOCK *****
 */

#include <stdio.h>
#include <string.h>

#ifdef HAVE_CONFIG_H
#include <config.h>
#endif

#ifndef WIN32 
#include <unistd.h>
#else
#include <io.h>
#endif
#include "MEM_guardedalloc.h"

#include "DNA_anim_types.h"
#include "DNA_armature_types.h"	
#include "DNA_color_types.h"
#include "DNA_constraint_types.h"
#include "DNA_curve_types.h"
#include "DNA_group_types.h"
#include "DNA_lamp_types.h"
#include "DNA_material_types.h"
#include "DNA_meta_types.h"
#include "DNA_object_types.h"
#include "DNA_scene_types.h"
#include "DNA_scriptlink_types.h"
#include "DNA_texture_types.h"
#include "DNA_userdef_types.h"

#include "BKE_action.h"			
#include "BKE_anim.h"
#include "BKE_animsys.h"
#include "BKE_armature.h"		
#include "BKE_colortools.h"
#include "BKE_colortools.h"
#include "BKE_constraint.h"
#include "BKE_depsgraph.h"
#include "BKE_global.h"
#include "BKE_group.h"
#include "BKE_ipo.h"
#include "BKE_idprop.h"
#include "BKE_image.h"
#include "BKE_key.h"
#include "BKE_library.h"
#include "BKE_main.h"
#include "BKE_node.h"
#include "BKE_object.h"
#include "BKE_scene.h"
#include "BKE_sculpt.h"
#include "BKE_sequence.h"
#include "BKE_world.h"
#include "BKE_utildefines.h"

//XXX #include "BIF_previewrender.h"
//XXX #include "BIF_editseq.h"

#ifndef DISABLE_PYTHON
#include "BPY_extern.h"
#endif

#include "BLI_arithb.h"
#include "BLI_blenlib.h"

//XXX #include "nla.h"

#ifdef WIN32
#else
#include <sys/time.h>
#endif

void free_avicodecdata(AviCodecData *acd)
{
	if (acd) {
		if (acd->lpFormat){
			MEM_freeN(acd->lpFormat);
			acd->lpFormat = NULL;
			acd->cbFormat = 0;
		}
		if (acd->lpParms){
			MEM_freeN(acd->lpParms);
			acd->lpParms = NULL;
			acd->cbParms = 0;
		}
	}
}

void free_qtcodecdata(QuicktimeCodecData *qcd)
{
	if (qcd) {
		if (qcd->cdParms){
			MEM_freeN(qcd->cdParms);
			qcd->cdParms = NULL;
			qcd->cdSize = 0;
		}
	}
}

/* copy_scene moved to src/header_info.c... should be back */

/* do not free scene itself */
void free_scene(Scene *sce)
{
	Base *base;

	base= sce->base.first;
	while(base) {
		base->object->id.us--;
		base= base->next;
	}
	/* do not free objects! */

	BLI_freelistN(&sce->base);
	seq_free_editing(sce->ed);
	if(sce->radio) MEM_freeN(sce->radio);
	sce->radio= 0;
	
#ifndef DISABLE_PYTHON
	BPY_free_scriptlink(&sce->scriptlink);
#endif

	BKE_free_animdata((ID *)sce);
	BKE_keyingsets_free(&sce->keyingsets);
	
	if (sce->r.avicodecdata) {
		free_avicodecdata(sce->r.avicodecdata);
		MEM_freeN(sce->r.avicodecdata);
		sce->r.avicodecdata = NULL;
	}
	if (sce->r.qtcodecdata) {
		free_qtcodecdata(sce->r.qtcodecdata);
		MEM_freeN(sce->r.qtcodecdata);
		sce->r.qtcodecdata = NULL;
	}
	if (sce->r.ffcodecdata.properties) {
		IDP_FreeProperty(sce->r.ffcodecdata.properties);
		MEM_freeN(sce->r.ffcodecdata.properties);
		sce->r.ffcodecdata.properties = NULL;
	}
	
	BLI_freelistN(&sce->markers);
	BLI_freelistN(&sce->transform_spaces);
	BLI_freelistN(&sce->r.layers);
	
	if(sce->toolsettings) {
		if(sce->toolsettings->vpaint)
			MEM_freeN(sce->toolsettings->vpaint);
		if(sce->toolsettings->wpaint)
			MEM_freeN(sce->toolsettings->wpaint);
		if(sce->toolsettings->sculpt) {
			sculptsession_free(sce->toolsettings->sculpt);
			MEM_freeN(sce->toolsettings->sculpt);
		}
		
		MEM_freeN(sce->toolsettings);
		sce->toolsettings = NULL;	
	}
	
	if (sce->theDag) {
		free_forest(sce->theDag);
		MEM_freeN(sce->theDag);
	}
	
	if(sce->nodetree) {
		ntreeFreeTree(sce->nodetree);
		MEM_freeN(sce->nodetree);
	}
}

Scene *add_scene(char *name)
{
	Scene *sce;
	ParticleEditSettings *pset;
	int a;

	sce= alloc_libblock(&G.main->scene, ID_SCE, name);
	sce->lay= 1;
	sce->selectmode= SCE_SELECT_VERTEX;
	sce->editbutsize= 0.1;
	sce->autokey_mode= U.autokey_mode;
	
	sce->r.mode= R_GAMMA;
	sce->r.cfra= 1;
	sce->r.sfra= 1;
	sce->r.efra= 250;
	sce->r.xsch= 320;
	sce->r.ysch= 256;
	sce->r.xasp= 1;
	sce->r.yasp= 1;
	sce->r.xparts= 4;
	sce->r.yparts= 4;
	sce->r.size= 100;
	sce->r.planes= 24;
	sce->r.quality= 90;
	sce->r.framapto= 100;
	sce->r.images= 100;
	sce->r.framelen= 1.0;
	sce->r.frs_sec= 25;
	sce->r.frs_sec_base= 1;
	sce->r.ocres = 128;
	
	sce->r.bake_mode= 1;	/* prevent to include render stuff here */
	sce->r.bake_filter= 2;
	sce->r.bake_osa= 5;
	sce->r.bake_flag= R_BAKE_CLEAR;
	sce->r.bake_normal_space= R_BAKE_SPACE_TANGENT;
	
	sce->r.xplay= 640;
	sce->r.yplay= 480;
	sce->r.freqplay= 60;
	sce->r.depth= 32;
	
	sce->r.threads= 1;
	
	sce->r.stereomode = 1;  // no stereo
	sce->r.domeangle = 180;
	sce->r.domemode = 1;
<<<<<<< HEAD
	sce->r.domesize = 1.0f;
	sce->r.domeres = 4;
	sce->r.domeresbuf = 1.0f;
=======
	sce->r.domeres = 4;
	sce->r.domeresbuf = 1.0f;
	sce->r.dometilt = 0;
>>>>>>> fba6a993

	sce->r.simplify_subsurf= 6;
	sce->r.simplify_particles= 1.0f;
	sce->r.simplify_shadowsamples= 16;
	sce->r.simplify_aosss= 1.0f;

	sce->r.cineonblack= 95;
	sce->r.cineonwhite= 685;
	sce->r.cineongamma= 1.7f;
	
	sce->toolsettings = MEM_callocN(sizeof(struct ToolSettings),"Tool Settings Struct");
	sce->toolsettings->cornertype=1;
	sce->toolsettings->degr = 90; 
	sce->toolsettings->step = 9;
	sce->toolsettings->turn = 1; 				
	sce->toolsettings->extr_offs = 1; 
	sce->toolsettings->doublimit = 0.001;
	sce->toolsettings->segments = 32;
	sce->toolsettings->rings = 32;
	sce->toolsettings->vertices = 32;
	sce->toolsettings->editbutflag = 1;
	sce->toolsettings->uvcalc_radius = 1.0f;
	sce->toolsettings->uvcalc_cubesize = 1.0f;
	sce->toolsettings->uvcalc_mapdir = 1;
	sce->toolsettings->uvcalc_mapalign = 1;
	sce->toolsettings->unwrapper = 1;
	sce->toolsettings->select_thresh= 0.01f;
	sce->toolsettings->jointrilimit = 0.8f;

	sce->toolsettings->skgen_resolution = 100;
	sce->toolsettings->skgen_threshold_internal 	= 0.01f;
	sce->toolsettings->skgen_threshold_external 	= 0.01f;
	sce->toolsettings->skgen_angle_limit	 		= 45.0f;
	sce->toolsettings->skgen_length_ratio			= 1.3f;
	sce->toolsettings->skgen_length_limit			= 1.5f;
	sce->toolsettings->skgen_correlation_limit		= 0.98f;
	sce->toolsettings->skgen_symmetry_limit			= 0.1f;
	sce->toolsettings->skgen_postpro = SKGEN_SMOOTH;
	sce->toolsettings->skgen_postpro_passes = 1;
	sce->toolsettings->skgen_options = SKGEN_FILTER_INTERNAL|SKGEN_FILTER_EXTERNAL|SKGEN_FILTER_SMART|SKGEN_HARMONIC|SKGEN_SUB_CORRELATION|SKGEN_STICK_TO_EMBEDDING;
	sce->toolsettings->skgen_subdivisions[0] = SKGEN_SUB_CORRELATION;
	sce->toolsettings->skgen_subdivisions[1] = SKGEN_SUB_LENGTH;
	sce->toolsettings->skgen_subdivisions[2] = SKGEN_SUB_ANGLE;

	sce->toolsettings->proportional_size = 1.0f;

	pset= &sce->toolsettings->particle;
	pset->flag= PE_KEEP_LENGTHS|PE_LOCK_FIRST|PE_DEFLECT_EMITTER;
	pset->emitterdist= 0.25f;
	pset->totrekey= 5;
	pset->totaddkey= 5;
	pset->brushtype= PE_BRUSH_NONE;
	for(a=0; a<PE_TOT_BRUSH; a++) {
		pset->brush[a].strength= 50;
		pset->brush[a].size= 50;
		pset->brush[a].step= 10;
	}
	pset->brush[PE_BRUSH_CUT].strength= 100;
	
	sce->jumpframe = 10;
	sce->audio.mixrate = 44100;

	strcpy(sce->r.backbuf, "//backbuf");
	strcpy(sce->r.pic, U.renderdir);

	BLI_init_rctf(&sce->r.safety, 0.1f, 0.9f, 0.1f, 0.9f);
	sce->r.osa= 8;

	/* note; in header_info.c the scene copy happens..., if you add more to renderdata it has to be checked there */
	scene_add_render_layer(sce);
	
	return sce;
}

Base *object_in_scene(Object *ob, Scene *sce)
{
	Base *base;
	
	base= sce->base.first;
	while(base) {
		if(base->object == ob) return base;
		base= base->next;
	}
	return NULL;
}

void set_scene_bg(Scene *scene)
{
	Scene *sce;
	Base *base;
	Object *ob;
	Group *group;
	GroupObject *go;
	int flag;
	
	/* check for cyclic sets, for reading old files but also for definite security (py?) */
	scene_check_setscene(scene);
	
	/* deselect objects (for dataselect) */
	for(ob= G.main->object.first; ob; ob= ob->id.next)
		ob->flag &= ~(SELECT|OB_FROMGROUP);

	/* group flags again */
	for(group= G.main->group.first; group; group= group->id.next) {
		go= group->gobject.first;
		while(go) {
			if(go->ob) go->ob->flag |= OB_FROMGROUP;
			go= go->next;
		}
	}

	/* sort baselist */
	DAG_scene_sort(scene);
	
	/* ensure dags are built for sets */
	for(sce= scene->set; sce; sce= sce->set)
		if(sce->theDag==NULL)
			DAG_scene_sort(sce);

	/* copy layers and flags from bases to objects */
	for(base= scene->base.first; base; base= base->next) {
		ob= base->object;
		ob->lay= base->lay;
		
		/* group patch... */
		base->flag &= ~(OB_FROMGROUP);
		flag= ob->flag & (OB_FROMGROUP);
		base->flag |= flag;
		
		/* not too nice... for recovering objects with lost data */
		if(ob->pose==NULL) base->flag &= ~OB_POSEMODE;
		ob->flag= base->flag;
		
		ob->ctime= -1234567.0;	/* force ipo to be calculated later */
	}
	/* no full animation update, this to enable render code to work (render code calls own animation updates) */
	
	/* do we need FRAMECHANGED in set_scene? */
//	if (G.f & G_DOSCRIPTLINKS) BPY_do_all_scripts(SCRIPT_FRAMECHANGED, 0);
}

/* called from creator.c */
void set_scene_name(char *name)
{
	Scene *sce;

	for (sce= G.main->scene.first; sce; sce= sce->id.next) {
		if (BLI_streq(name, sce->id.name+2)) {
			set_scene_bg(sce);
			return;
		}
	}
	
	//XXX error("Can't find scene: %s", name);
}

/* used by metaballs
 * doesnt return the original duplicated object, only dupli's
 */
int next_object(Scene *scene, int val, Base **base, Object **ob)
{
	static ListBase *duplilist= NULL;
	static DupliObject *dupob;
	static int fase= F_START, in_next_object= 0;
	int run_again=1;
	
	/* init */
	if(val==0) {
		fase= F_START;
		dupob= NULL;
		
		/* XXX particle systems with metas+dupligroups call this recursively */
		/* see bug #18725 */
		if(in_next_object) {
			printf("ERROR: MetaBall generation called recursively, not supported\n");
			
			return F_ERROR;
		}
	}
	else {
		in_next_object= 1;
		
		/* run_again is set when a duplilist has been ended */
		while(run_again) {
			run_again= 0;

			/* the first base */
			if(fase==F_START) {
				*base= scene->base.first;
				if(*base) {
					*ob= (*base)->object;
					fase= F_SCENE;
				}
				else {
				    /* exception: empty scene */
					if(scene->set && scene->set->base.first) {
						*base= scene->set->base.first;
						*ob= (*base)->object;
						fase= F_SET;
					}
				}
			}
			else {
				if(*base && fase!=F_DUPLI) {
					*base= (*base)->next;
					if(*base) *ob= (*base)->object;
					else {
						if(fase==F_SCENE) {
							/* scene is finished, now do the set */
							if(scene->set && scene->set->base.first) {
								*base= scene->set->base.first;
								*ob= (*base)->object;
								fase= F_SET;
							}
						}
					}
				}
			}
			
			if(*base == NULL) fase= F_START;
			else {
				if(fase!=F_DUPLI) {
					if( (*base)->object->transflag & OB_DUPLI) {
						/* groups cannot be duplicated for mballs yet, 
						this enters eternal loop because of 
						makeDispListMBall getting called inside of group_duplilist */
						if((*base)->object->dup_group == NULL) {
							duplilist= object_duplilist(scene, (*base)->object);
							
							dupob= duplilist->first;

							if(!dupob)
								free_object_duplilist(duplilist);
						}
					}
				}
				/* handle dupli's */
				if(dupob) {
					
					Mat4CpyMat4(dupob->ob->obmat, dupob->mat);
					
					(*base)->flag |= OB_FROMDUPLI;
					*ob= dupob->ob;
					fase= F_DUPLI;
					
					dupob= dupob->next;
				}
				else if(fase==F_DUPLI) {
					fase= F_SCENE;
					(*base)->flag &= ~OB_FROMDUPLI;
					
					for(dupob= duplilist->first; dupob; dupob= dupob->next) {
						Mat4CpyMat4(dupob->ob->obmat, dupob->omat);
					}
					
					free_object_duplilist(duplilist);
					duplilist= NULL;
					run_again= 1;
				}
			}
		}
	}
	
	/* reset recursion test */
	in_next_object= 0;
	
	return fase;
}

Object *scene_find_camera(Scene *sc)
{
	Base *base;
	
	for (base= sc->base.first; base; base= base->next)
		if (base->object->type==OB_CAMERA)
			return base->object;

	return NULL;
}


Base *scene_add_base(Scene *sce, Object *ob)
{
	Base *b= MEM_callocN(sizeof(*b), "scene_add_base");
	BLI_addhead(&sce->base, b);

	b->object= ob;
	b->flag= ob->flag;
	b->lay= ob->lay;

	return b;
}

void scene_deselect_all(Scene *sce)
{
	Base *b;

	for (b= sce->base.first; b; b= b->next) {
		b->flag&= ~SELECT;
		b->object->flag= b->flag;
	}
}

void scene_select_base(Scene *sce, Base *selbase)
{
	scene_deselect_all(sce);

	selbase->flag |= SELECT;
	selbase->object->flag= selbase->flag;

	sce->basact= selbase;
}

/* checks for cycle, returns 1 if it's all OK */
int scene_check_setscene(Scene *sce)
{
	Scene *scene;
	int a, totscene;
	
	if(sce->set==NULL) return 1;
	
	totscene= 0;
	for(scene= G.main->scene.first; scene; scene= scene->id.next)
		totscene++;
	
	for(a=0, scene=sce; scene->set; scene=scene->set, a++) {
		/* more iterations than scenes means we have a cycle */
		if(a > totscene) {
			/* the tested scene gets zero'ed, that's typically current scene */
			sce->set= NULL;
			return 0;
		}
	}

	return 1;
}

/* This (evil) function is needed to cope with two legacy Blender rendering features
* mblur (motion blur that renders 'subframes' and blurs them together), and fields 
* rendering. Thus, the use of ugly globals from object.c
*/
// BAD... EVIL... JUJU...!!!!
// XXX moved here temporarily
float frame_to_float (Scene *scene, int cfra)		/* see also bsystem_time in object.c */
{
	extern float bluroffs;	/* bad stuff borrowed from object.c */
	extern float fieldoffs;
	float ctime;
	
	ctime= (float)cfra;
	ctime+= bluroffs+fieldoffs;
	ctime*= scene->r.framelen;
	
	return ctime;
}

static void scene_update(Scene *sce, unsigned int lay)
{
	Base *base;
	Object *ob;
	float ctime = frame_to_float(sce, sce->r.cfra); 
	
	if(sce->theDag==NULL)
		DAG_scene_sort(sce);
	
	DAG_scene_update_flags(sce, lay);   // only stuff that moves or needs display still
	
	/* All 'standard' (i.e. without any dependencies) animation is handled here,
		* with an 'local' to 'macro' order of evaluation. This should ensure that
		* settings stored nestled within a hierarchy (i.e. settings in a Texture block
	    * can be overridden by settings from Scene, which owns the Texture through a hierarchy 
	    * such as Scene->World->MTex/Texture) can still get correctly overridden.
		*/
	BKE_animsys_evaluate_all_animation(G.main, ctime);
	
	for(base= sce->base.first; base; base= base->next) {
		ob= base->object;
		
		object_handle_update(sce, ob);   // bke_object.h
		
		/* only update layer when an ipo */
			// XXX old animation system
		//if(ob->ipo && has_ipo_code(ob->ipo, OB_LAY) ) {
		//	base->lay= ob->lay;
		//}
	}
}


/* applies changes right away, does all sets too */
void scene_update_for_newframe(Scene *sce, unsigned int lay)
{
	Scene *scene= sce;
	
	/* clear animation overrides */
	// XXX TODO...
	
#ifndef DISABLE_PYTHON
	if (G.f & G_DOSCRIPTLINKS) BPY_do_all_scripts(SCRIPT_FRAMECHANGED, 0);
#endif
	/* sets first, we allow per definition current scene to have dependencies on sets */
	for(sce= sce->set; sce; sce= sce->set)
		scene_update(sce, lay);

	scene_update(scene, lay);
}

/* return default layer, also used to patch old files */
void scene_add_render_layer(Scene *sce)
{
	SceneRenderLayer *srl;
	int tot= 1 + BLI_countlist(&sce->r.layers);
	
	srl= MEM_callocN(sizeof(SceneRenderLayer), "new render layer");
	sprintf(srl->name, "%d RenderLayer", tot);
	BLI_addtail(&sce->r.layers, srl);

	/* note, this is also in render, pipeline.c, to make layer when scenedata doesnt have it */
	srl->lay= (1<<20) -1;
	srl->layflag= 0x7FFF;	/* solid ztra halo edge strand */
	srl->passflag= SCE_PASS_COMBINED|SCE_PASS_Z;
}

void sculptsession_free(Sculpt *sculpt)
{
	SculptSession *ss= sculpt->session;
	if(ss) {
		if(ss->projverts)
			MEM_freeN(ss->projverts);

		if(ss->fmap)
			MEM_freeN(ss->fmap);

		if(ss->fmap_mem)
			MEM_freeN(ss->fmap_mem);

		if(ss->texcache)
			MEM_freeN(ss->texcache);
		MEM_freeN(ss);
		sculpt->session= NULL;
	}
}

/* render simplification */

int get_render_subsurf_level(RenderData *r, int lvl)
{
	if(G.rt == 1 && (r->mode & R_SIMPLIFY))
		return MIN2(r->simplify_subsurf, lvl);
	else
		return lvl;
}

int get_render_child_particle_number(RenderData *r, int num)
{
	if(G.rt == 1 && (r->mode & R_SIMPLIFY))
		return (int)(r->simplify_particles*num);
	else
		return num;
}

int get_render_shadow_samples(RenderData *r, int samples)
{
	if(G.rt == 1 && (r->mode & R_SIMPLIFY) && samples > 0)
		return MIN2(r->simplify_shadowsamples, samples);
	else
		return samples;
}

float get_render_aosss_error(RenderData *r, float error)
{
	if(G.rt == 1 && (r->mode & R_SIMPLIFY))
		return ((1.0f-r->simplify_aosss)*10.0f + 1.0f)*error;
	else
		return error;
}

void free_dome_warp_text(struct Text *txt)
{
	Scene *scene;

	scene = G.main->scene.first;
	while(scene) {
		if (scene->r.dometext == txt)
			scene->r.dometext = NULL;
		scene = scene->id.next;
	}
}<|MERGE_RESOLUTION|>--- conflicted
+++ resolved
@@ -245,15 +245,9 @@
 	sce->r.stereomode = 1;  // no stereo
 	sce->r.domeangle = 180;
 	sce->r.domemode = 1;
-<<<<<<< HEAD
-	sce->r.domesize = 1.0f;
-	sce->r.domeres = 4;
-	sce->r.domeresbuf = 1.0f;
-=======
 	sce->r.domeres = 4;
 	sce->r.domeresbuf = 1.0f;
 	sce->r.dometilt = 0;
->>>>>>> fba6a993
 
 	sce->r.simplify_subsurf= 6;
 	sce->r.simplify_particles= 1.0f;
