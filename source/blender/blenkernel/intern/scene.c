/*
 * ***** BEGIN GPL LICENSE BLOCK *****
 *
 * This program is free software; you can redistribute it and/or
 * modify it under the terms of the GNU General Public License
 * as published by the Free Software Foundation; either version 2
 * of the License, or (at your option) any later version.
 *
 * This program is distributed in the hope that it will be useful,
 * but WITHOUT ANY WARRANTY; without even the implied warranty of
 * MERCHANTABILITY or FITNESS FOR A PARTICULAR PURPOSE.  See the
 * GNU General Public License for more details.
 *
 * You should have received a copy of the GNU General Public License
 * along with this program; if not, write to the Free Software Foundation,
 * Inc., 51 Franklin Street, Fifth Floor, Boston, MA 02110-1301, USA.
 *
 * The Original Code is Copyright (C) 2001-2002 by NaN Holding BV.
 * All rights reserved.
 *
 * The Original Code is: all of this file.
 *
 * Contributor(s): none yet.
 *
 * ***** END GPL LICENSE BLOCK *****
 */

/** \file blender/blenkernel/intern/scene.c
 *  \ingroup bke
 */


#include <stddef.h>
#include <stdio.h>
#include <string.h>

#include "MEM_guardedalloc.h"

#include "DNA_anim_types.h"
#include "DNA_group_types.h"
#include "DNA_linestyle_types.h"
#include "DNA_mesh_types.h"
#include "DNA_node_types.h"
#include "DNA_object_types.h"
#include "DNA_rigidbody_types.h"
#include "DNA_scene_types.h"
#include "DNA_screen_types.h"
#include "DNA_sequence_types.h"
#include "DNA_space_types.h"
#include "DNA_view3d_types.h"
#include "DNA_windowmanager_types.h"
#include "DNA_workspace_types.h"
#include "DNA_gpencil_types.h"

#include "BLI_math.h"
#include "BLI_blenlib.h"
#include "BLI_utildefines.h"
#include "BLI_callbacks.h"
#include "BLI_string.h"
#include "BLI_string_utils.h"
#include "BLI_threads.h"
#include "BLI_task.h"

#include "BLT_translation.h"

#include "BKE_anim.h"
#include "BKE_animsys.h"
#include "BKE_action.h"
#include "BKE_armature.h"
#include "BKE_cachefile.h"
#include "BKE_collection.h"
#include "BKE_colortools.h"
#include "BKE_editmesh.h"
#include "BKE_fcurve.h"
#include "BKE_freestyle.h"
#include "BKE_global.h"
#include "BKE_gpencil.h"
#include "BKE_icons.h"
#include "BKE_idprop.h"
#include "BKE_image.h"
#include "BKE_layer.h"
#include "BKE_library.h"
#include "BKE_library_remap.h"
#include "BKE_linestyle.h"
#include "BKE_main.h"
#include "BKE_mask.h"
#include "BKE_node.h"
#include "BKE_object.h"
#include "BKE_paint.h"
#include "BKE_rigidbody.h"
#include "BKE_scene.h"
#include "BKE_screen.h"
#include "BKE_sequencer.h"
#include "BKE_sound.h"
#include "BKE_unit.h"
#include "BKE_workspace.h"
#include "BKE_world.h"

#include "DEG_depsgraph.h"
#include "DEG_depsgraph_build.h"
#include "DEG_depsgraph_debug.h"
#include "DEG_depsgraph_query.h"

#include "RE_engine.h"

#include "PIL_time.h"

#include "IMB_colormanagement.h"
#include "IMB_imbuf.h"

#include "bmesh.h"

const char *RE_engine_id_BLENDER_EEVEE = "BLENDER_EEVEE";
const char *RE_engine_id_BLENDER_WORKBENCH = "BLENDER_WORKBENCH";
const char *RE_engine_id_CYCLES = "CYCLES";

void free_avicodecdata(AviCodecData *acd)
{
	if (acd) {
		if (acd->lpFormat) {
			MEM_freeN(acd->lpFormat);
			acd->lpFormat = NULL;
			acd->cbFormat = 0;
		}
		if (acd->lpParms) {
			MEM_freeN(acd->lpParms);
			acd->lpParms = NULL;
			acd->cbParms = 0;
		}
	}
}

static void remove_sequencer_fcurves(Scene *sce)
{
	AnimData *adt = BKE_animdata_from_id(&sce->id);

	if (adt && adt->action) {
		FCurve *fcu, *nextfcu;

		for (fcu = adt->action->curves.first; fcu; fcu = nextfcu) {
			nextfcu = fcu->next;

			if ((fcu->rna_path) && strstr(fcu->rna_path, "sequences_all")) {
				action_groups_remove_channel(adt->action, fcu);
				free_fcurve(fcu);
			}
		}
	}
}

/* flag -- copying options (see BKE_library.h's LIB_ID_COPY_... flags for more). */
ToolSettings *BKE_toolsettings_copy(ToolSettings *toolsettings, const int flag)
{
	if (toolsettings == NULL) {
		return NULL;
	}
	ToolSettings *ts = MEM_dupallocN(toolsettings);
	if (ts->vpaint) {
		ts->vpaint = MEM_dupallocN(ts->vpaint);
		BKE_paint_copy(&ts->vpaint->paint, &ts->vpaint->paint, flag);
	}
	if (ts->wpaint) {
		ts->wpaint = MEM_dupallocN(ts->wpaint);
		BKE_paint_copy(&ts->wpaint->paint, &ts->wpaint->paint, flag);
	}
	if (ts->sculpt) {
		ts->sculpt = MEM_dupallocN(ts->sculpt);
		BKE_paint_copy(&ts->sculpt->paint, &ts->sculpt->paint, flag);
	}
	if (ts->uvsculpt) {
		ts->uvsculpt = MEM_dupallocN(ts->uvsculpt);
		BKE_paint_copy(&ts->uvsculpt->paint, &ts->uvsculpt->paint, flag);
	}
	if (ts->gp_paint) {
		ts->gp_paint = MEM_dupallocN(ts->gp_paint);
		BKE_paint_copy(&ts->gp_paint->paint, &ts->gp_paint->paint, flag);
	}

	BKE_paint_copy(&ts->imapaint.paint, &ts->imapaint.paint, flag);
	ts->imapaint.paintcursor = NULL;
	ts->particle.paintcursor = NULL;
	ts->particle.scene = NULL;
	ts->particle.object = NULL;

	/* duplicate Grease Pencil interpolation curve */
	ts->gp_interpolate.custom_ipo = curvemapping_copy(ts->gp_interpolate.custom_ipo);
	/* duplicate Grease Pencil multiframe fallof */
	ts->gp_sculpt.cur_falloff = curvemapping_copy(ts->gp_sculpt.cur_falloff);
	return ts;
}

void BKE_toolsettings_free(ToolSettings *toolsettings)
{
	if (toolsettings == NULL) {
		return;
	}
	if (toolsettings->vpaint) {
		BKE_paint_free(&toolsettings->vpaint->paint);
		MEM_freeN(toolsettings->vpaint);
	}
	if (toolsettings->wpaint) {
		BKE_paint_free(&toolsettings->wpaint->paint);
		MEM_freeN(toolsettings->wpaint);
	}
	if (toolsettings->sculpt) {
		BKE_paint_free(&toolsettings->sculpt->paint);
		MEM_freeN(toolsettings->sculpt);
	}
	if (toolsettings->uvsculpt) {
		BKE_paint_free(&toolsettings->uvsculpt->paint);
		MEM_freeN(toolsettings->uvsculpt);
	}
	if (toolsettings->gp_paint) {
		BKE_paint_free(&toolsettings->gp_paint->paint);
		MEM_freeN(toolsettings->gp_paint);
	}
	BKE_paint_free(&toolsettings->imapaint.paint);

	/* free Grease Pencil interpolation curve */
	if (toolsettings->gp_interpolate.custom_ipo) {
		curvemapping_free(toolsettings->gp_interpolate.custom_ipo);
	}
	/* free Grease Pencil multiframe falloff curve */
	if (toolsettings->gp_sculpt.cur_falloff) {
		curvemapping_free(toolsettings->gp_sculpt.cur_falloff);
	}

	MEM_freeN(toolsettings);
}

/**
 * Only copy internal data of Scene ID from source to already allocated/initialized destination.
 * You probably nerver want to use that directly, use id_copy or BKE_id_copy_ex for typical needs.
 *
 * WARNING! This function will not handle ID user count!
 *
 * \param flag  Copying options (see BKE_library.h's LIB_ID_COPY_... flags for more).
 */
void BKE_scene_copy_data(Main *bmain, Scene *sce_dst, const Scene *sce_src, const int flag)
{
	/* We never handle usercount here for own data. */
	const int flag_subdata = flag | LIB_ID_CREATE_NO_USER_REFCOUNT;

	sce_dst->ed = NULL;
	sce_dst->depsgraph_hash = NULL;
	sce_dst->fps_info = NULL;

	/* Master Collection */
	if (sce_src->master_collection) {
		sce_dst->master_collection = BKE_collection_copy_master(bmain, sce_src->master_collection, flag);
	}

	/* View Layers */
	BLI_duplicatelist(&sce_dst->view_layers, &sce_src->view_layers);
	for (ViewLayer *view_layer_src = sce_src->view_layers.first, *view_layer_dst = sce_dst->view_layers.first;
	     view_layer_src;
	     view_layer_src = view_layer_src->next, view_layer_dst = view_layer_dst->next)
	{
		BKE_view_layer_copy_data(sce_dst, sce_src, view_layer_dst, view_layer_src, flag_subdata);
	}

	BLI_duplicatelist(&(sce_dst->markers), &(sce_src->markers));
	BLI_duplicatelist(&(sce_dst->transform_spaces), &(sce_src->transform_spaces));
	BLI_duplicatelist(&(sce_dst->r.views), &(sce_src->r.views));
	BKE_keyingsets_copy(&(sce_dst->keyingsets), &(sce_src->keyingsets));

	if (sce_src->nodetree) {
		/* Note: nodetree is *not* in bmain, however this specific case is handled at lower level
		 *       (see BKE_libblock_copy_ex()). */
		BKE_id_copy_ex(bmain, (ID *)sce_src->nodetree, (ID **)&sce_dst->nodetree, flag, false);
		BKE_libblock_relink_ex(bmain, sce_dst->nodetree, (void *)(&sce_src->id), &sce_dst->id, false);
	}

	if (sce_src->rigidbody_world) {
		sce_dst->rigidbody_world = BKE_rigidbody_world_copy(sce_src->rigidbody_world, flag_subdata);
	}

	/* copy color management settings */
	BKE_color_managed_display_settings_copy(&sce_dst->display_settings, &sce_src->display_settings);
	BKE_color_managed_view_settings_copy(&sce_dst->view_settings, &sce_src->view_settings);
	BKE_color_managed_colorspace_settings_copy(&sce_dst->sequencer_colorspace_settings, &sce_src->sequencer_colorspace_settings);

	BKE_color_managed_display_settings_copy(&sce_dst->r.im_format.display_settings, &sce_src->r.im_format.display_settings);
	BKE_color_managed_view_settings_copy(&sce_dst->r.im_format.view_settings, &sce_src->r.im_format.view_settings);

	BKE_color_managed_display_settings_copy(&sce_dst->r.bake.im_format.display_settings, &sce_src->r.bake.im_format.display_settings);
	BKE_color_managed_view_settings_copy(&sce_dst->r.bake.im_format.view_settings, &sce_src->r.bake.im_format.view_settings);

	curvemapping_copy_data(&sce_dst->r.mblur_shutter_curve, &sce_src->r.mblur_shutter_curve);

	/* tool settings */
	sce_dst->toolsettings = BKE_toolsettings_copy(sce_dst->toolsettings, flag_subdata);

	/* make a private copy of the avicodecdata */
	if (sce_src->r.avicodecdata) {
		sce_dst->r.avicodecdata = MEM_dupallocN(sce_src->r.avicodecdata);
		sce_dst->r.avicodecdata->lpFormat = MEM_dupallocN(sce_dst->r.avicodecdata->lpFormat);
		sce_dst->r.avicodecdata->lpParms = MEM_dupallocN(sce_dst->r.avicodecdata->lpParms);
	}

	if (sce_src->r.ffcodecdata.properties) { /* intentionally check sce_dst not sce_src. */  /* XXX ??? comment outdated... */
		sce_dst->r.ffcodecdata.properties = IDP_CopyProperty_ex(sce_src->r.ffcodecdata.properties, flag_subdata);
	}

	/* before scene copy */
	BKE_sound_create_scene(sce_dst);

	/* Copy sequencer, this is local data! */
	if (sce_src->ed) {
		sce_dst->ed = MEM_callocN(sizeof(*sce_dst->ed), __func__);
		sce_dst->ed->seqbasep = &sce_dst->ed->seqbase;
		BKE_sequence_base_dupli_recursive(
		            sce_src, sce_dst, &sce_dst->ed->seqbase, &sce_src->ed->seqbase, SEQ_DUPE_ALL, flag_subdata);
	}

	if ((flag & LIB_ID_COPY_NO_PREVIEW) == 0) {
		BKE_previewimg_id_copy(&sce_dst->id, &sce_src->id);
	}
	else {
		sce_dst->preview = NULL;
	}
}

Scene *BKE_scene_copy(Main *bmain, Scene *sce, int type)
{
	Scene *sce_copy;

	/* TODO this should/could most likely be replaced by call to more generic code at some point...
	 * But for now, let's keep it well isolated here. */
	if (type == SCE_COPY_EMPTY) {
		ListBase rv;

		sce_copy = BKE_scene_add(bmain, sce->id.name + 2);

		rv = sce_copy->r.views;
		curvemapping_free_data(&sce_copy->r.mblur_shutter_curve);
		sce_copy->r = sce->r;
		sce_copy->r.views = rv;
		sce_copy->unit = sce->unit;
		sce_copy->physics_settings = sce->physics_settings;
		sce_copy->audio = sce->audio;

		if (sce->id.properties)
			sce_copy->id.properties = IDP_CopyProperty(sce->id.properties);

		MEM_freeN(sce_copy->toolsettings);
		BKE_sound_destroy_scene(sce_copy);

		/* copy color management settings */
		BKE_color_managed_display_settings_copy(&sce_copy->display_settings, &sce->display_settings);
		BKE_color_managed_view_settings_copy(&sce_copy->view_settings, &sce->view_settings);
		BKE_color_managed_colorspace_settings_copy(&sce_copy->sequencer_colorspace_settings, &sce->sequencer_colorspace_settings);

		BKE_color_managed_display_settings_copy(&sce_copy->r.im_format.display_settings, &sce->r.im_format.display_settings);
		BKE_color_managed_view_settings_copy(&sce_copy->r.im_format.view_settings, &sce->r.im_format.view_settings);

		BKE_color_managed_display_settings_copy(&sce_copy->r.bake.im_format.display_settings, &sce->r.bake.im_format.display_settings);
		BKE_color_managed_view_settings_copy(&sce_copy->r.bake.im_format.view_settings, &sce->r.bake.im_format.view_settings);

		curvemapping_copy_data(&sce_copy->r.mblur_shutter_curve, &sce->r.mblur_shutter_curve);

		/* tool settings */
		sce_copy->toolsettings = BKE_toolsettings_copy(sce->toolsettings, 0);

		/* make a private copy of the avicodecdata */
		if (sce->r.avicodecdata) {
			sce_copy->r.avicodecdata = MEM_dupallocN(sce->r.avicodecdata);
			sce_copy->r.avicodecdata->lpFormat = MEM_dupallocN(sce_copy->r.avicodecdata->lpFormat);
			sce_copy->r.avicodecdata->lpParms = MEM_dupallocN(sce_copy->r.avicodecdata->lpParms);
		}

		if (sce->r.ffcodecdata.properties) { /* intentionally check scen not sce. */
			sce_copy->r.ffcodecdata.properties = IDP_CopyProperty(sce->r.ffcodecdata.properties);
		}

		/* before scene copy */
		BKE_sound_create_scene(sce_copy);

		/* grease pencil */
		sce_copy->gpd = NULL;

		sce_copy->preview = NULL;

		return sce_copy;
	}
	else {
		BKE_id_copy_ex(bmain, (ID *)sce, (ID **)&sce_copy, LIB_ID_COPY_ACTIONS, false);
		id_us_min(&sce_copy->id);
		id_us_ensure_real(&sce_copy->id);

		/* Extra actions, most notably SCE_FULL_COPY also duplicates several 'children' datablocks... */

		if (type == SCE_COPY_FULL) {
			/* Copy Freestyle LineStyle datablocks. */
			for (ViewLayer *view_layer_dst = sce_copy->view_layers.first; view_layer_dst; view_layer_dst = view_layer_dst->next) {
				for (FreestyleLineSet *lineset = view_layer_dst->freestyle_config.linesets.first; lineset; lineset = lineset->next) {
					if (lineset->linestyle) {
						/* XXX Not copying anim/actions here? */
						BKE_id_copy_ex(bmain, (ID *)lineset->linestyle, (ID **)&lineset->linestyle, 0, false);
					}
				}
			}

			/* Full copy of world (included animations) */
			if (sce_copy->world) {
				BKE_id_copy_ex(bmain, (ID *)sce_copy->world, (ID **)&sce_copy->world, LIB_ID_COPY_ACTIONS, false);
			}

			/* Collections */
			BKE_collection_copy_full(bmain, sce_copy->master_collection);

			/* Full copy of GreasePencil. */
			/* XXX Not copying anim/actions here? */
			if (sce_copy->gpd) {
				BKE_id_copy_ex(bmain, (ID *)sce_copy->gpd, (ID **)&sce_copy->gpd, 0, false);
			}
		}
		else {
			/* Remove sequencer if not full copy */
			/* XXX Why in Hell? :/ */
			remove_sequencer_fcurves(sce_copy);
			BKE_sequencer_editing_free(sce_copy, true);
		}

		/* NOTE: part of SCE_COPY_LINK_DATA and SCE_COPY_FULL operations
		 * are done outside of blenkernel with ED_object_single_users! */

		/*  camera and gp_object  */
		if (ELEM(type, SCE_COPY_LINK_DATA, SCE_COPY_FULL)) {
			ID_NEW_REMAP(sce_copy->camera);
			ID_NEW_REMAP(sce_copy->gp_object);
		}

		return sce_copy;
	}
}

void BKE_scene_groups_relink(Scene *sce)
{
	if (sce->rigidbody_world)
		BKE_rigidbody_world_groups_relink(sce->rigidbody_world);
}

void BKE_scene_make_local(Main *bmain, Scene *sce, const bool lib_local)
{
	/* For now should work, may need more work though to support all possible corner cases
	 * (also scene_copy probably needs some love). */
	BKE_id_make_local_generic(bmain, &sce->id, true, lib_local);
}

/** Free (or release) any data used by this scene (does not free the scene itself). */
void BKE_scene_free_ex(Scene *sce, const bool do_id_user)
{
	BKE_animdata_free((ID *)sce, false);

	BKE_sequencer_editing_free(sce, do_id_user);

	BKE_keyingsets_free(&sce->keyingsets);

	/* is no lib link block, but scene extension */
	if (sce->nodetree) {
		ntreeFreeTree(sce->nodetree);
		MEM_freeN(sce->nodetree);
		sce->nodetree = NULL;
	}

	if (sce->rigidbody_world) {
		BKE_rigidbody_free_world(sce->rigidbody_world);
		sce->rigidbody_world = NULL;
	}

	if (sce->r.avicodecdata) {
		free_avicodecdata(sce->r.avicodecdata);
		MEM_freeN(sce->r.avicodecdata);
		sce->r.avicodecdata = NULL;
	}
	if (sce->r.ffcodecdata.properties) {
		IDP_FreeProperty(sce->r.ffcodecdata.properties);
		MEM_freeN(sce->r.ffcodecdata.properties);
		sce->r.ffcodecdata.properties = NULL;
	}

	BLI_freelistN(&sce->markers);
	BLI_freelistN(&sce->transform_spaces);
	BLI_freelistN(&sce->r.views);

	BKE_toolsettings_free(sce->toolsettings);
	sce->toolsettings = NULL;

	BKE_scene_free_depsgraph_hash(sce);

	MEM_SAFE_FREE(sce->fps_info);

	BKE_sound_destroy_scene(sce);

	BKE_color_managed_view_settings_free(&sce->view_settings);

	BKE_previewimg_free(&sce->preview);
	curvemapping_free_data(&sce->r.mblur_shutter_curve);

	for (ViewLayer *view_layer = sce->view_layers.first, *view_layer_next; view_layer; view_layer = view_layer_next) {
		view_layer_next = view_layer->next;

		BLI_remlink(&sce->view_layers, view_layer);
		BKE_view_layer_free_ex(view_layer, do_id_user);
	}

	/* Master Collection */
	// TODO: what to do with do_id_user? it's also true when just
	// closing the file which seems wrong? should decrement users
	// for objects directly in the master collection? then other
	// collections in the scene need to do it too?
	if (sce->master_collection) {
		BKE_collection_free(sce->master_collection);
		MEM_freeN(sce->master_collection);
		sce->master_collection = NULL;
	}

	/* These are freed on doversion. */
	BLI_assert(sce->layer_properties == NULL);
}

void BKE_scene_free(Scene *sce)
{
	BKE_scene_free_ex(sce, true);
}

void BKE_scene_init(Scene *sce)
{
	ParticleEditSettings *pset;
	int a;
	const char *colorspace_name;
	SceneRenderView *srv;
	CurveMapping *mblur_shutter_curve;

	BLI_assert(MEMCMP_STRUCT_OFS_IS_ZERO(sce, id));

	sce->lay = sce->layact = 1;

	sce->r.mode = R_OSA;
	sce->r.cfra = 1;
	sce->r.sfra = 1;
	sce->r.efra = 250;
	sce->r.frame_step = 1;
	sce->r.xsch = 1920;
	sce->r.ysch = 1080;
	sce->r.xasp = 1;
	sce->r.yasp = 1;
	sce->r.tilex = 256;
	sce->r.tiley = 256;
	sce->r.size = 100;

	sce->r.im_format.planes = R_IMF_PLANES_RGBA;
	sce->r.im_format.imtype = R_IMF_IMTYPE_PNG;
	sce->r.im_format.depth = R_IMF_CHAN_DEPTH_8;
	sce->r.im_format.quality = 90;
	sce->r.im_format.compress = 15;

	sce->r.displaymode = R_OUTPUT_WINDOW;
	sce->r.framapto = 100;
	sce->r.images = 100;
	sce->r.framelen = 1.0;
	sce->r.blurfac = 0.5;
	sce->r.frs_sec = 24;
	sce->r.frs_sec_base = 1;

	/* OCIO_TODO: for forwards compatibility only, so if no tonecurve are used,
	 *            images would look in the same way as in current blender
	 *
	 *            perhaps at some point should be completely deprecated?
	 */
	sce->r.color_mgt_flag |= R_COLOR_MANAGEMENT;

	sce->r.dither_intensity = 1.0f;

	sce->r.bake_mode = 0;
	sce->r.bake_filter = 16;
	sce->r.bake_flag = R_BAKE_CLEAR;
	sce->r.bake_samples = 256;
	sce->r.bake_biasdist = 0.001;

	sce->r.bake.flag = R_BAKE_CLEAR;
	sce->r.bake.pass_filter = R_BAKE_PASS_FILTER_ALL;
	sce->r.bake.width = 512;
	sce->r.bake.height = 512;
	sce->r.bake.margin = 16;
	sce->r.bake.normal_space = R_BAKE_SPACE_TANGENT;
	sce->r.bake.normal_swizzle[0] = R_BAKE_POSX;
	sce->r.bake.normal_swizzle[1] = R_BAKE_POSY;
	sce->r.bake.normal_swizzle[2] = R_BAKE_POSZ;
	BLI_strncpy(sce->r.bake.filepath, U.renderdir, sizeof(sce->r.bake.filepath));

	sce->r.bake.im_format.planes = R_IMF_PLANES_RGBA;
	sce->r.bake.im_format.imtype = R_IMF_IMTYPE_PNG;
	sce->r.bake.im_format.depth = R_IMF_CHAN_DEPTH_8;
	sce->r.bake.im_format.quality = 90;
	sce->r.bake.im_format.compress = 15;

	sce->r.scemode = R_DOCOMP | R_DOSEQ | R_EXTENSION;
	sce->r.stamp = R_STAMP_TIME | R_STAMP_FRAME | R_STAMP_DATE | R_STAMP_CAMERA | R_STAMP_SCENE | R_STAMP_FILENAME | R_STAMP_RENDERTIME | R_STAMP_MEMORY;
	sce->r.stamp_font_id = 12;
	sce->r.fg_stamp[0] = sce->r.fg_stamp[1] = sce->r.fg_stamp[2] = 0.8f;
	sce->r.fg_stamp[3] = 1.0f;
	sce->r.bg_stamp[0] = sce->r.bg_stamp[1] = sce->r.bg_stamp[2] = 0.0f;
	sce->r.bg_stamp[3] = 0.25f;

	sce->r.seq_prev_type = OB_SOLID;
	sce->r.seq_rend_type = OB_SOLID;
	sce->r.seq_flag = 0;

	sce->r.threads = 1;

	sce->r.simplify_subsurf = 6;
	sce->r.simplify_particles = 1.0f;

	sce->r.border.xmin = 0.0f;
	sce->r.border.ymin = 0.0f;
	sce->r.border.xmax = 1.0f;
	sce->r.border.ymax = 1.0f;

	sce->r.preview_start_resolution = 64;

	sce->r.line_thickness_mode = R_LINE_THICKNESS_ABSOLUTE;
	sce->r.unit_line_thickness = 1.0f;

	mblur_shutter_curve = &sce->r.mblur_shutter_curve;
	curvemapping_set_defaults(mblur_shutter_curve, 1, 0.0f, 0.0f, 1.0f, 1.0f);
	curvemapping_initialize(mblur_shutter_curve);
	curvemap_reset(mblur_shutter_curve->cm,
	               &mblur_shutter_curve->clipr,
	               CURVE_PRESET_MAX,
	               CURVEMAP_SLOPE_POS_NEG);

	sce->toolsettings = MEM_callocN(sizeof(struct ToolSettings), "Tool Settings Struct");
	sce->toolsettings->doublimit = 0.001;
	sce->toolsettings->vgroup_weight = 1.0f;
	sce->toolsettings->uvcalc_margin = 0.001f;
	sce->toolsettings->uvcalc_flag = UVCALC_TRANSFORM_CORRECT;
	sce->toolsettings->unwrapper = 1;
	sce->toolsettings->select_thresh = 0.01f;

	sce->toolsettings->selectmode = SCE_SELECT_VERTEX;
	sce->toolsettings->uv_selectmode = UV_SELECT_VERTEX;
	sce->toolsettings->autokey_mode = U.autokey_mode;


	sce->toolsettings->transform_pivot_point = V3D_AROUND_CENTER_MEAN;
	sce->toolsettings->snap_mode = SCE_SNAP_MODE_INCREMENT;
	sce->toolsettings->snap_node_mode = SCE_SNAP_MODE_GRID;
	sce->toolsettings->snap_uv_mode = SCE_SNAP_MODE_INCREMENT;

	sce->toolsettings->curve_paint_settings.curve_type = CU_BEZIER;
	sce->toolsettings->curve_paint_settings.flag |= CURVE_PAINT_FLAG_CORNERS_DETECT;
	sce->toolsettings->curve_paint_settings.error_threshold = 8;
	sce->toolsettings->curve_paint_settings.radius_max = 1.0f;
	sce->toolsettings->curve_paint_settings.corner_angle = DEG2RADF(70.0f);

	sce->toolsettings->statvis.overhang_axis = OB_NEGZ;
	sce->toolsettings->statvis.overhang_min = 0;
	sce->toolsettings->statvis.overhang_max = DEG2RADF(45.0f);
	sce->toolsettings->statvis.thickness_max = 0.1f;
	sce->toolsettings->statvis.thickness_samples = 1;
	sce->toolsettings->statvis.distort_min = DEG2RADF(5.0f);
	sce->toolsettings->statvis.distort_max = DEG2RADF(45.0f);

	sce->toolsettings->statvis.sharp_min = DEG2RADF(90.0f);
	sce->toolsettings->statvis.sharp_max = DEG2RADF(180.0f);

	sce->toolsettings->proportional_size = 1.0f;

	sce->toolsettings->imapaint.paint.flags |= PAINT_SHOW_BRUSH;
	sce->toolsettings->imapaint.normal_angle = 80;
	sce->toolsettings->imapaint.seam_bleed = 2;

	/* alloc grease pencil drawing brushes */
	sce->toolsettings->gp_paint = MEM_callocN(sizeof(GpPaint), "GpPaint");

	/* grease pencil multiframe falloff curve */
	sce->toolsettings->gp_sculpt.cur_falloff = curvemapping_add(1, 0.0f, 0.0f, 1.0f, 1.0f);
	CurveMapping *gp_falloff_curve = sce->toolsettings->gp_sculpt.cur_falloff;
	curvemapping_set_defaults(gp_falloff_curve, 1, 0.0f, 0.0f, 1.0f, 1.0f);
	curvemapping_initialize(gp_falloff_curve);
	curvemap_reset(gp_falloff_curve->cm,
		&gp_falloff_curve->clipr,
		CURVE_PRESET_GAUSS,
		CURVEMAP_SLOPE_POSITIVE);

	sce->physics_settings.gravity[0] = 0.0f;
	sce->physics_settings.gravity[1] = 0.0f;
	sce->physics_settings.gravity[2] = -9.81f;
	sce->physics_settings.flag = PHYS_GLOBAL_GRAVITY;

	sce->unit.system = USER_UNIT_METRIC;
	sce->unit.scale_length = 1.0f;

	pset = &sce->toolsettings->particle;
	pset->flag = PE_KEEP_LENGTHS | PE_LOCK_FIRST | PE_DEFLECT_EMITTER | PE_AUTO_VELOCITY;
	pset->emitterdist = 0.25f;
	pset->totrekey = 5;
	pset->totaddkey = 5;
	pset->brushtype = PE_BRUSH_NONE;
	pset->draw_step = 2;
	pset->fade_frames = 2;
	pset->selectmode = SCE_SELECT_PATH;

	for (a = 0; a < ARRAY_SIZE(pset->brush); a++) {
		pset->brush[a].strength = 0.5f;
		pset->brush[a].size = 50;
		pset->brush[a].step = 10;
		pset->brush[a].count = 10;
	}
	pset->brush[PE_BRUSH_CUT].strength = 1.0f;

	sce->r.ffcodecdata.audio_mixrate = 48000;
	sce->r.ffcodecdata.audio_volume = 1.0f;
	sce->r.ffcodecdata.audio_bitrate = 192;
	sce->r.ffcodecdata.audio_channels = 2;

	BLI_strncpy(sce->r.engine, RE_engine_id_BLENDER_EEVEE, sizeof(sce->r.engine));

	sce->audio.distance_model = 2.0f;
	sce->audio.doppler_factor = 1.0f;
	sce->audio.speed_of_sound = 343.3f;
	sce->audio.volume = 1.0f;
	sce->audio.flag = AUDIO_SYNC;

	BLI_strncpy(sce->r.pic, U.renderdir, sizeof(sce->r.pic));

	BLI_rctf_init(&sce->r.safety, 0.1f, 0.9f, 0.1f, 0.9f);
	sce->r.osa = 8;

	/* note; in header_info.c the scene copy happens..., if you add more to renderdata it has to be checked there */

	/* multiview - stereo */
	BKE_scene_add_render_view(sce, STEREO_LEFT_NAME);
	srv = sce->r.views.first;
	BLI_strncpy(srv->suffix, STEREO_LEFT_SUFFIX, sizeof(srv->suffix));

	BKE_scene_add_render_view(sce, STEREO_RIGHT_NAME);
	srv = sce->r.views.last;
	BLI_strncpy(srv->suffix, STEREO_RIGHT_SUFFIX, sizeof(srv->suffix));

	BKE_sound_create_scene(sce);

	/* color management */
	colorspace_name = IMB_colormanagement_role_colorspace_name_get(COLOR_ROLE_DEFAULT_SEQUENCER);

	BKE_color_managed_display_settings_init(&sce->display_settings);
	BKE_color_managed_view_settings_init(&sce->view_settings);
	BLI_strncpy(sce->sequencer_colorspace_settings.name, colorspace_name,
	            sizeof(sce->sequencer_colorspace_settings.name));

	/* Safe Areas */
	copy_v2_fl2(sce->safe_areas.title, 3.5f / 100.0f, 3.5f / 100.0f);
	copy_v2_fl2(sce->safe_areas.action, 10.0f / 100.0f, 5.0f / 100.0f);
	copy_v2_fl2(sce->safe_areas.title_center, 17.5f / 100.0f, 5.0f / 100.0f);
	copy_v2_fl2(sce->safe_areas.action_center, 15.0f / 100.0f, 5.0f / 100.0f);

	sce->preview = NULL;

	/* GP Sculpt brushes */
	{
		GP_BrushEdit_Settings *gset = &sce->toolsettings->gp_sculpt;
		GP_EditBrush_Data *gp_brush;
<<<<<<< HEAD
		float curcolor_add[3], curcolor_sub[3];
		ARRAY_SET_ITEMS(curcolor_add, 1.0f, 0.6f, 0.6f);
		ARRAY_SET_ITEMS(curcolor_sub, 0.6f, 0.6f, 1.0f);
=======
>>>>>>> 06a1a66a

		gp_brush = &gset->brush[GP_EDITBRUSH_TYPE_SMOOTH];
		gp_brush->size = 25;
		gp_brush->strength = 0.3f;
<<<<<<< HEAD
		gp_brush->flag = GP_EDITBRUSH_FLAG_USE_FALLOFF | GP_EDITBRUSH_FLAG_SMOOTH_PRESSURE | GP_EDITBRUSH_FLAG_ENABLE_CURSOR;
		copy_v3_v3(gp_brush->curcolor_add, curcolor_add);
		copy_v3_v3(gp_brush->curcolor_sub, curcolor_sub);
=======
		gp_brush->flag = GP_EDITBRUSH_FLAG_USE_FALLOFF | GP_EDITBRUSH_FLAG_SMOOTH_PRESSURE;
>>>>>>> 06a1a66a

		gp_brush = &gset->brush[GP_EDITBRUSH_TYPE_THICKNESS];
		gp_brush->size = 25;
		gp_brush->strength = 0.5f;
<<<<<<< HEAD
		gp_brush->flag = GP_EDITBRUSH_FLAG_USE_FALLOFF | GP_EDITBRUSH_FLAG_ENABLE_CURSOR;
		copy_v3_v3(gp_brush->curcolor_add, curcolor_add);
		copy_v3_v3(gp_brush->curcolor_sub, curcolor_sub);
=======
		gp_brush->flag = GP_EDITBRUSH_FLAG_USE_FALLOFF;
>>>>>>> 06a1a66a

		gp_brush = &gset->brush[GP_EDITBRUSH_TYPE_STRENGTH];
		gp_brush->size = 25;
		gp_brush->strength = 0.5f;
		gp_brush->flag = GP_EDITBRUSH_FLAG_USE_FALLOFF | GP_EDITBRUSH_FLAG_ENABLE_CURSOR;
		copy_v3_v3(gp_brush->curcolor_add, curcolor_add);
		copy_v3_v3(gp_brush->curcolor_sub, curcolor_sub);

		gp_brush = &gset->brush[GP_EDITBRUSH_TYPE_GRAB];
		gp_brush->size = 50;
		gp_brush->strength = 0.3f;
<<<<<<< HEAD
		gp_brush->flag = GP_EDITBRUSH_FLAG_USE_FALLOFF | GP_EDITBRUSH_FLAG_ENABLE_CURSOR;
		copy_v3_v3(gp_brush->curcolor_add, curcolor_add);
		copy_v3_v3(gp_brush->curcolor_sub, curcolor_sub);
=======
		gp_brush->flag = GP_EDITBRUSH_FLAG_USE_FALLOFF;
>>>>>>> 06a1a66a

		gp_brush = &gset->brush[GP_EDITBRUSH_TYPE_PUSH];
		gp_brush->size = 25;
		gp_brush->strength = 0.3f;
<<<<<<< HEAD
		gp_brush->flag = GP_EDITBRUSH_FLAG_USE_FALLOFF | GP_EDITBRUSH_FLAG_ENABLE_CURSOR;
		copy_v3_v3(gp_brush->curcolor_add, curcolor_add);
		copy_v3_v3(gp_brush->curcolor_sub, curcolor_sub);
=======
		gp_brush->flag = GP_EDITBRUSH_FLAG_USE_FALLOFF;
>>>>>>> 06a1a66a

		gp_brush = &gset->brush[GP_EDITBRUSH_TYPE_TWIST];
		gp_brush->size = 50;
		gp_brush->strength = 0.3f; // XXX?
<<<<<<< HEAD
		gp_brush->flag = GP_EDITBRUSH_FLAG_USE_FALLOFF | GP_EDITBRUSH_FLAG_ENABLE_CURSOR;
		copy_v3_v3(gp_brush->curcolor_add, curcolor_add);
		copy_v3_v3(gp_brush->curcolor_sub, curcolor_sub);
=======
		gp_brush->flag = GP_EDITBRUSH_FLAG_USE_FALLOFF;
>>>>>>> 06a1a66a

		gp_brush = &gset->brush[GP_EDITBRUSH_TYPE_PINCH];
		gp_brush->size = 50;
		gp_brush->strength = 0.5f; // XXX?
<<<<<<< HEAD
		gp_brush->flag = GP_EDITBRUSH_FLAG_USE_FALLOFF | GP_EDITBRUSH_FLAG_ENABLE_CURSOR;
		copy_v3_v3(gp_brush->curcolor_add, curcolor_add);
		copy_v3_v3(gp_brush->curcolor_sub, curcolor_sub);
=======
		gp_brush->flag = GP_EDITBRUSH_FLAG_USE_FALLOFF;
>>>>>>> 06a1a66a

		gp_brush = &gset->brush[GP_EDITBRUSH_TYPE_RANDOMIZE];
		gp_brush->size = 25;
		gp_brush->strength = 0.5f;
		gp_brush->flag = GP_EDITBRUSH_FLAG_USE_FALLOFF | GP_EDITBRUSH_FLAG_ENABLE_CURSOR;
		copy_v3_v3(gp_brush->curcolor_add, curcolor_add);
		copy_v3_v3(gp_brush->curcolor_sub, curcolor_sub);
	}

	/* GP Stroke Placement */
	sce->toolsettings->gpencil_v3d_align = GP_PROJECT_VIEWSPACE;
	sce->toolsettings->gpencil_v2d_align = GP_PROJECT_VIEWSPACE;
	sce->toolsettings->gpencil_seq_align = GP_PROJECT_VIEWSPACE;
	sce->toolsettings->gpencil_ima_align = GP_PROJECT_VIEWSPACE;

	sce->orientation_index_custom = -1;

	/* Master Collection */
	sce->master_collection = BKE_collection_master_add();

	BKE_view_layer_add(sce, "View Layer");

	/* SceneDisplay */
	copy_v3_v3(sce->display.light_direction, (float[3]){-M_SQRT1_3, -M_SQRT1_3, M_SQRT1_3});
	sce->display.shadow_shift = 0.1;

	sce->display.matcap_ssao_distance = 0.2f;
	sce->display.matcap_ssao_attenuation = 1.0f;
	sce->display.matcap_ssao_samples = 16;

	/* SceneEEVEE */
	sce->eevee.gi_diffuse_bounces = 3;
	sce->eevee.gi_cubemap_resolution = 512;
	sce->eevee.gi_visibility_resolution = 32;

	sce->eevee.taa_samples = 16;
	sce->eevee.taa_render_samples = 64;

	sce->eevee.sss_samples = 7;
	sce->eevee.sss_jitter_threshold = 0.3f;

	sce->eevee.ssr_quality = 0.25f;
	sce->eevee.ssr_max_roughness = 0.5f;
	sce->eevee.ssr_thickness = 0.2f;
	sce->eevee.ssr_border_fade = 0.075f;
	sce->eevee.ssr_firefly_fac = 10.0f;

	sce->eevee.volumetric_start = 0.1f;
	sce->eevee.volumetric_end = 100.0f;
	sce->eevee.volumetric_tile_size = 8;
	sce->eevee.volumetric_samples = 64;
	sce->eevee.volumetric_sample_distribution = 0.8f;
	sce->eevee.volumetric_light_clamp = 0.0f;
	sce->eevee.volumetric_shadow_samples = 16;

	sce->eevee.gtao_distance = 0.2f;
	sce->eevee.gtao_factor = 1.0f;
	sce->eevee.gtao_quality = 0.25f;

	sce->eevee.bokeh_max_size = 100.0f;
	sce->eevee.bokeh_threshold = 1.0f;

	copy_v3_fl(sce->eevee.bloom_color, 1.0f);
	sce->eevee.bloom_threshold = 0.8f;
	sce->eevee.bloom_knee = 0.5f;
	sce->eevee.bloom_intensity = 0.8f;
	sce->eevee.bloom_radius = 6.5f;
	sce->eevee.bloom_clamp = 1.0f;

	sce->eevee.motion_blur_samples = 8;
	sce->eevee.motion_blur_shutter = 1.0f;

	sce->eevee.shadow_method = SHADOW_ESM;
	sce->eevee.shadow_cube_size = 512;
	sce->eevee.shadow_cascade_size = 1024;

	sce->eevee.flag =
	        SCE_EEVEE_VOLUMETRIC_LIGHTS |
	        SCE_EEVEE_VOLUMETRIC_COLORED |
	        SCE_EEVEE_GTAO_BENT_NORMALS |
	        SCE_EEVEE_GTAO_BOUNCE |
	        SCE_EEVEE_TAA_REPROJECTION |
	        SCE_EEVEE_SSR_HALF_RESOLUTION;
}

Scene *BKE_scene_add(Main *bmain, const char *name)
{
	Scene *sce;

	sce = BKE_libblock_alloc(bmain, ID_SCE, name, 0);
	id_us_min(&sce->id);
	id_us_ensure_real(&sce->id);

	BKE_scene_init(sce);

	return sce;
}

/**
 * Check if there is any intance of the object in the scene
 */
bool BKE_scene_object_find(Scene *scene, Object *ob)
{
	for (ViewLayer *view_layer = scene->view_layers.first; view_layer; view_layer = view_layer->next) {
		if (BLI_findptr(&view_layer->object_bases, ob, offsetof(Base, object))) {
		    return true;
		}
	}
	return false;
}

Object *BKE_scene_object_find_by_name(Scene *scene, const char *name)
{
	for (ViewLayer *view_layer = scene->view_layers.first; view_layer; view_layer = view_layer->next) {
		for (Base *base = view_layer->object_bases.first; base; base = base->next) {
			if (STREQ(base->object->id.name + 2, name)) {
				return base->object;
			}
		}
	}
	return NULL;
}

/**
 * Sets the active scene, mainly used when running in background mode (``--scene`` command line argument).
 * This is also called to set the scene directly, bypassing windowing code.
 * Otherwise #WM_window_change_active_scene is used when changing scenes by the user.
 */
void BKE_scene_set_background(Main *bmain, Scene *scene)
{
	Object *ob;

	/* check for cyclic sets, for reading old files but also for definite security (py?) */
	BKE_scene_validate_setscene(bmain, scene);

	/* deselect objects (for dataselect) */
	for (ob = bmain->object.first; ob; ob = ob->id.next)
		ob->flag &= ~SELECT;

	/* copy layers and flags from bases to objects */
	for (ViewLayer *view_layer = scene->view_layers.first; view_layer; view_layer = view_layer->next) {
		for (Base *base = view_layer->object_bases.first; base; base = base->next) {
			ob = base->object;
			/* collection patch... */
			BKE_scene_object_base_flag_sync_from_base(base);
		}
	}
	/* no full animation update, this to enable render code to work (render code calls own animation updates) */
}

/* called from creator_args.c */
Scene *BKE_scene_set_name(Main *bmain, const char *name)
{
	Scene *sce = (Scene *)BKE_libblock_find_name(bmain, ID_SCE, name);
	if (sce) {
		BKE_scene_set_background(bmain, sce);
		printf("Scene switch for render: '%s' in file: '%s'\n", name, BKE_main_blendfile_path(bmain));
		return sce;
	}

	printf("Can't find scene: '%s' in file: '%s'\n", name, BKE_main_blendfile_path(bmain));
	return NULL;
}

/* Used by metaballs, return *all* objects (including duplis) existing in the scene (including scene's sets) */
int BKE_scene_base_iter_next(Depsgraph *depsgraph, SceneBaseIter *iter,
        Scene **scene, int val, Base **base, Object **ob)
{
	bool run_again = true;

	/* init */
	if (val == 0) {
		iter->phase = F_START;
		iter->dupob = NULL;
		iter->duplilist = NULL;
		iter->dupli_refob = NULL;
	}
	else {
		/* run_again is set when a duplilist has been ended */
		while (run_again) {
			run_again = false;

			/* the first base */
			if (iter->phase == F_START) {
				ViewLayer *view_layer = (depsgraph) ?
					DEG_get_evaluated_view_layer(depsgraph) :
					BKE_view_layer_context_active_PLACEHOLDER(*scene);
				*base = view_layer->object_bases.first;
				if (*base) {
					*ob = (*base)->object;
					iter->phase = F_SCENE;
				}
				else {
					/* exception: empty scene layer */
					while ((*scene)->set) {
						(*scene) = (*scene)->set;
						ViewLayer *view_layer_set = BKE_view_layer_default_render((*scene));
						if (view_layer_set->object_bases.first) {
							*base = view_layer_set->object_bases.first;
							*ob = (*base)->object;
							iter->phase = F_SCENE;
							break;
						}
					}
				}
			}
			else {
				if (*base && iter->phase != F_DUPLI) {
					*base = (*base)->next;
					if (*base) {
						*ob = (*base)->object;
					}
					else {
						if (iter->phase == F_SCENE) {
							/* (*scene) is finished, now do the set */
							while ((*scene)->set) {
								(*scene) = (*scene)->set;
								ViewLayer *view_layer_set = BKE_view_layer_default_render((*scene));
								if (view_layer_set->object_bases.first) {
									*base = view_layer_set->object_bases.first;
									*ob = (*base)->object;
									break;
								}
							}
						}
					}
				}
			}

			if (*base == NULL) {
				iter->phase = F_START;
			}
			else {
				if (iter->phase != F_DUPLI) {
					if (depsgraph && (*base)->object->transflag & OB_DUPLI) {
						/* collections cannot be duplicated for mballs yet,
						 * this enters eternal loop because of
						 * makeDispListMBall getting called inside of collection_duplilist */
						if ((*base)->object->dup_group == NULL) {
							iter->duplilist = object_duplilist(depsgraph, (*scene), (*base)->object);

							iter->dupob = iter->duplilist->first;

							if (!iter->dupob) {
								free_object_duplilist(iter->duplilist);
								iter->duplilist = NULL;
							}
							iter->dupli_refob = NULL;
						}
					}
				}
				/* handle dupli's */
				if (iter->dupob) {
					(*base)->flag_legacy |= OB_FROMDUPLI;
					*ob = iter->dupob->ob;
					iter->phase = F_DUPLI;

					if (iter->dupli_refob != *ob) {
						if (iter->dupli_refob) {
							/* Restore previous object's real matrix. */
							copy_m4_m4(iter->dupli_refob->obmat, iter->omat);
						}
						/* Backup new object's real matrix. */
						iter->dupli_refob = *ob;
						copy_m4_m4(iter->omat, iter->dupli_refob->obmat);
					}
					copy_m4_m4((*ob)->obmat, iter->dupob->mat);

					iter->dupob = iter->dupob->next;
				}
				else if (iter->phase == F_DUPLI) {
					iter->phase = F_SCENE;
					(*base)->flag_legacy &= ~OB_FROMDUPLI;

					if (iter->dupli_refob) {
						/* Restore last object's real matrix. */
						copy_m4_m4(iter->dupli_refob->obmat, iter->omat);
						iter->dupli_refob = NULL;
					}

					free_object_duplilist(iter->duplilist);
					iter->duplilist = NULL;
					run_again = true;
				}
			}
		}
	}

#if 0
	if (ob && *ob) {
		printf("Scene: '%s', '%s'\n", (*scene)->id.name + 2, (*ob)->id.name + 2);
	}
#endif

	return iter->phase;
}

Scene *BKE_scene_find_from_collection(const Main *bmain, const Collection *collection)
{
	for (Scene *scene = bmain->scene.first; scene; scene = scene->id.next) {
		for (ViewLayer *layer = scene->view_layers.first; layer; layer = layer->next) {
			if (BKE_view_layer_has_collection(layer, collection)) {
				return scene;
			}
		}
	}

	return NULL;
}

#ifdef DURIAN_CAMERA_SWITCH
Object *BKE_scene_camera_switch_find(Scene *scene)
{
	if (scene->r.mode & R_NO_CAMERA_SWITCH) {
		return NULL;
	}

	TimeMarker *m;
	int cfra = scene->r.cfra;
	int frame = -(MAXFRAME + 1);
	int min_frame = MAXFRAME + 1;
	Object *camera = NULL;
	Object *first_camera = NULL;

	for (m = scene->markers.first; m; m = m->next) {
		if (m->camera && (m->camera->restrictflag & OB_RESTRICT_RENDER) == 0) {
			if ((m->frame <= cfra) && (m->frame > frame)) {
				camera = m->camera;
				frame = m->frame;

				if (frame == cfra)
					break;
			}

			if (m->frame < min_frame) {
				first_camera = m->camera;
				min_frame = m->frame;
			}
		}
	}

	if (camera == NULL) {
		/* If there's no marker to the left of current frame,
		 * use camera from left-most marker to solve all sort
		 * of Schrodinger uncertainties.
		 */
		return first_camera;
	}

	return camera;
}
#endif

int BKE_scene_camera_switch_update(Scene *scene)
{
#ifdef DURIAN_CAMERA_SWITCH
	Object *camera = BKE_scene_camera_switch_find(scene);
	if (camera) {
		scene->camera = camera;
		return 1;
	}
#else
	(void)scene;
#endif
	return 0;
}

char *BKE_scene_find_marker_name(Scene *scene, int frame)
{
	ListBase *markers = &scene->markers;
	TimeMarker *m1, *m2;

	/* search through markers for match */
	for (m1 = markers->first, m2 = markers->last; m1 && m2; m1 = m1->next, m2 = m2->prev) {
		if (m1->frame == frame)
			return m1->name;

		if (m1 == m2)
			break;

		if (m2->frame == frame)
			return m2->name;
	}

	return NULL;
}

/* return the current marker for this frame,
 * we can have more than 1 marker per frame, this just returns the first :/ */
char *BKE_scene_find_last_marker_name(Scene *scene, int frame)
{
	TimeMarker *marker, *best_marker = NULL;
	int best_frame = -MAXFRAME * 2;
	for (marker = scene->markers.first; marker; marker = marker->next) {
		if (marker->frame == frame) {
			return marker->name;
		}

		if (marker->frame > best_frame && marker->frame < frame) {
			best_marker = marker;
			best_frame = marker->frame;
		}
	}

	return best_marker ? best_marker->name : NULL;
}

void BKE_scene_remove_rigidbody_object(Scene *scene, Object *ob)
{
	/* remove rigid body constraint from world before removing object */
	if (ob->rigidbody_constraint)
		BKE_rigidbody_remove_constraint(scene, ob);
	/* remove rigid body object from world before removing object */
	if (ob->rigidbody_object)
		BKE_rigidbody_remove_object(scene, ob);
}

/* checks for cycle, returns 1 if it's all OK */
bool BKE_scene_validate_setscene(Main *bmain, Scene *sce)
{
	Scene *sce_iter;
	int a, totscene;

	if (sce->set == NULL) return true;
	totscene = BLI_listbase_count(&bmain->scene);

	for (a = 0, sce_iter = sce; sce_iter->set; sce_iter = sce_iter->set, a++) {
		/* more iterations than scenes means we have a cycle */
		if (a > totscene) {
			/* the tested scene gets zero'ed, that's typically current scene */
			sce->set = NULL;
			return false;
		}
	}

	return true;
}

/* This function is needed to cope with fractional frames - including two Blender rendering features
 * mblur (motion blur that renders 'subframes' and blurs them together), and fields rendering.
 */
float BKE_scene_frame_get(const Scene *scene)
{
	return BKE_scene_frame_get_from_ctime(scene, scene->r.cfra);
}

/* This function is used to obtain arbitrary fractional frames */
float BKE_scene_frame_get_from_ctime(const Scene *scene, const float frame)
{
	float ctime = frame;
	ctime += scene->r.subframe;
	ctime *= scene->r.framelen;

	return ctime;
}

/**
 * Sets the frame int/float components.
 */
void BKE_scene_frame_set(struct Scene *scene, double cfra)
{
	double intpart;
	scene->r.subframe = modf(cfra, &intpart);
	scene->r.cfra = (int)intpart;
}

/* That's like really a bummer, because currently animation data for armatures
 * might want to use pose, and pose might be missing on the object.
 * This happens when changing visible layers, which leads to situations when
 * pose is missing or marked for recalc, animation will change it and then
 * object update will restore the pose.
 *
 * This could be solved by the new dependency graph, but for until then we'll
 * do an extra pass on the objects to ensure it's all fine.
 */
#define POSE_ANIMATION_WORKAROUND

#ifdef POSE_ANIMATION_WORKAROUND
static void scene_armature_depsgraph_workaround(Main *bmain, Depsgraph *depsgraph)
{
	Object *ob;
	if (BLI_listbase_is_empty(&bmain->armature) || !DEG_id_type_updated(depsgraph, ID_OB)) {
		return;
	}
	for (ob = bmain->object.first; ob; ob = ob->id.next) {
		if (ob->type == OB_ARMATURE && ob->adt && ob->adt->recalc & ADT_RECALC_ANIM) {
			if (ob->pose == NULL || (ob->pose->flag & POSE_RECALC)) {
				BKE_pose_rebuild(ob, ob->data);
			}
		}
	}
}
#endif

static bool check_rendered_viewport_visible(Main *bmain)
{
	wmWindowManager *wm = bmain->wm.first;
	wmWindow *window;
	for (window = wm->windows.first; window != NULL; window = window->next) {
		const bScreen *screen = BKE_workspace_active_screen_get(window->workspace_hook);
		Scene *scene = window->scene;
		RenderEngineType *type = RE_engines_find(scene->r.engine);

		if (type->draw_engine || !type->render) {
			continue;
		}

		for (ScrArea *area = screen->areabase.first; area != NULL; area = area->next) {
			View3D *v3d = area->spacedata.first;
			if (area->spacetype != SPACE_VIEW3D) {
				continue;
			}
			if (v3d->drawtype == OB_RENDER) {
				return true;
			}
		}
	}
	return false;
}

/* TODO(campbell): shouldn't we be able to use 'DEG_get_view_layer' here?
 * Currently this is NULL on load, so don't. */
static void prepare_mesh_for_viewport_render(
        Main *bmain, const ViewLayer *view_layer)
{
	/* This is needed to prepare mesh to be used by the render
	 * engine from the viewport rendering. We do loading here
	 * so all the objects which shares the same mesh datablock
	 * are nicely tagged for update and updated.
	 *
	 * This makes it so viewport render engine doesn't need to
	 * call loading of the edit data for the mesh objects.
	 */

	Object *obedit = OBEDIT_FROM_VIEW_LAYER(view_layer);
	if (obedit) {
		Mesh *mesh = obedit->data;
		if ((obedit->type == OB_MESH) &&
		    ((obedit->id.recalc & ID_RECALC_ALL) ||
		     (mesh->id.recalc & ID_RECALC_ALL)))
		{
			if (check_rendered_viewport_visible(bmain)) {
				BMesh *bm = mesh->edit_btmesh->bm;
				BM_mesh_bm_to_me(
				        bmain, bm, mesh,
				        (&(struct BMeshToMeshParams){
				            .calc_object_remap = true,
				        }));
				DEG_id_tag_update(&mesh->id, 0);
			}
		}
	}
}

/* TODO(sergey): This actually should become view_layer_graph or so.
 * Same applies to update_for_newframe.
 */
void BKE_scene_graph_update_tagged(Depsgraph *depsgraph,
                                   Main *bmain)
{
	Scene *scene = DEG_get_input_scene(depsgraph);
	ViewLayer *view_layer = DEG_get_input_view_layer(depsgraph);

	/* TODO(sergey): Some functions here are changing global state,
	 * for example, clearing update tags from bmain.
	 */
	/* (Re-)build dependency graph if needed. */
	DEG_graph_relations_update(depsgraph, bmain, scene, view_layer);
	/* Uncomment this to check if graph was properly tagged for update. */
	// DEG_debug_graph_relations_validate(depsgraph, bmain, scene);
	/* Flush editing data if needed. */
	prepare_mesh_for_viewport_render(bmain, view_layer);
	/* Flush recalc flags to dependencies. */
	DEG_graph_flush_update(bmain, depsgraph);
	/* Update all objects: drivers, matrices, displists, etc. flags set
	 * by depgraph or manual, no layer check here, gets correct flushed.
	 */
	DEG_evaluate_on_refresh(depsgraph);
	/* Update sound system animation (TODO, move to depsgraph). */
	BKE_sound_update_scene(bmain, scene);
	/* Inform editors about possible changes. */
	DEG_ids_check_recalc(bmain, depsgraph, scene, view_layer, false);
	/* Clear recalc flags. */
	DEG_ids_clear_recalc(bmain, depsgraph);
}

/* applies changes right away, does all sets too */
void BKE_scene_graph_update_for_newframe(Depsgraph *depsgraph,
                                         Main *bmain)
{
	Scene *scene = DEG_get_input_scene(depsgraph);
	ViewLayer *view_layer = DEG_get_input_view_layer(depsgraph);

	/* TODO(sergey): Some functions here are changing global state,
	 * for example, clearing update tags from bmain.
	 */
	const float ctime = BKE_scene_frame_get(scene);
	/* Keep this first. */
	BLI_callback_exec(bmain, &scene->id, BLI_CB_EVT_FRAME_CHANGE_PRE);
	/* Update animated image textures for particles, modifiers, gpu, etc,
	 * call this at the start so modifiers with textures don't lag 1 frame.
	 */
	BKE_image_update_frame(bmain, scene->r.cfra);
	BKE_sound_set_cfra(scene->r.cfra);
	DEG_graph_relations_update(depsgraph, bmain, scene, view_layer);
	/* Update animated cache files for modifiers.
	 *
	 * TODO(sergey): Make this a depsgraph node?
	 */
	BKE_cachefile_update_frame(bmain, depsgraph, scene, ctime,
	                           (((double)scene->r.frs_sec) / (double)scene->r.frs_sec_base));
#ifdef POSE_ANIMATION_WORKAROUND
	scene_armature_depsgraph_workaround(bmain, depsgraph);
#endif
	/* Update all objects: drivers, matrices, displists, etc. flags set
	 * by depgraph or manual, no layer check here, gets correct flushed.
	 */
	DEG_evaluate_on_framechange(bmain, depsgraph, ctime);
	/* Update sound system animation (TODO, move to depsgraph). */
	BKE_sound_update_scene(bmain, scene);
	/* Notify editors and python about recalc. */
	BLI_callback_exec(bmain, &scene->id, BLI_CB_EVT_FRAME_CHANGE_POST);
	/* Inform editors about possible changes. */
	DEG_ids_check_recalc(bmain, depsgraph, scene, view_layer, true);
	/* clear recalc flags */
	DEG_ids_clear_recalc(bmain, depsgraph);
}

/* return default view */
SceneRenderView *BKE_scene_add_render_view(Scene *sce, const char *name)
{
	SceneRenderView *srv;

	if (!name)
		name = DATA_("RenderView");

	srv = MEM_callocN(sizeof(SceneRenderView), "new render view");
	BLI_strncpy(srv->name, name, sizeof(srv->name));
	BLI_uniquename(&sce->r.views, srv, DATA_("RenderView"), '.', offsetof(SceneRenderView, name), sizeof(srv->name));
	BLI_addtail(&sce->r.views, srv);

	return srv;
}

bool BKE_scene_remove_render_view(Scene *scene, SceneRenderView *srv)
{
	const int act = BLI_findindex(&scene->r.views, srv);

	if (act == -1) {
		return false;
	}
	else if (scene->r.views.first == scene->r.views.last) {
		/* ensure 1 view is kept */
		return false;
	}

	BLI_remlink(&scene->r.views, srv);
	MEM_freeN(srv);

	scene->r.actview = 0;

	return true;
}

/* render simplification */

int get_render_subsurf_level(const RenderData *r, int lvl, bool for_render)
{
	if (r->mode & R_SIMPLIFY) {
		if (for_render)
			return min_ii(r->simplify_subsurf_render, lvl);
		else
			return min_ii(r->simplify_subsurf, lvl);
	}
	else {
		return lvl;
	}
}

int get_render_child_particle_number(const RenderData *r, int num, bool for_render)
{
	if (r->mode & R_SIMPLIFY) {
		if (for_render)
			return (int)(r->simplify_particles_render * num);
		else
			return (int)(r->simplify_particles * num);
	}
	else {
		return num;
	}
}

/**
  * Helper function for the SETLOOPER and SETLOOPER_VIEW_LAYER macros
  *
  * It iterates over the bases of the active layer and then the bases
  * of the active layer of the background (set) scenes recursively.
  */
Base *_setlooper_base_step(Scene **sce_iter, ViewLayer *view_layer, Base *base)
{
	if (base && base->next) {
		/* Common case, step to the next. */
		return base->next;
	}
	else if ((base == NULL) && (view_layer != NULL)) {
		/* First time looping, return the scenes first base. */
		/* For the first loop we should get the layer from workspace when available. */
		if (view_layer->object_bases.first) {
			return (Base *)view_layer->object_bases.first;
		}
		/* No base on this scene layer. */
		goto next_set;
	}
	else {
next_set:
		/* Reached the end, get the next base in the set. */
		while ((*sce_iter = (*sce_iter)->set)) {
			ViewLayer *view_layer_set = BKE_view_layer_default_render((*sce_iter));
			base = (Base *)view_layer_set->object_bases.first;

			if (base) {
				return base;
			}
		}
	}

	return NULL;
}

bool BKE_scene_use_shading_nodes_custom(Scene *scene)
{
	RenderEngineType *type = RE_engines_find(scene->r.engine);
	return (type && type->flag & RE_USE_SHADING_NODES_CUSTOM);
}

bool BKE_scene_use_spherical_stereo(Scene *scene)
{
	RenderEngineType *type = RE_engines_find(scene->r.engine);
	return (type && type->flag & RE_USE_SPHERICAL_STEREO);
}

bool BKE_scene_uses_blender_eevee(const Scene *scene)
{
	return STREQ(scene->r.engine, RE_engine_id_BLENDER_EEVEE);
}

bool BKE_scene_uses_cycles(const Scene *scene)
{
	return STREQ(scene->r.engine, RE_engine_id_CYCLES);
}

void BKE_scene_base_flag_to_objects(ViewLayer *view_layer)
{
	Base *base = view_layer->object_bases.first;

	while (base) {
		BKE_scene_object_base_flag_sync_from_base(base);
		base = base->next;
	}
}

void BKE_scene_object_base_flag_sync_from_base(Base *base)
{
	Object *ob = base->object;

	ob->flag = base->flag;

	if ((base->flag & BASE_SELECTED) != 0) {
		ob->flag |= SELECT;
	}
	else {
		ob->flag &= ~SELECT;
	}
}

void BKE_scene_object_base_flag_sync_from_object(Base *base)
{
	Object *ob = base->object;
	base->flag = ob->flag;

	if ((ob->flag & SELECT) != 0) {
		base->flag |= BASE_SELECTED;
		BLI_assert((base->flag & BASE_SELECTABLED) != 0);
	}
	else {
		base->flag &= ~BASE_SELECTED;
	}
}

void BKE_scene_disable_color_management(Scene *scene)
{
	ColorManagedDisplaySettings *display_settings = &scene->display_settings;
	ColorManagedViewSettings *view_settings = &scene->view_settings;
	const char *view;
	const char *none_display_name;

	none_display_name = IMB_colormanagement_display_get_none_name();

	BLI_strncpy(display_settings->display_device, none_display_name, sizeof(display_settings->display_device));

	view = IMB_colormanagement_view_get_default_name(display_settings->display_device);

	if (view) {
		BLI_strncpy(view_settings->view_transform, view, sizeof(view_settings->view_transform));
	}
}

bool BKE_scene_check_color_management_enabled(const Scene *scene)
{
	return !STREQ(scene->display_settings.display_device, "None");
}

bool BKE_scene_check_rigidbody_active(const Scene *scene)
{
	return scene && scene->rigidbody_world && scene->rigidbody_world->group && !(scene->rigidbody_world->flag & RBW_FLAG_MUTED);
}

int BKE_render_num_threads(const RenderData *rd)
{
	int threads;

	/* override set from command line? */
	threads = BLI_system_num_threads_override_get();

	if (threads > 0)
		return threads;

	/* fixed number of threads specified in scene? */
	if (rd->mode & R_FIXED_THREADS)
		threads = rd->threads;
	else
		threads = BLI_system_thread_count();

	return max_ii(threads, 1);
}

int BKE_scene_num_threads(const Scene *scene)
{
	return BKE_render_num_threads(&scene->r);
}

int BKE_render_preview_pixel_size(const RenderData *r)
{
	if (r->preview_pixel_size == 0) {
		return (U.pixelsize > 1.5f) ? 2 : 1;
	}
	return r->preview_pixel_size;
}

/* Apply the needed correction factor to value, based on unit_type (only length-related are affected currently)
 * and unit->scale_length.
 */
double BKE_scene_unit_scale(const UnitSettings *unit, const int unit_type, double value)
{
	if (unit->system == USER_UNIT_NONE) {
		/* Never apply scale_length when not using a unit setting! */
		return value;
	}

	switch (unit_type) {
		case B_UNIT_LENGTH:
			return value * (double)unit->scale_length;
		case B_UNIT_AREA:
			return value * pow(unit->scale_length, 2);
		case B_UNIT_VOLUME:
			return value * pow(unit->scale_length, 3);
		case B_UNIT_MASS:
			return value * pow(unit->scale_length, 3);
		case B_UNIT_CAMERA:  /* *Do not* use scene's unit scale for camera focal lens! See T42026. */
		default:
			return value;
	}
}

/******************** multiview *************************/

int BKE_scene_multiview_num_views_get(const RenderData *rd)
{
	SceneRenderView *srv;
	int totviews = 0;

	if ((rd->scemode & R_MULTIVIEW) == 0)
		return 1;

	if (rd->views_format == SCE_VIEWS_FORMAT_STEREO_3D) {
		srv = BLI_findstring(&rd->views, STEREO_LEFT_NAME, offsetof(SceneRenderView, name));
		if ((srv && srv->viewflag & SCE_VIEW_DISABLE) == 0) {
			totviews++;
		}

		srv = BLI_findstring(&rd->views, STEREO_RIGHT_NAME, offsetof(SceneRenderView, name));
		if ((srv && srv->viewflag & SCE_VIEW_DISABLE) == 0) {
			totviews++;
		}
	}
	else {
		for (srv = rd->views.first; srv; srv = srv->next) {
			if ((srv->viewflag & SCE_VIEW_DISABLE) == 0) {
				totviews++;
			}
		}
	}
	return totviews;
}

bool BKE_scene_multiview_is_stereo3d(const RenderData *rd)
{
	SceneRenderView *srv[2];

	if ((rd->scemode & R_MULTIVIEW) == 0)
		return false;

	srv[0] = (SceneRenderView *)BLI_findstring(&rd->views, STEREO_LEFT_NAME, offsetof(SceneRenderView, name));
	srv[1] = (SceneRenderView *)BLI_findstring(&rd->views, STEREO_RIGHT_NAME, offsetof(SceneRenderView, name));

	return (srv[0] && ((srv[0]->viewflag & SCE_VIEW_DISABLE) == 0) &&
	        srv[1] && ((srv[1]->viewflag & SCE_VIEW_DISABLE) == 0));
}

/* return whether to render this SceneRenderView */
bool BKE_scene_multiview_is_render_view_active(const RenderData *rd, const SceneRenderView *srv)
{
	if (srv == NULL)
		return false;

	if ((rd->scemode & R_MULTIVIEW) == 0)
		return false;

	if ((srv->viewflag & SCE_VIEW_DISABLE))
		return false;

	if (rd->views_format == SCE_VIEWS_FORMAT_MULTIVIEW)
		return true;

	/* SCE_VIEWS_SETUP_BASIC */
	if (STREQ(srv->name, STEREO_LEFT_NAME) ||
	    STREQ(srv->name, STEREO_RIGHT_NAME))
	{
		return true;
	}

	return false;
}

/* return true if viewname is the first or if the name is NULL or not found */
bool BKE_scene_multiview_is_render_view_first(const RenderData *rd, const char *viewname)
{
	SceneRenderView *srv;

	if ((rd->scemode & R_MULTIVIEW) == 0)
		return true;

	if ((!viewname) || (!viewname[0]))
		return true;

	for (srv = rd->views.first; srv; srv = srv->next) {
		if (BKE_scene_multiview_is_render_view_active(rd, srv)) {
			return STREQ(viewname, srv->name);
		}
	}

	return true;
}

/* return true if viewname is the last or if the name is NULL or not found */
bool BKE_scene_multiview_is_render_view_last(const RenderData *rd, const char *viewname)
{
	SceneRenderView *srv;

	if ((rd->scemode & R_MULTIVIEW) == 0)
		return true;

	if ((!viewname) || (!viewname[0]))
		return true;

	for (srv = rd->views.last; srv; srv = srv->prev) {
		if (BKE_scene_multiview_is_render_view_active(rd, srv)) {
			return STREQ(viewname, srv->name);
		}
	}

	return true;
}

SceneRenderView *BKE_scene_multiview_render_view_findindex(const RenderData *rd, const int view_id)
{
	SceneRenderView *srv;
	size_t nr;

	if ((rd->scemode & R_MULTIVIEW) == 0)
		return NULL;

	for (srv = rd->views.first, nr = 0; srv; srv = srv->next) {
		if (BKE_scene_multiview_is_render_view_active(rd, srv)) {
			if (nr++ == view_id)
				return srv;
		}
	}
	return srv;
}

const char *BKE_scene_multiview_render_view_name_get(const RenderData *rd, const int view_id)
{
	SceneRenderView *srv = BKE_scene_multiview_render_view_findindex(rd, view_id);

	if (srv)
		return srv->name;
	else
		return "";
}

int BKE_scene_multiview_view_id_get(const RenderData *rd, const char *viewname)
{
	SceneRenderView *srv;
	size_t nr;

	if ((!rd) || ((rd->scemode & R_MULTIVIEW) == 0))
		return 0;

	if ((!viewname) || (!viewname[0]))
		return 0;

	for (srv = rd->views.first, nr = 0; srv; srv = srv->next) {
		if (BKE_scene_multiview_is_render_view_active(rd, srv)) {
			if (STREQ(viewname, srv->name)) {
				return nr;
			}
			else {
				nr += 1;
			}
		}
	}

	return 0;
}

void BKE_scene_multiview_filepath_get(
        SceneRenderView *srv, const char *filepath,
        char *r_filepath)
{
	BLI_strncpy(r_filepath, filepath, FILE_MAX);
	BLI_path_suffix(r_filepath, FILE_MAX, srv->suffix, "");
}

/**
 * When multiview is not used the filepath is as usual (e.g., ``Image.jpg``).
 * When multiview is on, even if only one view is enabled the view is incorporated
 * into the file name (e.g., ``Image_L.jpg``). That allows for the user to re-render
 * individual views.
 */
void BKE_scene_multiview_view_filepath_get(
        const RenderData *rd, const char *filepath, const char *viewname,
        char *r_filepath)
{
	SceneRenderView *srv;
	char suffix[FILE_MAX];

	srv = BLI_findstring(&rd->views, viewname, offsetof(SceneRenderView, name));
	if (srv)
		BLI_strncpy(suffix, srv->suffix, sizeof(suffix));
	else
		BLI_strncpy(suffix, viewname, sizeof(suffix));

	BLI_strncpy(r_filepath, filepath, FILE_MAX);
	BLI_path_suffix(r_filepath, FILE_MAX, suffix, "");
}

const char *BKE_scene_multiview_view_suffix_get(const RenderData *rd, const char *viewname)
{
	SceneRenderView *srv;

	if ((viewname == NULL) || (viewname[0] == '\0'))
		return viewname;

	srv = BLI_findstring(&rd->views, viewname, offsetof(SceneRenderView, name));
	if (srv)
		return srv->suffix;
	else
		return viewname;
}

const char *BKE_scene_multiview_view_id_suffix_get(const RenderData *rd, const int view_id)
{
	if ((rd->scemode & R_MULTIVIEW) == 0) {
		return "";
	}
	else {
		const char *viewname = BKE_scene_multiview_render_view_name_get(rd, view_id);
		return BKE_scene_multiview_view_suffix_get(rd, viewname);
	}
}

void BKE_scene_multiview_view_prefix_get(Scene *scene, const char *name, char *rprefix, const char **rext)
{
	SceneRenderView *srv;
	size_t index_act;
	const char *suf_act;
	const char delims[] = {'.', '\0'};

	rprefix[0] = '\0';

	/* begin of extension */
	index_act = BLI_str_rpartition(name, delims, rext, &suf_act);
	if (*rext == NULL)
		return;
	BLI_assert(index_act > 0);
	UNUSED_VARS_NDEBUG(index_act);

	for (srv = scene->r.views.first; srv; srv = srv->next) {
		if (BKE_scene_multiview_is_render_view_active(&scene->r, srv)) {
			size_t len = strlen(srv->suffix);
			if (strlen(*rext) >= len && STREQLEN(*rext - len, srv->suffix, len)) {
				BLI_strncpy(rprefix, name, strlen(name) - strlen(*rext) - len + 1);
				break;
			}
		}
	}
}

void BKE_scene_multiview_videos_dimensions_get(
        const RenderData *rd, const size_t width, const size_t height,
        size_t *r_width, size_t *r_height)
{
	if ((rd->scemode & R_MULTIVIEW) &&
	    rd->im_format.views_format == R_IMF_VIEWS_STEREO_3D)
	{
		IMB_stereo3d_write_dimensions(
		        rd->im_format.stereo3d_format.display_mode,
		        (rd->im_format.stereo3d_format.flag & S3D_SQUEEZED_FRAME) != 0,
		        width, height,
		        r_width, r_height);
	}
	else {
		*r_width = width;
		*r_height = height;
	}
}

int BKE_scene_multiview_num_videos_get(const RenderData *rd)
{
	if (BKE_imtype_is_movie(rd->im_format.imtype) == false)
		return 0;

	if ((rd->scemode & R_MULTIVIEW) == 0)
		return 1;

	if (rd->im_format.views_format == R_IMF_VIEWS_STEREO_3D) {
		return 1;
	}
	else {
		/* R_IMF_VIEWS_INDIVIDUAL */
		return BKE_scene_multiview_num_views_get(rd);
	}
}

/* Manipulation of depsgraph storage. */

/* This is a key which identifies depsgraph. */
typedef struct DepsgraphKey {
	ViewLayer *view_layer;
	/* TODO(sergey): Need to include window somehow (same layer might be in a
	 * different states in different windows).
	 */
} DepsgraphKey;

static unsigned int depsgraph_key_hash(const void *key_v)
{
	const DepsgraphKey *key = key_v;
	unsigned int hash = BLI_ghashutil_ptrhash(key->view_layer);
	/* TODO(sergey): Include hash from other fields in the key. */
	return hash;
}

static bool depsgraph_key_compare(const void *key_a_v, const void *key_b_v)
{
	const DepsgraphKey *key_a = key_a_v;
	const DepsgraphKey *key_b = key_b_v;
	/* TODO(sergey): Compare rest of  */
	return !(key_a->view_layer == key_b->view_layer);
}

static void depsgraph_key_free(void *key_v)
{
	DepsgraphKey *key = key_v;
	MEM_freeN(key);
}

static void depsgraph_key_value_free(void *value)
{
	Depsgraph *depsgraph = value;
	DEG_graph_free(depsgraph);
}

void BKE_scene_allocate_depsgraph_hash(Scene *scene)
{
	scene->depsgraph_hash = BLI_ghash_new(depsgraph_key_hash,
	                                      depsgraph_key_compare,
	                                      "Scene Depsgraph Hash");
}

void BKE_scene_ensure_depsgraph_hash(Scene *scene)
{
	if (scene->depsgraph_hash == NULL) {
		BKE_scene_allocate_depsgraph_hash(scene);
	}
}

void BKE_scene_free_depsgraph_hash(Scene *scene)
{
	if (scene->depsgraph_hash == NULL) {
		return;
	}
	BLI_ghash_free(scene->depsgraph_hash,
	               depsgraph_key_free,
	               depsgraph_key_value_free);
}

/* Query depsgraph for a specific contexts. */

Depsgraph *BKE_scene_get_depsgraph(Scene *scene,
                                   ViewLayer *view_layer,
                                   bool allocate)
{
	BLI_assert(scene != NULL);
	BLI_assert(view_layer != NULL);
	/* Make sure hash itself exists. */
	if (allocate) {
		BKE_scene_ensure_depsgraph_hash(scene);
	}
	if (scene->depsgraph_hash == NULL) {
		return NULL;
	}
	/* Either ensure item is in the hash or simply return NULL if it's not,
	 * depending on whether caller wants us to create depsgraph or not.
	 */
	DepsgraphKey key;
	key.view_layer = view_layer;
	Depsgraph *depsgraph;
	if (allocate) {
		DepsgraphKey **key_ptr;
		Depsgraph **depsgraph_ptr;
		if (!BLI_ghash_ensure_p_ex(scene->depsgraph_hash,
		                           &key,
		                           (void ***)&key_ptr,
		                           (void ***)&depsgraph_ptr))
		{
			*key_ptr = MEM_mallocN(sizeof(DepsgraphKey), __func__);
			**key_ptr = key;
			*depsgraph_ptr = DEG_graph_new(scene, view_layer, DAG_EVAL_VIEWPORT);
			/* TODO(sergey): Would be cool to avoid string format print,
			 * but is a bit tricky because we can't know in advance  whether
			 * we will ever enable debug messages for this depsgraph.
			 */
			char name[1024];
			BLI_snprintf(name, sizeof(name), "%s :: %s", scene->id.name, view_layer->name);
			DEG_debug_name_set(*depsgraph_ptr, name);
		}
		depsgraph = *depsgraph_ptr;
	}
	else {
		depsgraph = BLI_ghash_lookup(scene->depsgraph_hash, &key);
	}
	return depsgraph;
}

/* -------------------------------------------------------------------- */
/** \name Scene Orientation
 * \{ */

void BKE_scene_transform_orientation_remove(
        Scene *scene, TransformOrientation *orientation)
{
	const int orientation_index = BKE_scene_transform_orientation_get_index(scene, orientation);
	if (scene->orientation_index_custom == orientation_index) {
		/* could also use orientation_index-- */
		scene->orientation_type = V3D_MANIP_GLOBAL;
		scene->orientation_index_custom = -1;
	}
	BLI_freelinkN(&scene->transform_spaces, orientation);
}

TransformOrientation *BKE_scene_transform_orientation_find(
        const Scene *scene, const int index)
{
	return BLI_findlink(&scene->transform_spaces, index);
}

/**
 * \return the index that \a orientation has within \a scene's transform-orientation list or -1 if not found.
 */
int BKE_scene_transform_orientation_get_index(
        const Scene *scene, const TransformOrientation *orientation)
{
	return BLI_findindex(&scene->transform_spaces, orientation);
}

/** \} */<|MERGE_RESOLUTION|>--- conflicted
+++ resolved
@@ -762,34 +762,23 @@
 	{
 		GP_BrushEdit_Settings *gset = &sce->toolsettings->gp_sculpt;
 		GP_EditBrush_Data *gp_brush;
-<<<<<<< HEAD
 		float curcolor_add[3], curcolor_sub[3];
 		ARRAY_SET_ITEMS(curcolor_add, 1.0f, 0.6f, 0.6f);
 		ARRAY_SET_ITEMS(curcolor_sub, 0.6f, 0.6f, 1.0f);
-=======
->>>>>>> 06a1a66a
 
 		gp_brush = &gset->brush[GP_EDITBRUSH_TYPE_SMOOTH];
 		gp_brush->size = 25;
 		gp_brush->strength = 0.3f;
-<<<<<<< HEAD
 		gp_brush->flag = GP_EDITBRUSH_FLAG_USE_FALLOFF | GP_EDITBRUSH_FLAG_SMOOTH_PRESSURE | GP_EDITBRUSH_FLAG_ENABLE_CURSOR;
 		copy_v3_v3(gp_brush->curcolor_add, curcolor_add);
 		copy_v3_v3(gp_brush->curcolor_sub, curcolor_sub);
-=======
-		gp_brush->flag = GP_EDITBRUSH_FLAG_USE_FALLOFF | GP_EDITBRUSH_FLAG_SMOOTH_PRESSURE;
->>>>>>> 06a1a66a
 
 		gp_brush = &gset->brush[GP_EDITBRUSH_TYPE_THICKNESS];
 		gp_brush->size = 25;
 		gp_brush->strength = 0.5f;
-<<<<<<< HEAD
 		gp_brush->flag = GP_EDITBRUSH_FLAG_USE_FALLOFF | GP_EDITBRUSH_FLAG_ENABLE_CURSOR;
 		copy_v3_v3(gp_brush->curcolor_add, curcolor_add);
 		copy_v3_v3(gp_brush->curcolor_sub, curcolor_sub);
-=======
-		gp_brush->flag = GP_EDITBRUSH_FLAG_USE_FALLOFF;
->>>>>>> 06a1a66a
 
 		gp_brush = &gset->brush[GP_EDITBRUSH_TYPE_STRENGTH];
 		gp_brush->size = 25;
@@ -801,46 +790,30 @@
 		gp_brush = &gset->brush[GP_EDITBRUSH_TYPE_GRAB];
 		gp_brush->size = 50;
 		gp_brush->strength = 0.3f;
-<<<<<<< HEAD
 		gp_brush->flag = GP_EDITBRUSH_FLAG_USE_FALLOFF | GP_EDITBRUSH_FLAG_ENABLE_CURSOR;
 		copy_v3_v3(gp_brush->curcolor_add, curcolor_add);
 		copy_v3_v3(gp_brush->curcolor_sub, curcolor_sub);
-=======
-		gp_brush->flag = GP_EDITBRUSH_FLAG_USE_FALLOFF;
->>>>>>> 06a1a66a
 
 		gp_brush = &gset->brush[GP_EDITBRUSH_TYPE_PUSH];
 		gp_brush->size = 25;
 		gp_brush->strength = 0.3f;
-<<<<<<< HEAD
 		gp_brush->flag = GP_EDITBRUSH_FLAG_USE_FALLOFF | GP_EDITBRUSH_FLAG_ENABLE_CURSOR;
 		copy_v3_v3(gp_brush->curcolor_add, curcolor_add);
 		copy_v3_v3(gp_brush->curcolor_sub, curcolor_sub);
-=======
-		gp_brush->flag = GP_EDITBRUSH_FLAG_USE_FALLOFF;
->>>>>>> 06a1a66a
 
 		gp_brush = &gset->brush[GP_EDITBRUSH_TYPE_TWIST];
 		gp_brush->size = 50;
 		gp_brush->strength = 0.3f; // XXX?
-<<<<<<< HEAD
 		gp_brush->flag = GP_EDITBRUSH_FLAG_USE_FALLOFF | GP_EDITBRUSH_FLAG_ENABLE_CURSOR;
 		copy_v3_v3(gp_brush->curcolor_add, curcolor_add);
 		copy_v3_v3(gp_brush->curcolor_sub, curcolor_sub);
-=======
-		gp_brush->flag = GP_EDITBRUSH_FLAG_USE_FALLOFF;
->>>>>>> 06a1a66a
 
 		gp_brush = &gset->brush[GP_EDITBRUSH_TYPE_PINCH];
 		gp_brush->size = 50;
 		gp_brush->strength = 0.5f; // XXX?
-<<<<<<< HEAD
 		gp_brush->flag = GP_EDITBRUSH_FLAG_USE_FALLOFF | GP_EDITBRUSH_FLAG_ENABLE_CURSOR;
 		copy_v3_v3(gp_brush->curcolor_add, curcolor_add);
 		copy_v3_v3(gp_brush->curcolor_sub, curcolor_sub);
-=======
-		gp_brush->flag = GP_EDITBRUSH_FLAG_USE_FALLOFF;
->>>>>>> 06a1a66a
 
 		gp_brush = &gset->brush[GP_EDITBRUSH_TYPE_RANDOMIZE];
 		gp_brush->size = 25;
