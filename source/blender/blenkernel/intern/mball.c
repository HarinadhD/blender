--- conflicted
+++ resolved
@@ -1363,14 +1363,9 @@
 					out_v = mbproc->function(out.x, out.y, out.z);
 
 					/* find "first points" on Implicit Surface of MetaElemnt ml */
-<<<<<<< HEAD
-					//converge(&in, &out, in_v, out_v, mbproc->function, &mbproc->start, mb, 0);
-					workp = in;
-=======
 					workp.x = in.x;
 					workp.y = in.y;
 					workp.z = in.z;
->>>>>>> 8d6857b9
 					workp_v = in_v;
 					max_len = sqrt((out.x-in.x)*(out.x-in.x) + (out.y-in.y)*(out.y-in.y) + (out.z-in.z)*(out.z-in.z));
 
