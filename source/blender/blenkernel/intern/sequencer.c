/*
 * ***** BEGIN GPL LICENSE BLOCK *****
 *
 * This program is free software; you can redistribute it and/or
 * modify it under the terms of the GNU General Public License
 * as published by the Free Software Foundation; either version 2
 * of the License, or (at your option) any later version.
 *
 * This program is distributed in the hope that it will be useful,
 * but WITHOUT ANY WARRANTY; without even the implied warranty of
 * MERCHANTABILITY or FITNESS FOR A PARTICULAR PURPOSE.  See the
 * GNU General Public License for more details.
 *
 * You should have received a copy of the GNU General Public License
 * along with this program; if not, write to the Free Software Foundation,
 * Inc., 51 Franklin Street, Fifth Floor, Boston, MA 02110-1301, USA.
 *
 * The Original Code is Copyright (C) 2001-2002 by NaN Holding BV.
 * All rights reserved.
 *
 * Contributor(s): 
 * - Blender Foundation, 2003-2009
 * - Peter Schlaile <peter [at] schlaile [dot] de> 2005/2006
 *
 * ***** END GPL LICENSE BLOCK *****
 */

/** \file blender/blenkernel/intern/sequencer.c
 *  \ingroup bke
 */

#include <stddef.h>
#include <stdlib.h>
#include <string.h>
#include <math.h>

#include "MEM_guardedalloc.h"

#include "DNA_sequence_types.h"
#include "DNA_movieclip_types.h"
#include "DNA_mask_types.h"
#include "DNA_scene_types.h"
#include "DNA_anim_types.h"
#include "DNA_object_types.h"
#include "DNA_sound_types.h"

#include "BLI_math.h"
#include "BLI_fileops.h"
#include "BLI_listbase.h"
#include "BLI_linklist.h"
#include "BLI_path_util.h"
#include "BLI_string.h"
#include "BLI_string_utf8.h"
#include "BLI_threads.h"
#include "BLI_utildefines.h"

#ifdef WIN32
#  include "BLI_winstuff.h"
#else
#  include <unistd.h>
#endif

#include "BLT_translation.h"

#include "BKE_animsys.h"
#include "BKE_depsgraph.h"
#include "BKE_global.h"
#include "BKE_image.h"
#include "BKE_main.h"
#include "BKE_sequencer.h"
#include "BKE_movieclip.h"
#include "BKE_fcurve.h"
#include "BKE_scene.h"
#include "BKE_mask.h"
#include "BKE_library.h"
#include "BKE_idprop.h"

#include "RNA_access.h"

#include "RE_pipeline.h"

#include <pthread.h>

#include "IMB_imbuf.h"
#include "IMB_imbuf_types.h"
#include "IMB_colormanagement.h"

#include "BKE_context.h"
#include "BKE_sound.h"

#ifdef WITH_AUDASPACE
#  include AUD_SPECIAL_H
#endif

/* mutable state for sequencer */
typedef struct SeqRenderState {
	LinkNode *scene_parents;
} SeqRenderState;

static ImBuf *seq_render_strip_stack(
        const SeqRenderData *context, SeqRenderState *state, ListBase *seqbasep,
        float cfra, int chanshown);
static ImBuf *seq_render_strip(
        const SeqRenderData *context, SeqRenderState *state,
        Sequence *seq, float cfra);
static void seq_free_animdata(Scene *scene, Sequence *seq);
static ImBuf *seq_render_mask(const SeqRenderData *context, Mask *mask, float nr, bool make_float);
static int seq_num_files(Scene *scene, char views_format, const bool is_multiview);
static void seq_anim_add_suffix(Scene *scene, struct anim *anim, const int view_id);

/* **** XXX ******** */
#define SELECT 1
ListBase seqbase_clipboard;
int seqbase_clipboard_frame;
SequencerDrawView sequencer_view3d_cb = NULL; /* NULL in background mode */

#if 0  /* unused function */
static void printf_strip(Sequence *seq)
{
	fprintf(stderr, "name: '%s', len:%d, start:%d, (startofs:%d, endofs:%d), "
	        "(startstill:%d, endstill:%d), machine:%d, (startdisp:%d, enddisp:%d)\n",
	        seq->name, seq->len, seq->start, seq->startofs, seq->endofs, seq->startstill, seq->endstill, seq->machine,
	        seq->startdisp, seq->enddisp);

	fprintf(stderr, "\tseq_tx_set_final_left: %d %d\n\n", seq_tx_get_final_left(seq, 0),
	        seq_tx_get_final_right(seq, 0));
}
#endif

static void sequencer_state_init(SeqRenderState *state)
{
	state->scene_parents = NULL;
}

int BKE_sequencer_base_recursive_apply(ListBase *seqbase, int (*apply_func)(Sequence *seq, void *), void *arg)
{
	Sequence *iseq;
	for (iseq = seqbase->first; iseq; iseq = iseq->next) {
		if (BKE_sequencer_recursive_apply(iseq, apply_func, arg) == -1)
			return -1;  /* bail out */
	}
	return 1;
}

int BKE_sequencer_recursive_apply(Sequence *seq, int (*apply_func)(Sequence *, void *), void *arg)
{
	int ret = apply_func(seq, arg);

	if (ret == -1)
		return -1;  /* bail out */

	if (ret && seq->seqbase.first)
		ret = BKE_sequencer_base_recursive_apply(&seq->seqbase, apply_func, arg);

	return ret;
}

/*********************** alloc / free functions *************************/

/* free */

static void free_proxy_seq(Sequence *seq)
{
	if (seq->strip && seq->strip->proxy && seq->strip->proxy->anim) {
		IMB_free_anim(seq->strip->proxy->anim);
		seq->strip->proxy->anim = NULL;
	}
}

static void seq_free_strip(Strip *strip)
{
	strip->us--;
	if (strip->us > 0)
		return;
	if (strip->us < 0) {
		printf("error: negative users in strip\n");
		return;
	}

	if (strip->stripdata) {
		MEM_freeN(strip->stripdata);
	}

	if (strip->proxy) {
		if (strip->proxy->anim) {
			IMB_free_anim(strip->proxy->anim);
		}

		MEM_freeN(strip->proxy);
	}
	if (strip->crop) {
		MEM_freeN(strip->crop);
	}
	if (strip->transform) {
		MEM_freeN(strip->transform);
	}

	MEM_freeN(strip);
}

/* only give option to skip cache locally (static func) */
static void BKE_sequence_free_ex(Scene *scene, Sequence *seq, const bool do_cache)
{
	if (seq->strip)
		seq_free_strip(seq->strip);

	BKE_sequence_free_anim(seq);

	if (seq->type & SEQ_TYPE_EFFECT) {
		struct SeqEffectHandle sh = BKE_sequence_get_effect(seq);

		sh.free(seq);
	}

	if (seq->sound) {
		id_us_min(((ID *)seq->sound));
	}

	if (seq->stereo3d_format) {
		MEM_freeN(seq->stereo3d_format);
	}

	/* clipboard has no scene and will never have a sound handle or be active
	 * same goes to sequences copy for proxy rebuild job
	 */
	if (scene) {
		Editing *ed = scene->ed;

		if (ed->act_seq == seq)
			ed->act_seq = NULL;

		if (seq->scene_sound && ELEM(seq->type, SEQ_TYPE_SOUND_RAM, SEQ_TYPE_SCENE))
			BKE_sound_remove_scene_sound(scene, seq->scene_sound);

		seq_free_animdata(scene, seq);
	}

	if (seq->prop) {
		IDP_FreeProperty(seq->prop);
		MEM_freeN(seq->prop);
	}

	/* free modifiers */
	BKE_sequence_modifier_clear(seq);

	/* free cached data used by this strip,
	 * also invalidate cache for all dependent sequences
	 *
	 * be _very_ careful here, invalidating cache loops over the scene sequences and
	 * assumes the listbase is valid for all strips, this may not be the case if lists are being freed.
	 * this is optional BKE_sequence_invalidate_cache
	 */
	if (do_cache) {
		if (scene) {
			BKE_sequence_invalidate_cache(scene, seq);
		}
	}

	MEM_freeN(seq);
}

void BKE_sequence_free(Scene *scene, Sequence *seq)
{
	BKE_sequence_free_ex(scene, seq, true);
}

/* Function to free imbuf and anim data on changes */
void BKE_sequence_free_anim(Sequence *seq)
{
	while (seq->anims.last) {
		StripAnim *sanim = seq->anims.last;

		if (sanim->anim) {
			IMB_free_anim(sanim->anim);
			sanim->anim = NULL;
		}

		BLI_freelinkN(&seq->anims, sanim);
	}
	BLI_listbase_clear(&seq->anims);
}

/* cache must be freed before calling this function
 * since it leaves the seqbase in an invalid state */
static void seq_free_sequence_recurse(Scene *scene, Sequence *seq)
{
	Sequence *iseq, *iseq_next;

	for (iseq = seq->seqbase.first; iseq; iseq = iseq_next) {
		iseq_next = iseq->next;
		seq_free_sequence_recurse(scene, iseq);
	}

	BKE_sequence_free_ex(scene, seq, false);
}


Editing *BKE_sequencer_editing_get(Scene *scene, bool alloc)
{
	if (alloc) {
		BKE_sequencer_editing_ensure(scene);
	}
	return scene->ed;
}

void BKE_sequencer_free_clipboard(void)
{
	Sequence *seq, *nseq;

	BKE_sequencer_base_clipboard_pointers_free(&seqbase_clipboard);

	for (seq = seqbase_clipboard.first; seq; seq = nseq) {
		nseq = seq->next;
		seq_free_sequence_recurse(NULL, seq);
	}
	BLI_listbase_clear(&seqbase_clipboard);
}

/* -------------------------------------------------------------------- */
/* Manage pointers in the clipboard.
 * note that these pointers should _never_ be access in the sequencer,
 * they are only for storage while in the clipboard
 * notice 'newid' is used for temp pointer storage here, validate on access (this is safe usage,
 * since those datablocks are fully out of Main lists).
 */
#define ID_PT (*id_pt)
static void seqclipboard_ptr_free(ID **id_pt)
{
	if (ID_PT) {
		BLI_assert(ID_PT->newid != NULL);
		MEM_freeN(ID_PT);
		ID_PT = NULL;
	}
}
static void seqclipboard_ptr_store(ID **id_pt)
{
	if (ID_PT) {
		ID *id_prev = ID_PT;
		ID_PT = MEM_dupallocN(ID_PT);
		ID_PT->newid = id_prev;
	}
}
static void seqclipboard_ptr_restore(Main *bmain, ID **id_pt)
{
	if (ID_PT) {
		const ListBase *lb = which_libbase(bmain, GS(ID_PT->name));
		void *id_restore;

		BLI_assert(ID_PT->newid != NULL);
		if (BLI_findindex(lb, (ID_PT)->newid) != -1) {
			/* the pointer is still valid */
			id_restore = (ID_PT)->newid;
		}
		else {
			/* the pointer of the same name still exists  */
			id_restore = BLI_findstring(lb, (ID_PT)->name + 2, offsetof(ID, name) + 2);
		}

		if (id_restore == NULL) {
			/* check for a data with the same filename */
			switch (GS(ID_PT->name)) {
				case ID_SO:
				{
					id_restore = BLI_findstring(lb, ((bSound *)ID_PT)->name, offsetof(bSound, name));
					if (id_restore == NULL) {
						id_restore = BKE_sound_new_file(bmain, ((bSound *)ID_PT)->name);
						(ID_PT)->newid = id_restore;  /* reuse next time */
					}
					break;
				}
				case ID_MC:
				{
					id_restore = BLI_findstring(lb, ((MovieClip *)ID_PT)->name, offsetof(MovieClip, name));
					if (id_restore == NULL) {
						id_restore = BKE_movieclip_file_add(bmain, ((MovieClip *)ID_PT)->name);
						(ID_PT)->newid = id_restore;  /* reuse next time */
					}
					break;
				}
			}
		}

		ID_PT = id_restore;
	}
}
#undef ID_PT

void BKE_sequence_clipboard_pointers_free(Sequence *seq)
{
	seqclipboard_ptr_free((ID **)&seq->scene);
	seqclipboard_ptr_free((ID **)&seq->scene_camera);
	seqclipboard_ptr_free((ID **)&seq->clip);
	seqclipboard_ptr_free((ID **)&seq->mask);
	seqclipboard_ptr_free((ID **)&seq->sound);
}
void BKE_sequence_clipboard_pointers_store(Sequence *seq)
{
	seqclipboard_ptr_store((ID **)&seq->scene);
	seqclipboard_ptr_store((ID **)&seq->scene_camera);
	seqclipboard_ptr_store((ID **)&seq->clip);
	seqclipboard_ptr_store((ID **)&seq->mask);
	seqclipboard_ptr_store((ID **)&seq->sound);
}
void BKE_sequence_clipboard_pointers_restore(Sequence *seq, Main *bmain)
{
	seqclipboard_ptr_restore(bmain, (ID **)&seq->scene);
	seqclipboard_ptr_restore(bmain, (ID **)&seq->scene_camera);
	seqclipboard_ptr_restore(bmain, (ID **)&seq->clip);
	seqclipboard_ptr_restore(bmain, (ID **)&seq->mask);
	seqclipboard_ptr_restore(bmain, (ID **)&seq->sound);
}

/* recursive versions of funcions above */
void BKE_sequencer_base_clipboard_pointers_free(ListBase *seqbase)
{
	Sequence *seq;
	for (seq = seqbase->first; seq; seq = seq->next) {
		BKE_sequence_clipboard_pointers_free(seq);
		BKE_sequencer_base_clipboard_pointers_free(&seq->seqbase);
	}
}
void BKE_sequencer_base_clipboard_pointers_store(ListBase *seqbase)
{
	Sequence *seq;
	for (seq = seqbase->first; seq; seq = seq->next) {
		BKE_sequence_clipboard_pointers_store(seq);
		BKE_sequencer_base_clipboard_pointers_store(&seq->seqbase);
	}
}
void BKE_sequencer_base_clipboard_pointers_restore(ListBase *seqbase, Main *bmain)
{
	Sequence *seq;
	for (seq = seqbase->first; seq; seq = seq->next) {
		BKE_sequence_clipboard_pointers_restore(seq, bmain);
		BKE_sequencer_base_clipboard_pointers_restore(&seq->seqbase, bmain);
	}
}

/* end clipboard pointer mess */


Editing *BKE_sequencer_editing_ensure(Scene *scene)
{
	if (scene->ed == NULL) {
		Editing *ed;

		ed = scene->ed = MEM_callocN(sizeof(Editing), "addseq");
		ed->seqbasep = &ed->seqbase;
	}

	return scene->ed;
}

void BKE_sequencer_editing_free(Scene *scene)
{
	Editing *ed = scene->ed;
	Sequence *seq;

	if (ed == NULL)
		return;

	/* this may not be the active scene!, could be smarter about this */
	BKE_sequencer_cache_cleanup();

	SEQ_BEGIN (ed, seq)
	{
		/* handle cache freeing above */
		BKE_sequence_free_ex(scene, seq, false);
	}
	SEQ_END

	BLI_freelistN(&ed->metastack);

	MEM_freeN(ed);

	scene->ed = NULL;
}

/*********************** Sequencer color space functions  *************************/

static void sequencer_imbuf_assign_spaces(Scene *scene, ImBuf *ibuf)
{
	if (ibuf->rect != NULL) {
		IMB_colormanagement_assign_rect_colorspace(ibuf, scene->sequencer_colorspace_settings.name);
	}
	if (ibuf->rect_float != NULL) {
		IMB_colormanagement_assign_float_colorspace(ibuf, scene->sequencer_colorspace_settings.name);
	}
}

void BKE_sequencer_imbuf_to_sequencer_space(Scene *scene, ImBuf *ibuf, bool make_float)
{
	/* Early output check: if both buffers are NULL we have nothing to convert. */
	if (ibuf->rect_float == NULL && ibuf->rect == NULL) {
		return;
	}
	/* Get common conversion settings. */
	const char *to_colorspace = scene->sequencer_colorspace_settings.name;
	/* Perform actual conversion logic. */
	if (ibuf->rect_float == NULL) {
		/* We are not requested to give float buffer and byte buffer is already
		 * in thee required colorspace. Can skip doing anything here.
		 */
		const char *from_colorspace = IMB_colormanagement_get_rect_colorspace(ibuf);
		if (!make_float && STREQ(from_colorspace, to_colorspace)) {
			return;
		}
		if (false) {
			/* The idea here is to provide as fast playback as possible and
			 * enforcing float buffer here (a) uses more cache memory (b) might
			 * make some other effects slower to apply.
			 *
			 * However, this might also have negative effect by adding weird
			 * artifacts which will then not happen in final render.
			 */
			IMB_colormanagement_transform_byte_threaded(
			        (unsigned char *)ibuf->rect, ibuf->x, ibuf->y, ibuf->channels,
			        from_colorspace, to_colorspace);
		}
		else {
			/* We perform conversion to a float buffer so we don't worry about
			 * precision loss.
			 */
			imb_addrectfloatImBuf(ibuf);
			IMB_colormanagement_transform_from_byte_threaded(
			        ibuf->rect_float, (unsigned char *)ibuf->rect,
			        ibuf->x, ibuf->y, ibuf->channels,
			        from_colorspace, to_colorspace);
			/* We don't need byte buffer anymore. */
			imb_freerectImBuf(ibuf);
		}
	}
	else {
		const char *from_colorspace = IMB_colormanagement_get_float_colorspace(ibuf);
		/* Unknown input color space, can't perform conversion. */
		if (from_colorspace == NULL || from_colorspace[0] == '\0') {
			return;
		}
		/* We don't want both byte and float buffers around: they'll either run
		 * out of sync or conversion of byte buffer will loose precision in there.
		 */
		if (ibuf->rect != NULL) {
			imb_freerectImBuf(ibuf);
		}
		IMB_colormanagement_transform_threaded(ibuf->rect_float,
		                                       ibuf->x, ibuf->y, ibuf->channels,
		                                       from_colorspace, to_colorspace,
		                                       true);
	}
	sequencer_imbuf_assign_spaces(scene, ibuf);
}

void BKE_sequencer_imbuf_from_sequencer_space(Scene *scene, ImBuf *ibuf)
{
	const char *from_colorspace = scene->sequencer_colorspace_settings.name;
	const char *to_colorspace = IMB_colormanagement_role_colorspace_name_get(COLOR_ROLE_SCENE_LINEAR);

	if (!ibuf->rect_float)
		return;

	if (to_colorspace && to_colorspace[0] != '\0') {
		IMB_colormanagement_transform_threaded(ibuf->rect_float, ibuf->x, ibuf->y, ibuf->channels,
		                                       from_colorspace, to_colorspace, true);
		IMB_colormanagement_assign_float_colorspace(ibuf, to_colorspace);
	}
}

void BKE_sequencer_pixel_from_sequencer_space_v4(struct Scene *scene, float pixel[4])
{
	const char *from_colorspace = scene->sequencer_colorspace_settings.name;
	const char *to_colorspace = IMB_colormanagement_role_colorspace_name_get(COLOR_ROLE_SCENE_LINEAR);

	if (to_colorspace && to_colorspace[0] != '\0') {
		IMB_colormanagement_transform_v4(pixel, from_colorspace, to_colorspace);
	}
	else {
		/* if no color management enables fallback to legacy conversion */
		srgb_to_linearrgb_v4(pixel, pixel);
	}
}

/*********************** sequencer pipeline functions *************************/

void BKE_sequencer_new_render_data(
        EvaluationContext *eval_ctx,
        Main *bmain, Scene *scene, int rectx, int recty,
        int preview_render_size,
        SeqRenderData *r_context)
{
	r_context->eval_ctx = eval_ctx;
	r_context->bmain = bmain;
	r_context->scene = scene;
	r_context->rectx = rectx;
	r_context->recty = recty;
	r_context->preview_render_size = preview_render_size;
	r_context->motion_blur_samples = 0;
	r_context->motion_blur_shutter = 0;
	r_context->skip_cache = false;
	r_context->is_proxy_render = false;
	r_context->view_id = 0;
	r_context->gpu_offscreen = NULL;
	r_context->gpu_samples = (scene->r.mode & R_OSA) ? scene->r.osa : 0;
	r_context->gpu_full_samples = (r_context->gpu_samples) && (scene->r.scemode & R_FULL_SAMPLE);
}

/* ************************* iterator ************************** */
/* *************** (replaces old WHILE_SEQ) ********************* */
/* **************** use now SEQ_BEGIN () SEQ_END ***************** */

/* sequence strip iterator:
 * - builds a full array, recursively into meta strips
 */

static void seq_count(ListBase *seqbase, int *tot)
{
	Sequence *seq;

	for (seq = seqbase->first; seq; seq = seq->next) {
		(*tot)++;

		if (seq->seqbase.first)
			seq_count(&seq->seqbase, tot);
	}
}

static void seq_build_array(ListBase *seqbase, Sequence ***array, int depth)
{
	Sequence *seq;

	for (seq = seqbase->first; seq; seq = seq->next) {
		seq->depth = depth;

		if (seq->seqbase.first)
			seq_build_array(&seq->seqbase, array, depth + 1);

		**array = seq;
		(*array)++;
	}
}

static void seq_array(Editing *ed, Sequence ***seqarray, int *tot, bool use_pointer)
{
	Sequence **array;

	*seqarray = NULL;
	*tot = 0;

	if (ed == NULL)
		return;

	if (use_pointer)
		seq_count(ed->seqbasep, tot);
	else
		seq_count(&ed->seqbase, tot);

	if (*tot == 0)
		return;

	*seqarray = array = MEM_mallocN(sizeof(Sequence *) * (*tot), "SeqArray");
	if (use_pointer)
		seq_build_array(ed->seqbasep, &array, 0);
	else
		seq_build_array(&ed->seqbase, &array, 0);
}

void BKE_sequence_iterator_begin(Editing *ed, SeqIterator *iter, bool use_pointer)
{
	memset(iter, 0, sizeof(*iter));
	seq_array(ed, &iter->array, &iter->tot, use_pointer);

	if (iter->tot) {
		iter->cur = 0;
		iter->seq = iter->array[iter->cur];
		iter->valid = 1;
	}
}

void BKE_sequence_iterator_next(SeqIterator *iter)
{
	if (++iter->cur < iter->tot)
		iter->seq = iter->array[iter->cur];
	else
		iter->valid = 0;
}

void BKE_sequence_iterator_end(SeqIterator *iter)
{
	if (iter->array)
		MEM_freeN(iter->array);

	iter->valid = 0;
}

static int metaseq_start(Sequence *metaseq)
{
	return metaseq->start + metaseq->startofs;
}

static int metaseq_end(Sequence *metaseq)
{
	return metaseq->start + metaseq->len - metaseq->endofs;
}

static void seq_update_sound_bounds_recursive_rec(Scene *scene, Sequence *metaseq, int start, int end)
{
	Sequence *seq;

	/* for sound we go over full meta tree to update bounds of the sound strips,
	 * since sound is played outside of evaluating the imbufs, */
	for (seq = metaseq->seqbase.first; seq; seq = seq->next) {
		if (seq->type == SEQ_TYPE_META) {
			seq_update_sound_bounds_recursive_rec(scene, seq, max_ii(start, metaseq_start(seq)),
			                                      min_ii(end, metaseq_end(seq)));
		}
		else if (ELEM(seq->type, SEQ_TYPE_SOUND_RAM, SEQ_TYPE_SCENE)) {
			if (seq->scene_sound) {
				int startofs = seq->startofs;
				int endofs = seq->endofs;
				if (seq->startofs + seq->start < start)
					startofs = start - seq->start;

				if (seq->start + seq->len - seq->endofs > end)
					endofs = seq->start + seq->len - end;

				BKE_sound_move_scene_sound(scene, seq->scene_sound, seq->start + startofs,
				                       seq->start + seq->len - endofs, startofs + seq->anim_startofs);
			}
		}
	}
}

static void seq_update_sound_bounds_recursive(Scene *scene, Sequence *metaseq)
{
	seq_update_sound_bounds_recursive_rec(scene, metaseq, metaseq_start(metaseq), metaseq_end(metaseq));
}

void BKE_sequence_calc_disp(Scene *scene, Sequence *seq)
{
	if (seq->startofs && seq->startstill)
		seq->startstill = 0;
	if (seq->endofs && seq->endstill)
		seq->endstill = 0;
	
	seq->startdisp = seq->start + seq->startofs - seq->startstill;
	seq->enddisp = seq->start + seq->len - seq->endofs + seq->endstill;
	
	seq->handsize = 10.0;  /* 10 frames */
	if (seq->enddisp - seq->startdisp < 10) {
		seq->handsize = (float)(0.5 * (seq->enddisp - seq->startdisp));
	}
	else if (seq->enddisp - seq->startdisp > 250) {
		seq->handsize = (float)((seq->enddisp - seq->startdisp) / 25);
	}

	if (ELEM(seq->type, SEQ_TYPE_SOUND_RAM, SEQ_TYPE_SCENE)) {
		BKE_sequencer_update_sound_bounds(scene, seq);
	}
	else if (seq->type == SEQ_TYPE_META) {
		seq_update_sound_bounds_recursive(scene, seq);
	}
}

void BKE_sequence_calc(Scene *scene, Sequence *seq)
{
	Sequence *seqm;
	int min, max;

	/* check all metas recursively */
	seqm = seq->seqbase.first;
	while (seqm) {
		if (seqm->seqbase.first) BKE_sequence_calc(scene, seqm);
		seqm = seqm->next;
	}

	/* effects and meta: automatic start and end */

	if (seq->type & SEQ_TYPE_EFFECT) {
		/* pointers */
		if (seq->seq2 == NULL)
			seq->seq2 = seq->seq1;
		if (seq->seq3 == NULL)
			seq->seq3 = seq->seq1;

		/* effecten go from seq1 -> seq2: test */

		/* we take the largest start and smallest end */

		// seq->start = seq->startdisp = MAX2(seq->seq1->startdisp, seq->seq2->startdisp);
		// seq->enddisp = MIN2(seq->seq1->enddisp, seq->seq2->enddisp);

		if (seq->seq1) {
			/* XXX These resets should not be necessary, but users used to be able to
			 *     edit effect's length, leading to strange results. See [#29190] */
			seq->startofs = seq->endofs = seq->startstill = seq->endstill = 0;
			seq->start = seq->startdisp = max_iii(seq->seq1->startdisp, seq->seq2->startdisp, seq->seq3->startdisp);
			seq->enddisp                = min_iii(seq->seq1->enddisp,   seq->seq2->enddisp,   seq->seq3->enddisp);
			/* we cant help if strips don't overlap, it wont give useful results.
			 * but at least ensure 'len' is never negative which causes bad bugs elsewhere. */
			if (seq->enddisp < seq->startdisp) {
				/* simple start/end swap */
				seq->start = seq->enddisp;
				seq->enddisp = seq->startdisp;
				seq->startdisp = seq->start;
				seq->flag |= SEQ_INVALID_EFFECT;
			}
			else {
				seq->flag &= ~SEQ_INVALID_EFFECT;
			}

			seq->len = seq->enddisp - seq->startdisp;
		}
		else {
			BKE_sequence_calc_disp(scene, seq);
		}
	}
	else {
		if (seq->type == SEQ_TYPE_META) {
			seqm = seq->seqbase.first;
			if (seqm) {
				min =  MAXFRAME * 2;
				max = -MAXFRAME * 2;
				while (seqm) {
					if (seqm->startdisp < min) min = seqm->startdisp;
					if (seqm->enddisp > max) max = seqm->enddisp;
					seqm = seqm->next;
				}
				seq->start = min + seq->anim_startofs;
				seq->len = max - min;
				seq->len -= seq->anim_startofs;
				seq->len -= seq->anim_endofs;
			}
			seq_update_sound_bounds_recursive(scene, seq);
		}
		BKE_sequence_calc_disp(scene, seq);
	}
}

static void seq_multiview_name(
        Scene *scene, const int view_id, const char *prefix, const char *ext,
        char *r_path, size_t r_size)
{
	const char *suffix = BKE_scene_multiview_view_id_suffix_get(&scene->r, view_id);
	BLI_snprintf(r_path, r_size, "%s%s%s", prefix, suffix, ext);
}

/* note: caller should run BKE_sequence_calc(scene, seq) after */
void BKE_sequence_reload_new_file(Scene *scene, Sequence *seq, const bool lock_range)
{
	char path[FILE_MAX];
	int prev_startdisp = 0, prev_enddisp = 0;
	/* note: don't rename the strip, will break animation curves */

	if (ELEM(seq->type,
	          SEQ_TYPE_MOVIE, SEQ_TYPE_IMAGE, SEQ_TYPE_SOUND_RAM,
	          SEQ_TYPE_SCENE, SEQ_TYPE_META, SEQ_TYPE_MOVIECLIP, SEQ_TYPE_MASK) == 0)
	{
		return;
	}

	if (lock_range) {
		/* keep so we don't have to move the actual start and end points (only the data) */
		BKE_sequence_calc_disp(scene, seq);
		prev_startdisp = seq->startdisp;
		prev_enddisp = seq->enddisp;
	}

	switch (seq->type) {
		case SEQ_TYPE_IMAGE:
		{
			/* Hack? */
			size_t olen = MEM_allocN_len(seq->strip->stripdata) / sizeof(StripElem);

			seq->len = olen;
			seq->len -= seq->anim_startofs;
			seq->len -= seq->anim_endofs;
			if (seq->len < 0) {
				seq->len = 0;
			}
			break;
		}
		case SEQ_TYPE_MOVIE:
		{
			StripAnim *sanim;
			bool is_multiview_loaded = false;
			const bool is_multiview = (seq->flag & SEQ_USE_VIEWS) != 0 &&
			                          (scene->r.scemode & R_MULTIVIEW) != 0;

			BLI_join_dirfile(path, sizeof(path), seq->strip->dir,
			                 seq->strip->stripdata->name);
			BLI_path_abs(path, G.main->name);

			BKE_sequence_free_anim(seq);

			if (is_multiview && (seq->views_format == R_IMF_VIEWS_INDIVIDUAL)) {
				char prefix[FILE_MAX];
				const char *ext = NULL;
				const int totfiles = seq_num_files(scene, seq->views_format, true);
				int i = 0;

				BKE_scene_multiview_view_prefix_get(scene, path, prefix, &ext);

				if (prefix[0] != '\0') {
					for (i = 0; i < totfiles; i++) {
						struct anim *anim;
						char str[FILE_MAX];

						seq_multiview_name(scene, i, prefix, ext, str, FILE_MAX);
						anim = openanim(str, IB_rect | ((seq->flag & SEQ_FILTERY) ? IB_animdeinterlace : 0),
						                seq->streamindex, seq->strip->colorspace_settings.name);

						if (anim) {
							seq_anim_add_suffix(scene, anim, i);
							sanim = MEM_mallocN(sizeof(StripAnim), "Strip Anim");
							BLI_addtail(&seq->anims, sanim);
							sanim->anim = anim;
						}
					}
					is_multiview_loaded = true;
				}
			}

			if (is_multiview_loaded == false) {
				struct anim *anim;
				anim = openanim(path, IB_rect | ((seq->flag & SEQ_FILTERY) ? IB_animdeinterlace : 0),
				                seq->streamindex, seq->strip->colorspace_settings.name);
				if (anim) {
					sanim = MEM_mallocN(sizeof(StripAnim), "Strip Anim");
					BLI_addtail(&seq->anims, sanim);
					sanim->anim = anim;
				}
			}

			/* use the first video as reference for everything */
			sanim = seq->anims.first;

			if ((!sanim) || (!sanim->anim)) {
				return;
			}

			seq->len = IMB_anim_get_duration(sanim->anim, seq->strip->proxy ? seq->strip->proxy->tc : IMB_TC_RECORD_RUN);

			seq->anim_preseek = IMB_anim_get_preseek(sanim->anim);

			seq->len -= seq->anim_startofs;
			seq->len -= seq->anim_endofs;
			if (seq->len < 0) {
				seq->len = 0;
			}
			break;
		}
		case SEQ_TYPE_MOVIECLIP:
			if (seq->clip == NULL)
				return;

			seq->len = BKE_movieclip_get_duration(seq->clip);

			seq->len -= seq->anim_startofs;
			seq->len -= seq->anim_endofs;
			if (seq->len < 0) {
				seq->len = 0;
			}
			break;
		case SEQ_TYPE_MASK:
			if (seq->mask == NULL)
				return;
			seq->len = BKE_mask_get_duration(seq->mask);
			seq->len -= seq->anim_startofs;
			seq->len -= seq->anim_endofs;
			if (seq->len < 0) {
				seq->len = 0;
			}
			break;
		case SEQ_TYPE_SOUND_RAM:
#ifdef WITH_AUDASPACE
			if (!seq->sound)
				return;
			seq->len = ceil((double)AUD_getInfo(seq->sound->playback_handle).length * FPS);
			seq->len -= seq->anim_startofs;
			seq->len -= seq->anim_endofs;
			if (seq->len < 0) {
				seq->len = 0;
			}
#else
			return;
#endif
			break;
		case SEQ_TYPE_SCENE:
		{
			seq->len = (seq->scene) ? seq->scene->r.efra - seq->scene->r.sfra + 1 : 0;
			seq->len -= seq->anim_startofs;
			seq->len -= seq->anim_endofs;
			if (seq->len < 0) {
				seq->len = 0;
			}
			break;
		}
	}

	free_proxy_seq(seq);

	if (lock_range) {
		BKE_sequence_tx_set_final_left(seq, prev_startdisp);
		BKE_sequence_tx_set_final_right(seq, prev_enddisp);
		BKE_sequence_single_fix(seq);
	}
	
	BKE_sequence_calc(scene, seq);
}

void BKE_sequencer_sort(Scene *scene)
{
	/* all strips together per kind, and in order of y location ("machine") */
	ListBase seqbase, effbase;
	Editing *ed = BKE_sequencer_editing_get(scene, false);
	Sequence *seq, *seqt;

	if (ed == NULL)
		return;

	BLI_listbase_clear(&seqbase);
	BLI_listbase_clear(&effbase);

	while ((seq = BLI_pophead(ed->seqbasep))) {

		if (seq->type & SEQ_TYPE_EFFECT) {
			seqt = effbase.first;
			while (seqt) {
				if (seqt->machine >= seq->machine) {
					BLI_insertlinkbefore(&effbase, seqt, seq);
					break;
				}
				seqt = seqt->next;
			}
			if (seqt == NULL)
				BLI_addtail(&effbase, seq);
		}
		else {
			seqt = seqbase.first;
			while (seqt) {
				if (seqt->machine >= seq->machine) {
					BLI_insertlinkbefore(&seqbase, seqt, seq);
					break;
				}
				seqt = seqt->next;
			}
			if (seqt == NULL)
				BLI_addtail(&seqbase, seq);
		}
	}

	BLI_movelisttolist(&seqbase, &effbase);
	*(ed->seqbasep) = seqbase;
}

/** Comparision function suitable to be used with BLI_listbase_sort()... */
int BKE_sequencer_cmp_time_startdisp(const void *a, const void *b)
{
	const Sequence *seq_a = a;
	const Sequence *seq_b = b;

	return (seq_a->startdisp > seq_b->startdisp);
}

static int clear_scene_in_allseqs_cb(Sequence *seq, void *arg_pt)
{
	if (seq->scene == (Scene *)arg_pt)
		seq->scene = NULL;
	return 1;
}

void BKE_sequencer_clear_scene_in_allseqs(Main *bmain, Scene *scene)
{
	Scene *scene_iter;

	/* when a scene is deleted: test all seqs */
	for (scene_iter = bmain->scene.first; scene_iter; scene_iter = scene_iter->id.next) {
		if (scene_iter != scene && scene_iter->ed) {
			BKE_sequencer_base_recursive_apply(&scene_iter->ed->seqbase, clear_scene_in_allseqs_cb, scene);
		}
	}
}

typedef struct SeqUniqueInfo {
	Sequence *seq;
	char name_src[SEQ_NAME_MAXSTR];
	char name_dest[SEQ_NAME_MAXSTR];
	int count;
	int match;
} SeqUniqueInfo;

static void seqbase_unique_name(ListBase *seqbasep, SeqUniqueInfo *sui)
{
	Sequence *seq;
	for (seq = seqbasep->first; seq; seq = seq->next) {
		if ((sui->seq != seq) && STREQ(sui->name_dest, seq->name + 2)) {
			/* SEQ_NAME_MAXSTR -4 for the number, -1 for \0, - 2 for prefix */
			BLI_snprintf(sui->name_dest, sizeof(sui->name_dest), "%.*s.%03d", SEQ_NAME_MAXSTR - 4 - 1 - 2,
			             sui->name_src, sui->count++);
			sui->match = 1; /* be sure to re-scan */
		}
	}
}

static int seqbase_unique_name_recursive_cb(Sequence *seq, void *arg_pt)
{
	if (seq->seqbase.first)
		seqbase_unique_name(&seq->seqbase, (SeqUniqueInfo *)arg_pt);
	return 1;
}

void BKE_sequence_base_unique_name_recursive(ListBase *seqbasep, Sequence *seq)
{
	SeqUniqueInfo sui;
	char *dot;
	sui.seq = seq;
	BLI_strncpy(sui.name_src, seq->name + 2, sizeof(sui.name_src));
	BLI_strncpy(sui.name_dest, seq->name + 2, sizeof(sui.name_dest));

	sui.count = 1;
	sui.match = 1; /* assume the worst to start the loop */

	/* Strip off the suffix */
	if ((dot = strrchr(sui.name_src, '.'))) {
		*dot = '\0';
		dot++;

		if (*dot)
			sui.count = atoi(dot) + 1;
	}

	while (sui.match) {
		sui.match = 0;
		seqbase_unique_name(seqbasep, &sui);
		BKE_sequencer_base_recursive_apply(seqbasep, seqbase_unique_name_recursive_cb, &sui);
	}

	BLI_strncpy(seq->name + 2, sui.name_dest, sizeof(seq->name) - 2);
}

static const char *give_seqname_by_type(int type)
{
	switch (type) {
		case SEQ_TYPE_META:          return "Meta";
		case SEQ_TYPE_IMAGE:         return "Image";
		case SEQ_TYPE_SCENE:         return "Scene";
		case SEQ_TYPE_MOVIE:         return "Movie";
		case SEQ_TYPE_MOVIECLIP:     return "Clip";
		case SEQ_TYPE_MASK:          return "Mask";
		case SEQ_TYPE_SOUND_RAM:     return "Audio";
		case SEQ_TYPE_CROSS:         return "Cross";
		case SEQ_TYPE_GAMCROSS:      return "Gamma Cross";
		case SEQ_TYPE_ADD:           return "Add";
		case SEQ_TYPE_SUB:           return "Sub";
		case SEQ_TYPE_MUL:           return "Mul";
		case SEQ_TYPE_ALPHAOVER:     return "Alpha Over";
		case SEQ_TYPE_ALPHAUNDER:    return "Alpha Under";
		case SEQ_TYPE_OVERDROP:      return "Over Drop";
		case SEQ_TYPE_WIPE:          return "Wipe";
		case SEQ_TYPE_GLOW:          return "Glow";
		case SEQ_TYPE_TRANSFORM:     return "Transform";
		case SEQ_TYPE_COLOR:         return "Color";
		case SEQ_TYPE_MULTICAM:      return "Multicam";
		case SEQ_TYPE_ADJUSTMENT:    return "Adjustment";
		case SEQ_TYPE_SPEED:         return "Speed";
		case SEQ_TYPE_GAUSSIAN_BLUR: return "Gaussian Blur";
		case SEQ_TYPE_TEXT:          return "Text";
		default:
			return NULL;
	}
}

const char *BKE_sequence_give_name(Sequence *seq)
{
	const char *name = give_seqname_by_type(seq->type);

	if (!name) {
		if (!(seq->type & SEQ_TYPE_EFFECT)) {
			return seq->strip->dir;
		}
		else {
			return "Effect";
		}
	}
	return name;
}

ListBase *BKE_sequence_seqbase_get(Sequence *seq, int *r_offset)
{
	ListBase *seqbase = NULL;

	switch (seq->type) {
		case SEQ_TYPE_META:
		{
			seqbase = &seq->seqbase;
			*r_offset = seq->start;
			break;
		}
		case SEQ_TYPE_SCENE:
		{
			if (seq->flag & SEQ_SCENE_STRIPS) {
				Editing *ed = BKE_sequencer_editing_get(seq->scene, false);
				if (ed) {
					seqbase = &ed->seqbase;
					*r_offset = seq->scene->r.sfra;
				}
			}
			break;
		}
	}

	return seqbase;
}

/*********************** DO THE SEQUENCE *************************/

static void make_black_ibuf(ImBuf *ibuf)
{
	unsigned int *rect;
	float *rect_float;
	int tot;

	if (ibuf == NULL || (ibuf->rect == NULL && ibuf->rect_float == NULL)) {
		return;
	}

	tot = ibuf->x * ibuf->y;

	rect = ibuf->rect;
	rect_float = ibuf->rect_float;

	if (rect) {
		memset(rect, 0, tot * sizeof(char) * 4);
	}

	if (rect_float) {
		memset(rect_float, 0, tot * sizeof(float) * 4);
	}
}

static void multibuf(ImBuf *ibuf, const float fmul)
{
	char *rt;
	float *rt_float;

	int a;

	rt = (char *)ibuf->rect;
	rt_float = ibuf->rect_float;

	if (rt) {
		const int imul = (int)(256.0f * fmul);
		a = ibuf->x * ibuf->y;
		while (a--) {
			rt[0] = min_ii((imul * rt[0]) >> 8, 255);
			rt[1] = min_ii((imul * rt[1]) >> 8, 255);
			rt[2] = min_ii((imul * rt[2]) >> 8, 255);
			rt[3] = min_ii((imul * rt[3]) >> 8, 255);

			rt += 4;
		}
	}
	if (rt_float) {
		a = ibuf->x * ibuf->y;
		while (a--) {
			rt_float[0] *= fmul;
			rt_float[1] *= fmul;
			rt_float[2] *= fmul;
			rt_float[3] *= fmul;
			
			rt_float += 4;
		}
	}
}

static float give_stripelem_index(Sequence *seq, float cfra)
{
	float nr;
	int sta = seq->start;
	int end = seq->start + seq->len - 1;

	if (seq->type & SEQ_TYPE_EFFECT) {
		end = seq->enddisp;
	}

	if (end < sta) {
		return -1;
	}

	if (seq->flag & SEQ_REVERSE_FRAMES) {
		/*reverse frame in this sequence */
		if (cfra <= sta) nr = end - sta;
		else if (cfra >= end) nr = 0;
		else nr = end - cfra;
	}
	else {
		if (cfra <= sta) nr = 0;
		else if (cfra >= end) nr = end - sta;
		else nr = cfra - sta;
	}
	
	if (seq->strobe < 1.0f) seq->strobe = 1.0f;
	
	if (seq->strobe > 1.0f) {
		nr -= fmodf((double)nr, (double)seq->strobe);
	}

	return nr;
}

StripElem *BKE_sequencer_give_stripelem(Sequence *seq, int cfra)
{
	StripElem *se = seq->strip->stripdata;

	if (seq->type == SEQ_TYPE_IMAGE) {
		/* only IMAGE strips use the whole array, MOVIE strips use only the first element,
		 * all other strips don't use this...
		 */

		int nr = (int) give_stripelem_index(seq, cfra);

		if (nr == -1 || se == NULL)
			return NULL;
	
		se += nr + seq->anim_startofs;
	}
	return se;
}

static int evaluate_seq_frame_gen(Sequence **seq_arr, ListBase *seqbase, int cfra, int chanshown)
{
	/* Use arbitrary sized linked list, the size could be over MAXSEQ. */
	LinkNodePair effect_inputs = {NULL, NULL};
	int totseq = 0;

	memset(seq_arr, 0, sizeof(Sequence *) * (MAXSEQ + 1));

	for (Sequence *seq = seqbase->first; seq; seq = seq->next) {
		if ((seq->startdisp <= cfra) && (seq->enddisp > cfra)) {
			if ((seq->type & SEQ_TYPE_EFFECT) && !(seq->flag & SEQ_MUTE)) {

				if (seq->seq1) {
					BLI_linklist_append_alloca(&effect_inputs, seq->seq1);
				}

				if (seq->seq2) {
					BLI_linklist_append_alloca(&effect_inputs, seq->seq2);
				}

				if (seq->seq3) {
					BLI_linklist_append_alloca(&effect_inputs, seq->seq3);
				}
			}

			seq_arr[seq->machine] = seq;
			totseq++;
		}
	}

	/* Drop strips which are used for effect inputs, we don't want
	 * them to blend into render stack in any other way than effect
	 * string rendering.
	 */
	for (LinkNode *seq_item = effect_inputs.list; seq_item; seq_item = seq_item->next) {
		Sequence *seq = seq_item->link;
		/* It's possible that effetc strip would be placed to the same
		 * 'machine' as it's inputs. We don't want to clear such strips
		 * from the stack.
		 */
		if (seq_arr[seq->machine] && seq_arr[seq->machine]->type & SEQ_TYPE_EFFECT) {
			continue;
		}
		/* If we're shown a specified channel, then we want to see the stirps
		 * which belongs to this machine.
		 */
		if (chanshown != 0 && chanshown <= seq->machine) {
			continue;
		}
		seq_arr[seq->machine] = NULL;
	}

	return totseq;
}

int BKE_sequencer_evaluate_frame(Scene *scene, int cfra)
{
	Editing *ed = BKE_sequencer_editing_get(scene, false);
	Sequence *seq_arr[MAXSEQ + 1];

	if (ed == NULL)
		return 0;

	return evaluate_seq_frame_gen(seq_arr, ed->seqbasep, cfra, 0);
}

static bool video_seq_is_rendered(Sequence *seq)
{
	return (seq && !(seq->flag & SEQ_MUTE) && seq->type != SEQ_TYPE_SOUND_RAM);
}

static int get_shown_sequences(ListBase *seqbasep, int cfra, int chanshown, Sequence **seq_arr_out)
{
	Sequence *seq_arr[MAXSEQ + 1];
	int b = chanshown;
	int cnt = 0;

	if (b > MAXSEQ) {
		return 0;
	}

	if (evaluate_seq_frame_gen(seq_arr, seqbasep, cfra, chanshown)) {
		if (b == 0) {
			b = MAXSEQ;
		}
		for (; b > 0; b--) {
			if (video_seq_is_rendered(seq_arr[b])) {
				break;
			}
		}
	}
	
	chanshown = b;

	for (; b > 0; b--) {
		if (video_seq_is_rendered(seq_arr[b])) {
			if (seq_arr[b]->blend_mode == SEQ_BLEND_REPLACE) {
				break;
			}
		}
	}

	for (; b <= chanshown && b >= 0; b++) {
		if (video_seq_is_rendered(seq_arr[b])) {
			seq_arr_out[cnt++] = seq_arr[b];
		}
	}

	return cnt;
}

/*********************** proxy management *************************/

typedef struct SeqIndexBuildContext {
	struct IndexBuildContext *index_context;

	int tc_flags;
	int size_flags;
	int quality;
	bool overwrite;
	int view_id;

	Main *bmain;
	Scene *scene;
	Sequence *seq, *orig_seq;
} SeqIndexBuildContext;

#define PROXY_MAXFILE (2 * FILE_MAXDIR + FILE_MAXFILE)

static IMB_Proxy_Size seq_rendersize_to_proxysize(int size)
{
	if (size >= 100) {
		return IMB_PROXY_NONE;
	}
	if (size >= 99) {
		return IMB_PROXY_100;
	}
	if (size >= 75) {
		return IMB_PROXY_75;
	}
	if (size >= 50) {
		return IMB_PROXY_50;
	}
	return IMB_PROXY_25;
}

static double seq_rendersize_to_scale_factor(int size)
{
	if (size >= 99) {
		return 1.0;
	}
	if (size >= 75) {
		return 0.75;
	}
	if (size >= 50) {
		return 0.50;
	}
	return 0.25;
}

/* the number of files will vary according to the stereo format */
static int seq_num_files(Scene *scene, char views_format, const bool is_multiview)
{
	if (!is_multiview) {
		return 1;
	}
	else if (views_format == R_IMF_VIEWS_STEREO_3D) {
		return 1;
	}
	/* R_IMF_VIEWS_INDIVIDUAL */
	else {
		return BKE_scene_multiview_num_views_get(&scene->r);
	}
}

static void seq_proxy_index_dir_set(struct anim *anim, const char *base_dir)
{
	char dir[FILE_MAX];
	char fname[FILE_MAXFILE];

	IMB_anim_get_fname(anim, fname, FILE_MAXFILE);
	BLI_strncpy(dir, base_dir, sizeof(dir));
	BLI_path_append(dir, sizeof(dir), fname);
	IMB_anim_set_index_dir(anim, dir);
}

static void seq_open_anim_file(Scene *scene, Sequence *seq, bool openfile)
{
	char dir[FILE_MAX];
	char name[FILE_MAX];
	StripProxy *proxy;
	bool use_proxy;
	bool is_multiview_loaded = false;
	Editing *ed = scene->ed;
	const bool is_multiview = (seq->flag & SEQ_USE_VIEWS) != 0 && (scene->r.scemode & R_MULTIVIEW) != 0;

	if ((seq->anims.first != NULL) && (((StripAnim *)seq->anims.first)->anim != NULL)) {
		return;
	}

	/* reset all the previously created anims */
	BKE_sequence_free_anim(seq);

	BLI_join_dirfile(name, sizeof(name),
	                 seq->strip->dir, seq->strip->stripdata->name);
	BLI_path_abs(name, G.main->name);

	proxy = seq->strip->proxy;

	use_proxy = proxy && ((proxy->storage & SEQ_STORAGE_PROXY_CUSTOM_DIR) != 0 ||
	                      (ed->proxy_storage == SEQ_EDIT_PROXY_DIR_STORAGE));

	if (use_proxy) {
		if (ed->proxy_storage == SEQ_EDIT_PROXY_DIR_STORAGE) {
			if (ed->proxy_dir[0] == 0)
				BLI_strncpy(dir, "//BL_proxy", sizeof(dir));
			else
				BLI_strncpy(dir, ed->proxy_dir, sizeof(dir));
		}
		else {
			BLI_strncpy(dir, seq->strip->proxy->dir, sizeof(dir));
		}
		BLI_path_abs(dir, G.main->name);
	}

	if (is_multiview && seq->views_format == R_IMF_VIEWS_INDIVIDUAL) {
		int totfiles = seq_num_files(scene, seq->views_format, true);
		char prefix[FILE_MAX];
		const char *ext = NULL;
		int i;

		BKE_scene_multiview_view_prefix_get(scene, name, prefix, &ext);

		if (prefix[0] != '\0') {
			for (i = 0; i < totfiles; i++) {
				const char *suffix = BKE_scene_multiview_view_id_suffix_get(&scene->r, i);
				char str[FILE_MAX];
				StripAnim *sanim = MEM_mallocN(sizeof(StripAnim), "Strip Anim");

				BLI_addtail(&seq->anims, sanim);

				BLI_snprintf(str, sizeof(str), "%s%s%s", prefix, suffix, ext);

				if (openfile) {
					sanim->anim = openanim(
					        str, IB_rect | ((seq->flag & SEQ_FILTERY) ? IB_animdeinterlace : 0),
					        seq->streamindex, seq->strip->colorspace_settings.name);
				}
				else {
					sanim->anim = openanim_noload(
					        str, IB_rect | ((seq->flag & SEQ_FILTERY) ? IB_animdeinterlace : 0),
					        seq->streamindex, seq->strip->colorspace_settings.name);
				}

				if (sanim->anim) {
#if 0
					seq_anim_add_suffix(scene, sanim->anim, i);
#else
					/* we already have the suffix */
					IMB_suffix_anim(sanim->anim, suffix);
#endif
				}
				else {
					if (openfile) {
						sanim->anim = openanim(
						        name, IB_rect | ((seq->flag & SEQ_FILTERY) ? IB_animdeinterlace : 0),
						        seq->streamindex, seq->strip->colorspace_settings.name);
					}
					else {
						sanim->anim = openanim_noload(
						        name, IB_rect | ((seq->flag & SEQ_FILTERY) ? IB_animdeinterlace : 0),
						        seq->streamindex, seq->strip->colorspace_settings.name);
					}

					/* no individual view files - monoscopic, stereo 3d or exr multiview */
					totfiles = 1;
				}

				if (sanim->anim && use_proxy) {
					seq_proxy_index_dir_set(sanim->anim, dir);
				}
			}
			is_multiview_loaded = true;
		}
	}

	if (is_multiview_loaded == false) {
		StripAnim *sanim;

		sanim = MEM_mallocN(sizeof(StripAnim), "Strip Anim");
		BLI_addtail(&seq->anims, sanim);

		if (openfile) {
			sanim->anim = openanim(
			        name, IB_rect | ((seq->flag & SEQ_FILTERY) ? IB_animdeinterlace : 0),
			        seq->streamindex, seq->strip->colorspace_settings.name);
		}
		else {
			sanim->anim = openanim_noload(
			        name, IB_rect | ((seq->flag & SEQ_FILTERY) ? IB_animdeinterlace : 0),
			        seq->streamindex, seq->strip->colorspace_settings.name);
		}

		if (sanim->anim && use_proxy) {
			seq_proxy_index_dir_set(sanim->anim, dir);
		}
	}
}

static bool seq_proxy_get_fname(Editing *ed, Sequence *seq, int cfra, int render_size, char *name, const int view_id)
{
	int frameno;
	char dir[PROXY_MAXFILE];
	StripAnim *sanim;
	char suffix[24] = {'\0'};

	StripProxy *proxy = seq->strip->proxy;
	if (!proxy) {
		return false;
	}

	/* MOVIE tracks (only exception: custom files) are now handled 
	 * internally by ImBuf module for various reasons: proper time code
	 * support, quicker index build, using one file instead
	 * of a full directory of jpeg files, etc. Trying to support old
	 * and new method at once could lead to funny effects, if people
	 * have both, a directory full of jpeg files and proxy avis, so
	 * sorry folks, please rebuild your proxies... */

	sanim = BLI_findlink(&seq->anims, view_id);

	if (ed->proxy_storage == SEQ_EDIT_PROXY_DIR_STORAGE) {
		char fname[FILE_MAXFILE];
		if (ed->proxy_dir[0] == 0)
			BLI_strncpy(dir, "//BL_proxy", sizeof(dir));
		else
			BLI_strncpy(dir, ed->proxy_dir, sizeof(dir));

		if (sanim && sanim->anim) {
			IMB_anim_get_fname(sanim->anim, fname, FILE_MAXFILE);
		}
		else if (seq->type == SEQ_TYPE_IMAGE) {
			fname[0] = 0;
		}
		BLI_path_append(dir, sizeof(dir), fname);
		BLI_path_abs(name, G.main->name);
	}
	else if ((proxy->storage & SEQ_STORAGE_PROXY_CUSTOM_DIR) && (proxy->storage & SEQ_STORAGE_PROXY_CUSTOM_FILE)) {
		BLI_strncpy(dir, seq->strip->proxy->dir, sizeof(dir));
	}
	else if (proxy->storage & SEQ_STORAGE_PROXY_CUSTOM_FILE) {
		BLI_strncpy(dir, seq->strip->proxy->dir, sizeof(dir));
	}
	else if (sanim && sanim->anim && (proxy->storage & SEQ_STORAGE_PROXY_CUSTOM_DIR)) {
		char fname[FILE_MAXFILE];
		BLI_strncpy(dir, seq->strip->proxy->dir, sizeof(dir));
		IMB_anim_get_fname(sanim->anim, fname, FILE_MAXFILE);
		BLI_path_append(dir, sizeof(dir), fname);
	}
	else if (seq->type == SEQ_TYPE_IMAGE) {
		if (proxy->storage & SEQ_STORAGE_PROXY_CUSTOM_DIR)
			BLI_strncpy(dir, seq->strip->proxy->dir, sizeof(dir));
		else
			BLI_snprintf(dir, PROXY_MAXFILE, "%s/BL_proxy", seq->strip->dir);
	}
	else {
		return false;
	}

	if (view_id > 0)
		BLI_snprintf(suffix, sizeof(suffix), "_%d", view_id);

	if (proxy->storage & SEQ_STORAGE_PROXY_CUSTOM_FILE &&
	    ed->proxy_storage != SEQ_EDIT_PROXY_DIR_STORAGE)
	{
		char fname[FILE_MAXFILE];
		BLI_join_dirfile(fname, PROXY_MAXFILE, dir, proxy->file);
		BLI_path_abs(fname, G.main->name);
		if (suffix[0] != '\0') {
			/* TODO(sergey): This will actually append suffix after extension
			 * which is weird but how was originally coded in multiview branch.
			 */
			BLI_snprintf(name, PROXY_MAXFILE, "%s_%s", fname, suffix);
		}
		else {
			BLI_strncpy(name, fname, PROXY_MAXFILE);
		}

		return true;
	}

	/* generate a separate proxy directory for each preview size */

	if (seq->type == SEQ_TYPE_IMAGE) {
		BLI_snprintf(name, PROXY_MAXFILE, "%s/images/%d/%s_proxy%s", dir, render_size,
		             BKE_sequencer_give_stripelem(seq, cfra)->name, suffix);
		frameno = 1;
	}
	else {
		frameno = (int)give_stripelem_index(seq, cfra) + seq->anim_startofs;
		BLI_snprintf(name, PROXY_MAXFILE, "%s/proxy_misc/%d/####%s", dir, render_size, suffix);
	}

	BLI_path_abs(name, G.main->name);
	BLI_path_frame(name, frameno, 0);

	strcat(name, ".jpg");

	return true;
}

static ImBuf *seq_proxy_fetch(const SeqRenderData *context, Sequence *seq, int cfra)
{
	char name[PROXY_MAXFILE];
	IMB_Proxy_Size psize = seq_rendersize_to_proxysize(context->preview_render_size);
	int size_flags;
	int render_size = context->preview_render_size;
	StripProxy *proxy = seq->strip->proxy;
	Editing *ed = context->scene->ed;
	StripAnim *sanim;

	if (!(seq->flag & SEQ_USE_PROXY)) {
		return NULL;
	}

	/* dirty hack to distinguish 100% render size from PROXY_100 */
	if (render_size == 99) {
		render_size = 100;
	}

	size_flags = proxy->build_size_flags;

	/* only use proxies, if they are enabled (even if present!) */
	if (psize == IMB_PROXY_NONE || ((size_flags & psize) != psize)) {
		return NULL;
	}

	if (proxy->storage & SEQ_STORAGE_PROXY_CUSTOM_FILE) {
		int frameno = (int)give_stripelem_index(seq, cfra) + seq->anim_startofs;
		if (proxy->anim == NULL) {
			if (seq_proxy_get_fname(ed, seq, cfra, render_size, name, context->view_id) == 0) {
				return NULL;
			}

			proxy->anim = openanim(name, IB_rect, 0, seq->strip->colorspace_settings.name);
		}
		if (proxy->anim == NULL) {
			return NULL;
		}

		seq_open_anim_file(context->scene, seq, true);
		sanim = seq->anims.first;

		frameno = IMB_anim_index_get_frame_index(sanim ? sanim->anim : NULL, seq->strip->proxy->tc, frameno);

		return IMB_anim_absolute(proxy->anim, frameno, IMB_TC_NONE, IMB_PROXY_NONE);
	}

	if (seq_proxy_get_fname(ed, seq, cfra, render_size, name, context->view_id) == 0) {
		return NULL;
	}

	if (BLI_exists(name)) {
		ImBuf *ibuf = IMB_loadiffname(name, IB_rect, NULL);

		if (ibuf)
			sequencer_imbuf_assign_spaces(context->scene, ibuf);

		return ibuf;
	}
	else {
		return NULL;
	}
}

static void seq_proxy_build_frame(
        const SeqRenderData *context, SeqRenderState *state,
        Sequence *seq, int cfra,
        int proxy_render_size, const bool overwrite)
{
	char name[PROXY_MAXFILE];
	int quality;
	int rectx, recty;
	int ok;
	ImBuf *ibuf_tmp, *ibuf;
	Editing *ed = context->scene->ed;

	if (!seq_proxy_get_fname(ed, seq, cfra, proxy_render_size, name, context->view_id)) {
		return;
	}

	if (!overwrite && BLI_exists(name)) {
		return;
	}

	ibuf_tmp = seq_render_strip(context, state, seq, cfra);

	rectx = (proxy_render_size * ibuf_tmp->x) / 100;
	recty = (proxy_render_size * ibuf_tmp->y) / 100;

	if (ibuf_tmp->x != rectx || ibuf_tmp->y != recty) {
		ibuf = IMB_dupImBuf(ibuf_tmp);
		IMB_metadata_copy(ibuf, ibuf_tmp);
		IMB_freeImBuf(ibuf_tmp);
		IMB_scalefastImBuf(ibuf, (short)rectx, (short)recty);
	}
	else {
		ibuf = ibuf_tmp;
	}

	/* depth = 32 is intentionally left in, otherwise ALPHA channels
	 * won't work... */
	quality = seq->strip->proxy->quality;
	ibuf->ftype = IMB_FTYPE_JPG;
	ibuf->foptions.quality = quality;

	/* unsupported feature only confuses other s/w */
	if (ibuf->planes == 32)
		ibuf->planes = 24;

	BLI_make_existing_file(name);

	ok = IMB_saveiff(ibuf, name, IB_rect | IB_zbuf | IB_zbuffloat);
	if (ok == 0) {
		perror(name);
	}

	IMB_freeImBuf(ibuf);
}

/**
 * Returns whether the file this context would read from even exist,
 * if not, don't create the context
 */
static bool seq_proxy_multiview_context_invalid(Sequence *seq, Scene *scene, const int view_id)
{
	if ((scene->r.scemode & R_MULTIVIEW) == 0)
		return false;

	if ((seq->type == SEQ_TYPE_IMAGE) && (seq->views_format == R_IMF_VIEWS_INDIVIDUAL)) {
		static char prefix[FILE_MAX];
		static const char *ext = NULL;
		char str[FILE_MAX];

		if (view_id == 0) {
			char path[FILE_MAX];
			BLI_join_dirfile(path, sizeof(path), seq->strip->dir,
			                 seq->strip->stripdata->name);
			BLI_path_abs(path, G.main->name);
			BKE_scene_multiview_view_prefix_get(scene, path, prefix, &ext);
		}
		else {
			prefix[0] = '\0';
		}

		if (prefix[0] == '\0')
			return view_id != 0;

		seq_multiview_name(scene, view_id, prefix, ext, str, FILE_MAX);

		if (BLI_access(str, R_OK) == 0)
			return false;
		else
			return view_id != 0;
	}
	return false;
}

/**
 * This returns the maximum possible number of required contexts
 */
static int seq_proxy_context_count(Sequence *seq, Scene *scene)
{
	int num_views = 1;

	if ((scene->r.scemode & R_MULTIVIEW) == 0)
		return 1;

	switch (seq->type) {
		case SEQ_TYPE_MOVIE:
		{
			num_views = BLI_listbase_count(&seq->anims);
			break;
		}
		case SEQ_TYPE_IMAGE:
		{
			switch (seq->views_format) {
				case R_IMF_VIEWS_INDIVIDUAL:
					num_views = BKE_scene_multiview_num_views_get(&scene->r);
					break;
				case R_IMF_VIEWS_STEREO_3D:
					num_views = 2;
					break;
				case R_IMF_VIEWS_MULTIVIEW:
					/* not supported at the moment */
					/* pass through */
				default:
					num_views = 1;
			}
			break;
		}
	}

	return num_views;
}

void BKE_sequencer_proxy_rebuild_context(Main *bmain, Scene *scene, Sequence *seq, struct GSet *file_list, ListBase *queue)
{
	SeqIndexBuildContext *context;
	Sequence *nseq;
	LinkData *link;
	int num_files;
	int i;

	if (!seq->strip || !seq->strip->proxy) {
		return;
	}

	if (!(seq->flag & SEQ_USE_PROXY)) {
		return;
	}

	num_files = seq_proxy_context_count(seq, scene);

	for (i = 0; i < num_files; i++) {
		if (seq_proxy_multiview_context_invalid(seq, scene, i))
			continue;

		context = MEM_callocN(sizeof(SeqIndexBuildContext), "seq proxy rebuild context");

		nseq = BKE_sequence_dupli_recursive(scene, scene, seq, 0);

		context->tc_flags   = nseq->strip->proxy->build_tc_flags;
		context->size_flags = nseq->strip->proxy->build_size_flags;
		context->quality    = nseq->strip->proxy->quality;
		context->overwrite = (nseq->strip->proxy->build_flags & SEQ_PROXY_SKIP_EXISTING) == 0;

		context->bmain = bmain;
		context->scene = scene;
		context->orig_seq = seq;
		context->seq = nseq;

		context->view_id = i; /* only for images */

		link = BLI_genericNodeN(context);
		BLI_addtail(queue, link);

		if (nseq->type == SEQ_TYPE_MOVIE) {
			StripAnim *sanim;

			seq_open_anim_file(scene, nseq, true);
			sanim = BLI_findlink(&nseq->anims,  i);

			if (sanim->anim) {
				context->index_context = IMB_anim_index_rebuild_context(sanim->anim,
				        context->tc_flags, context->size_flags, context->quality,
				        context->overwrite, file_list);
			}
		}
	}
}

void BKE_sequencer_proxy_rebuild(SeqIndexBuildContext *context, short *stop, short *do_update, float *progress)
{
	const bool overwrite = context->overwrite;
	SeqRenderData render_context;
	Sequence *seq = context->seq;
	Scene *scene = context->scene;
	Main *bmain = context->bmain;
	int cfra;

	if (seq->type == SEQ_TYPE_MOVIE) {
		if (context->index_context) {
			IMB_anim_index_rebuild(context->index_context, stop, do_update, progress);
		}

		return;
	}

	if (!(seq->flag & SEQ_USE_PROXY)) {
		return;
	}

	/* that's why it is called custom... */
	if (seq->strip->proxy && seq->strip->proxy->storage & SEQ_STORAGE_PROXY_CUSTOM_FILE) {
		return;
	}

	/* fail safe code */

	BKE_sequencer_new_render_data(
	        bmain->eval_ctx, bmain, context->scene,
	        (scene->r.size * (float) scene->r.xsch) / 100.0f + 0.5f,
	        (scene->r.size * (float) scene->r.ysch) / 100.0f + 0.5f, 100,
	        &render_context);

	render_context.skip_cache = true;
	render_context.is_proxy_render = true;
	render_context.view_id = context->view_id;

	SeqRenderState state;
	sequencer_state_init(&state);

	for (cfra = seq->startdisp + seq->startstill;  cfra < seq->enddisp - seq->endstill; cfra++) {
		if (context->size_flags & IMB_PROXY_25) {
			seq_proxy_build_frame(&render_context, &state, seq, cfra, 25, overwrite);
		}
		if (context->size_flags & IMB_PROXY_50) {
			seq_proxy_build_frame(&render_context, &state, seq, cfra, 50, overwrite);
		}
		if (context->size_flags & IMB_PROXY_75) {
			seq_proxy_build_frame(&render_context, &state, seq, cfra, 75, overwrite);
		}
		if (context->size_flags & IMB_PROXY_100) {
			seq_proxy_build_frame(&render_context, &state, seq, cfra, 100, overwrite);
		}

		*progress = (float) (cfra - seq->startdisp - seq->startstill) / (seq->enddisp - seq->endstill - seq->startdisp - seq->startstill);
		*do_update = true;

		if (*stop || G.is_break)
			break;
	}
}

void BKE_sequencer_proxy_rebuild_finish(SeqIndexBuildContext *context, bool stop)
{
	if (context->index_context) {
		StripAnim *sanim;

		for (sanim = context->seq->anims.first; sanim; sanim = sanim->next)
			IMB_close_anim_proxies(sanim->anim);

		for (sanim = context->orig_seq->anims.first; sanim; sanim = sanim->next)
			IMB_close_anim_proxies(sanim->anim);

		IMB_anim_index_rebuild_finish(context->index_context, stop);
	}

	seq_free_sequence_recurse(NULL, context->seq);

	MEM_freeN(context);
}

void BKE_sequencer_proxy_set(struct Sequence *seq, bool value)
{
	if (value) {
		seq->flag |= SEQ_USE_PROXY;
		if (seq->strip->proxy == NULL) {
			seq->strip->proxy = MEM_callocN(sizeof(struct StripProxy), "StripProxy");
			seq->strip->proxy->quality = 90;
			seq->strip->proxy->build_tc_flags = SEQ_PROXY_TC_ALL;
			seq->strip->proxy->build_size_flags = SEQ_PROXY_IMAGE_SIZE_25;
		}
	}
	else {
		seq->flag &= ~SEQ_USE_PROXY;
	}	
}

/*********************** color balance *************************/

static StripColorBalance calc_cb(StripColorBalance *cb_)
{
	StripColorBalance cb = *cb_;
	int c;

	for (c = 0; c < 3; c++) {
		cb.lift[c] = 2.0f - cb.lift[c];
	}

	if (cb.flag & SEQ_COLOR_BALANCE_INVERSE_LIFT) {
		for (c = 0; c < 3; c++) {
			/* tweak to give more subtle results
			 * values above 1.0 are scaled */
			if (cb.lift[c] > 1.0f)
				cb.lift[c] = pow(cb.lift[c] - 1.0f, 2.0) + 1.0;

			cb.lift[c] = 2.0f - cb.lift[c];
		}
	}

	if (cb.flag & SEQ_COLOR_BALANCE_INVERSE_GAIN) {
		for (c = 0; c < 3; c++) {
			if (cb.gain[c] != 0.0f) {
				cb.gain[c] = 1.0f / cb.gain[c];
			}
			else {
				cb.gain[c] = 1000000; /* should be enough :) */
			}
		}
	}

	if (!(cb.flag & SEQ_COLOR_BALANCE_INVERSE_GAMMA)) {
		for (c = 0; c < 3; c++) {
			if (cb.gamma[c] != 0.0f) {
				cb.gamma[c] = 1.0f / cb.gamma[c];
			}
			else {
				cb.gamma[c] = 1000000; /* should be enough :) */
			}
		}
	}

	return cb;
}

/* note: lift is actually 2-lift */
MINLINE float color_balance_fl(float in, const float lift, const float gain, const float gamma, const float mul)
{
	float x = (((in - 1.0f) * lift) + 1.0f) * gain;

	/* prevent NaN */
	if (x < 0.f)
		x = 0.f;

	return powf(x, gamma) * mul;
}

static void make_cb_table_float(float lift, float gain, float gamma,
                                float *table, float mul)
{
	int y;

	for (y = 0; y < 256; y++) {
		float v = color_balance_fl((float)y * (1.0f / 255.0f), lift, gain, gamma, mul);

		table[y] = v;
	}
}

static void color_balance_byte_byte(StripColorBalance *cb_, unsigned char *rect, unsigned char *mask_rect, int width, int height, float mul)
{
	//unsigned char cb_tab[3][256];
	unsigned char *cp = rect;
	unsigned char *e = cp + width * 4 * height;
	unsigned char *m = mask_rect;

	StripColorBalance cb = calc_cb(cb_);

	while (cp < e) {
		float p[4];
		int c;

		straight_uchar_to_premul_float(p, cp);

		for (c = 0; c < 3; c++) {
			float t = color_balance_fl(p[c], cb.lift[c], cb.gain[c], cb.gamma[c], mul);

			if (m) {
				float m_normal = (float) m[c] / 255.0f;

				p[c] = p[c] * (1.0f - m_normal) + t * m_normal;
			}
			else
				p[c] = t;
		}
		
		premul_float_to_straight_uchar(cp, p);

		cp += 4;
		if (m)
			m += 4;
	}
}

static void color_balance_byte_float(StripColorBalance *cb_, unsigned char *rect, float *rect_float, unsigned char *mask_rect, int width, int height, float mul)
{
	float cb_tab[4][256];
	int c, i;
	unsigned char *p = rect;
	unsigned char *e = p + width * 4 * height;
	unsigned char *m = mask_rect;
	float *o;
	StripColorBalance cb;

	o = rect_float;

	cb = calc_cb(cb_);

	for (c = 0; c < 3; c++) {
		make_cb_table_float(cb.lift[c], cb.gain[c], cb.gamma[c], cb_tab[c], mul);
	}

	for (i = 0; i < 256; i++) {
		cb_tab[3][i] = ((float)i) * (1.0f / 255.0f);
	}

	while (p < e) {
		if (m) {
			float t[3] = {m[0] / 255.0f, m[1] / 255.0f, m[2] / 255.0f};

			p[0] = p[0] * (1.0f - t[0]) + t[0] * cb_tab[0][p[0]];
			p[1] = p[1] * (1.0f - t[1]) + t[1] * cb_tab[1][p[1]];
			p[2] = p[2] * (1.0f - t[2]) + t[2] * cb_tab[2][p[2]];

			m += 4;
		}
		else {
			o[0] = cb_tab[0][p[0]];
			o[1] = cb_tab[1][p[1]];
			o[2] = cb_tab[2][p[2]];
		}

		o[3] = cb_tab[3][p[3]];

		p += 4; o += 4;
	}
}

static void color_balance_float_float(StripColorBalance *cb_, float *rect_float, float *mask_rect_float, int width, int height, float mul)
{
	float *p = rect_float;
	const float *e = rect_float + width * 4 * height;
	const float *m = mask_rect_float;
	StripColorBalance cb = calc_cb(cb_);

	while (p < e) {
		int c;
		for (c = 0; c < 3; c++) {
			float t = color_balance_fl(p[c], cb.lift[c], cb.gain[c], cb.gamma[c], mul);

			if (m)
				p[c] = p[c] * (1.0f - m[c]) + t * m[c];
			else
				p[c] = t;
		}

		p += 4;
		if (m)
			m += 4;
	}
}

typedef struct ColorBalanceInitData {
	StripColorBalance *cb;
	ImBuf *ibuf;
	float mul;
	ImBuf *mask;
	bool make_float;
} ColorBalanceInitData;

typedef struct ColorBalanceThread {
	StripColorBalance *cb;
	float mul;

	int width, height;

	unsigned char *rect, *mask_rect;
	float *rect_float, *mask_rect_float;

	bool make_float;
} ColorBalanceThread;

static void color_balance_init_handle(void *handle_v, int start_line, int tot_line, void *init_data_v)
{
	ColorBalanceThread *handle = (ColorBalanceThread *) handle_v;
	ColorBalanceInitData *init_data = (ColorBalanceInitData *) init_data_v;
	ImBuf *ibuf = init_data->ibuf;
	ImBuf *mask = init_data->mask;

	int offset = 4 * start_line * ibuf->x;

	memset(handle, 0, sizeof(ColorBalanceThread));

	handle->cb = init_data->cb;
	handle->mul = init_data->mul;
	handle->width = ibuf->x;
	handle->height = tot_line;
	handle->make_float = init_data->make_float;

	if (ibuf->rect)
		handle->rect = (unsigned char *) ibuf->rect + offset;

	if (ibuf->rect_float)
		handle->rect_float = ibuf->rect_float + offset;

	if (mask) {
		if (mask->rect)
			handle->mask_rect = (unsigned char *) mask->rect + offset;

		if (mask->rect_float)
			handle->mask_rect_float = mask->rect_float + offset;
	}
	else {
		handle->mask_rect = NULL;
		handle->mask_rect_float = NULL;
	}
}

static void *color_balance_do_thread(void *thread_data_v)
{
	ColorBalanceThread *thread_data = (ColorBalanceThread *) thread_data_v;
	StripColorBalance *cb = thread_data->cb;
	int width = thread_data->width, height = thread_data->height;
	unsigned char *rect = thread_data->rect;
	unsigned char *mask_rect = thread_data->mask_rect;
	float *rect_float = thread_data->rect_float;
	float *mask_rect_float = thread_data->mask_rect_float;
	float mul = thread_data->mul;

	if (rect_float) {
		color_balance_float_float(cb, rect_float, mask_rect_float, width, height, mul);
	}
	else if (thread_data->make_float) {
		color_balance_byte_float(cb, rect, rect_float, mask_rect, width, height, mul);
	}
	else {
		color_balance_byte_byte(cb, rect, mask_rect, width, height, mul);
	}

	return NULL;
}

/* cfra is offset by fra_offset only in case we are using a real mask. */
ImBuf *BKE_sequencer_render_mask_input(
        const SeqRenderData *context, int mask_input_type, Sequence *mask_sequence, Mask *mask_id,
        int cfra, int fra_offset, bool make_float)
{
	ImBuf *mask_input = NULL;

	if (mask_input_type == SEQUENCE_MASK_INPUT_STRIP) {
		if (mask_sequence) {
			SeqRenderState state;
			sequencer_state_init(&state);

			mask_input = seq_render_strip(context, &state, mask_sequence, cfra);

			if (make_float) {
				if (!mask_input->rect_float)
					IMB_float_from_rect(mask_input);
			}
			else {
				if (!mask_input->rect)
					IMB_rect_from_float(mask_input);
			}
		}
	}
	else if (mask_input_type == SEQUENCE_MASK_INPUT_ID) {
		mask_input = seq_render_mask(context, mask_id, cfra - fra_offset, make_float);
	}

	return mask_input;
}

void BKE_sequencer_color_balance_apply(StripColorBalance *cb, ImBuf *ibuf, float mul, bool make_float, ImBuf *mask_input)
{
	ColorBalanceInitData init_data;

	if (!ibuf->rect_float && make_float)
		imb_addrectfloatImBuf(ibuf);

	init_data.cb = cb;
	init_data.ibuf = ibuf;
	init_data.mul = mul;
	init_data.make_float = make_float;
	init_data.mask = mask_input;

	IMB_processor_apply_threaded(ibuf->y, sizeof(ColorBalanceThread), &init_data,
	                             color_balance_init_handle, color_balance_do_thread);

	/* color balance either happens on float buffer or byte buffer, but never on both,
	 * free byte buffer if there's float buffer since float buffer would be used for
	 * color balance in favor of byte buffer
	 */
	if (ibuf->rect_float && ibuf->rect)
		imb_freerectImBuf(ibuf);
}

/*
 *  input preprocessing for SEQ_TYPE_IMAGE, SEQ_TYPE_MOVIE, SEQ_TYPE_MOVIECLIP and SEQ_TYPE_SCENE
 *
 *  Do all the things you can't really do afterwards using sequence effects
 *  (read: before rescaling to render resolution has been done)
 *
 *  Order is important!
 *
 *  - Deinterlace
 *  - Crop and transform in image source coordinate space
 *  - Flip X + Flip Y (could be done afterwards, backward compatibility)
 *  - Promote image to float data (affects pipeline operations afterwards)
 *  - Color balance (is most efficient in the byte -> float
 *    (future: half -> float should also work fine!)
 *    case, if done on load, since we can use lookup tables)
 *  - Premultiply
 */

bool BKE_sequencer_input_have_to_preprocess(const SeqRenderData *context, Sequence *seq, float UNUSED(cfra))
{
	float mul;

	if (context->is_proxy_render) {
		return false;
	}

	if (seq->flag & (SEQ_FILTERY | SEQ_USE_CROP | SEQ_USE_TRANSFORM | SEQ_FLIPX | SEQ_FLIPY | SEQ_MAKE_FLOAT)) {
		return true;
	}

	mul = seq->mul;

	if (seq->blend_mode == SEQ_BLEND_REPLACE) {
		mul *= seq->blend_opacity / 100.0f;
	}

	if (mul != 1.0f) {
		return true;
	}

	if (seq->sat != 1.0f) {
		return true;
	}

	if (seq->modifiers.first) {
		return true;
	}

	return false;
}

static ImBuf *input_preprocess(const SeqRenderData *context, Sequence *seq, float cfra, ImBuf *ibuf,
                               const bool is_proxy_image, const bool is_preprocessed)
{
	Scene *scene = context->scene;
	float mul;

	ibuf = IMB_makeSingleUser(ibuf);

	if ((seq->flag & SEQ_FILTERY) &&
	    !ELEM(seq->type, SEQ_TYPE_MOVIE, SEQ_TYPE_MOVIECLIP))
	{
		IMB_filtery(ibuf);
	}

	if (seq->flag & (SEQ_USE_CROP | SEQ_USE_TRANSFORM)) {
		StripCrop c = {0};
		StripTransform t = {0};
		int sx, sy, dx, dy;

		if (is_proxy_image) {
			double f = seq_rendersize_to_scale_factor(context->preview_render_size);

			if (f != 1.0) {
				IMB_scalefastImBuf(ibuf, ibuf->x / f, ibuf->y / f);
			}
		}

		if (seq->flag & SEQ_USE_CROP && seq->strip->crop) {
			c = *seq->strip->crop;
		}
		if (seq->flag & SEQ_USE_TRANSFORM && seq->strip->transform) {
			t = *seq->strip->transform;
		}

		if (is_preprocessed) {
			double xscale = scene->r.xsch ? ((double)context->rectx / (double)scene->r.xsch) : 1.0;
			double yscale = scene->r.ysch ? ((double)context->recty / (double)scene->r.ysch) : 1.0;
			if (seq->flag & SEQ_USE_TRANSFORM) {
				t.xofs *= xscale;
				t.yofs *= yscale;
			}
			if (seq->flag & SEQ_USE_CROP) {
				c.left *= xscale;
				c.right *= xscale;
				c.top *= yscale;
				c.bottom *= yscale;
			}
		}

		sx = ibuf->x - c.left - c.right;
		sy = ibuf->y - c.top - c.bottom;

		if (seq->flag & SEQ_USE_TRANSFORM) {
			if (is_preprocessed) {
				dx = context->rectx;
				dy = context->recty;
			}
			else {
				dx = scene->r.xsch;
				dy = scene->r.ysch;
			}
		}
		else {
			dx = sx;
			dy = sy;
		}

		if (c.top  + c.bottom >= ibuf->y ||
		    c.left + c.right  >= ibuf->x ||
		    t.xofs >= dx || t.yofs >= dy)
		{
			make_black_ibuf(ibuf);
		}
		else {
			ImBuf *i = IMB_allocImBuf(dx, dy, 32, ibuf->rect_float ? IB_rectfloat : IB_rect);

			IMB_rectcpy(i, ibuf, t.xofs, t.yofs, c.left, c.bottom, sx, sy);
			sequencer_imbuf_assign_spaces(scene, i);

			IMB_metadata_copy(i, ibuf);
			IMB_freeImBuf(ibuf);

			ibuf = i;
		}
	}

	if (seq->flag & SEQ_FLIPX) {
		IMB_flipx(ibuf);
	}
	
	if (seq->flag & SEQ_FLIPY) {
		IMB_flipy(ibuf);
	}

	if (seq->sat != 1.0f) {
		IMB_saturation(ibuf, seq->sat);
	}

	mul = seq->mul;

	if (seq->blend_mode == SEQ_BLEND_REPLACE) {
		mul *= seq->blend_opacity / 100.0f;
	}

	if (seq->flag & SEQ_MAKE_FLOAT) {
		if (!ibuf->rect_float) {
			BKE_sequencer_imbuf_to_sequencer_space(scene, ibuf, true);
		}

		if (ibuf->rect) {
			imb_freerectImBuf(ibuf);
		}
	}

	if (mul != 1.0f) {
		multibuf(ibuf, mul);
	}

	if (ibuf->x != context->rectx || ibuf->y != context->recty) {
		if (scene->r.mode & R_OSA) {
			IMB_scaleImBuf(ibuf, (short)context->rectx, (short)context->recty);
		}
		else {
			IMB_scalefastImBuf(ibuf, (short)context->rectx, (short)context->recty);
		}
	}

	if (seq->modifiers.first) {
		ImBuf *ibuf_new = BKE_sequence_modifier_apply_stack(context, seq, ibuf, cfra);

		if (ibuf_new != ibuf) {
			IMB_metadata_copy(ibuf_new, ibuf);
			IMB_freeImBuf(ibuf);
			ibuf = ibuf_new;
		}
	}

	return ibuf;
}

static ImBuf *copy_from_ibuf_still(const SeqRenderData *context, Sequence *seq, float nr)
{
	ImBuf *rval = NULL;
	ImBuf *ibuf = NULL;

	if (nr == 0) {
		ibuf = BKE_sequencer_cache_get(context, seq, seq->start, SEQ_STRIPELEM_IBUF_STARTSTILL);
	}
	else if (nr == seq->len - 1) {
		ibuf = BKE_sequencer_cache_get(context, seq, seq->start, SEQ_STRIPELEM_IBUF_ENDSTILL);
	}

	if (ibuf) {
		rval = IMB_dupImBuf(ibuf);
		IMB_metadata_copy(rval, ibuf);
		IMB_freeImBuf(ibuf);
	}

	return rval;
}

static void copy_to_ibuf_still(const SeqRenderData *context, Sequence *seq, float nr, ImBuf *ibuf)
{
	/* warning: ibuf may be NULL if the video fails to load */
	if (nr == 0 || nr == seq->len - 1) {
		/* we have to store a copy, since the passed ibuf
		 * could be preprocessed afterwards (thereby silently
		 * changing the cached image... */
		ImBuf *oibuf = ibuf;
		ibuf = IMB_dupImBuf(oibuf);

		if (ibuf) {
			IMB_metadata_copy(ibuf, oibuf);
			sequencer_imbuf_assign_spaces(context->scene, ibuf);
		}

		if (nr == 0) {
			BKE_sequencer_cache_put(context, seq, seq->start, SEQ_STRIPELEM_IBUF_STARTSTILL, ibuf);
		}

		if (nr == seq->len - 1) {
			BKE_sequencer_cache_put(context, seq, seq->start, SEQ_STRIPELEM_IBUF_ENDSTILL, ibuf);
		}

		IMB_freeImBuf(ibuf);
	}
}

/*********************** strip rendering functions  *************************/

typedef struct RenderEffectInitData {
	struct SeqEffectHandle *sh;
	const SeqRenderData *context;
	Sequence *seq;
	float cfra, facf0, facf1;
	ImBuf *ibuf1, *ibuf2, *ibuf3;

	ImBuf *out;
} RenderEffectInitData;

typedef struct RenderEffectThread {
	struct SeqEffectHandle *sh;
	const SeqRenderData *context;
	Sequence *seq;
	float cfra, facf0, facf1;
	ImBuf *ibuf1, *ibuf2, *ibuf3;

	ImBuf *out;
	int start_line, tot_line;
} RenderEffectThread;

static void render_effect_execute_init_handle(void *handle_v, int start_line, int tot_line, void *init_data_v)
{
	RenderEffectThread *handle = (RenderEffectThread *) handle_v;
	RenderEffectInitData *init_data = (RenderEffectInitData *) init_data_v;

	handle->sh = init_data->sh;
	handle->context = init_data->context;
	handle->seq = init_data->seq;
	handle->cfra = init_data->cfra;
	handle->facf0 = init_data->facf0;
	handle->facf1 = init_data->facf1;
	handle->ibuf1 = init_data->ibuf1;
	handle->ibuf2 = init_data->ibuf2;
	handle->ibuf3 = init_data->ibuf3;
	handle->out = init_data->out;

	handle->start_line = start_line;
	handle->tot_line = tot_line;
}

static void *render_effect_execute_do_thread(void *thread_data_v)
{
	RenderEffectThread *thread_data = (RenderEffectThread *) thread_data_v;

	thread_data->sh->execute_slice(thread_data->context, thread_data->seq, thread_data->cfra,
	                               thread_data->facf0, thread_data->facf1, thread_data->ibuf1,
	                               thread_data->ibuf2, thread_data->ibuf3, thread_data->start_line,
	                               thread_data->tot_line, thread_data->out);

	return NULL;
}

static ImBuf *seq_render_effect_execute_threaded(struct SeqEffectHandle *sh, const SeqRenderData *context, Sequence *seq,
                                                 float cfra, float facf0, float facf1,
                                                 ImBuf *ibuf1, ImBuf *ibuf2, ImBuf *ibuf3)
{
	RenderEffectInitData init_data;
	ImBuf *out = sh->init_execution(context, ibuf1, ibuf2, ibuf3);

	init_data.sh = sh;
	init_data.context = context;
	init_data.seq = seq;
	init_data.cfra = cfra;
	init_data.facf0 = facf0;
	init_data.facf1 = facf1;
	init_data.ibuf1 = ibuf1;
	init_data.ibuf2 = ibuf2;
	init_data.ibuf3 = ibuf3;
	init_data.out = out;

	IMB_processor_apply_threaded(out->y, sizeof(RenderEffectThread), &init_data,
	                             render_effect_execute_init_handle, render_effect_execute_do_thread);

	return out;
}

static ImBuf *seq_render_effect_strip_impl(
        const SeqRenderData *context, SeqRenderState *state,
        Sequence *seq, float cfra)
{
	Scene *scene = context->scene;
	float fac, facf;
	int early_out;
	int i;
	struct SeqEffectHandle sh = BKE_sequence_get_effect(seq);
	FCurve *fcu = NULL;
	ImBuf *ibuf[3];
	Sequence *input[3];
	ImBuf *out = NULL;

	ibuf[0] = ibuf[1] = ibuf[2] = NULL;

	input[0] = seq->seq1; input[1] = seq->seq2; input[2] = seq->seq3;

	if (!sh.execute && !(sh.execute_slice && sh.init_execution)) {
		/* effect not supported in this version... */
		out = IMB_allocImBuf(context->rectx, context->recty, 32, IB_rect);
		return out;
	}

	if (seq->flag & SEQ_USE_EFFECT_DEFAULT_FADE) {
		sh.get_default_fac(seq, cfra, &fac, &facf);
		
		if ((scene->r.mode & R_FIELDS) == 0)
			facf = fac;
	}
	else {
		fcu = id_data_find_fcurve(&scene->id, seq, &RNA_Sequence, "effect_fader", 0, NULL);
		if (fcu) {
			fac = facf = evaluate_fcurve(fcu, cfra);
			if (scene->r.mode & R_FIELDS) {
				facf = evaluate_fcurve(fcu, cfra + 0.5f);
			}
		}
		else {
			fac = facf = seq->effect_fader;
		}
	}

	early_out = sh.early_out(seq, fac, facf);

	switch (early_out) {
		case EARLY_NO_INPUT:
			out = sh.execute(context, seq, cfra, fac, facf, NULL, NULL, NULL);
			break;
		case EARLY_DO_EFFECT:
			for (i = 0; i < 3; i++) {
				if (input[i])
					ibuf[i] = seq_render_strip(context, state, input[i], cfra);
			}

			if (ibuf[0] && ibuf[1]) {
				if (sh.multithreaded)
					out = seq_render_effect_execute_threaded(&sh, context, seq, cfra, fac, facf, ibuf[0], ibuf[1], ibuf[2]);
				else
					out = sh.execute(context, seq, cfra, fac, facf, ibuf[0], ibuf[1], ibuf[2]);
			}
			break;
		case EARLY_USE_INPUT_1:
			if (input[0]) {
				ibuf[0] = seq_render_strip(context, state, input[0], cfra);
			}
			if (ibuf[0]) {
				if (BKE_sequencer_input_have_to_preprocess(context, seq, cfra)) {
					out = IMB_dupImBuf(ibuf[0]);
				}
				else {
					out = ibuf[0];
					IMB_refImBuf(out);
				}
			}
			break;
		case EARLY_USE_INPUT_2:
			if (input[1]) {
				ibuf[1] = seq_render_strip(context, state, input[1], cfra);
			}
			if (ibuf[1]) {
				if (BKE_sequencer_input_have_to_preprocess(context, seq, cfra)) {
					out = IMB_dupImBuf(ibuf[1]);
				}
				else {
					out = ibuf[1];
					IMB_refImBuf(out);
				}
			}
			break;
	}

	for (i = 0; i < 3; i++) {
		IMB_freeImBuf(ibuf[i]);
	}

	if (out == NULL) {
		out = IMB_allocImBuf(context->rectx, context->recty, 32, IB_rect);
	}

	return out;
}

static ImBuf *seq_render_image_strip(const SeqRenderData *context, Sequence *seq, float nr, float cfra)
{
	ImBuf *ibuf = NULL;
	char name[FILE_MAX];
	bool is_multiview = (seq->flag & SEQ_USE_VIEWS) != 0 &&
	                    (context->scene->r.scemode & R_MULTIVIEW) != 0;
	StripElem *s_elem = BKE_sequencer_give_stripelem(seq, cfra);
	int flag;

	if (s_elem) {
		BLI_join_dirfile(name, sizeof(name), seq->strip->dir, s_elem->name);
		BLI_path_abs(name, G.main->name);
	}

	flag = IB_rect | IB_metadata;
	if (seq->alpha_mode == SEQ_ALPHA_PREMUL)
		flag |= IB_alphamode_premul;

	if (!s_elem) {
		/* don't do anything */
	}
	else if (is_multiview) {
		const int totfiles = seq_num_files(context->scene, seq->views_format, true);
		int totviews;
		struct ImBuf **ibufs_arr;
		char prefix[FILE_MAX];
		const char *ext = NULL;
		int i;

		if (totfiles > 1) {
			BKE_scene_multiview_view_prefix_get(context->scene, name, prefix, &ext);
			if (prefix[0] == '\0') {
				goto monoview_image;
			}
		}
		else {
			prefix[0] = '\0';
		}

		totviews = BKE_scene_multiview_num_views_get(&context->scene->r);
		ibufs_arr = MEM_callocN(sizeof(ImBuf *) * totviews, "Sequence Image Views Imbufs");

		for (i = 0; i < totfiles; i++) {

			if (prefix[0] == '\0') {
				ibufs_arr[i] = IMB_loadiffname(name, flag, seq->strip->colorspace_settings.name);
			}
			else {
				char str[FILE_MAX];
				seq_multiview_name(context->scene, i, prefix, ext, str, FILE_MAX);
				ibufs_arr[i] = IMB_loadiffname(str, flag, seq->strip->colorspace_settings.name);
			}

			if (ibufs_arr[i]) {
				/* we don't need both (speed reasons)! */
				if (ibufs_arr[i]->rect_float && ibufs_arr[i]->rect)
					imb_freerectImBuf(ibufs_arr[i]);
			}
		}

		if (seq->views_format == R_IMF_VIEWS_STEREO_3D && ibufs_arr[0])
			IMB_ImBufFromStereo3d(seq->stereo3d_format, ibufs_arr[0], &ibufs_arr[0], &ibufs_arr[1]);

		for (i = 0; i < totviews; i++) {
			if (ibufs_arr[i]) {
				SeqRenderData localcontext = *context;
				localcontext.view_id = i;

				/* all sequencer color is done in SRGB space, linear gives odd crossfades */
				BKE_sequencer_imbuf_to_sequencer_space(context->scene, ibufs_arr[i], false);

				if (i != context->view_id) {
					copy_to_ibuf_still(&localcontext, seq, nr, ibufs_arr[i]);
					BKE_sequencer_cache_put(&localcontext, seq, cfra, SEQ_STRIPELEM_IBUF, ibufs_arr[i]);
				}
			}
		}

		/* return the original requested ImBuf */
		ibuf = ibufs_arr[context->view_id];
		if (ibuf) {
			s_elem->orig_width  = ibufs_arr[0]->x;
			s_elem->orig_height = ibufs_arr[0]->y;
		}

		/* "remove" the others (decrease their refcount) */
		for (i = 0; i < totviews; i++) {
			if (ibufs_arr[i] != ibuf) {
				IMB_freeImBuf(ibufs_arr[i]);
			}
		}

		MEM_freeN(ibufs_arr);
	}
	else {
monoview_image:
		if ((ibuf = IMB_loadiffname(name, flag, seq->strip->colorspace_settings.name))) {
			/* we don't need both (speed reasons)! */
			if (ibuf->rect_float && ibuf->rect)
				imb_freerectImBuf(ibuf);

			/* all sequencer color is done in SRGB space, linear gives odd crossfades */
			BKE_sequencer_imbuf_to_sequencer_space(context->scene, ibuf, false);

			s_elem->orig_width  = ibuf->x;
			s_elem->orig_height = ibuf->y;
		}
	}

	return ibuf;
}

static ImBuf *seq_render_movie_strip(const SeqRenderData *context, Sequence *seq, float nr, float cfra)
{
	ImBuf *ibuf = NULL;
	StripAnim *sanim;
	bool is_multiview = (seq->flag & SEQ_USE_VIEWS) != 0 &&
	                    (context->scene->r.scemode & R_MULTIVIEW) != 0;

	/* load all the videos */
	seq_open_anim_file(context->scene, seq, false);

	if (is_multiview) {
		ImBuf **ibuf_arr;
		const int totfiles = seq_num_files(context->scene, seq->views_format, true);
		int totviews;
		int i;

		if (totfiles != BLI_listbase_count_ex(&seq->anims, totfiles + 1))
			goto monoview_movie;

		totviews = BKE_scene_multiview_num_views_get(&context->scene->r);
		ibuf_arr = MEM_callocN(sizeof(ImBuf *) * totviews, "Sequence Image Views Imbufs");

		for (i = 0, sanim = seq->anims.first; sanim; sanim = sanim->next, i++) {
			if (sanim->anim) {
				IMB_Proxy_Size proxy_size = seq_rendersize_to_proxysize(context->preview_render_size);
				IMB_anim_set_preseek(sanim->anim, seq->anim_preseek);

				ibuf_arr[i] = IMB_anim_absolute(sanim->anim, nr + seq->anim_startofs,
				                                seq->strip->proxy ? seq->strip->proxy->tc : IMB_TC_RECORD_RUN,
				                                proxy_size);

				/* fetching for requested proxy size failed, try fetching the original instead */
				if (!ibuf_arr[i] && proxy_size != IMB_PROXY_NONE) {
					ibuf_arr[i] = IMB_anim_absolute(sanim->anim, nr + seq->anim_startofs,
					                                seq->strip->proxy ? seq->strip->proxy->tc : IMB_TC_RECORD_RUN,
					                                IMB_PROXY_NONE);
				}
				if (ibuf_arr[i]) {
					/* we don't need both (speed reasons)! */
					if (ibuf_arr[i]->rect_float && ibuf_arr[i]->rect)
						imb_freerectImBuf(ibuf_arr[i]);
				}
			}
		}

		if (seq->views_format == R_IMF_VIEWS_STEREO_3D) {
			if (ibuf_arr[0]) {
				IMB_ImBufFromStereo3d(seq->stereo3d_format, ibuf_arr[0], &ibuf_arr[0], &ibuf_arr[1]);
			}
			else {
				/* probably proxy hasn't been created yet */
				MEM_freeN(ibuf_arr);
				return NULL;
			}
		}

		for (i = 0; i < totviews; i++) {
			SeqRenderData localcontext = *context;
			localcontext.view_id = i;

			if (ibuf_arr[i]) {
				/* all sequencer color is done in SRGB space, linear gives odd crossfades */
				BKE_sequencer_imbuf_to_sequencer_space(context->scene, ibuf_arr[i], false);
			}
			if (i != context->view_id) {
				copy_to_ibuf_still(&localcontext, seq, nr, ibuf_arr[i]);
				BKE_sequencer_cache_put(&localcontext, seq, cfra, SEQ_STRIPELEM_IBUF, ibuf_arr[i]);
			}
		}

		/* return the original requested ImBuf */
		ibuf = ibuf_arr[context->view_id];
		if (ibuf) {
			seq->strip->stripdata->orig_width = ibuf->x;
			seq->strip->stripdata->orig_height = ibuf->y;
		}

		/* "remove" the others (decrease their refcount) */
		for (i = 0; i < totviews; i++) {
			if (ibuf_arr[i] != ibuf) {
				IMB_freeImBuf(ibuf_arr[i]);
			}
		}

		MEM_freeN(ibuf_arr);
	}
	else {
monoview_movie:
		sanim = seq->anims.first;
		if (sanim && sanim->anim) {
			IMB_Proxy_Size proxy_size = seq_rendersize_to_proxysize(context->preview_render_size);
			IMB_anim_set_preseek(sanim->anim, seq->anim_preseek);

			ibuf = IMB_anim_absolute(sanim->anim, nr + seq->anim_startofs,
			                         seq->strip->proxy ? seq->strip->proxy->tc : IMB_TC_RECORD_RUN,
			                         proxy_size);

			/* fetching for requested proxy size failed, try fetching the original instead */
			if (!ibuf && proxy_size != IMB_PROXY_NONE) {
				ibuf = IMB_anim_absolute(sanim->anim, nr + seq->anim_startofs,
				                         seq->strip->proxy ? seq->strip->proxy->tc : IMB_TC_RECORD_RUN,
				                         IMB_PROXY_NONE);
			}
			if (ibuf) {
				BKE_sequencer_imbuf_to_sequencer_space(context->scene, ibuf, false);

				/* we don't need both (speed reasons)! */
				if (ibuf->rect_float && ibuf->rect) {
					imb_freerectImBuf(ibuf);
				}

				seq->strip->stripdata->orig_width = ibuf->x;
				seq->strip->stripdata->orig_height = ibuf->y;
			}
		}
	}
	return ibuf;
}

static ImBuf *seq_render_movieclip_strip(const SeqRenderData *context, Sequence *seq, float nr)
{
	ImBuf *ibuf = NULL;
	MovieClipUser user;
	float tloc[2], tscale, tangle;

	if (!seq->clip) {
		return NULL;
	}

	memset(&user, 0, sizeof(MovieClipUser));
	
	BKE_movieclip_user_set_frame(&user, nr + seq->anim_startofs + seq->clip->start_frame);

	user.render_size = MCLIP_PROXY_RENDER_SIZE_FULL;

	switch (seq_rendersize_to_proxysize(context->preview_render_size)) {
		case IMB_PROXY_NONE:
			user.render_size = MCLIP_PROXY_RENDER_SIZE_FULL;
			break;
		case IMB_PROXY_100:
			user.render_size = MCLIP_PROXY_RENDER_SIZE_100;
			break;
		case IMB_PROXY_75:
			user.render_size = MCLIP_PROXY_RENDER_SIZE_75;
			break;
		case IMB_PROXY_50:
			user.render_size = MCLIP_PROXY_RENDER_SIZE_50;
			break;
		case IMB_PROXY_25:
			user.render_size = MCLIP_PROXY_RENDER_SIZE_25;
			break;
	}

	if (seq->clip_flag & SEQ_MOVIECLIP_RENDER_UNDISTORTED) {
		user.render_flag = MCLIP_PROXY_RENDER_UNDISTORT;
	}

	if (seq->clip_flag & SEQ_MOVIECLIP_RENDER_STABILIZED) {
		ibuf = BKE_movieclip_get_stable_ibuf(seq->clip, &user, tloc, &tscale, &tangle, 0);
	}
	else {
		ibuf = BKE_movieclip_get_ibuf_flag(seq->clip, &user, 0, MOVIECLIP_CACHE_SKIP);
	}

	return ibuf;
}


static ImBuf *seq_render_mask(const SeqRenderData *context, Mask *mask, float nr, bool make_float)
{
	/* TODO - add option to rasterize to alpha imbuf? */
	ImBuf *ibuf = NULL;
	float *maskbuf;
	int i;

	if (!mask) {
		return NULL;
	}
	else {
		AnimData *adt;
		Mask *mask_temp;
		MaskRasterHandle *mr_handle;

		mask_temp = BKE_mask_copy_nolib(mask);

		BKE_mask_evaluate(mask_temp, mask->sfra + nr, true);

		/* anim-data */
		adt = BKE_animdata_from_id(&mask->id);
		BKE_animsys_evaluate_animdata(context->scene, &mask_temp->id, adt, nr, ADT_RECALC_ANIM);

		maskbuf = MEM_mallocN(sizeof(float) * context->rectx * context->recty, __func__);

		mr_handle = BKE_maskrasterize_handle_new();

		BKE_maskrasterize_handle_init(mr_handle, mask_temp, context->rectx, context->recty, true, true, true);

		BKE_mask_free(mask_temp);
		MEM_freeN(mask_temp);

		BKE_maskrasterize_buffer(mr_handle, context->rectx, context->recty, maskbuf);

		BKE_maskrasterize_handle_free(mr_handle);
	}


	if (make_float) {
		/* pixels */
		const float *fp_src;
		float *fp_dst;

		ibuf = IMB_allocImBuf(context->rectx, context->recty, 32, IB_rectfloat);

		fp_src = maskbuf;
		fp_dst = ibuf->rect_float;
		i = context->rectx * context->recty;
		while (--i) {
			fp_dst[0] = fp_dst[1] = fp_dst[2] = *fp_src;
			fp_dst[3] = 1.0f;

			fp_src += 1;
			fp_dst += 4;
		}
	}
	else {
		/* pixels */
		const float *fp_src;
		unsigned char *ub_dst;

		ibuf = IMB_allocImBuf(context->rectx, context->recty, 32, IB_rect);

		fp_src = maskbuf;
		ub_dst = (unsigned char *)ibuf->rect;
		i = context->rectx * context->recty;
		while (--i) {
			ub_dst[0] = ub_dst[1] = ub_dst[2] = (unsigned char)(*fp_src * 255.0f); /* already clamped */
			ub_dst[3] = 255;

			fp_src += 1;
			ub_dst += 4;
		}
	}

	MEM_freeN(maskbuf);

	return ibuf;
}

static ImBuf *seq_render_mask_strip(const SeqRenderData *context, Sequence *seq, float nr)
{
	bool make_float = (seq->flag & SEQ_MAKE_FLOAT) != 0;

	return seq_render_mask(context, seq->mask, nr, make_float);
}

static ImBuf *seq_render_scene_strip(const SeqRenderData *context, Sequence *seq, float nr, float cfra)
{
	ImBuf *ibuf = NULL;
	double frame;
	Object *camera;

	struct {
		int scemode;
		int cfra;
		float subframe;
#ifdef DURIAN_CAMERA_SWITCH
		ListBase markers;
#endif
	} orig_data;
	
	/* Old info:
	 * Hack! This function can be called from do_render_seq(), in that case
	 * the seq->scene can already have a Render initialized with same name,
	 * so we have to use a default name. (compositor uses scene name to
	 * find render).
	 * However, when called from within the UI (image preview in sequencer)
	 * we do want to use scene Render, that way the render result is defined
	 * for display in render/imagewindow
	 *
	 * Hmm, don't see, why we can't do that all the time,
	 * and since G.is_rendering is uhm, gone... (Peter)
	 */

	/* New info:
	 * Using the same name for the renders works just fine as the do_render_seq()
	 * render is not used while the scene strips are rendered.
	 *
	 * However rendering from UI (through sequencer_preview_area_draw) can crash in
	 * very many cases since other renders (material preview, an actual render etc.)
	 * can be started while this sequence preview render is running. The only proper
	 * solution is to make the sequencer preview render a proper job, which can be
	 * stopped when needed. This would also give a nice progress bar for the preview
	 * space so that users know there's something happening.
	 *
	 * As a result the active scene now only uses OpenGL rendering for the sequencer
	 * preview. This is far from nice, but is the only way to prevent crashes at this
	 * time.
	 *
	 * -jahka
	 */

	const bool is_rendering = G.is_rendering;
	const bool is_background = G.background;
	const bool do_seq_gl = is_rendering ?
	        0 /* (context->scene->r.seq_flag & R_SEQ_GL_REND) */ :
	        (context->scene->r.seq_flag & R_SEQ_GL_PREV) != 0;
	// bool have_seq = false;  /* UNUSED */
	bool have_comp = false;
	bool use_gpencil = true;
	/* do we need to re-evaluate the frame after rendering? */
	bool is_frame_update = false;
	Scene *scene;
	int is_thread_main = BLI_thread_is_main();

	/* don't refer to seq->scene above this point!, it can be NULL */
	if (seq->scene == NULL) {
		return NULL;
	}

	scene = seq->scene;
	frame = (double)scene->r.sfra + (double)nr + (double)seq->anim_startofs;

	// have_seq = (scene->r.scemode & R_DOSEQ) && scene->ed && scene->ed->seqbase.first);  /* UNUSED */
	have_comp = (scene->r.scemode & R_DOCOMP) && scene->use_nodes && scene->nodetree;

	orig_data.scemode = scene->r.scemode;
	orig_data.cfra = scene->r.cfra;
	orig_data.subframe = scene->r.subframe;
#ifdef DURIAN_CAMERA_SWITCH
	orig_data.markers = scene->markers;
#endif

	BKE_scene_frame_set(scene, frame);

	if (seq->scene_camera) {
		camera = seq->scene_camera;
	}
	else {
		BKE_scene_camera_switch_update(scene);
		camera = scene->camera;
	}
	
	if (have_comp == false && camera == NULL) {
		goto finally;
	}

	if (seq->flag & SEQ_SCENE_NO_GPENCIL) {
		use_gpencil = false;
	}

	/* prevent eternal loop */
	scene->r.scemode &= ~R_DOSEQ;
	
#ifdef DURIAN_CAMERA_SWITCH
	/* stooping to new low's in hackyness :( */
	BLI_listbase_clear(&scene->markers);
#endif

	is_frame_update = (orig_data.cfra != scene->r.cfra) || (orig_data.subframe != scene->r.subframe);

	if ((sequencer_view3d_cb && do_seq_gl && camera) && is_thread_main) {
		char err_out[256] = "unknown";
		int width = (scene->r.xsch * scene->r.size) / 100;
		int height = (scene->r.ysch * scene->r.size) / 100;
		const bool use_background = (scene->r.alphamode == R_ADDSKY);
		const char *viewname = BKE_scene_multiview_render_view_name_get(&scene->r, context->view_id);

		/* for old scene this can be uninitialized,
		 * should probably be added to do_versions at some point if the functionality stays */
		if (context->scene->r.seq_prev_type == 0)
			context->scene->r.seq_prev_type = 3 /* == OB_SOLID */;

		/* opengl offscreen render */
		BKE_scene_update_for_newframe(context->eval_ctx, context->bmain, scene, scene->lay);
		ibuf = sequencer_view3d_cb(
		        /* set for OpenGL render (NULL when scrubbing) */
		        scene, camera, width, height, IB_rect,
		        context->scene->r.seq_prev_type,
		        (context->scene->r.seq_flag & R_SEQ_SOLID_TEX) != 0,
		        use_gpencil, use_background, scene->r.alphamode,
		        context->gpu_samples, context->gpu_full_samples, viewname,
		        context->gpu_fx, context->gpu_offscreen, err_out);
		if (ibuf == NULL) {
			fprintf(stderr, "seq_render_scene_strip failed to get opengl buffer: %s\n", err_out);
		}
	}
	else {
		Render *re = RE_GetRender(scene->id.name);
		const int totviews = BKE_scene_multiview_num_views_get(&scene->r);
		int i;
		ImBuf **ibufs_arr;

		ibufs_arr = MEM_callocN(sizeof(ImBuf *) * totviews, "Sequence Image Views Imbufs");

		/* XXX: this if can be removed when sequence preview rendering uses the job system
		 *
		 * disable rendered preview for sequencer while rendering -- it's very much possible
		 * that preview render will went into conflict with final render
		 *
		 * When rendering from command line renderer is called from main thread, in this
		 * case it's always safe to render scene here
		 */
		if (!is_thread_main || is_rendering == false || is_background || context->eval_ctx->mode == DAG_EVAL_RENDER) {
			if (re == NULL)
				re = RE_NewRender(scene->id.name);

			BKE_scene_update_for_newframe(context->eval_ctx, context->bmain, scene, scene->lay);
			RE_BlenderFrame(re, context->bmain, scene, NULL, camera, scene->lay, frame, false);

			/* restore previous state after it was toggled on & off by RE_BlenderFrame */
			G.is_rendering = is_rendering;
		}

		for (i = 0; i < totviews; i++) {
			SeqRenderData localcontext = *context;
			RenderResult rres;

			localcontext.view_id = i;

			RE_AcquireResultImage(re, &rres, i);

			if (rres.rectf) {
				ibufs_arr[i] = IMB_allocImBuf(rres.rectx, rres.recty, 32, IB_rectfloat);
				memcpy(ibufs_arr[i]->rect_float, rres.rectf, 4 * sizeof(float) * rres.rectx * rres.recty);

				if (rres.rectz) {
					addzbuffloatImBuf(ibufs_arr[i]);
					memcpy(ibufs_arr[i]->zbuf_float, rres.rectz, sizeof(float) * rres.rectx * rres.recty);
				}

				/* float buffers in the sequencer are not linear */
				BKE_sequencer_imbuf_to_sequencer_space(context->scene, ibufs_arr[i], false);
			}
			else if (rres.rect32) {
				ibufs_arr[i] = IMB_allocImBuf(rres.rectx, rres.recty, 32, IB_rect);
				memcpy(ibufs_arr[i]->rect, rres.rect32, 4 * rres.rectx * rres.recty);
			}

			if (i != context->view_id) {
				copy_to_ibuf_still(&localcontext, seq, nr, ibufs_arr[i]);
				BKE_sequencer_cache_put(&localcontext, seq, cfra, SEQ_STRIPELEM_IBUF, ibufs_arr[i]);
			}

			RE_ReleaseResultImage(re);
		}

		/* return the original requested ImBuf */
		ibuf = ibufs_arr[context->view_id];

		/* "remove" the others (decrease their refcount) */
		for (i = 0; i < totviews; i++) {
			if (ibufs_arr[i] != ibuf) {
				IMB_freeImBuf(ibufs_arr[i]);
			}
		}
		MEM_freeN(ibufs_arr);
	}


finally:
	/* restore */
	scene->r.scemode = orig_data.scemode;
	scene->r.cfra = orig_data.cfra;
	scene->r.subframe = orig_data.subframe;

	if (is_frame_update) {
		BKE_scene_update_for_newframe(context->eval_ctx, context->bmain, scene, scene->lay);
	}

#ifdef DURIAN_CAMERA_SWITCH
	/* stooping to new low's in hackyness :( */
	scene->markers = orig_data.markers;
#endif

	return ibuf;
}

/**
 * Used for meta-strips & scenes with #SEQ_SCENE_STRIPS flag set.
 */
static ImBuf *do_render_strip_seqbase(
        const SeqRenderData *context, SeqRenderState *state,
        Sequence *seq, float nr, bool use_preprocess)
{
	ImBuf *meta_ibuf = NULL, *ibuf = NULL;
	ListBase *seqbase = NULL;
	int offset;

	seqbase = BKE_sequence_seqbase_get(seq, &offset);

	if (seqbase && !BLI_listbase_is_empty(seqbase)) {
		meta_ibuf = seq_render_strip_stack(
		        context, state, seqbase,
		        /* scene strips don't have their start taken into account */
		        nr + offset, 0);
	}

	if (meta_ibuf) {
		ibuf = meta_ibuf;
		if (ibuf && use_preprocess) {
			ImBuf *i = IMB_dupImBuf(ibuf);

			IMB_freeImBuf(ibuf);

			ibuf = i;
		}
	}

	return ibuf;
}

static ImBuf *do_render_strip_uncached(
        const SeqRenderData *context, SeqRenderState *state,
        Sequence *seq, float cfra)
{
	ImBuf *ibuf = NULL;
	float nr = give_stripelem_index(seq, cfra);
	int type = (seq->type & SEQ_TYPE_EFFECT && seq->type != SEQ_TYPE_SPEED) ? SEQ_TYPE_EFFECT : seq->type;
	bool use_preprocess = BKE_sequencer_input_have_to_preprocess(context, seq, cfra);

	switch (type) {
		case SEQ_TYPE_META:
		{
			ibuf = do_render_strip_seqbase(context, state, seq, nr, use_preprocess);
			break;
		}

		case SEQ_TYPE_SCENE:
		{
			if (seq->flag & SEQ_SCENE_STRIPS) {
				if (seq->scene && (context->scene != seq->scene)) {
					/* recusrive check */
					if (BLI_linklist_index(state->scene_parents, seq->scene) != -1) {
						break;
					}
					LinkNode scene_parent = {.next = state->scene_parents, .link = seq->scene};
					state->scene_parents = &scene_parent;
					/* end check */

					/* Use the Scene Seq's scene for the context when rendering the scene's sequences
					 * (necessary for Multicam Selector among others).
					 */
					SeqRenderData local_context = *context;
					local_context.scene = seq->scene;

					ibuf = do_render_strip_seqbase(&local_context, state, seq, nr, use_preprocess);

					/* step back in the list */
					state->scene_parents = state->scene_parents->next;
				}
			}
			else {
				/* scene can be NULL after deletions */
				ibuf = seq_render_scene_strip(context, seq, nr, cfra);

				/* Scene strips update all animation, so we need to restore original state.*/
				BKE_animsys_evaluate_all_animation(context->bmain, context->scene, cfra);

				copy_to_ibuf_still(context, seq, nr, ibuf);
			}
			break;
		}

		case SEQ_TYPE_SPEED:
		{
			ImBuf *child_ibuf = NULL;

			float f_cfra;
			SpeedControlVars *s = (SpeedControlVars *)seq->effectdata;

			BKE_sequence_effect_speed_rebuild_map(context->scene, seq, false);

			/* weeek! */
			f_cfra = seq->start + s->frameMap[(int)nr];

			child_ibuf = seq_render_strip(context, state, seq->seq1, f_cfra);

			if (child_ibuf) {
				ibuf = child_ibuf;
				if (ibuf && use_preprocess) {
					ImBuf *i = IMB_dupImBuf(ibuf);

					IMB_freeImBuf(ibuf);

					ibuf = i;
				}
			}
			break;
		}

		case SEQ_TYPE_EFFECT:
		{
			ibuf = seq_render_effect_strip_impl(context, state, seq, seq->start + nr);
			break;
		}

		case SEQ_TYPE_IMAGE:
		{
			ibuf = seq_render_image_strip(context, seq, nr, cfra);
			copy_to_ibuf_still(context, seq, nr, ibuf);
			break;
		}

		case SEQ_TYPE_MOVIE:
		{
			ibuf = seq_render_movie_strip(context, seq, nr, cfra);
			copy_to_ibuf_still(context, seq, nr, ibuf);
			break;
		}

		case SEQ_TYPE_MOVIECLIP:
		{
			ibuf = seq_render_movieclip_strip(context, seq, nr);

			if (ibuf) {
				/* duplicate frame so movie cache wouldn't be confused by sequencer's stuff */
				ImBuf *i = IMB_dupImBuf(ibuf);
				IMB_freeImBuf(ibuf);
				ibuf = i;

				if (ibuf->rect_float)
					BKE_sequencer_imbuf_to_sequencer_space(context->scene, ibuf, false);

				copy_to_ibuf_still(context, seq, nr, ibuf);
			}

			break;
		}

		case SEQ_TYPE_MASK:
		{
			/* ibuf is always new */
			ibuf = seq_render_mask_strip(context, seq, nr);

			copy_to_ibuf_still(context, seq, nr, ibuf);
			break;
		}
	}

	if (ibuf)
		sequencer_imbuf_assign_spaces(context->scene, ibuf);

	return ibuf;
}

static ImBuf *seq_render_strip(
        const SeqRenderData *context, SeqRenderState *state,
        Sequence *seq, float cfra)
{
	ImBuf *ibuf = NULL;
	bool use_preprocess = false;
	bool is_proxy_image = false;
	float nr = give_stripelem_index(seq, cfra);
	/* all effects are handled similarly with the exception of speed effect */
	int type = (seq->type & SEQ_TYPE_EFFECT && seq->type != SEQ_TYPE_SPEED) ? SEQ_TYPE_EFFECT : seq->type;
	bool is_preprocessed = !ELEM(type, SEQ_TYPE_IMAGE, SEQ_TYPE_MOVIE, SEQ_TYPE_SCENE, SEQ_TYPE_MOVIECLIP);

	ibuf = BKE_sequencer_cache_get(context, seq, cfra, SEQ_STRIPELEM_IBUF);

	if (ibuf == NULL) {
		ibuf = copy_from_ibuf_still(context, seq, nr);

		if (ibuf == NULL) {
			ibuf = BKE_sequencer_preprocessed_cache_get(context, seq, cfra, SEQ_STRIPELEM_IBUF);

			if (ibuf == NULL) {
				/* MOVIECLIPs have their own proxy management */
				if (seq->type != SEQ_TYPE_MOVIECLIP) {
					ibuf = seq_proxy_fetch(context, seq, cfra);
					is_proxy_image = (ibuf != NULL);
				}

				if (ibuf == NULL)
					ibuf = do_render_strip_uncached(context, state, seq, cfra);

				if (ibuf) {
					if (ELEM(seq->type, SEQ_TYPE_MOVIE, SEQ_TYPE_MOVIECLIP)) {
						is_proxy_image = (context->preview_render_size != 100);
					}
					BKE_sequencer_preprocessed_cache_put(context, seq, cfra, SEQ_STRIPELEM_IBUF, ibuf);
				}
			}
		}

		if (ibuf)
			use_preprocess = BKE_sequencer_input_have_to_preprocess(context, seq, cfra);
	}
	else {
		/* currently, we cache preprocessed images in SEQ_STRIPELEM_IBUF,
		 * but not(!) on SEQ_STRIPELEM_IBUF_ENDSTILL and ..._STARTSTILL
		 * so, no need in check for preprocess here
		 */
	}

	if (ibuf == NULL) {
		ibuf = IMB_allocImBuf(context->rectx, context->recty, 32, IB_rect);
		sequencer_imbuf_assign_spaces(context->scene, ibuf);
	}

	if (context->is_proxy_render == false &&
	    (ibuf->x != context->rectx || ibuf->y != context->recty))
	{
		use_preprocess = true;
	}

	if (use_preprocess)
		ibuf = input_preprocess(context, seq, cfra, ibuf, is_proxy_image, is_preprocessed);

	BKE_sequencer_cache_put(context, seq, cfra, SEQ_STRIPELEM_IBUF, ibuf);

	return ibuf;
}

/*********************** strip stack rendering functions *************************/

static bool seq_must_swap_input_in_blend_mode(Sequence *seq)
{
	bool swap_input = false;

	/* bad hack, to fix crazy input ordering of 
	 * those two effects */

	if (ELEM(seq->blend_mode, SEQ_TYPE_ALPHAOVER, SEQ_TYPE_ALPHAUNDER, SEQ_TYPE_OVERDROP)) {
		swap_input = true;
	}
	
	return swap_input;
}

static int seq_get_early_out_for_blend_mode(Sequence *seq)
{
	struct SeqEffectHandle sh = BKE_sequence_get_blend(seq);
	float facf = seq->blend_opacity / 100.0f;
	int early_out = sh.early_out(seq, facf, facf);

	if (ELEM(early_out, EARLY_DO_EFFECT, EARLY_NO_INPUT)) {
		return early_out;
	}

	if (seq_must_swap_input_in_blend_mode(seq)) {
		if (early_out == EARLY_USE_INPUT_2) {
			return EARLY_USE_INPUT_1;
		}
		else if (early_out == EARLY_USE_INPUT_1) {
			return EARLY_USE_INPUT_2;
		}
	}
	return early_out;
}

static ImBuf *seq_render_strip_stack_apply_effect(const SeqRenderData *context, Sequence *seq,
                                                  float cfra, ImBuf *ibuf1, ImBuf *ibuf2)
{
	ImBuf *out;
	struct SeqEffectHandle sh = BKE_sequence_get_blend(seq);
	float facf = seq->blend_opacity / 100.0f;
	int swap_input = seq_must_swap_input_in_blend_mode(seq);

	if (swap_input) {
		if (sh.multithreaded)
			out = seq_render_effect_execute_threaded(&sh, context, seq, cfra, facf, facf, ibuf2, ibuf1, NULL);
		else
			out = sh.execute(context, seq, cfra, facf, facf, ibuf2, ibuf1, NULL);
	}
	else {
		if (sh.multithreaded)
			out = seq_render_effect_execute_threaded(&sh, context, seq, cfra, facf, facf, ibuf1, ibuf2, NULL);
		else
			out = sh.execute(context, seq, cfra, facf, facf, ibuf1, ibuf2, NULL);
	}

	return out;
}

static ImBuf *seq_render_strip_stack(
        const SeqRenderData *context, SeqRenderState *state, ListBase *seqbasep,
        float cfra, int chanshown)
{
	Sequence *seq_arr[MAXSEQ + 1];
	int count;
	int i;
	ImBuf *out = NULL;

	count = get_shown_sequences(seqbasep, cfra, chanshown, (Sequence **)&seq_arr);

	if (count == 0) {
		return NULL;
	}

#if 0 /* commentind since this breaks keyframing, since it resets the value on draw */
	if (scene->r.cfra != cfra) {
		/* XXX for prefetch and overlay offset!..., very bad!!! */
		AnimData *adt = BKE_animdata_from_id(&scene->id);
		BKE_animsys_evaluate_animdata(scene, &scene->id, adt, cfra, ADT_RECALC_ANIM);
	}
#endif

	out = BKE_sequencer_cache_get(context, seq_arr[count - 1],  cfra, SEQ_STRIPELEM_IBUF_COMP);

	if (out) {
		return out;
	}
	
	if (count == 1) {
		Sequence *seq = seq_arr[0];

		/* Some of the blend modes are unclear how to apply with only single input,
		 * or some of them will just produce an empty result..
		 */
		if (ELEM(seq->blend_mode, SEQ_BLEND_REPLACE, SEQ_TYPE_CROSS, SEQ_TYPE_ALPHAOVER)) {
			int early_out;
			if (seq->blend_mode == SEQ_BLEND_REPLACE) {
				early_out = EARLY_NO_INPUT;
			}
			else {
				early_out = seq_get_early_out_for_blend_mode(seq);
			}

			if (ELEM(early_out, EARLY_NO_INPUT, EARLY_USE_INPUT_2)) {
				out = seq_render_strip(context, state, seq, cfra);
			}
			else if (early_out == EARLY_USE_INPUT_1) {
				out = IMB_allocImBuf(context->rectx, context->recty, 32, IB_rect);
			}
			else {
				out = seq_render_strip(context, state, seq, cfra);

				if (early_out == EARLY_DO_EFFECT) {
					ImBuf *ibuf1 = IMB_allocImBuf(context->rectx, context->recty, 32,
					                              out->rect_float ? IB_rectfloat : IB_rect);
					ImBuf *ibuf2 = out;

					out = seq_render_strip_stack_apply_effect(context, seq, cfra, ibuf1, ibuf2);
					if (out) {
						IMB_metadata_copy(out, ibuf2);
					}

					IMB_freeImBuf(ibuf1);
					IMB_freeImBuf(ibuf2);
				}
			}
		}
		else {
			out = seq_render_strip(context, state, seq, cfra);
		}

		BKE_sequencer_cache_put(context, seq, cfra, SEQ_STRIPELEM_IBUF_COMP, out);

		return out;
	}

	for (i = count - 1; i >= 0; i--) {
		int early_out;
		Sequence *seq = seq_arr[i];

		out = BKE_sequencer_cache_get(context, seq, cfra, SEQ_STRIPELEM_IBUF_COMP);

		if (out) {
			break;
		}
		if (seq->blend_mode == SEQ_BLEND_REPLACE) {
			out = seq_render_strip(context, state, seq, cfra);
			break;
		}

		early_out = seq_get_early_out_for_blend_mode(seq);

		switch (early_out) {
			case EARLY_NO_INPUT:
			case EARLY_USE_INPUT_2:
				out = seq_render_strip(context, state, seq, cfra);
				break;
			case EARLY_USE_INPUT_1:
				if (i == 0) {
					out = IMB_allocImBuf(context->rectx, context->recty, 32, IB_rect);
				}
				break;
			case EARLY_DO_EFFECT:
				if (i == 0) {
					ImBuf *ibuf1 = IMB_allocImBuf(context->rectx, context->recty, 32, IB_rect);
					ImBuf *ibuf2 = seq_render_strip(context, state, seq, cfra);

					out = seq_render_strip_stack_apply_effect(context, seq, cfra, ibuf1, ibuf2);

					IMB_freeImBuf(ibuf1);
					IMB_freeImBuf(ibuf2);
				}

				break;
		}
		if (out) {
			break;
		}
	}

	BKE_sequencer_cache_put(context, seq_arr[i], cfra, SEQ_STRIPELEM_IBUF_COMP, out);

	i++;

	for (; i < count; i++) {
		Sequence *seq = seq_arr[i];

		if (seq_get_early_out_for_blend_mode(seq) == EARLY_DO_EFFECT) {
			ImBuf *ibuf1 = out;
			ImBuf *ibuf2 = seq_render_strip(context, state, seq, cfra);

			out = seq_render_strip_stack_apply_effect(context, seq, cfra, ibuf1, ibuf2);

			IMB_freeImBuf(ibuf1);
			IMB_freeImBuf(ibuf2);
		}

		BKE_sequencer_cache_put(context, seq_arr[i], cfra, SEQ_STRIPELEM_IBUF_COMP, out);
	}

	return out;
}

/*
 * returned ImBuf is refed!
 * you have to free after usage!
 */

ImBuf *BKE_sequencer_give_ibuf(const SeqRenderData *context, float cfra, int chanshown)
{
	Editing *ed = BKE_sequencer_editing_get(context->scene, false);
	ListBase *seqbasep;
	
	if (ed == NULL) return NULL;

	if ((chanshown < 0) && !BLI_listbase_is_empty(&ed->metastack)) {
		int count = BLI_listbase_count(&ed->metastack);
		count = max_ii(count + chanshown, 0);
		seqbasep = ((MetaStack *)BLI_findlink(&ed->metastack, count))->oldbasep;
	}
	else {
		seqbasep = ed->seqbasep;
	}

	SeqRenderState state;
	sequencer_state_init(&state);

	return seq_render_strip_stack(context, &state, seqbasep, cfra, chanshown);
}

ImBuf *BKE_sequencer_give_ibuf_seqbase(const SeqRenderData *context, float cfra, int chanshown, ListBase *seqbasep)
{
	SeqRenderState state;
	sequencer_state_init(&state);

	return seq_render_strip_stack(context, &state, seqbasep, cfra, chanshown);
}


ImBuf *BKE_sequencer_give_ibuf_direct(const SeqRenderData *context, float cfra, Sequence *seq)
{
	SeqRenderState state;
	sequencer_state_init(&state);

	return seq_render_strip(context, &state, seq, cfra);
}

/* *********************** threading api ******************* */

static ListBase running_threads;
static ListBase prefetch_wait;
static ListBase prefetch_done;

static pthread_mutex_t queue_lock          = PTHREAD_MUTEX_INITIALIZER;
static pthread_mutex_t wakeup_lock         = PTHREAD_MUTEX_INITIALIZER;
static pthread_cond_t wakeup_cond          = PTHREAD_COND_INITIALIZER;

//static pthread_mutex_t prefetch_ready_lock = PTHREAD_MUTEX_INITIALIZER;
//static pthread_cond_t  prefetch_ready_cond = PTHREAD_COND_INITIALIZER;

static pthread_mutex_t frame_done_lock     = PTHREAD_MUTEX_INITIALIZER;
static pthread_cond_t frame_done_cond      = PTHREAD_COND_INITIALIZER;

static volatile bool seq_thread_shutdown = true; 
static volatile int seq_last_given_monoton_cfra = 0;
static int monoton_cfra = 0;

typedef struct PrefetchThread {
	struct PrefetchThread *next, *prev;
	
	Scene *scene;
	struct PrefetchQueueElem *current;
	pthread_t pthread;
	int running;
	
} PrefetchThread;

typedef struct PrefetchQueueElem {
	struct PrefetchQueueElem *next, *prev;
	
	int rectx;
	int recty;
	float cfra;
	int chanshown;
	int preview_render_size;

	int monoton_cfra;

	ImBuf *ibuf;
} PrefetchQueueElem;

void BKE_sequencer_give_ibuf_prefetch_request(const SeqRenderData *context, float cfra, int chanshown)
{
	PrefetchQueueElem *e;
	if (seq_thread_shutdown) {
		return;
	}

	e = MEM_callocN(sizeof(PrefetchQueueElem), "prefetch_queue_elem");
	e->rectx = context->rectx;
	e->recty = context->recty;
	e->cfra = cfra;
	e->chanshown = chanshown;
	e->preview_render_size = context->preview_render_size;
	e->monoton_cfra = monoton_cfra++;

	pthread_mutex_lock(&queue_lock);
	BLI_addtail(&prefetch_wait, e);
	pthread_mutex_unlock(&queue_lock);
	
	pthread_mutex_lock(&wakeup_lock);
	pthread_cond_signal(&wakeup_cond);
	pthread_mutex_unlock(&wakeup_lock);
}

ImBuf *BKE_sequencer_give_ibuf_threaded(const SeqRenderData *context, float cfra, int chanshown)
{
	PrefetchQueueElem *e = NULL;
	bool found_something = false;

	if (seq_thread_shutdown) {
		return BKE_sequencer_give_ibuf(context, cfra, chanshown);
	}

	while (!e) {
		bool success = false;
		pthread_mutex_lock(&queue_lock);

		for (e = prefetch_done.first; e; e = e->next) {
			if (cfra == e->cfra &&
			    chanshown == e->chanshown &&
			    context->rectx == e->rectx &&
			    context->recty == e->recty &&
			    context->preview_render_size == e->preview_render_size)
			{
				success = true;
				found_something = true;
				break;
			}
		}

		if (!e) {
			for (e = prefetch_wait.first; e; e = e->next) {
				if (cfra == e->cfra &&
				    chanshown == e->chanshown &&
				    context->rectx == e->rectx &&
				    context->recty == e->recty &&
				    context->preview_render_size == e->preview_render_size)
				{
					found_something = true;
					break;
				}
			}
		}

		if (!e) {
			PrefetchThread *tslot;

			for (tslot = running_threads.first;
			     tslot;
			     tslot = tslot->next)
			{
				if (tslot->current &&
				    cfra == tslot->current->cfra &&
				    chanshown == tslot->current->chanshown &&
				    context->rectx == tslot->current->rectx &&
				    context->recty == tslot->current->recty &&
				    context->preview_render_size == tslot->current->preview_render_size)
				{
					found_something = true;
					break;
				}
			}
		}

		/* e->ibuf is unrefed by render thread on next round. */

		if (e) {
			seq_last_given_monoton_cfra = e->monoton_cfra;
		}

		pthread_mutex_unlock(&queue_lock);

		if (!success) {
			e = NULL;

			if (!found_something) {
				fprintf(stderr, "SEQ-THREAD: Requested frame not in queue ???\n");
				break;
			}
			pthread_mutex_lock(&frame_done_lock);
			pthread_cond_wait(&frame_done_cond, &frame_done_lock);
			pthread_mutex_unlock(&frame_done_lock);
		}
	}
	
	return e ? e->ibuf : NULL;
}

/* check whether sequence cur depends on seq */
bool BKE_sequence_check_depend(Sequence *seq, Sequence *cur)
{
	if (cur->seq1 == seq || cur->seq2 == seq || cur->seq3 == seq)
		return true;

	/* sequences are not intersecting in time, assume no dependency exists between them */
	if (cur->enddisp < seq->startdisp || cur->startdisp > seq->enddisp)
		return false;

	/* checking sequence is below reference one, not dependent on it */
	if (cur->machine < seq->machine)
		return false;

	/* sequence is not blending with lower machines, no dependency here occurs
	 * check for non-effects only since effect could use lower machines as input
	 */
	if ((cur->type & SEQ_TYPE_EFFECT) == 0 &&
	    ((cur->blend_mode == SEQ_BLEND_REPLACE) ||
	     (cur->blend_mode == SEQ_TYPE_CROSS && cur->blend_opacity == 100.0f)))
	{
		return false;
	}

	return true;
}

static void sequence_do_invalidate_dependent(Sequence *seq, ListBase *seqbase)
{
	Sequence *cur;

	for (cur = seqbase->first; cur; cur = cur->next) {
		if (cur == seq)
			continue;

		if (BKE_sequence_check_depend(seq, cur)) {
			BKE_sequencer_cache_cleanup_sequence(cur);
			BKE_sequencer_preprocessed_cache_cleanup_sequence(cur);
		}

		if (cur->seqbase.first)
			sequence_do_invalidate_dependent(seq, &cur->seqbase);
	}
}

static void sequence_invalidate_cache(Scene *scene, Sequence *seq, bool invalidate_self, bool invalidate_preprocess)
{
	Editing *ed = scene->ed;

	/* invalidate cache for current sequence */
	if (invalidate_self) {
		/* Animation structure holds some buffers inside,
		 * so for proper cache invalidation we need to
		 * re-open the animation.
		 */
		BKE_sequence_free_anim(seq);
		BKE_sequencer_cache_cleanup_sequence(seq);
	}

	/* if invalidation is invoked from sequence free routine, effectdata would be NULL here */
	if (seq->effectdata && seq->type == SEQ_TYPE_SPEED)
		BKE_sequence_effect_speed_rebuild_map(scene, seq, true);

	if (invalidate_preprocess)
		BKE_sequencer_preprocessed_cache_cleanup_sequence(seq);

	/* invalidate cache for all dependent sequences */

	/* NOTE: can not use SEQ_BEGIN/SEQ_END here because that macro will change sequence's depth,
	 *       which makes transformation routines work incorrect
	 */
	sequence_do_invalidate_dependent(seq, &ed->seqbase);
}

void BKE_sequence_invalidate_cache(Scene *scene, Sequence *seq)
{
	sequence_invalidate_cache(scene, seq, true, true);
}

void BKE_sequence_invalidate_dependent(Scene *scene, Sequence *seq)
{
	sequence_invalidate_cache(scene, seq, false, true);
}

void BKE_sequence_invalidate_cache_for_modifier(Scene *scene, Sequence *seq)
{
	sequence_invalidate_cache(scene, seq, true, false);
}

void BKE_sequencer_free_imbuf(Scene *scene, ListBase *seqbase, bool for_render)
{
	Sequence *seq;

	BKE_sequencer_cache_cleanup();

	for (seq = seqbase->first; seq; seq = seq->next) {
		if (for_render && CFRA >= seq->startdisp && CFRA <= seq->enddisp) {
			continue;
		}

		if (seq->strip) {
			if (seq->type == SEQ_TYPE_MOVIE) {
				BKE_sequence_free_anim(seq);
			}
			if (seq->type == SEQ_TYPE_SPEED) {
				BKE_sequence_effect_speed_rebuild_map(scene, seq, true);
			}
		}
		if (seq->type == SEQ_TYPE_META) {
			BKE_sequencer_free_imbuf(scene, &seq->seqbase, for_render);
		}
		if (seq->type == SEQ_TYPE_SCENE) {
			/* FIXME: recurs downwards, 
			 * but do recurs protection somehow! */
		}
	}
	
}

static bool update_changed_seq_recurs(Scene *scene, Sequence *seq, Sequence *changed_seq, int len_change, int ibuf_change)
{
	Sequence *subseq;
	bool free_imbuf = false;
	
	/* recurs downwards to see if this seq depends on the changed seq */
	
	if (seq == NULL)
		return false;
	
	if (seq == changed_seq)
		free_imbuf = true;
	
	for (subseq = seq->seqbase.first; subseq; subseq = subseq->next)
		if (update_changed_seq_recurs(scene, subseq, changed_seq, len_change, ibuf_change))
			free_imbuf = true;
	
	if (seq->seq1)
		if (update_changed_seq_recurs(scene, seq->seq1, changed_seq, len_change, ibuf_change))
			free_imbuf = true;
	if (seq->seq2 && (seq->seq2 != seq->seq1))
		if (update_changed_seq_recurs(scene, seq->seq2, changed_seq, len_change, ibuf_change))
			free_imbuf = true;
	if (seq->seq3 && (seq->seq3 != seq->seq1) && (seq->seq3 != seq->seq2))
		if (update_changed_seq_recurs(scene, seq->seq3, changed_seq, len_change, ibuf_change))
			free_imbuf = true;
	
	if (free_imbuf) {
		if (ibuf_change) {
			if (seq->type == SEQ_TYPE_MOVIE) {
				BKE_sequence_free_anim(seq);
			}
			else if (seq->type == SEQ_TYPE_SPEED) {
				BKE_sequence_effect_speed_rebuild_map(scene, seq, true);
			}
		}
		
		if (len_change)
			BKE_sequence_calc(scene, seq);
	}
	
	return free_imbuf;
}

void BKE_sequencer_update_changed_seq_and_deps(Scene *scene, Sequence *changed_seq, int len_change, int ibuf_change)
{
	Editing *ed = BKE_sequencer_editing_get(scene, false);
	Sequence *seq;
	
	if (ed == NULL) return;
	
	for (seq = ed->seqbase.first; seq; seq = seq->next)
		update_changed_seq_recurs(scene, seq, changed_seq, len_change, ibuf_change);
}

/* seq funcs's for transforming internally
 * notice the difference between start/end and left/right.
 *
 * left and right are the bounds at which the sequence is rendered,
 * start and end are from the start and fixed length of the sequence.
 */
static int seq_tx_get_start(Sequence *seq)
{
	return seq->start;
}
static int seq_tx_get_end(Sequence *seq)
{
	return seq->start + seq->len;
}

int BKE_sequence_tx_get_final_left(Sequence *seq, bool metaclip)
{
	if (metaclip && seq->tmp) {
		/* return the range clipped by the parents range */
		return max_ii(BKE_sequence_tx_get_final_left(seq, false), BKE_sequence_tx_get_final_left((Sequence *)seq->tmp, true));
	}
	else {
		return (seq->start - seq->startstill) + seq->startofs;
	}

}
int BKE_sequence_tx_get_final_right(Sequence *seq, bool metaclip)
{
	if (metaclip && seq->tmp) {
		/* return the range clipped by the parents range */
		return min_ii(BKE_sequence_tx_get_final_right(seq, false), BKE_sequence_tx_get_final_right((Sequence *)seq->tmp, true));
	}
	else {
		return ((seq->start + seq->len) + seq->endstill) - seq->endofs;
	}
}

void BKE_sequence_tx_set_final_left(Sequence *seq, int val)
{
	if (val < (seq)->start) {
		seq->startstill = abs(val - (seq)->start);
		seq->startofs = 0;
	}
	else {
		seq->startofs = abs(val - (seq)->start);
		seq->startstill = 0;
	}
}

void BKE_sequence_tx_set_final_right(Sequence *seq, int val)
{
	if (val > (seq)->start + (seq)->len) {
		seq->endstill = abs(val - (seq->start + (seq)->len));
		seq->endofs = 0;
	}
	else {
		seq->endofs = abs(val - ((seq)->start + (seq)->len));
		seq->endstill = 0;
	}
}

/* used so we can do a quick check for single image seq
 * since they work a bit differently to normal image seq's (during transform) */
bool BKE_sequence_single_check(Sequence *seq)
{
	return ((seq->len == 1) &&
	        (seq->type == SEQ_TYPE_IMAGE ||
	         ((seq->type & SEQ_TYPE_EFFECT) &&
	          BKE_sequence_effect_get_num_inputs(seq->type) == 0)));
}

/* check if the selected seq's reference unselected seq's */
bool BKE_sequence_base_isolated_sel_check(ListBase *seqbase)
{
	Sequence *seq;
	/* is there more than 1 select */
	bool ok = false;

	for (seq = seqbase->first; seq; seq = seq->next) {
		if (seq->flag & SELECT) {
			ok = true;
			break;
		}
	}

	if (ok == false)
		return false;

	/* test relationships */
	for (seq = seqbase->first; seq; seq = seq->next) {
		if ((seq->type & SEQ_TYPE_EFFECT) == 0)
			continue;

		if (seq->flag & SELECT) {
			if ((seq->seq1 && (seq->seq1->flag & SELECT) == 0) ||
			    (seq->seq2 && (seq->seq2->flag & SELECT) == 0) ||
			    (seq->seq3 && (seq->seq3->flag & SELECT) == 0) )
			{
				return false;
			}
		}
		else {
			if ((seq->seq1 && (seq->seq1->flag & SELECT)) ||
			    (seq->seq2 && (seq->seq2->flag & SELECT)) ||
			    (seq->seq3 && (seq->seq3->flag & SELECT)) )
			{
				return false;
			}
		}
	}

	return true;
}

/* use to impose limits when dragging/extending - so impossible situations don't happen
 * Cant use the SEQ_LEFTSEL and SEQ_LEFTSEL directly because the strip may be in a metastrip */
void BKE_sequence_tx_handle_xlimits(Sequence *seq, int leftflag, int rightflag)
{
	if (leftflag) {
		if (BKE_sequence_tx_get_final_left(seq, false) >= BKE_sequence_tx_get_final_right(seq, false)) {
			BKE_sequence_tx_set_final_left(seq, BKE_sequence_tx_get_final_right(seq, false) - 1);
		}

		if (BKE_sequence_single_check(seq) == 0) {
			if (BKE_sequence_tx_get_final_left(seq, false) >= seq_tx_get_end(seq)) {
				BKE_sequence_tx_set_final_left(seq, seq_tx_get_end(seq) - 1);
			}

			/* dosnt work now - TODO */
#if 0
			if (seq_tx_get_start(seq) >= seq_tx_get_final_right(seq, 0)) {
				int ofs;
				ofs = seq_tx_get_start(seq) - seq_tx_get_final_right(seq, 0);
				seq->start -= ofs;
				seq_tx_set_final_left(seq, seq_tx_get_final_left(seq, 0) + ofs);
			}
#endif
		}
	}

	if (rightflag) {
		if (BKE_sequence_tx_get_final_right(seq, false) <= BKE_sequence_tx_get_final_left(seq, false)) {
			BKE_sequence_tx_set_final_right(seq, BKE_sequence_tx_get_final_left(seq, false) + 1);
		}

		if (BKE_sequence_single_check(seq) == 0) {
			if (BKE_sequence_tx_get_final_right(seq, false) <= seq_tx_get_start(seq)) {
				BKE_sequence_tx_set_final_right(seq, seq_tx_get_start(seq) + 1);
			}
		}
	}

	/* sounds cannot be extended past their endpoints */
	if (seq->type == SEQ_TYPE_SOUND_RAM) {
		seq->startstill = 0;
		seq->endstill = 0;
	}
}

void BKE_sequence_single_fix(Sequence *seq)
{
	int left, start, offset;
	if (!BKE_sequence_single_check(seq))
		return;

	/* make sure the image is always at the start since there is only one,
	 * adjusting its start should be ok */
	left = BKE_sequence_tx_get_final_left(seq, false);
	start = seq->start;
	if (start != left) {
		offset = left - start;
		BKE_sequence_tx_set_final_left(seq, BKE_sequence_tx_get_final_left(seq, false) - offset);
		BKE_sequence_tx_set_final_right(seq, BKE_sequence_tx_get_final_right(seq, false) - offset);
		seq->start += offset;
	}
}

bool BKE_sequence_tx_test(Sequence *seq)
{
	return !(seq->type & SEQ_TYPE_EFFECT) || (BKE_sequence_effect_get_num_inputs(seq->type) == 0);
}

/**
 * Return \a true if given \a seq needs a complete cleanup of its cache when it is transformed.
 *
 * Some (effect) strip types need a complete recache of themselves when they are transformed, because
 * they do not 'contain' anything and do not have any explicit relations to other strips.
 */
bool BKE_sequence_tx_fullupdate_test(Sequence *seq)
{
	return BKE_sequence_tx_test(seq) && ELEM(seq->type, SEQ_TYPE_ADJUSTMENT, SEQ_TYPE_MULTICAM);
}

static bool seq_overlap(Sequence *seq1, Sequence *seq2)
{
	return (seq1 != seq2 && seq1->machine == seq2->machine &&
	        ((seq1->enddisp <= seq2->startdisp) || (seq1->startdisp >= seq2->enddisp)) == 0);
}

bool BKE_sequence_test_overlap(ListBase *seqbasep, Sequence *test)
{
	Sequence *seq;

	seq = seqbasep->first;
	while (seq) {
		if (seq_overlap(test, seq))
			return true;

		seq = seq->next;
	}
	return false;
}


void BKE_sequence_translate(Scene *evil_scene, Sequence *seq, int delta)
{
	BKE_sequencer_offset_animdata(evil_scene, seq, delta);
	seq->start += delta;

	if (seq->type == SEQ_TYPE_META) {
		Sequence *seq_child;
		for (seq_child = seq->seqbase.first; seq_child; seq_child = seq_child->next) {
			BKE_sequence_translate(evil_scene, seq_child, delta);
		}
	}

	BKE_sequence_calc_disp(evil_scene, seq);
}

void BKE_sequence_sound_init(Scene *scene, Sequence *seq)
{
	if (seq->type == SEQ_TYPE_META) {
		Sequence *seq_child;
		for (seq_child = seq->seqbase.first; seq_child; seq_child = seq_child->next) {
			BKE_sequence_sound_init(scene, seq_child);
		}
	}
	else {
		if (seq->sound) {
			seq->scene_sound = BKE_sound_add_scene_sound_defaults(scene, seq);
		}
		if (seq->scene) {
			seq->scene_sound = BKE_sound_scene_add_scene_sound_defaults(scene, seq);
		}
	}
}

Sequence *BKE_sequencer_foreground_frame_get(Scene *scene, int frame)
{
	Editing *ed = BKE_sequencer_editing_get(scene, false);
	Sequence *seq, *best_seq = NULL;
	int best_machine = -1;
	
	if (!ed) return NULL;
	
	for (seq = ed->seqbasep->first; seq; seq = seq->next) {
		if (seq->flag & SEQ_MUTE || seq->startdisp > frame || seq->enddisp <= frame)
			continue;
		/* only use elements you can see - not */
		if (ELEM(seq->type, SEQ_TYPE_IMAGE, SEQ_TYPE_META, SEQ_TYPE_SCENE, SEQ_TYPE_MOVIE, SEQ_TYPE_COLOR)) {
			if (seq->machine > best_machine) {
				best_seq = seq;
				best_machine = seq->machine;
			}
		}
	}
	return best_seq;
}

/* return 0 if there werent enough space */
bool BKE_sequence_base_shuffle_ex(ListBase *seqbasep, Sequence *test, Scene *evil_scene, int channel_delta)
{
	const int orig_machine = test->machine;
	BLI_assert(ELEM(channel_delta, -1, 1));

	test->machine += channel_delta;
	BKE_sequence_calc(evil_scene, test);
	while (BKE_sequence_test_overlap(seqbasep, test)) {
		if ((channel_delta > 0) ? (test->machine >= MAXSEQ) : (test->machine < 1)) {
			break;
		}

		test->machine += channel_delta;
		BKE_sequence_calc(evil_scene, test); // XXX - I don't think this is needed since were only moving vertically, Campbell.
	}

	if ((test->machine < 1) || (test->machine > MAXSEQ)) {
		/* Blender 2.4x would remove the strip.
		 * nicer to move it to the end */

		Sequence *seq;
		int new_frame = test->enddisp;

		for (seq = seqbasep->first; seq; seq = seq->next) {
			if (seq->machine == orig_machine)
				new_frame = max_ii(new_frame, seq->enddisp);
		}

		test->machine = orig_machine;
		new_frame = new_frame + (test->start - test->startdisp); /* adjust by the startdisp */
		BKE_sequence_translate(evil_scene, test, new_frame - test->start);

		BKE_sequence_calc(evil_scene, test);
		return false;
	}
	else {
		return true;
	}
}

bool BKE_sequence_base_shuffle(ListBase *seqbasep, Sequence *test, Scene *evil_scene)
{
	return BKE_sequence_base_shuffle_ex(seqbasep, test, evil_scene, 1);
}

static int shuffle_seq_time_offset_test(ListBase *seqbasep, char dir)
{
	int offset = 0;
	Sequence *seq, *seq_other;

	for (seq = seqbasep->first; seq; seq = seq->next) {
		if (seq->tmp) {
			for (seq_other = seqbasep->first; seq_other; seq_other = seq_other->next) {
				if (!seq_other->tmp && seq_overlap(seq, seq_other)) {
					if (dir == 'L') {
						offset = min_ii(offset, seq_other->startdisp - seq->enddisp);
					}
					else {
						offset = max_ii(offset, seq_other->enddisp - seq->startdisp);
					}
				}
			}
		}
	}
	return offset;
}

static int shuffle_seq_time_offset(Scene *scene, ListBase *seqbasep, char dir)
{
	int ofs = 0;
	int tot_ofs = 0;
	Sequence *seq;
	while ( (ofs = shuffle_seq_time_offset_test(seqbasep, dir)) ) {
		for (seq = seqbasep->first; seq; seq = seq->next) {
			if (seq->tmp) {
				/* seq_test_overlap only tests display values */
				seq->startdisp +=   ofs;
				seq->enddisp +=     ofs;
			}
		}

		tot_ofs += ofs;
	}

	for (seq = seqbasep->first; seq; seq = seq->next) {
		if (seq->tmp)
			BKE_sequence_calc_disp(scene, seq);  /* corrects dummy startdisp/enddisp values */
	}

	return tot_ofs;
}

bool BKE_sequence_base_shuffle_time(ListBase *seqbasep, Scene *evil_scene)
{
	/* note: seq->tmp is used to tag strips to move */

	Sequence *seq;

	int offset_l = shuffle_seq_time_offset(evil_scene, seqbasep, 'L');
	int offset_r = shuffle_seq_time_offset(evil_scene, seqbasep, 'R');
	int offset = (-offset_l < offset_r) ?  offset_l : offset_r;

	if (offset) {
		for (seq = seqbasep->first; seq; seq = seq->next) {
			if (seq->tmp) {
				BKE_sequence_translate(evil_scene, seq, offset);
				seq->flag &= ~SEQ_OVERLAP;
			}
		}
	}

	return offset ? false : true;
}

/* Unlike _update_sound_ funcs, these ones take info from audaspace to update sequence length! */
#ifdef WITH_AUDASPACE
static bool sequencer_refresh_sound_length_recursive(Scene *scene, ListBase *seqbase)
{
	Sequence *seq;
	bool changed = false;

	for (seq = seqbase->first; seq; seq = seq->next) {
		if (seq->type == SEQ_TYPE_META) {
			if (sequencer_refresh_sound_length_recursive(scene, &seq->seqbase)) {
				BKE_sequence_calc(scene, seq);
				changed = true;
			}
		}
		else if (seq->type == SEQ_TYPE_SOUND_RAM) {
			AUD_SoundInfo info = AUD_getInfo(seq->sound->playback_handle);
			int old = seq->len;
			float fac;

			seq->len = (int)ceil((double)info.length * FPS);
			fac = (float)seq->len / (float)old;
			old = seq->startofs;
			seq->startofs *= fac;
			seq->endofs *= fac;
			seq->start += (old - seq->startofs);  /* So that visual/"real" start frame does not change! */

			BKE_sequence_calc(scene, seq);
			changed = true;
		}
	}
	return changed;
}
#endif

void BKE_sequencer_refresh_sound_length(Scene *scene)
{
#ifdef WITH_AUDASPACE
	if (scene->ed) {
		sequencer_refresh_sound_length_recursive(scene, &scene->ed->seqbase);
	}
#else
	(void)scene;
#endif
}

void BKE_sequencer_update_sound_bounds_all(Scene *scene)
{
	Editing *ed = scene->ed;

	if (ed) {
		Sequence *seq;

		for (seq = ed->seqbase.first; seq; seq = seq->next) {
			if (seq->type == SEQ_TYPE_META) {
				seq_update_sound_bounds_recursive(scene, seq);
			}
			else if (ELEM(seq->type, SEQ_TYPE_SOUND_RAM, SEQ_TYPE_SCENE)) {
				BKE_sequencer_update_sound_bounds(scene, seq);
			}
		}
	}
}

void BKE_sequencer_update_sound_bounds(Scene *scene, Sequence *seq)
{
	if (seq->type == SEQ_TYPE_SCENE) {
		if (seq->scene_sound) {
			/* We have to take into account start frame of the sequence's scene! */
			int startofs = seq->startofs + seq->anim_startofs + seq->scene->r.sfra;

			BKE_sound_move_scene_sound(scene, seq->scene_sound, seq->startdisp, seq->enddisp, startofs);
		}
	}
	else {
		BKE_sound_move_scene_sound_defaults(scene, seq);
	}
	/* mute is set in seq_update_muting_recursive */
}

static void seq_update_muting_recursive(ListBase *seqbasep, Sequence *metaseq, int mute)
{
	Sequence *seq;
	int seqmute;

	/* for sound we go over full meta tree to update muted state,
	 * since sound is played outside of evaluating the imbufs, */
	for (seq = seqbasep->first; seq; seq = seq->next) {
		seqmute = (mute || (seq->flag & SEQ_MUTE));

		if (seq->type == SEQ_TYPE_META) {
			/* if this is the current meta sequence, unmute because
			 * all sequences above this were set to mute */
			if (seq == metaseq)
				seqmute = 0;

			seq_update_muting_recursive(&seq->seqbase, metaseq, seqmute);
		}
		else if (ELEM(seq->type, SEQ_TYPE_SOUND_RAM, SEQ_TYPE_SCENE)) {
			if (seq->scene_sound) {
				BKE_sound_mute_scene_sound(seq->scene_sound, seqmute);
			}
		}
	}
}

void BKE_sequencer_update_muting(Editing *ed)
{
	if (ed) {
		/* mute all sounds up to current metastack list */
		MetaStack *ms = ed->metastack.last;

		if (ms)
			seq_update_muting_recursive(&ed->seqbase, ms->parseq, 1);
		else
			seq_update_muting_recursive(&ed->seqbase, NULL, 0);
	}
}

static void seq_update_sound_recursive(Scene *scene, ListBase *seqbasep, bSound *sound)
{
	Sequence *seq;

	for (seq = seqbasep->first; seq; seq = seq->next) {
		if (seq->type == SEQ_TYPE_META) {
			seq_update_sound_recursive(scene, &seq->seqbase, sound);
		}
		else if (seq->type == SEQ_TYPE_SOUND_RAM) {
			if (seq->scene_sound && sound == seq->sound) {
				BKE_sound_update_scene_sound(seq->scene_sound, sound);
			}
		}
	}
}

void BKE_sequencer_update_sound(Scene *scene, bSound *sound)
{
	if (scene->ed) {
		seq_update_sound_recursive(scene, &scene->ed->seqbase, sound);
	}
}

/* in cases where we done know the sequence's listbase */
ListBase *BKE_sequence_seqbase(ListBase *seqbase, Sequence *seq)
{
	Sequence *iseq;
	ListBase *lb = NULL;

	for (iseq = seqbase->first; iseq; iseq = iseq->next) {
		if (seq == iseq) {
			return seqbase;
		}
		else if (iseq->seqbase.first && (lb = BKE_sequence_seqbase(&iseq->seqbase, seq))) {
			return lb;
		}
	}

	return NULL;
}

Sequence *BKE_sequence_metastrip(ListBase *seqbase, Sequence *meta, Sequence *seq)
{
	Sequence *iseq;

	for (iseq = seqbase->first; iseq; iseq = iseq->next) {
		Sequence *rval;

		if (seq == iseq) {
			return meta;
		}
		else if (iseq->seqbase.first &&
		         (rval = BKE_sequence_metastrip(&iseq->seqbase, iseq, seq)))
		{
			return rval;
		}
	}

	return NULL;
}

int BKE_sequence_swap(Sequence *seq_a, Sequence *seq_b, const char **error_str)
{
	char name[sizeof(seq_a->name)];

	if (seq_a->len != seq_b->len) {
		*error_str = N_("Strips must be the same length");
		return 0;
	}

	/* type checking, could be more advanced but disallow sound vs non-sound copy */
	if (seq_a->type != seq_b->type) {
		if (seq_a->type == SEQ_TYPE_SOUND_RAM || seq_b->type == SEQ_TYPE_SOUND_RAM) {
			*error_str = N_("Strips were not compatible");
			return 0;
		}

		/* disallow effects to swap with non-effects strips */
		if ((seq_a->type & SEQ_TYPE_EFFECT) != (seq_b->type & SEQ_TYPE_EFFECT)) {
			*error_str = N_("Strips were not compatible");
			return 0;
		}

		if ((seq_a->type & SEQ_TYPE_EFFECT) && (seq_b->type & SEQ_TYPE_EFFECT)) {
			if (BKE_sequence_effect_get_num_inputs(seq_a->type) != BKE_sequence_effect_get_num_inputs(seq_b->type)) {
				*error_str = N_("Strips must have the same number of inputs");
				return 0;
			}
		}
	}

	SWAP(Sequence, *seq_a, *seq_b);

	/* swap back names so animation fcurves don't get swapped */
	BLI_strncpy(name, seq_a->name + 2, sizeof(name));
	BLI_strncpy(seq_a->name + 2, seq_b->name + 2, sizeof(seq_b->name) - 2);
	BLI_strncpy(seq_b->name + 2, name, sizeof(seq_b->name) - 2);

	/* swap back opacity, and overlay mode */
	SWAP(int, seq_a->blend_mode, seq_b->blend_mode);
	SWAP(float, seq_a->blend_opacity, seq_b->blend_opacity);


	SWAP(Sequence *, seq_a->prev, seq_b->prev);
	SWAP(Sequence *, seq_a->next, seq_b->next);
	SWAP(int, seq_a->start, seq_b->start);
	SWAP(int, seq_a->startofs, seq_b->startofs);
	SWAP(int, seq_a->endofs, seq_b->endofs);
	SWAP(int, seq_a->startstill, seq_b->startstill);
	SWAP(int, seq_a->endstill, seq_b->endstill);
	SWAP(int, seq_a->machine, seq_b->machine);
	SWAP(int, seq_a->startdisp, seq_b->startdisp);
	SWAP(int, seq_a->enddisp, seq_b->enddisp);

	return 1;
}

/* prefix + [" + escaped_name + "] + \0 */
#define SEQ_RNAPATH_MAXSTR ((30 + 2 + (SEQ_NAME_MAXSTR * 2) + 2) + 1)

static size_t sequencer_rna_path_prefix(char str[SEQ_RNAPATH_MAXSTR], const char *name)
{
	char name_esc[SEQ_NAME_MAXSTR * 2];

	BLI_strescape(name_esc, name, sizeof(name_esc));
	return BLI_snprintf_rlen(str, SEQ_RNAPATH_MAXSTR, "sequence_editor.sequences_all[\"%s\"]", name_esc);
}

/* XXX - hackish function needed for transforming strips! TODO - have some better solution */
void BKE_sequencer_offset_animdata(Scene *scene, Sequence *seq, int ofs)
{
	char str[SEQ_RNAPATH_MAXSTR];
	size_t str_len;
	FCurve *fcu;

	if (scene->adt == NULL || ofs == 0 || scene->adt->action == NULL)
		return;

	str_len = sequencer_rna_path_prefix(str, seq->name + 2);

	for (fcu = scene->adt->action->curves.first; fcu; fcu = fcu->next) {
		if (STREQLEN(fcu->rna_path, str, str_len)) {
			unsigned int i;
			if (fcu->bezt) {
				for (i = 0; i < fcu->totvert; i++) {
					BezTriple *bezt = &fcu->bezt[i];
					bezt->vec[0][0] += ofs;
					bezt->vec[1][0] += ofs;
					bezt->vec[2][0] += ofs;
				}
			}
			if (fcu->fpt) {
				for (i = 0; i < fcu->totvert; i++) {
					FPoint *fpt = &fcu->fpt[i];
					fpt->vec[0] += ofs;
				}
			}
		}
	}
}

void BKE_sequencer_dupe_animdata(Scene *scene, const char *name_src, const char *name_dst)
{
	char str_from[SEQ_RNAPATH_MAXSTR];
	size_t str_from_len;
	FCurve *fcu;
	FCurve *fcu_last;
	FCurve *fcu_cpy;
	ListBase lb = {NULL, NULL};

	if (scene->adt == NULL || scene->adt->action == NULL)
		return;

	str_from_len = sequencer_rna_path_prefix(str_from, name_src);

	fcu_last = scene->adt->action->curves.last;

	for (fcu = scene->adt->action->curves.first; fcu && fcu->prev != fcu_last; fcu = fcu->next) {
		if (STREQLEN(fcu->rna_path, str_from, str_from_len)) {
			fcu_cpy = copy_fcurve(fcu);
			BLI_addtail(&lb, fcu_cpy);
		}
	}

	/* notice validate is 0, keep this because the seq may not be added to the scene yet */
	BKE_animdata_fix_paths_rename(&scene->id, scene->adt, NULL, "sequence_editor.sequences_all", name_src, name_dst, 0, 0, 0);

	/* add the original fcurves back */
	BLI_movelisttolist(&scene->adt->action->curves, &lb);
}

/* XXX - hackish function needed to remove all fcurves belonging to a sequencer strip */
static void seq_free_animdata(Scene *scene, Sequence *seq)
{
	char str[SEQ_RNAPATH_MAXSTR];
	size_t str_len;
	FCurve *fcu;

	if (scene->adt == NULL || scene->adt->action == NULL)
		return;

	str_len = sequencer_rna_path_prefix(str, seq->name + 2);

	fcu = scene->adt->action->curves.first;

	while (fcu) {
		if (STREQLEN(fcu->rna_path, str, str_len)) {
			FCurve *next_fcu = fcu->next;
			
			BLI_remlink(&scene->adt->action->curves, fcu);
			free_fcurve(fcu);

			fcu = next_fcu;
		}
		else {
			fcu = fcu->next;
		}
	}
}

#undef SEQ_RNAPATH_MAXSTR

Sequence *BKE_sequence_get_by_name(ListBase *seqbase, const char *name, bool recursive)
{
	Sequence *iseq = NULL;
	Sequence *rseq = NULL;

	for (iseq = seqbase->first; iseq; iseq = iseq->next) {
		if (STREQ(name, iseq->name + 2))
			return iseq;
		else if (recursive && (iseq->seqbase.first) && (rseq = BKE_sequence_get_by_name(&iseq->seqbase, name, 1))) {
			return rseq;
		}
	}

	return NULL;
}

/**
 * Only use as last resort when the StripElem is available but no the Sequence.
 * (needed for RNA)
 */
Sequence *BKE_sequencer_from_elem(ListBase *seqbase, StripElem *se)
{
	Sequence *iseq;

	for (iseq = seqbase->first; iseq; iseq = iseq->next) {
		Sequence *seq_found;
		if ((iseq->strip && iseq->strip->stripdata) &&
		    (ARRAY_HAS_ITEM(se, iseq->strip->stripdata, iseq->len)))
		{
			break;
		}
		else if ((seq_found = BKE_sequencer_from_elem(&iseq->seqbase, se))) {
			iseq = seq_found;
			break;
		}
	}

	return iseq;
}

Sequence *BKE_sequencer_active_get(Scene *scene)
{
	Editing *ed = BKE_sequencer_editing_get(scene, false);

	if (ed == NULL)
		return NULL;

	return ed->act_seq;
}

void BKE_sequencer_active_set(Scene *scene, Sequence *seq)
{
	Editing *ed = BKE_sequencer_editing_get(scene, false);

	if (ed == NULL)
		return;

	ed->act_seq = seq;
}

int BKE_sequencer_active_get_pair(Scene *scene, Sequence **seq_act, Sequence **seq_other)
{
	Editing *ed = BKE_sequencer_editing_get(scene, false);

	*seq_act = BKE_sequencer_active_get(scene);

	if (*seq_act == NULL) {
		return 0;
	}
	else {
		Sequence *seq;

		*seq_other = NULL;

		for (seq = ed->seqbasep->first; seq; seq = seq->next) {
			if (seq->flag & SELECT && (seq != (*seq_act))) {
				if (*seq_other) {
					return 0;
				}
				else {
					*seq_other = seq;
				}
			}
		}

		return (*seq_other != NULL);
	}
}

Mask *BKE_sequencer_mask_get(Scene *scene)
{
	Sequence *seq_act = BKE_sequencer_active_get(scene);

	if (seq_act && seq_act->type == SEQ_TYPE_MASK) {
		return seq_act->mask;
	}
	else {
		return NULL;
	}
}

/* api like funcs for adding */

static void seq_load_apply(Main *bmain, Scene *scene, Sequence *seq, SeqLoadInfo *seq_load)
{
	if (seq) {
		BLI_strncpy_utf8(seq->name + 2, seq_load->name, sizeof(seq->name) - 2);
		BLI_utf8_invalid_strip(seq->name + 2, strlen(seq->name + 2));
		BKE_sequence_base_unique_name_recursive(&scene->ed->seqbase, seq);

		if (seq_load->flag & SEQ_LOAD_FRAME_ADVANCE) {
			seq_load->start_frame += (seq->enddisp - seq->startdisp);
		}

		if (seq_load->flag & SEQ_LOAD_REPLACE_SEL) {
			seq_load->flag |= SELECT;
			BKE_sequencer_active_set(scene, seq);
		}

		if (seq_load->flag & SEQ_LOAD_SOUND_MONO) {
			seq->sound->flags |= SOUND_FLAGS_MONO;
			BKE_sound_load(bmain, seq->sound);
		}

		if (seq_load->flag & SEQ_LOAD_SOUND_CACHE) {
			if (seq->sound)
				BKE_sound_cache(seq->sound);
		}

		seq_load->tot_success++;
	}
	else {
		seq_load->tot_error++;
	}
}

Sequence *BKE_sequence_alloc(ListBase *lb, int cfra, int machine)
{
	Sequence *seq;

	seq = MEM_callocN(sizeof(Sequence), "addseq");
	BLI_addtail(lb, seq);

	*( (short *)seq->name) = ID_SEQ;
	seq->name[2] = 0;

	seq->flag = SELECT;
	seq->start = cfra;
	seq->machine = machine;
	seq->sat = 1.0;
	seq->mul = 1.0;
	seq->blend_opacity = 100.0;
	seq->volume = 1.0f;
	seq->pitch = 1.0f;
	seq->scene_sound = NULL;

	seq->stereo3d_format = MEM_callocN(sizeof(Stereo3dFormat), "Sequence Stereo Format");

	return seq;
}

void BKE_sequence_alpha_mode_from_extension(Sequence *seq)
{
	if (seq->strip && seq->strip->stripdata) {
		const char *filename = seq->strip->stripdata->name;
		seq->alpha_mode = BKE_image_alpha_mode_from_extension_ex(filename);
	}
}

void BKE_sequence_init_colorspace(Sequence *seq)
{
	if (seq->strip && seq->strip->stripdata) {
		char name[FILE_MAX];
		ImBuf *ibuf;

		BLI_join_dirfile(name, sizeof(name), seq->strip->dir, seq->strip->stripdata->name);
		BLI_path_abs(name, G.main->name);

		/* initialize input color space */
		if (seq->type == SEQ_TYPE_IMAGE) {
			ibuf = IMB_loadiffname(name, IB_test | IB_alphamode_detect, seq->strip->colorspace_settings.name);

			/* byte images are default to straight alpha, however sequencer
			 * works in premul space, so mark strip to be premultiplied first
			 */
			seq->alpha_mode = SEQ_ALPHA_STRAIGHT;
			if (ibuf) {
				if (ibuf->flags & IB_alphamode_premul)
					seq->alpha_mode = IMA_ALPHA_PREMUL;

				IMB_freeImBuf(ibuf);
			}
		}
	}
}

/* NOTE: this function doesn't fill in image names */
Sequence *BKE_sequencer_add_image_strip(bContext *C, ListBase *seqbasep, SeqLoadInfo *seq_load)
{
	Scene *scene = CTX_data_scene(C); /* only for active seq */
	Sequence *seq;
	Strip *strip;

	seq = BKE_sequence_alloc(seqbasep, seq_load->start_frame, seq_load->channel);
	seq->type = SEQ_TYPE_IMAGE;
	seq->blend_mode = SEQ_TYPE_CROSS; /* so alpha adjustment fade to the strip below */
	
	/* basic defaults */
	seq->strip = strip = MEM_callocN(sizeof(Strip), "strip");

	seq->len = seq_load->len ? seq_load->len : 1;
	strip->us = 1;
	strip->stripdata = MEM_callocN(seq->len * sizeof(StripElem), "stripelem");
	BLI_strncpy(strip->dir, seq_load->path, sizeof(strip->dir));

	if (seq_load->stereo3d_format)
		*seq->stereo3d_format = *seq_load->stereo3d_format;

	seq->views_format = seq_load->views_format;
	seq->flag |= seq_load->flag & SEQ_USE_VIEWS;

	seq_load_apply(CTX_data_main(C), scene, seq, seq_load);

	return seq;
}

#ifdef WITH_AUDASPACE
Sequence *BKE_sequencer_add_sound_strip(bContext *C, ListBase *seqbasep, SeqLoadInfo *seq_load)
{
	Main *bmain = CTX_data_main(C);
	Scene *scene = CTX_data_scene(C); /* only for sound */
	Editing *ed = BKE_sequencer_editing_get(scene, false);
	bSound *sound;

	Sequence *seq;  /* generic strip vars */
	Strip *strip;
	StripElem *se;

	AUD_SoundInfo info;

	sound = BKE_sound_new_file(bmain, seq_load->path); /* handles relative paths */

	if (sound->playback_handle == NULL) {
		BKE_libblock_free(bmain, sound);
#if 0
		if (op)
			BKE_report(op->reports, RPT_ERROR, "Unsupported audio format");
#endif

		return NULL;
	}

	info = AUD_getInfo(sound->playback_handle);

	if (info.specs.channels == AUD_CHANNELS_INVALID) {
		BKE_libblock_free(bmain, sound);
#if 0
		if (op)
			BKE_report(op->reports, RPT_ERROR, "Unsupported audio format");
#endif
		return NULL;
	}

	seq = BKE_sequence_alloc(seqbasep, seq_load->start_frame, seq_load->channel);

	seq->type = SEQ_TYPE_SOUND_RAM;
	seq->sound = sound;
	BLI_strncpy(seq->name + 2, "Sound", SEQ_NAME_MAXSTR - 2);
	BKE_sequence_base_unique_name_recursive(&scene->ed->seqbase, seq);

	/* basic defaults */
	seq->strip = strip = MEM_callocN(sizeof(Strip), "strip");
	/* We add a very small negative offset here, because ceil(132.0) == 133.0, not nice with videos, see T47135. */
	seq->len = (int)ceil((double)info.length * FPS - 1e-4);
	strip->us = 1;

	/* we only need 1 element to store the filename */
	strip->stripdata = se = MEM_callocN(sizeof(StripElem), "stripelem");

	BLI_split_dirfile(seq_load->path, strip->dir, se->name, sizeof(strip->dir), sizeof(se->name));

	seq->scene_sound = BKE_sound_add_scene_sound(scene, seq, seq_load->start_frame, seq_load->start_frame + seq->len, 0);

	BKE_sequence_calc_disp(scene, seq);

	/* last active name */
	BLI_strncpy(ed->act_sounddir, strip->dir, FILE_MAXDIR);

	seq_load_apply(bmain, scene, seq, seq_load);

	return seq;
}
#else // WITH_AUDASPACE
Sequence *BKE_sequencer_add_sound_strip(bContext *C, ListBase *seqbasep, SeqLoadInfo *seq_load)
{
	(void) C;
	(void) seqbasep;
	(void) seq_load;
	return NULL;
}
#endif // WITH_AUDASPACE

static void seq_anim_add_suffix(Scene *scene, struct anim *anim, const int view_id)
{
	const char *suffix = BKE_scene_multiview_view_id_suffix_get(&scene->r, view_id);
	IMB_suffix_anim(anim, suffix);
}

Sequence *BKE_sequencer_add_movie_strip(bContext *C, ListBase *seqbasep, SeqLoadInfo *seq_load)
{
	Scene *scene = CTX_data_scene(C); /* only for sound */
	char path[sizeof(seq_load->path)];

	Sequence *seq;  /* generic strip vars */
	Strip *strip;
	StripElem *se;
	char colorspace[64] = "\0"; /* MAX_COLORSPACE_NAME */
	bool is_multiview_loaded = false;
	const bool is_multiview = (seq_load->flag & SEQ_USE_VIEWS) != 0;
	const int totfiles = seq_num_files(scene, seq_load->views_format, is_multiview);
	struct anim **anim_arr;
	int i;

	BLI_strncpy(path, seq_load->path, sizeof(path));
	BLI_path_abs(path, G.main->name);

	anim_arr = MEM_callocN(sizeof(struct anim *) * totfiles, "Video files");

	if (is_multiview && (seq_load->views_format == R_IMF_VIEWS_INDIVIDUAL)) {
		char prefix[FILE_MAX];
		const char *ext = NULL;
		size_t j = 0;

		BKE_scene_multiview_view_prefix_get(scene, path, prefix, &ext);

		if (prefix[0] != '\0') {
			for (i = 0; i < totfiles; i++) {
				char str[FILE_MAX];

				seq_multiview_name(scene, i, prefix, ext, str, FILE_MAX);
				anim_arr[j] = openanim(str, IB_rect, 0, colorspace);

				if (anim_arr[j]) {
					seq_anim_add_suffix(scene, anim_arr[j], i);
					j++;
				}
			}

			if (j == 0) {
				MEM_freeN(anim_arr);
				return NULL;
			}
			is_multiview_loaded = true;
		}
	}

	if (is_multiview_loaded == false) {
		anim_arr[0] = openanim(path, IB_rect, 0, colorspace);

		if (anim_arr[0] == NULL) {
			MEM_freeN(anim_arr);
			return NULL;
		}
	}

	seq = BKE_sequence_alloc(seqbasep, seq_load->start_frame, seq_load->channel);

	/* multiview settings */
	if (seq_load->stereo3d_format) {
		*seq->stereo3d_format = *seq_load->stereo3d_format;
		seq->views_format = seq_load->views_format;
	}
	seq->flag |= seq_load->flag & SEQ_USE_VIEWS;

	seq->type = SEQ_TYPE_MOVIE;
	seq->blend_mode = SEQ_TYPE_CROSS; /* so alpha adjustment fade to the strip below */

	for (i = 0; i < totfiles; i++) {
		if (anim_arr[i]) {
			StripAnim *sanim = MEM_mallocN(sizeof(StripAnim), "Strip Anim");
			BLI_addtail(&seq->anims, sanim);
			sanim->anim = anim_arr[i];
		}
		else {
			break;
		}
	}

	seq->anim_preseek = IMB_anim_get_preseek(anim_arr[0]);
	BLI_strncpy(seq->name + 2, "Movie", SEQ_NAME_MAXSTR - 2);
	BKE_sequence_base_unique_name_recursive(&scene->ed->seqbase, seq);
	
	/* adjust scene's frame rate settings to match */
	if (seq_load->flag & SEQ_LOAD_SYNC_FPS) {
		IMB_anim_get_fps(anim_arr[0], &scene->r.frs_sec, &scene->r.frs_sec_base, true);
	}

	/* basic defaults */
	seq->strip = strip = MEM_callocN(sizeof(Strip), "strip");
	seq->len = IMB_anim_get_duration(anim_arr[0], IMB_TC_RECORD_RUN);
	strip->us = 1;

	BLI_strncpy(seq->strip->colorspace_settings.name, colorspace, sizeof(seq->strip->colorspace_settings.name));

	/* we only need 1 element for MOVIE strips */
	strip->stripdata = se = MEM_callocN(sizeof(StripElem), "stripelem");

	BLI_split_dirfile(seq_load->path, strip->dir, se->name, sizeof(strip->dir), sizeof(se->name));

	BKE_sequence_calc_disp(scene, seq);

	if (seq_load->name[0] == '\0')
		BLI_strncpy(seq_load->name, se->name, sizeof(seq_load->name));

	if (seq_load->flag & SEQ_LOAD_MOVIE_SOUND) {
		int start_frame_back = seq_load->start_frame;
		seq_load->channel++;

		seq_load->seq_sound = BKE_sequencer_add_sound_strip(C, seqbasep, seq_load);

		seq_load->start_frame = start_frame_back;
		seq_load->channel--;
	}

	/* can be NULL */
	seq_load_apply(CTX_data_main(C), scene, seq, seq_load);

	MEM_freeN(anim_arr);
	return seq;
}

static Sequence *seq_dupli(Scene *scene, Scene *scene_to, Sequence *seq, int dupe_flag, const int flag)
{
	Scene *sce_audio = scene_to ? scene_to : scene;
	Sequence *seqn = MEM_dupallocN(seq);

	seq->tmp = seqn;
	seqn->strip = MEM_dupallocN(seq->strip);

	seqn->stereo3d_format = MEM_dupallocN(seq->stereo3d_format);

	/* XXX: add F-Curve duplication stuff? */

	if (seq->strip->crop) {
		seqn->strip->crop = MEM_dupallocN(seq->strip->crop);
	}

	if (seq->strip->transform) {
		seqn->strip->transform = MEM_dupallocN(seq->strip->transform);
	}

	if (seq->strip->proxy) {
		seqn->strip->proxy = MEM_dupallocN(seq->strip->proxy);
		seqn->strip->proxy->anim = NULL;
	}

	if (seq->prop) {
		seqn->prop = IDP_CopyProperty_ex(seq->prop, flag);
	}

	if (seqn->modifiers.first) {
		BLI_listbase_clear(&seqn->modifiers);

		BKE_sequence_modifier_list_copy(seqn, seq);
	}

	if (seq->type == SEQ_TYPE_META) {
		seqn->strip->stripdata = NULL;

		BLI_listbase_clear(&seqn->seqbase);
		/* WATCH OUT!!! - This metastrip is not recursively duplicated here - do this after!!! */
		/* - seq_dupli_recursive(&seq->seqbase, &seqn->seqbase);*/
	}
	else if (seq->type == SEQ_TYPE_SCENE) {
		seqn->strip->stripdata = NULL;
		if (seq->scene_sound)
			seqn->scene_sound = BKE_sound_scene_add_scene_sound_defaults(sce_audio, seqn);
	}
	else if (seq->type == SEQ_TYPE_MOVIECLIP) {
		/* avoid assert */
	}
	else if (seq->type == SEQ_TYPE_MASK) {
		/* avoid assert */
	}
	else if (seq->type == SEQ_TYPE_MOVIE) {
		seqn->strip->stripdata =
		        MEM_dupallocN(seq->strip->stripdata);
		BLI_listbase_clear(&seqn->anims);
	}
	else if (seq->type == SEQ_TYPE_SOUND_RAM) {
		seqn->strip->stripdata =
		        MEM_dupallocN(seq->strip->stripdata);
		if (seq->scene_sound)
			seqn->scene_sound = BKE_sound_add_scene_sound_defaults(sce_audio, seqn);

<<<<<<< HEAD
		if ((flag & LIB_ID_COPY_NO_USER_REFCOUNT) == 0) {
=======
		if ((flag & LIB_ID_CREATE_NO_USER_REFCOUNT) == 0) {
>>>>>>> a8e4aae0
			id_us_plus((ID *)seqn->sound);
		}
	}
	else if (seq->type == SEQ_TYPE_IMAGE) {
		seqn->strip->stripdata =
		        MEM_dupallocN(seq->strip->stripdata);
	}
	else if (seq->type & SEQ_TYPE_EFFECT) {
		struct SeqEffectHandle sh;
		sh = BKE_sequence_get_effect(seq);
		if (sh.copy)
			sh.copy(seq, seqn);

		seqn->strip->stripdata = NULL;

	}
	else {
		/* sequence type not handled in duplicate! Expect a crash now... */
		BLI_assert(0);
	}

	if (dupe_flag & SEQ_DUPE_UNIQUE_NAME)
		BKE_sequence_base_unique_name_recursive(&scene->ed->seqbase, seqn);

	if (dupe_flag & SEQ_DUPE_ANIM)
		BKE_sequencer_dupe_animdata(scene, seq->name + 2, seqn->name + 2);

	return seqn;
}

static void seq_new_fix_links_recursive(Sequence *seq)
{
	SequenceModifierData *smd;

	if (seq->type & SEQ_TYPE_EFFECT) {
		if (seq->seq1 && seq->seq1->tmp) seq->seq1 = seq->seq1->tmp;
		if (seq->seq2 && seq->seq2->tmp) seq->seq2 = seq->seq2->tmp;
		if (seq->seq3 && seq->seq3->tmp) seq->seq3 = seq->seq3->tmp;
	}
	else if (seq->type == SEQ_TYPE_META) {
		Sequence *seqn;
		for (seqn = seq->seqbase.first; seqn; seqn = seqn->next) {
			seq_new_fix_links_recursive(seqn);
		}
	}

	for (smd = seq->modifiers.first; smd; smd = smd->next) {
		if (smd->mask_sequence && smd->mask_sequence->tmp)
			smd->mask_sequence = smd->mask_sequence->tmp;
	}
}

Sequence *BKE_sequence_dupli_recursive(Scene *scene, Scene *scene_to, Sequence *seq, int dupe_flag)
{
	Sequence *seqn;

	seq->tmp = NULL;
	seqn = seq_dupli(scene, scene_to, seq, dupe_flag, 0);
	if (seq->type == SEQ_TYPE_META) {
		Sequence *s;
		for (s = seq->seqbase.first; s; s = s->next) {
			Sequence *n = BKE_sequence_dupli_recursive(scene, scene_to, s, dupe_flag);
			if (n) {
				BLI_addtail(&seqn->seqbase, n);
			}
		}
	}

	seq_new_fix_links_recursive(seqn);

	return seqn;
}

void BKE_sequence_base_dupli_recursive(
        const Scene *scene, Scene *scene_to, ListBase *nseqbase, const ListBase *seqbase,
        int dupe_flag, const int flag)
{
	Sequence *seq;
	Sequence *seqn = NULL;
	Sequence *last_seq = BKE_sequencer_active_get((Scene *)scene);
	/* always include meta's strips */
	int dupe_flag_recursive = dupe_flag | SEQ_DUPE_ALL;

	for (seq = seqbase->first; seq; seq = seq->next) {
		seq->tmp = NULL;
		if ((seq->flag & SELECT) || (dupe_flag & SEQ_DUPE_ALL)) {
			seqn = seq_dupli((Scene *)scene, scene_to, seq, dupe_flag, flag);
			if (seqn) { /*should never fail */
				if (dupe_flag & SEQ_DUPE_CONTEXT) {
					seq->flag &= ~SEQ_ALLSEL;
					seqn->flag &= ~(SEQ_LEFTSEL + SEQ_RIGHTSEL + SEQ_LOCK);
				}

				BLI_addtail(nseqbase, seqn);
				if (seq->type == SEQ_TYPE_META) {
					BKE_sequence_base_dupli_recursive(
					        scene, scene_to, &seqn->seqbase, &seq->seqbase,
					        dupe_flag_recursive, flag);
				}

				if (dupe_flag & SEQ_DUPE_CONTEXT) {
					if (seq == last_seq) {
						BKE_sequencer_active_set(scene_to, seqn);
					}
				}
			}
		}
	}

	/* fix modifier linking */
	for (seq = nseqbase->first; seq; seq = seq->next) {
		seq_new_fix_links_recursive(seq);
	}
}

/* called on draw, needs to be fast,
 * we could cache and use a flag if we want to make checks for file paths resolving for eg. */
bool BKE_sequence_is_valid_check(Sequence *seq)
{
	switch (seq->type) {
		case SEQ_TYPE_MASK:
			return (seq->mask != NULL);
		case SEQ_TYPE_MOVIECLIP:
			return (seq->clip != NULL);
		case SEQ_TYPE_SCENE:
			return (seq->scene != NULL);
		case SEQ_TYPE_SOUND_RAM:
			return (seq->sound != NULL);
	}

	return true;
}

int BKE_sequencer_find_next_prev_edit(
        Scene *scene, int cfra, const short side,
        const bool do_skip_mute, const bool do_center, const bool do_unselected)
{
	Editing *ed = BKE_sequencer_editing_get(scene, false);
	Sequence *seq;

	int dist, best_dist, best_frame = cfra;
	int seq_frames[2], seq_frames_tot;

	/* in case where both is passed, frame just finds the nearest end while frame_left the nearest start */

	best_dist = MAXFRAME * 2;

	if (ed == NULL) return cfra;

	for (seq = ed->seqbasep->first; seq; seq = seq->next) {
		int i;

		if (do_skip_mute && (seq->flag & SEQ_MUTE)) {
			continue;
		}

		if (do_unselected && (seq->flag & SELECT))
			continue;

		if (do_center) {
			seq_frames[0] = (seq->startdisp + seq->enddisp) / 2;
			seq_frames_tot = 1;
		}
		else {
			seq_frames[0] = seq->startdisp;
			seq_frames[1] = seq->enddisp;

			seq_frames_tot = 2;
		}

		for (i = 0; i < seq_frames_tot; i++) {
			const int seq_frame = seq_frames[i];

			dist = MAXFRAME * 2;

			switch (side) {
				case SEQ_SIDE_LEFT:
					if (seq_frame < cfra) {
						dist = cfra - seq_frame;
					}
					break;
				case SEQ_SIDE_RIGHT:
					if (seq_frame > cfra) {
						dist = seq_frame - cfra;
					}
					break;
				case SEQ_SIDE_BOTH:
					dist = abs(seq_frame - cfra);
					break;
			}

			if (dist < best_dist) {
				best_frame = seq_frame;
				best_dist = dist;
			}
		}
	}

	return best_frame;
}

static void sequencer_all_free_anim_ibufs(ListBase *seqbase, int cfra)
{
	for (Sequence *seq = seqbase->first; seq != NULL; seq = seq->next) {
		if (seq->enddisp < cfra || seq->startdisp > cfra) {
			BKE_sequence_free_anim(seq);
		}
		if (seq->type == SEQ_TYPE_META) {
			sequencer_all_free_anim_ibufs(&seq->seqbase, cfra);
		}
	}
}

void BKE_sequencer_all_free_anim_ibufs(int cfra)
{
	BKE_sequencer_cache_cleanup();
	for (Scene *scene = G.main->scene.first;
	     scene != NULL;
	     scene = scene->id.next)
	{
		Editing *ed = BKE_sequencer_editing_get(scene, false);
		if (ed == NULL) {
			/* Ignore scenes without sequencer. */
			continue;
		}
		sequencer_all_free_anim_ibufs(&ed->seqbase, cfra);
	}
}<|MERGE_RESOLUTION|>--- conflicted
+++ resolved
@@ -5435,11 +5435,7 @@
 		if (seq->scene_sound)
 			seqn->scene_sound = BKE_sound_add_scene_sound_defaults(sce_audio, seqn);
 
-<<<<<<< HEAD
-		if ((flag & LIB_ID_COPY_NO_USER_REFCOUNT) == 0) {
-=======
 		if ((flag & LIB_ID_CREATE_NO_USER_REFCOUNT) == 0) {
->>>>>>> a8e4aae0
 			id_us_plus((ID *)seqn->sound);
 		}
 	}
