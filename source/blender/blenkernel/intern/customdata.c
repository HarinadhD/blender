--- conflicted
+++ resolved
@@ -34,11 +34,8 @@
 
 #include <math.h>
 #include <string.h>
-<<<<<<< HEAD
-#include "BLI_cellalloc.h"
-=======
+
 #include <assert.h>
->>>>>>> 2198cfdb
 
 #include "MEM_guardedalloc.h"
 
@@ -50,6 +47,7 @@
 #include "BLI_linklist.h"
 #include "BLI_math.h"
 #include "BLI_mempool.h"
+#include "BLI_cellalloc.h"
 #include "BLI_utildefines.h"
 
 #include "BKE_customdata.h"
@@ -1007,26 +1005,17 @@
 	 layerInterp_origspace_face, layerSwap_origspace_face, layerDefault_origspace_face},
 	{sizeof(float)*3, "", 0, NULL, NULL, NULL, NULL, NULL, NULL},
 	{sizeof(MTexPoly), "MTexPoly", 1, "Face Texture", NULL, NULL, NULL, NULL, NULL},
-<<<<<<< HEAD
 	{sizeof(MLoopUV), "MLoopUV", 1, "UV coord", NULL, NULL, layerInterp_mloopuv, NULL, NULL,
 	 layerEqual_mloopuv, layerMultiply_mloopuv, layerInitMinMax_mloopuv, 
 	 layerAdd_mloopuv, layerDoMinMax_mloopuv, layerCopyValue_mloopuv},
 	{sizeof(MLoopCol), "MLoopCol", 1, "Col", NULL, NULL, layerInterp_mloopcol, NULL, 
 	 layerDefault_mloopcol, layerEqual_mloopcol, layerMultiply_mloopcol, layerInitMinMax_mloopcol, 
 	 layerAdd_mloopcol, layerDoMinMax_mloopcol, layerCopyValue_mloopcol},
-	{sizeof(float)*3*4, "", 0, NULL, NULL, NULL, NULL, NULL, NULL},
+	{sizeof(float)*4*4, "", 0, NULL, NULL, NULL, NULL, NULL, NULL},
 	{sizeof(MDisps), "MDisps", 1, NULL, layerCopy_mdisps,
 	 layerFree_mdisps, layerInterp_mdisps, layerSwap_mdisps, NULL, 
 	 NULL, NULL, NULL, NULL, NULL, NULL, 
-	 layerRead_mdisps, layerWrite_mdisps, layerFilesize_mdisps},
-=======
-	{sizeof(MLoopUV), "MLoopUV", 1, "UV coord", NULL, NULL, layerInterp_mloopuv, NULL, NULL},
-	{sizeof(MLoopCol), "MLoopCol", 1, "Col", NULL, NULL, layerInterp_mloopcol, NULL, layerDefault_mloopcol},
-	{sizeof(float)*4*4, "", 0, NULL, NULL, NULL, NULL, NULL, NULL},
-	{sizeof(MDisps), "MDisps", 1, NULL, layerCopy_mdisps,
-	 layerFree_mdisps, layerInterp_mdisps, layerSwap_mdisps, NULL, layerRead_mdisps, layerWrite_mdisps,
-	 layerFilesize_mdisps, layerValidate_mdisps},
->>>>>>> 2198cfdb
+	 layerRead_mdisps, layerWrite_mdisps, layerFilesize_mdisps, layerValidate_mdisps},
 	{sizeof(MCol)*4, "MCol", 4, "WeightCol", NULL, NULL, layerInterp_mcol,
 	 layerSwap_mcol, layerDefault_mcol},
 	{sizeof(MPoly), "MPoly", 1, "NGon Face", NULL, NULL, NULL, NULL, NULL},
@@ -1045,22 +1034,13 @@
 	 layerAdd_mloopcol, layerDoMinMax_mloopcol, layerCopyValue_mloopcol},
 };
 
-<<<<<<< HEAD
-const char *LAYERTYPENAMES[CD_NUMTYPES] = {
+static const char *LAYERTYPENAMES[CD_NUMTYPES] = {
 	"CDMVert", "CDMSticky", "CDMDeformVert", "CDMEdge", "CDMFace", "CDMTFace",
 	"CDMCol", "CDOrigIndex", "CDNormal", "CDFlags","CDMFloatProperty",
 	"CDMIntProperty","CDMStringProperty", "CDOrigSpace", "CDOrco", "CDMTexPoly", "CDMLoopUV",
 	"CDMloopCol", "CDTangent", "CDMDisps", "CDWeightMCol", "CDMPoly", 
 	"CDMLoop", "CDMClothOrco", "CDMLoopCol", "CDIDCol", "CDTextureCol",
 	"CDShapeKeyIndex", "CDShapeKey", "CDBevelWeight", "CDSubSurfCrease"
-=======
-static const char *LAYERTYPENAMES[CD_NUMTYPES] = {
-	/*   0-4 */ "CDMVert", "CDMSticky", "CDMDeformVert", "CDMEdge", "CDMFace",
-	/*   5-9 */ "CDMTFace", "CDMCol", "CDOrigIndex", "CDNormal", "CDFlags",
-	/* 10-14 */ "CDMFloatProperty", "CDMIntProperty","CDMStringProperty", "CDOrigSpace", "CDOrco",
-	/* 15-19 */ "CDMTexPoly", "CDMLoopUV", "CDMloopCol", "CDTangent", "CDMDisps",
-	/* 20-23 */"CDWeightMCol", "CDIDMCol", "CDTextureMCol", "CDClothOrco"
->>>>>>> 2198cfdb
 };
 
 
@@ -1249,7 +1229,6 @@
 	return -1;
 }
 
-<<<<<<< HEAD
 int CustomData_get_layer_index_n(const struct CustomData *data, int type, int n)
 {
 	int i; 
@@ -1261,10 +1240,7 @@
 	return -1;	
 }
 
-int CustomData_get_named_layer_index(const CustomData *data, int type, char *name)
-=======
 int CustomData_get_named_layer_index(const CustomData *data, int type, const char *name)
->>>>>>> 2198cfdb
 {
 	int i;
 
@@ -1511,14 +1487,9 @@
 	data->layers[index].type = type;
 	data->layers[index].flag = flag;
 	data->layers[index].data = newlayerdata;
-<<<<<<< HEAD
-
-	if(name || (name=typeInfo->defaultname)) {
-		strcpy(data->layers[index].name, name);
-=======
+
 	if(name || (name=typeInfo->defaultname)) {
 		BLI_strncpy(data->layers[index].name, name, 32);
->>>>>>> 2198cfdb
 		CustomData_set_layer_unique_name(data, index);
 	}
 	else
