--- conflicted
+++ resolved
@@ -800,6 +800,7 @@
 /* Copy the data from the action-pose (src) into the pose */
 /* both args are assumed to be valid */
 /* exported to game engine */
+/* Note! this assumes both poses are aligned, this isnt always true when dealing with user poses */
 void extract_pose_from_pose(bPose *pose, const bPose *src)
 {
 	const bPoseChannel *schan;
@@ -810,7 +811,7 @@
 		return;
 	}
 
-	for (schan=src->chanbase.first; schan; schan=schan->next, pchan= pchan->next) {
+	for (schan=src->chanbase.first; (schan && pchan); schan=schan->next, pchan= pchan->next) {
 		copy_pose_channel_data(pchan, schan);
 	}
 }
@@ -1107,171 +1108,6 @@
 	dst->ctime= src->ctime;
 }
 
-<<<<<<< HEAD
-=======
-
-void calc_action_range(const bAction *act, float *start, float *end, int incl_hidden)
-{
-	const bActionChannel *chan;
-	const bConstraintChannel *conchan;
-	const IpoCurve	*icu;
-	float min=999999999.0f, max=-999999999.0;
-	int	foundvert=0;
-
-	if(act) {
-		for (chan=act->chanbase.first; chan; chan=chan->next) {
-			if(incl_hidden || (chan->flag & ACHAN_HIDDEN)==0) {
-				if(chan->ipo) {
-					for (icu=chan->ipo->curve.first; icu; icu=icu->next) {
-						if(icu->totvert) {
-							min= MIN2 (min, icu->bezt[0].vec[1][0]);
-							max= MAX2 (max, icu->bezt[icu->totvert-1].vec[1][0]);
-							foundvert=1;
-						}
-					}
-				}
-				for (conchan=chan->constraintChannels.first; conchan; conchan=conchan->next) {
-					if(conchan->ipo) {
-						for (icu=conchan->ipo->curve.first; icu; icu=icu->next) {
-							if(icu->totvert) {
-								min= MIN2 (min, icu->bezt[0].vec[1][0]);
-								max= MAX2 (max, icu->bezt[icu->totvert-1].vec[1][0]);
-								foundvert=1;
-							}
-						}
-					}
-				}
-			}
-		}
-	}	
-	if (foundvert) {
-		if(min==max) max+= 1.0f;
-		*start= min;
-		*end= max;
-	}
-	else {
-		*start= 0.0f;
-		*end= 1.0f;
-	}
-}
-
-/* Copy the data from the action-pose (src) into the pose */
-/* both args are assumed to be valid */
-/* exported to game engine */
-/* Note! this assumes both poses are aligned, this isnt always true when dealing with user poses */
-void extract_pose_from_pose(bPose *pose, const bPose *src)
-{
-	const bPoseChannel *schan;
-	bPoseChannel *pchan= pose->chanbase.first;
-
-	if (pose==src) {
-		printf("extract_pose_from_pose source and target are the same\n");
-		return;
-	}
-
-	for (schan=src->chanbase.first; (schan && pchan); schan=schan->next, pchan= pchan->next) {
-		copy_pose_channel_data(pchan, schan);
-	}
-}
-
-/* Pose should exist, can have any number of channels too (used for constraint) */
-void extract_pose_from_action(bPose *pose, bAction *act, float ctime) 
-{
-	bActionChannel *achan;
-	bPoseChannel	*pchan;
-	Ipo				*ipo;
-
-	if (!act)
-		return;
-	if (!pose)
-		return;
-	
-	/* Copy the data from the action into the pose */
-	for (pchan= pose->chanbase.first; pchan; pchan=pchan->next) {
-		/* skip this pose channel if it has been tagged as having unkeyed poses */
-		if ((pchan->bone) && (pchan->bone->flag & BONE_UNKEYED)) 
-			continue;
-		
-		/* get action channel and clear pchan-transform flags */
-		achan= get_action_channel(act, pchan->name);
-		pchan->flag &= ~(POSE_LOC|POSE_ROT|POSE_SIZE);
-		
-		if (achan) {
-			ipo = achan->ipo;
-			if (ipo) {
-				/* Evaluates and sets the internal ipo value */
-				calc_ipo(ipo, ctime);
-				/* This call also sets the pchan flags */
-				execute_action_ipo(achan, pchan);
-			}
-			/* 0 = do all ipos, not only drivers */
-			do_constraint_channels(&pchan->constraints, &achan->constraintChannels, ctime, 0);
-		}
-	}
-	
-	pose->ctime= ctime;	/* used for cyclic offset matching */
-}
-
-/* for do_all_pose_actions, clears the pose. Now also exported for proxy and tools */
-void rest_pose(bPose *pose)
-{
-	bPoseChannel *pchan;
-	int i;
-	
-	if (!pose)
-		return;
-	
-	memset(pose->stride_offset, 0, sizeof(pose->stride_offset));
-	memset(pose->cyclic_offset, 0, sizeof(pose->cyclic_offset));
-	
-	for (pchan=pose->chanbase.first; pchan; pchan= pchan->next){
-		for (i=0; i<3; i++) {
-			pchan->loc[i]= 0.0f;
-			pchan->quat[i+1]= 0.0f;
-			pchan->size[i]= 1.0f;
-		}
-		pchan->quat[0]= 1.0f;
-		
-		pchan->flag &= ~(POSE_LOC|POSE_ROT|POSE_SIZE);
-	}
-}
-
-/* both poses should be in sync */
-void copy_pose_result(bPose *to, bPose *from)
-{
-	bPoseChannel *pchanto, *pchanfrom;
-	
-	if(to==NULL || from==NULL) {
-		printf("pose result copy error\n"); // debug temp
-		return;
-	}
-
-	if (to==from) {
-		printf("copy_pose_result source and target are the same\n");
-		return;
-	}
-
-
-	for(pchanfrom= from->chanbase.first; pchanfrom; pchanfrom= pchanfrom->next) {
-		pchanto= get_pose_channel(to, pchanfrom->name);
-		if(pchanto) {
-			Mat4CpyMat4(pchanto->pose_mat, pchanfrom->pose_mat);
-			Mat4CpyMat4(pchanto->chan_mat, pchanfrom->chan_mat);
-			/* used for local constraints */
-			VECCOPY(pchanto->loc, pchanfrom->loc);
-			QUATCOPY(pchanto->quat, pchanfrom->quat);
-			VECCOPY(pchanto->size, pchanfrom->size);
-			
-			VECCOPY(pchanto->pose_head, pchanfrom->pose_head);
-			VECCOPY(pchanto->pose_tail, pchanfrom->pose_tail);
-			pchanto->flag= pchanfrom->flag;
-		}
-	}
-}
-
-/* ********** NLA with non-poses works with ipo channels ********** */
-
->>>>>>> 2faf20c4
 typedef struct NlaIpoChannel {
 	struct NlaIpoChannel *next, *prev;
 	float val;
