/*
 * This program is free software; you can redistribute it and/or
 * modify it under the terms of the GNU General Public License
 * as published by the Free Software Foundation; either version 2
 * of the License, or (at your option) any later version.
 *
 * This program is distributed in the hope that it will be useful,
 * but WITHOUT ANY WARRANTY; without even the implied warranty of
 * MERCHANTABILITY or FITNESS FOR A PARTICULAR PURPOSE.  See the
 * GNU General Public License for more details.
 *
 * You should have received a copy of the GNU General Public License
 * along with this program; if not, write to the Free Software  Foundation,
 * Inc., 51 Franklin Street, Fifth Floor, Boston, MA 02110-1301, USA.
 *
 * The Original Code is Copyright (C) 2009 by Nicholas Bishop
 * All rights reserved.
 */

/** \file
 * \ingroup bke
 */

#include <stdlib.h>
#include <string.h>

#include "MEM_guardedalloc.h"

#include "DNA_object_types.h"
#include "DNA_mesh_types.h"
#include "DNA_meshdata_types.h"
#include "DNA_modifier_types.h"
#include "DNA_scene_types.h"
#include "DNA_brush_types.h"
#include "DNA_space_types.h"
#include "DNA_gpencil_types.h"
#include "DNA_view3d_types.h"
#include "DNA_workspace_types.h"

#include "BLI_bitmap.h"
#include "BLI_utildefines.h"
#include "BLI_math_vector.h"
#include "BLI_listbase.h"

#include "BLT_translation.h"

#include "BKE_animsys.h"
#include "BKE_brush.h"
#include "BKE_ccg.h"
#include "BKE_colortools.h"
#include "BKE_deform.h"
#include "BKE_main.h"
#include "BKE_context.h"
#include "BKE_crazyspace.h"
#include "BKE_gpencil.h"
#include "BKE_image.h"
#include "BKE_key.h"
#include "BKE_library.h"
#include "BKE_mesh.h"
#include "BKE_mesh_mapping.h"
#include "BKE_mesh_runtime.h"
#include "BKE_modifier.h"
#include "BKE_multires.h"
#include "BKE_object.h"
#include "BKE_paint.h"
#include "BKE_pbvh.h"
#include "BKE_subdiv_ccg.h"
#include "BKE_subsurf.h"

#include "DEG_depsgraph.h"
#include "DEG_depsgraph_query.h"

#include "RNA_enum_types.h"

#include "bmesh.h"

const char PAINT_CURSOR_SCULPT[3] = {255, 100, 100};
const char PAINT_CURSOR_VERTEX_PAINT[3] = {255, 255, 255};
const char PAINT_CURSOR_WEIGHT_PAINT[3] = {200, 200, 255};
const char PAINT_CURSOR_TEXTURE_PAINT[3] = {255, 255, 255};

static eOverlayControlFlags overlay_flags = 0;

void BKE_paint_invalidate_overlay_tex(Scene *scene, ViewLayer *view_layer, const Tex *tex)
{
  Paint *p = BKE_paint_get_active(scene, view_layer);
  if (!p) {
    return;
  }

  Brush *br = p->brush;
  if (!br) {
    return;
  }

  if (br->mtex.tex == tex) {
    overlay_flags |= PAINT_OVERLAY_INVALID_TEXTURE_PRIMARY;
  }
  if (br->mask_mtex.tex == tex) {
    overlay_flags |= PAINT_OVERLAY_INVALID_TEXTURE_SECONDARY;
  }
}

void BKE_paint_invalidate_cursor_overlay(Scene *scene, ViewLayer *view_layer, CurveMapping *curve)
{
  Paint *p = BKE_paint_get_active(scene, view_layer);
  if (p == NULL) {
    return;
  }

  Brush *br = p->brush;
  if (br && br->curve == curve) {
    overlay_flags |= PAINT_OVERLAY_INVALID_CURVE;
  }
}

void BKE_paint_invalidate_overlay_all(void)
{
  overlay_flags |= (PAINT_OVERLAY_INVALID_TEXTURE_SECONDARY |
                    PAINT_OVERLAY_INVALID_TEXTURE_PRIMARY | PAINT_OVERLAY_INVALID_CURVE);
}

eOverlayControlFlags BKE_paint_get_overlay_flags(void)
{
  return overlay_flags;
}

void BKE_paint_set_overlay_override(eOverlayFlags flags)
{
  if (flags & BRUSH_OVERLAY_OVERRIDE_MASK) {
    if (flags & BRUSH_OVERLAY_CURSOR_OVERRIDE_ON_STROKE) {
      overlay_flags |= PAINT_OVERLAY_OVERRIDE_CURSOR;
    }
    if (flags & BRUSH_OVERLAY_PRIMARY_OVERRIDE_ON_STROKE) {
      overlay_flags |= PAINT_OVERLAY_OVERRIDE_PRIMARY;
    }
    if (flags & BRUSH_OVERLAY_SECONDARY_OVERRIDE_ON_STROKE) {
      overlay_flags |= PAINT_OVERLAY_OVERRIDE_SECONDARY;
    }
  }
  else {
    overlay_flags &= ~(PAINT_OVERRIDE_MASK);
  }
}

void BKE_paint_reset_overlay_invalid(eOverlayControlFlags flag)
{
  overlay_flags &= ~(flag);
}

bool BKE_paint_ensure_from_paintmode(Scene *sce, ePaintMode mode)
{
  ToolSettings *ts = sce->toolsettings;
  Paint **paint_ptr = NULL;
  /* Some paint modes don't store paint settings as pointer, for these this can be set and
   * referenced by paint_ptr. */
  Paint *paint_tmp = NULL;

  switch (mode) {
    case PAINT_MODE_SCULPT:
      paint_ptr = (Paint **)&ts->sculpt;
      break;
    case PAINT_MODE_VERTEX:
      paint_ptr = (Paint **)&ts->vpaint;
      break;
    case PAINT_MODE_WEIGHT:
      paint_ptr = (Paint **)&ts->wpaint;
      break;
    case PAINT_MODE_TEXTURE_2D:
    case PAINT_MODE_TEXTURE_3D:
      paint_tmp = (Paint *)&ts->imapaint;
      paint_ptr = &paint_tmp;
      break;
    case PAINT_MODE_SCULPT_UV:
      paint_ptr = (Paint **)&ts->uvsculpt;
      break;
    case PAINT_MODE_GPENCIL:
      paint_ptr = (Paint **)&ts->gp_paint;
      break;
    case PAINT_MODE_VERTEX_GPENCIL:
      paint_ptr = (Paint **)&ts->gp_vertexpaint;
      break;
    case PAINT_MODE_SCULPT_GPENCIL:
      paint_ptr = (Paint **)&ts->gp_sculptpaint;
      break;
    case PAINT_MODE_WEIGHT_GPENCIL:
      paint_ptr = (Paint **)&ts->gp_weightpaint;
      break;
    case PAINT_MODE_INVALID:
      break;
  }
  if (paint_ptr) {
    BKE_paint_ensure(ts, paint_ptr);
    return true;
  }
  return false;
}

Paint *BKE_paint_get_active_from_paintmode(Scene *sce, ePaintMode mode)
{
  if (sce) {
    ToolSettings *ts = sce->toolsettings;

    switch (mode) {
      case PAINT_MODE_SCULPT:
        return &ts->sculpt->paint;
      case PAINT_MODE_VERTEX:
        return &ts->vpaint->paint;
      case PAINT_MODE_WEIGHT:
        return &ts->wpaint->paint;
      case PAINT_MODE_TEXTURE_2D:
      case PAINT_MODE_TEXTURE_3D:
        return &ts->imapaint.paint;
      case PAINT_MODE_SCULPT_UV:
        return &ts->uvsculpt->paint;
      case PAINT_MODE_GPENCIL:
        return &ts->gp_paint->paint;
      case PAINT_MODE_VERTEX_GPENCIL:
        return &ts->gp_vertexpaint->paint;
      case PAINT_MODE_SCULPT_GPENCIL:
        return &ts->gp_sculptpaint->paint;
      case PAINT_MODE_WEIGHT_GPENCIL:
        return &ts->gp_weightpaint->paint;
      case PAINT_MODE_INVALID:
        return NULL;
      default:
        return &ts->imapaint.paint;
    }
  }

  return NULL;
}

const EnumPropertyItem *BKE_paint_get_tool_enum_from_paintmode(ePaintMode mode)
{
  switch (mode) {
    case PAINT_MODE_SCULPT:
      return rna_enum_brush_sculpt_tool_items;
    case PAINT_MODE_VERTEX:
      return rna_enum_brush_vertex_tool_items;
    case PAINT_MODE_WEIGHT:
      return rna_enum_brush_weight_tool_items;
    case PAINT_MODE_TEXTURE_2D:
    case PAINT_MODE_TEXTURE_3D:
      return rna_enum_brush_image_tool_items;
    case PAINT_MODE_SCULPT_UV:
      return rna_enum_brush_uv_sculpt_tool_items;
    case PAINT_MODE_GPENCIL:
      return rna_enum_brush_gpencil_types_items;
    case PAINT_MODE_VERTEX_GPENCIL:
      return rna_enum_brush_gpencil_vertex_types_items;
    case PAINT_MODE_SCULPT_GPENCIL:
      return rna_enum_brush_gpencil_sculpt_types_items;
    case PAINT_MODE_WEIGHT_GPENCIL:
      return rna_enum_brush_gpencil_weight_types_items;
    case PAINT_MODE_INVALID:
      break;
  }
  return NULL;
}

const char *BKE_paint_get_tool_prop_id_from_paintmode(ePaintMode mode)
{
  switch (mode) {
    case PAINT_MODE_SCULPT:
      return "sculpt_tool";
    case PAINT_MODE_VERTEX:
      return "vertex_tool";
    case PAINT_MODE_WEIGHT:
      return "weight_tool";
    case PAINT_MODE_TEXTURE_2D:
    case PAINT_MODE_TEXTURE_3D:
      return "image_tool";
    case PAINT_MODE_SCULPT_UV:
      return "uv_sculpt_tool";
    case PAINT_MODE_GPENCIL:
      return "gpencil_tool";
    case PAINT_MODE_VERTEX_GPENCIL:
      return "gpencil_vertex_tool";
    case PAINT_MODE_SCULPT_GPENCIL:
      return "gpencil_sculpt_tool";
    case PAINT_MODE_WEIGHT_GPENCIL:
      return "gpencil_weight_tool";
    default:
      /* invalid paint mode */
      return NULL;
  }
}

Paint *BKE_paint_get_active(Scene *sce, ViewLayer *view_layer)
{
  if (sce && view_layer) {
    ToolSettings *ts = sce->toolsettings;

    if (view_layer->basact && view_layer->basact->object) {
      switch (view_layer->basact->object->mode) {
        case OB_MODE_SCULPT:
          return &ts->sculpt->paint;
        case OB_MODE_VERTEX_PAINT:
          return &ts->vpaint->paint;
        case OB_MODE_WEIGHT_PAINT:
          return &ts->wpaint->paint;
        case OB_MODE_TEXTURE_PAINT:
          return &ts->imapaint.paint;
        case OB_MODE_PAINT_GPENCIL:
          return &ts->gp_paint->paint;
        case OB_MODE_VERTEX_GPENCIL:
          return &ts->gp_vertexpaint->paint;
        case OB_MODE_SCULPT_GPENCIL:
          return &ts->gp_sculptpaint->paint;
        case OB_MODE_WEIGHT_GPENCIL:
          return &ts->gp_weightpaint->paint;
        case OB_MODE_EDIT:
          return &ts->uvsculpt->paint;
        default:
          break;
      }
    }

    /* default to image paint */
    return &ts->imapaint.paint;
  }

  return NULL;
}

Paint *BKE_paint_get_active_from_context(const bContext *C)
{
  Scene *sce = CTX_data_scene(C);
  ViewLayer *view_layer = CTX_data_view_layer(C);
  SpaceImage *sima;

  if (sce && view_layer) {
    ToolSettings *ts = sce->toolsettings;
    Object *obact = NULL;

    if (view_layer->basact && view_layer->basact->object) {
      obact = view_layer->basact->object;
    }

    if ((sima = CTX_wm_space_image(C)) != NULL) {
      if (obact && obact->mode == OB_MODE_EDIT) {
        if (sima->mode == SI_MODE_PAINT) {
          return &ts->imapaint.paint;
        }
        else if (sima->mode == SI_MODE_UV) {
          return &ts->uvsculpt->paint;
        }
      }
      else {
        return &ts->imapaint.paint;
      }
    }
    else {
      return BKE_paint_get_active(sce, view_layer);
    }
  }

  return NULL;
}

ePaintMode BKE_paintmode_get_active_from_context(const bContext *C)
{
  Scene *sce = CTX_data_scene(C);
  ViewLayer *view_layer = CTX_data_view_layer(C);
  SpaceImage *sima;

  if (sce && view_layer) {
    Object *obact = NULL;

    if (view_layer->basact && view_layer->basact->object) {
      obact = view_layer->basact->object;
    }

    if ((sima = CTX_wm_space_image(C)) != NULL) {
      if (obact && obact->mode == OB_MODE_EDIT) {
        if (sima->mode == SI_MODE_PAINT) {
          return PAINT_MODE_TEXTURE_2D;
        }
        else if (sima->mode == SI_MODE_UV) {
          return PAINT_MODE_SCULPT_UV;
        }
      }
      else {
        return PAINT_MODE_TEXTURE_2D;
      }
    }
    else if (obact) {
      switch (obact->mode) {
        case OB_MODE_SCULPT:
          return PAINT_MODE_SCULPT;
        case OB_MODE_VERTEX_PAINT:
          return PAINT_MODE_VERTEX;
        case OB_MODE_WEIGHT_PAINT:
          return PAINT_MODE_WEIGHT;
        case OB_MODE_TEXTURE_PAINT:
          return PAINT_MODE_TEXTURE_3D;
        case OB_MODE_EDIT:
          return PAINT_MODE_SCULPT_UV;
        default:
          return PAINT_MODE_TEXTURE_2D;
      }
    }
    else {
      /* default to image paint */
      return PAINT_MODE_TEXTURE_2D;
    }
  }

  return PAINT_MODE_INVALID;
}

ePaintMode BKE_paintmode_get_from_tool(const struct bToolRef *tref)
{
  if (tref->space_type == SPACE_VIEW3D) {
    switch (tref->mode) {
      case CTX_MODE_SCULPT:
        return PAINT_MODE_SCULPT;
      case CTX_MODE_PAINT_VERTEX:
        return PAINT_MODE_VERTEX;
      case CTX_MODE_PAINT_WEIGHT:
        return PAINT_MODE_WEIGHT;
      case CTX_MODE_PAINT_GPENCIL:
        return PAINT_MODE_GPENCIL;
      case CTX_MODE_PAINT_TEXTURE:
        return PAINT_MODE_TEXTURE_3D;
      case CTX_MODE_VERTEX_GPENCIL:
        return PAINT_MODE_VERTEX_GPENCIL;
      case CTX_MODE_SCULPT_GPENCIL:
        return PAINT_MODE_SCULPT_GPENCIL;
      case CTX_MODE_WEIGHT_GPENCIL:
        return PAINT_MODE_WEIGHT_GPENCIL;
    }
  }
  else if (tref->space_type == SPACE_IMAGE) {
    switch (tref->mode) {
      case SI_MODE_PAINT:
        return PAINT_MODE_TEXTURE_2D;
      case SI_MODE_UV:
        return PAINT_MODE_SCULPT_UV;
    }
  }

  return PAINT_MODE_INVALID;
}

Brush *BKE_paint_brush(Paint *p)
{
  return p ? p->brush : NULL;
}

void BKE_paint_brush_set(Paint *p, Brush *br)
{
  if (p) {
    id_us_min((ID *)p->brush);
    id_us_plus((ID *)br);
    p->brush = br;

    BKE_paint_toolslots_brush_update(p);
  }
}

void BKE_paint_runtime_init(const ToolSettings *ts, Paint *paint)
{
  if (paint == &ts->imapaint.paint) {
    paint->runtime.tool_offset = offsetof(Brush, imagepaint_tool);
    paint->runtime.ob_mode = OB_MODE_TEXTURE_PAINT;
  }
  else if (paint == &ts->sculpt->paint) {
    paint->runtime.tool_offset = offsetof(Brush, sculpt_tool);
    paint->runtime.ob_mode = OB_MODE_SCULPT;
  }
  else if (paint == &ts->vpaint->paint) {
    paint->runtime.tool_offset = offsetof(Brush, vertexpaint_tool);
    paint->runtime.ob_mode = OB_MODE_VERTEX_PAINT;
  }
  else if (paint == &ts->wpaint->paint) {
    paint->runtime.tool_offset = offsetof(Brush, weightpaint_tool);
    paint->runtime.ob_mode = OB_MODE_WEIGHT_PAINT;
  }
  else if (paint == &ts->uvsculpt->paint) {
    paint->runtime.tool_offset = offsetof(Brush, uv_sculpt_tool);
    paint->runtime.ob_mode = OB_MODE_EDIT;
  }
  else if (paint == &ts->gp_paint->paint) {
    paint->runtime.tool_offset = offsetof(Brush, gpencil_tool);
    paint->runtime.ob_mode = OB_MODE_PAINT_GPENCIL;
  }
  else if (paint == &ts->gp_vertexpaint->paint) {
    paint->runtime.tool_offset = offsetof(Brush, gpencil_vertex_tool);
    paint->runtime.ob_mode = OB_MODE_VERTEX_GPENCIL;
  }
  else if (paint == &ts->gp_sculptpaint->paint) {
    paint->runtime.tool_offset = offsetof(Brush, gpencil_sculpt_tool);
    paint->runtime.ob_mode = OB_MODE_SCULPT_GPENCIL;
  }
  else if (paint == &ts->gp_weightpaint->paint) {
    paint->runtime.tool_offset = offsetof(Brush, gpencil_weight_tool);
    paint->runtime.ob_mode = OB_MODE_WEIGHT_GPENCIL;
  }
  else {
    BLI_assert(0);
  }
}

uint BKE_paint_get_brush_tool_offset_from_paintmode(const ePaintMode mode)
{
  switch (mode) {
    case PAINT_MODE_TEXTURE_2D:
    case PAINT_MODE_TEXTURE_3D:
      return offsetof(Brush, imagepaint_tool);
    case PAINT_MODE_SCULPT:
      return offsetof(Brush, sculpt_tool);
    case PAINT_MODE_VERTEX:
      return offsetof(Brush, vertexpaint_tool);
    case PAINT_MODE_WEIGHT:
      return offsetof(Brush, weightpaint_tool);
    case PAINT_MODE_SCULPT_UV:
      return offsetof(Brush, uv_sculpt_tool);
    case PAINT_MODE_GPENCIL:
      return offsetof(Brush, gpencil_tool);
    case PAINT_MODE_VERTEX_GPENCIL:
      return offsetof(Brush, gpencil_vertex_tool);
    case PAINT_MODE_SCULPT_GPENCIL:
      return offsetof(Brush, gpencil_sculpt_tool);
    case PAINT_MODE_WEIGHT_GPENCIL:
      return offsetof(Brush, gpencil_weight_tool);
    case PAINT_MODE_INVALID:
      break; /* We don't use these yet. */
  }
  return 0;
}

/** Free (or release) any data used by this paint curve (does not free the pcurve itself). */
void BKE_paint_curve_free(PaintCurve *pc)
{
  MEM_SAFE_FREE(pc->points);
  pc->tot_points = 0;
}

PaintCurve *BKE_paint_curve_add(Main *bmain, const char *name)
{
  PaintCurve *pc;

  pc = BKE_libblock_alloc(bmain, ID_PC, name, 0);

  return pc;
}

/**
 * Only copy internal data of PaintCurve ID from source to
 * already allocated/initialized destination.
 * You probably never want to use that directly,
 * use #BKE_id_copy or #BKE_id_copy_ex for typical needs.
 *
 * WARNING! This function will not handle ID user count!
 *
 * \param flag: Copying options (see BKE_library.h's LIB_ID_COPY_... flags for more).
 */
void BKE_paint_curve_copy_data(Main *UNUSED(bmain),
                               PaintCurve *pc_dst,
                               const PaintCurve *pc_src,
                               const int UNUSED(flag))
{
  if (pc_src->tot_points != 0) {
    pc_dst->points = MEM_dupallocN(pc_src->points);
  }
}

PaintCurve *BKE_paint_curve_copy(Main *bmain, const PaintCurve *pc)
{
  PaintCurve *pc_copy;
  BKE_id_copy(bmain, &pc->id, (ID **)&pc_copy);
  return pc_copy;
}

void BKE_paint_curve_make_local(Main *bmain, PaintCurve *pc, const bool lib_local)
{
  BKE_id_make_local_generic(bmain, &pc->id, true, lib_local);
}

Palette *BKE_paint_palette(Paint *p)
{
  return p ? p->palette : NULL;
}

void BKE_paint_palette_set(Paint *p, Palette *palette)
{
  if (p) {
    id_us_min((ID *)p->palette);
    p->palette = palette;
    id_us_plus((ID *)p->palette);
  }
}

void BKE_paint_curve_set(Brush *br, PaintCurve *pc)
{
  if (br) {
    id_us_min((ID *)br->paint_curve);
    br->paint_curve = pc;
    id_us_plus((ID *)br->paint_curve);
  }
}

void BKE_paint_curve_clamp_endpoint_add_index(PaintCurve *pc, const int add_index)
{
  pc->add_index = (add_index || pc->tot_points == 1) ? (add_index + 1) : 0;
}

/** Remove color from palette. Must be certain color is inside the palette! */
void BKE_palette_color_remove(Palette *palette, PaletteColor *color)
{
  if (BLI_listbase_count_at_most(&palette->colors, palette->active_color) ==
      palette->active_color) {
    palette->active_color--;
  }

  BLI_remlink(&palette->colors, color);

  if (palette->active_color < 0 && !BLI_listbase_is_empty(&palette->colors)) {
    palette->active_color = 0;
  }

  MEM_freeN(color);
}

void BKE_palette_clear(Palette *palette)
{
  BLI_freelistN(&palette->colors);
  palette->active_color = 0;
}

Palette *BKE_palette_add(Main *bmain, const char *name)
{
  Palette *palette = BKE_id_new(bmain, ID_PAL, name);
  return palette;
}

/**
 * Only copy internal data of Palette ID from source
 * to already allocated/initialized destination.
 * You probably never want to use that directly,
 * use #BKE_id_copy or #BKE_id_copy_ex for typical needs.
 *
 * WARNING! This function will not handle ID user count!
 *
 * \param flag: Copying options (see BKE_library.h's LIB_ID_COPY_... flags for more).
 */
void BKE_palette_copy_data(Main *UNUSED(bmain),
                           Palette *palette_dst,
                           const Palette *palette_src,
                           const int UNUSED(flag))
{
  BLI_duplicatelist(&palette_dst->colors, &palette_src->colors);
}

Palette *BKE_palette_copy(Main *bmain, const Palette *palette)
{
  Palette *palette_copy;
  BKE_id_copy(bmain, &palette->id, (ID **)&palette_copy);
  return palette_copy;
}

void BKE_palette_make_local(Main *bmain, Palette *palette, const bool lib_local)
{
  BKE_id_make_local_generic(bmain, &palette->id, true, lib_local);
}

void BKE_palette_init(Palette *palette)
{
  /* Enable fake user by default. */
  id_fake_user_set(&palette->id);
}

/** Free (or release) any data used by this palette (does not free the palette itself). */
void BKE_palette_free(Palette *palette)
{
  BLI_freelistN(&palette->colors);
}

PaletteColor *BKE_palette_color_add(Palette *palette)
{
  PaletteColor *color = MEM_callocN(sizeof(*color), "Palette Color");
  BLI_addtail(&palette->colors, color);
  return color;
}

bool BKE_palette_is_empty(const struct Palette *palette)
{
  return BLI_listbase_is_empty(&palette->colors);
}

/* helper function to sort using qsort */
static int palettecolor_compare_hsv(const void *a1, const void *a2)
{
  const tPaletteColorHSV *ps1 = a1, *ps2 = a2;

  /* Hue */
  if (ps1->h > ps2->h) {
    return 1;
  }
  else if (ps1->h < ps2->h) {
    return -1;
  }

#if 0
  /* Luminance. */
  float lum1 = (0.2126f * ps1->rgb[0] + 0.7152f * ps1->rgb[1] + 0.0722f * ps1->rgb[2]);
  float lum2 = (0.2126f * ps2->rgb[0] + 0.7152f * ps2->rgb[1] + 0.0722f * ps2->rgb[2]);
  if (lum1 > lum2) {
    return 1;
  }
  else if (lum1 < lum2) {
    return -1;
  }
#endif

  /* Saturation. */
  if (ps1->s > ps2->s) {
    return 1;
  }
  else if (ps1->s < ps2->s) {
    return -1;
  }

  /* Value. */
  if (1.0f - ps1->v > 1.0f - ps2->v) {
    return 1;
  }
  else if (1.0f - ps1->v < 1.0f - ps2->v) {
    return -1;
  }

  return 0;
}

/* helper function to sort using qsort */
static int palettecolor_compare_svh(const void *a1, const void *a2)
{
  const tPaletteColorHSV *ps1 = a1, *ps2 = a2;

  /* Saturation. */
  if (ps1->s > ps2->s) {
    return 1;
  }
  else if (ps1->s < ps2->s) {
    return -1;
  }

  /* Value. */
  if (1.0f - ps1->v > 1.0f - ps2->v) {
    return 1;
  }
  else if (1.0f - ps1->v < 1.0f - ps2->v) {
    return -1;
  }

  /* Hue */
  if (ps1->h > ps2->h) {
    return 1;
  }
  else if (ps1->h < ps2->h) {
    return -1;
  }

  return 0;
}

void BKE_palette_sort_hsv(tPaletteColorHSV *color_array, const int totcol)
{
  /* Sort by Hue , Saturation and Value. */
  qsort(color_array, totcol, sizeof(tPaletteColorHSV), palettecolor_compare_hsv);
}

void BKE_palette_sort_svh(tPaletteColorHSV *color_array, const int totcol)
{
  /* Sort by Saturation, Value and Hue. */
  qsort(color_array, totcol, sizeof(tPaletteColorHSV), palettecolor_compare_svh);
}

bool BKE_palette_from_hash(Main *bmain, GHash *color_table, const char *name)
{
  tPaletteColorHSV *color_array = NULL;
  tPaletteColorHSV *col_elm = NULL;
  bool done = false;

  const int totpal = BLI_ghash_len(color_table);

  if (totpal > 0) {
    color_array = MEM_calloc_arrayN(totpal, sizeof(tPaletteColorHSV), __func__);
    /* Put all colors in an array. */
    GHashIterator gh_iter;
    int t = 0;
    GHASH_ITER (gh_iter, color_table) {
      const uint col = POINTER_AS_INT(BLI_ghashIterator_getValue(&gh_iter));
      float r, g, b;
      float h, s, v;
      cpack_to_rgb(col, &r, &g, &b);
      rgb_to_hsv(r, g, b, &h, &s, &v);

      col_elm = &color_array[t];
      col_elm->rgb[0] = r;
      col_elm->rgb[1] = g;
      col_elm->rgb[2] = b;
      col_elm->h = h;
      col_elm->s = s;
      col_elm->v = v;
      t++;
    }
  }

  /* Create the Palette. */
  if (totpal > 0) {
    /* Sort by Hue and saturation. */
    BKE_palette_sort_hsv(color_array, totpal);

    Palette *palette = BKE_palette_add(bmain, name);
    if (palette) {
      for (int i = 0; i < totpal; i++) {
        col_elm = &color_array[i];
        PaletteColor *palcol = BKE_palette_color_add(palette);
        if (palcol) {
          copy_v3_v3(palcol->rgb, col_elm->rgb);
        }
      }
      done = true;
    }
  }
  else {
    done = false;
  }

  if (totpal > 0) {
    MEM_SAFE_FREE(color_array);
  }

  return done;
}

/* are we in vertex paint or weight paint face select mode? */
bool BKE_paint_select_face_test(Object *ob)
{
  return ((ob != NULL) && (ob->type == OB_MESH) && (ob->data != NULL) &&
          (((Mesh *)ob->data)->editflag & ME_EDIT_PAINT_FACE_SEL) &&
          (ob->mode & (OB_MODE_VERTEX_PAINT | OB_MODE_WEIGHT_PAINT | OB_MODE_TEXTURE_PAINT)));
}

/* are we in weight paint vertex select mode? */
bool BKE_paint_select_vert_test(Object *ob)
{
  return ((ob != NULL) && (ob->type == OB_MESH) && (ob->data != NULL) &&
          (((Mesh *)ob->data)->editflag & ME_EDIT_PAINT_VERT_SEL) &&
          (ob->mode & OB_MODE_WEIGHT_PAINT || ob->mode & OB_MODE_VERTEX_PAINT));
}

/**
 * used to check if selection is possible
 * (when we don't care if its face or vert)
 */
bool BKE_paint_select_elem_test(Object *ob)
{
  return (BKE_paint_select_vert_test(ob) || BKE_paint_select_face_test(ob));
}

void BKE_paint_cavity_curve_preset(Paint *p, int preset)
{
  CurveMapping *cumap = NULL;
  CurveMap *cuma = NULL;

  if (!p->cavity_curve) {
    p->cavity_curve = BKE_curvemapping_add(1, 0, 0, 1, 1);
  }
  cumap = p->cavity_curve;
  cumap->flag &= ~CUMA_EXTEND_EXTRAPOLATE;
  cumap->preset = preset;

  cuma = cumap->cm;
  BKE_curvemap_reset(cuma, &cumap->clipr, cumap->preset, CURVEMAP_SLOPE_POSITIVE);
  BKE_curvemapping_changed(cumap, false);
}

eObjectMode BKE_paint_object_mode_from_paintmode(ePaintMode mode)
{
  switch (mode) {
    case PAINT_MODE_SCULPT:
      return OB_MODE_SCULPT;
    case PAINT_MODE_VERTEX:
      return OB_MODE_VERTEX_PAINT;
    case PAINT_MODE_WEIGHT:
      return OB_MODE_WEIGHT_PAINT;
    case PAINT_MODE_TEXTURE_2D:
    case PAINT_MODE_TEXTURE_3D:
      return OB_MODE_TEXTURE_PAINT;
    case PAINT_MODE_SCULPT_UV:
      return OB_MODE_EDIT;
    case PAINT_MODE_INVALID:
    default:
      return 0;
  }
}

/**
 * Call when entering each respective paint mode.
 */
bool BKE_paint_ensure(ToolSettings *ts, struct Paint **r_paint)
{
  Paint *paint = NULL;
  if (*r_paint) {
<<<<<<< HEAD
    /* Note: 'ts->imapaint' is ignored, it's not allocated. */
    BLI_assert(ELEM(*r_paint,
                    &ts->gp_paint->paint,
                    &ts->gp_vertexpaint->paint,
                    &ts->gp_sculptpaint->paint,
                    &ts->gp_weightpaint->paint,
                    &ts->sculpt->paint,
                    &ts->vpaint->paint,
                    &ts->wpaint->paint,
                    &ts->uvsculpt->paint));
=======
    /* Tool offset should never be 0 for initialized paint settings, so it's a reliable way to
     * check if already initialized. */
    if ((*r_paint)->runtime.tool_offset == 0) {
      /* Currently only image painting is initialized this way, others have to be allocated. */
      BLI_assert(ELEM(*r_paint, (Paint *)&ts->imapaint));
>>>>>>> 4fa774b5

      BKE_paint_runtime_init(ts, *r_paint);
    }
    else {
      BLI_assert(ELEM(*r_paint,
                      /* Cast is annoying, but prevent NULL-pointer access. */
                      (Paint *)ts->gp_paint,
                      (Paint *)ts->sculpt,
                      (Paint *)ts->vpaint,
                      (Paint *)ts->wpaint,
                      (Paint *)ts->uvsculpt,
                      (Paint *)&ts->imapaint));
#ifdef DEBUG
      struct Paint paint_test = **r_paint;
      BKE_paint_runtime_init(ts, *r_paint);
      /* Swap so debug doesn't hide errors when release fails. */
      SWAP(Paint, **r_paint, paint_test);
      BLI_assert(paint_test.runtime.ob_mode == (*r_paint)->runtime.ob_mode);
      BLI_assert(paint_test.runtime.tool_offset == (*r_paint)->runtime.tool_offset);
#endif
    }
    return true;
  }

  if (((VPaint **)r_paint == &ts->vpaint) || ((VPaint **)r_paint == &ts->wpaint)) {
    VPaint *data = MEM_callocN(sizeof(*data), __func__);
    paint = &data->paint;
  }
  else if ((Sculpt **)r_paint == &ts->sculpt) {
    Sculpt *data = MEM_callocN(sizeof(*data), __func__);
    paint = &data->paint;

    /* Turn on X plane mirror symmetry by default */
    paint->symmetry_flags |= PAINT_SYMM_X;

    /* Make sure at least dyntopo subdivision is enabled */
    data->flags |= SCULPT_DYNTOPO_SUBDIVIDE | SCULPT_DYNTOPO_COLLAPSE;
  }
  else if ((GpPaint **)r_paint == &ts->gp_paint) {
    GpPaint *data = MEM_callocN(sizeof(*data), __func__);
    paint = &data->paint;
  }
  else if ((GpVertexPaint **)r_paint == &ts->gp_vertexpaint) {
    GpVertexPaint *data = MEM_callocN(sizeof(*data), __func__);
    paint = &data->paint;
  }
  else if ((GpSculptPaint **)r_paint == &ts->gp_sculptpaint) {
    GpSculptPaint *data = MEM_callocN(sizeof(*data), __func__);
    paint = &data->paint;
  }
  else if ((GpWeightPaint **)r_paint == &ts->gp_weightpaint) {
    GpWeightPaint *data = MEM_callocN(sizeof(*data), __func__);
    paint = &data->paint;
  }
  else if ((UvSculpt **)r_paint == &ts->uvsculpt) {
    UvSculpt *data = MEM_callocN(sizeof(*data), __func__);
    paint = &data->paint;
  }
  else if (*r_paint == &ts->imapaint.paint) {
    paint = &ts->imapaint.paint;
  }

  paint->flags |= PAINT_SHOW_BRUSH;

  *r_paint = paint;

  BKE_paint_runtime_init(ts, paint);

  return false;
}

void BKE_paint_init(Main *bmain, Scene *sce, ePaintMode mode, const char col[3])
{
  UnifiedPaintSettings *ups = &sce->toolsettings->unified_paint_settings;
  Paint *paint = BKE_paint_get_active_from_paintmode(sce, mode);

  /* If there's no brush, create one */
  if (PAINT_MODE_HAS_BRUSH(mode)) {
    Brush *brush = BKE_paint_brush(paint);
    if (brush == NULL) {
      eObjectMode ob_mode = BKE_paint_object_mode_from_paintmode(mode);
      brush = BKE_brush_first_search(bmain, ob_mode);
      if (!brush) {
        brush = BKE_brush_add(bmain, "Brush", ob_mode);
        id_us_min(&brush->id); /* fake user only */
      }
      BKE_paint_brush_set(paint, brush);
    }
  }

  memcpy(paint->paint_cursor_col, col, 3);
  paint->paint_cursor_col[3] = 128;
  ups->last_stroke_valid = false;
  zero_v3(ups->average_stroke_accum);
  ups->average_stroke_counter = 0;
  if (!paint->cavity_curve) {
    BKE_paint_cavity_curve_preset(paint, CURVE_PRESET_LINE);
  }
}

void BKE_paint_free(Paint *paint)
{
  BKE_curvemapping_free(paint->cavity_curve);
  MEM_SAFE_FREE(paint->tool_slots);
}

/* called when copying scene settings, so even if 'src' and 'tar' are the same
 * still do a id_us_plus(), rather then if we were copying between 2 existing
 * scenes where a matching value should decrease the existing user count as
 * with paint_brush_set() */
void BKE_paint_copy(Paint *src, Paint *tar, const int flag)
{
  tar->brush = src->brush;
  tar->cavity_curve = BKE_curvemapping_copy(src->cavity_curve);
  tar->tool_slots = MEM_dupallocN(src->tool_slots);

  if ((flag & LIB_ID_CREATE_NO_USER_REFCOUNT) == 0) {
    id_us_plus((ID *)tar->brush);
    id_us_plus((ID *)tar->palette);
    if (src->tool_slots != NULL) {
      for (int i = 0; i < tar->tool_slots_len; i++) {
        id_us_plus((ID *)tar->tool_slots[i].brush);
      }
    }
  }
}

void BKE_paint_stroke_get_average(Scene *scene, Object *ob, float stroke[3])
{
  UnifiedPaintSettings *ups = &scene->toolsettings->unified_paint_settings;
  if (ups->last_stroke_valid && ups->average_stroke_counter > 0) {
    float fac = 1.0f / ups->average_stroke_counter;
    mul_v3_v3fl(stroke, ups->average_stroke_accum, fac);
  }
  else {
    copy_v3_v3(stroke, ob->obmat[3]);
  }
}

/* returns non-zero if any of the face's vertices
 * are hidden, zero otherwise */
bool paint_is_face_hidden(const MLoopTri *lt, const MVert *mvert, const MLoop *mloop)
{
  return ((mvert[mloop[lt->tri[0]].v].flag & ME_HIDE) ||
          (mvert[mloop[lt->tri[1]].v].flag & ME_HIDE) ||
          (mvert[mloop[lt->tri[2]].v].flag & ME_HIDE));
}

/* returns non-zero if any of the corners of the grid
 * face whose inner corner is at (x, y) are hidden,
 * zero otherwise */
bool paint_is_grid_face_hidden(const unsigned int *grid_hidden, int gridsize, int x, int y)
{
  /* skip face if any of its corners are hidden */
  return (BLI_BITMAP_TEST(grid_hidden, y * gridsize + x) ||
          BLI_BITMAP_TEST(grid_hidden, y * gridsize + x + 1) ||
          BLI_BITMAP_TEST(grid_hidden, (y + 1) * gridsize + x + 1) ||
          BLI_BITMAP_TEST(grid_hidden, (y + 1) * gridsize + x));
}

/* Return true if all vertices in the face are visible, false otherwise */
bool paint_is_bmesh_face_hidden(BMFace *f)
{
  BMLoop *l_iter;
  BMLoop *l_first;

  l_iter = l_first = BM_FACE_FIRST_LOOP(f);
  do {
    if (BM_elem_flag_test(l_iter->v, BM_ELEM_HIDDEN)) {
      return true;
    }
  } while ((l_iter = l_iter->next) != l_first);

  return false;
}

float paint_grid_paint_mask(const GridPaintMask *gpm, unsigned level, unsigned x, unsigned y)
{
  int factor = BKE_ccg_factor(level, gpm->level);
  int gridsize = BKE_ccg_gridsize(gpm->level);

  return gpm->data[(y * factor) * gridsize + (x * factor)];
}

/* threshold to move before updating the brush rotation */
#define RAKE_THRESHHOLD 20

void paint_update_brush_rake_rotation(UnifiedPaintSettings *ups, Brush *brush, float rotation)
{
  if (brush->mtex.brush_angle_mode & MTEX_ANGLE_RAKE) {
    ups->brush_rotation = rotation;
  }
  else {
    ups->brush_rotation = 0.0f;
  }

  if (brush->mask_mtex.brush_angle_mode & MTEX_ANGLE_RAKE) {
    ups->brush_rotation_sec = rotation;
  }
  else {
    ups->brush_rotation_sec = 0.0f;
  }
}

bool paint_calculate_rake_rotation(UnifiedPaintSettings *ups,
                                   Brush *brush,
                                   const float mouse_pos[2])
{
  bool ok = false;
  if ((brush->mtex.brush_angle_mode & MTEX_ANGLE_RAKE) ||
      (brush->mask_mtex.brush_angle_mode & MTEX_ANGLE_RAKE)) {
    const float r = RAKE_THRESHHOLD;
    float rotation;

    float dpos[2];
    sub_v2_v2v2(dpos, ups->last_rake, mouse_pos);

    if (len_squared_v2(dpos) >= r * r) {
      rotation = atan2f(dpos[0], dpos[1]);

      copy_v2_v2(ups->last_rake, mouse_pos);

      ups->last_rake_angle = rotation;

      paint_update_brush_rake_rotation(ups, brush, rotation);
      ok = true;
    }
    /* make sure we reset here to the last rotation to avoid accumulating
     * values in case a random rotation is also added */
    else {
      paint_update_brush_rake_rotation(ups, brush, ups->last_rake_angle);
      ok = false;
    }
  }
  else {
    ups->brush_rotation = ups->brush_rotation_sec = 0.0f;
    ok = true;
  }
  return ok;
}

void BKE_sculptsession_free_deformMats(SculptSession *ss)
{
  MEM_SAFE_FREE(ss->orig_cos);
  MEM_SAFE_FREE(ss->deform_cos);
  MEM_SAFE_FREE(ss->deform_imats);
}

void BKE_sculptsession_free_vwpaint_data(struct SculptSession *ss)
{
  struct SculptVertexPaintGeomMap *gmap = NULL;
  if (ss->mode_type == OB_MODE_VERTEX_PAINT) {
    gmap = &ss->mode.vpaint.gmap;

    MEM_SAFE_FREE(ss->mode.vpaint.previous_color);
  }
  else if (ss->mode_type == OB_MODE_WEIGHT_PAINT) {
    gmap = &ss->mode.wpaint.gmap;

    MEM_SAFE_FREE(ss->mode.wpaint.alpha_weight);
    if (ss->mode.wpaint.dvert_prev) {
      BKE_defvert_array_free_elems(ss->mode.wpaint.dvert_prev, ss->totvert);
      MEM_freeN(ss->mode.wpaint.dvert_prev);
      ss->mode.wpaint.dvert_prev = NULL;
    }
  }
  else {
    return;
  }
  MEM_SAFE_FREE(gmap->vert_to_loop);
  MEM_SAFE_FREE(gmap->vert_map_mem);
  MEM_SAFE_FREE(gmap->vert_to_poly);
  MEM_SAFE_FREE(gmap->poly_map_mem);
}

/* Write out the sculpt dynamic-topology BMesh to the Mesh */
static void sculptsession_bm_to_me_update_data_only(Object *ob, bool reorder)
{
  SculptSession *ss = ob->sculpt;

  if (ss->bm) {
    if (ob->data) {
      BMIter iter;
      BMFace *efa;
      BM_ITER_MESH (efa, &iter, ss->bm, BM_FACES_OF_MESH) {
        BM_elem_flag_set(efa, BM_ELEM_SMOOTH, ss->bm_smooth_shading);
      }
      if (reorder) {
        BM_log_mesh_elems_reorder(ss->bm, ss->bm_log);
      }
      BM_mesh_bm_to_me(NULL,
                       ss->bm,
                       ob->data,
                       (&(struct BMeshToMeshParams){
                           .calc_object_remap = false,
                       }));
    }
  }
}

void BKE_sculptsession_bm_to_me(Object *ob, bool reorder)
{
  if (ob && ob->sculpt) {
    sculptsession_bm_to_me_update_data_only(ob, reorder);

    /* Ensure the objects evaluated mesh doesn't hold onto arrays
     * now realloc'd in the mesh T34473. */
    DEG_id_tag_update(&ob->id, ID_RECALC_GEOMETRY);
  }
}

static void sculptsession_free_pbvh(Object *object)
{
  SculptSession *ss = object->sculpt;

  if (!ss) {
    return;
  }

  if (ss->pbvh) {
    BKE_pbvh_free(ss->pbvh);
    ss->pbvh = NULL;
  }

  if (ss->pmap) {
    MEM_freeN(ss->pmap);
    ss->pmap = NULL;
  }

  if (ss->pmap_mem) {
    MEM_freeN(ss->pmap_mem);
    ss->pmap_mem = NULL;
  }
}

void BKE_sculptsession_bm_to_me_for_render(Object *object)
{
  if (object && object->sculpt) {
    if (object->sculpt->bm) {
      /* Ensure no points to old arrays are stored in DM
       *
       * Apparently, we could not use DEG_id_tag_update
       * here because this will lead to the while object
       * surface to disappear, so we'll release DM in place.
       */
      BKE_object_free_derived_caches(object);

      sculptsession_bm_to_me_update_data_only(object, false);

      /* In contrast with sculptsession_bm_to_me no need in
       * DAG tag update here - derived mesh was freed and
       * old pointers are nowhere stored.
       */
    }
  }
}

void BKE_sculptsession_free(Object *ob)
{
  if (ob && ob->sculpt) {
    SculptSession *ss = ob->sculpt;

    if (ss->bm) {
      BKE_sculptsession_bm_to_me(ob, true);
      BM_mesh_free(ss->bm);
    }

    sculptsession_free_pbvh(ob);

    MEM_SAFE_FREE(ss->pmap);
    MEM_SAFE_FREE(ss->pmap_mem);
    if (ss->bm_log) {
      BM_log_free(ss->bm_log);
    }

    if (ss->texcache) {
      MEM_freeN(ss->texcache);
    }

    if (ss->tex_pool) {
      BKE_image_pool_free(ss->tex_pool);
    }

    if (ss->layer_co) {
      MEM_freeN(ss->layer_co);
    }

    if (ss->orig_cos) {
      MEM_freeN(ss->orig_cos);
    }
    if (ss->deform_cos) {
      MEM_freeN(ss->deform_cos);
    }
    if (ss->deform_imats) {
      MEM_freeN(ss->deform_imats);
    }

    if (ss->preview_vert_index_list) {
      MEM_freeN(ss->preview_vert_index_list);
    }

    BKE_sculptsession_free_vwpaint_data(ob->sculpt);

    MEM_freeN(ss);

    ob->sculpt = NULL;
  }
}

/* Sculpt mode handles multires differently from regular meshes, but only if
 * it's the last modifier on the stack and it is not on the first level */
MultiresModifierData *BKE_sculpt_multires_active(Scene *scene, Object *ob)
{
  Mesh *me = (Mesh *)ob->data;
  ModifierData *md;
  VirtualModifierData virtualModifierData;

  if (ob->sculpt && ob->sculpt->bm) {
    /* can't combine multires and dynamic topology */
    return NULL;
  }

  if (!CustomData_get_layer(&me->ldata, CD_MDISPS)) {
    /* multires can't work without displacement layer */
    return NULL;
  }

  /* Weight paint operates on original vertices, and needs to treat multires as regular modifier
   * to make it so that PBVH vertices are at the multires surface. */
  if ((ob->mode & OB_MODE_SCULPT) == 0) {
    return NULL;
  }

  for (md = modifiers_getVirtualModifierList(ob, &virtualModifierData); md; md = md->next) {
    if (md->type == eModifierType_Multires) {
      MultiresModifierData *mmd = (MultiresModifierData *)md;

      if (!modifier_isEnabled(scene, md, eModifierMode_Realtime)) {
        continue;
      }

      if (BKE_multires_sculpt_level_get(mmd) > 0) {
        return mmd;
      }
      else {
        return NULL;
      }
    }
  }

  return NULL;
}

/* Checks if there are any supported deformation modifiers active */
static bool sculpt_modifiers_active(Scene *scene, Sculpt *sd, Object *ob)
{
  ModifierData *md;
  Mesh *me = (Mesh *)ob->data;
  MultiresModifierData *mmd = BKE_sculpt_multires_active(scene, ob);
  VirtualModifierData virtualModifierData;

  if (mmd || ob->sculpt->bm) {
    return false;
  }

  /* non-locked shape keys could be handled in the same way as deformed mesh */
  if ((ob->shapeflag & OB_SHAPE_LOCK) == 0 && me->key && ob->shapenr) {
    return true;
  }

  md = modifiers_getVirtualModifierList(ob, &virtualModifierData);

  /* exception for shape keys because we can edit those */
  for (; md; md = md->next) {
    const ModifierTypeInfo *mti = modifierType_getInfo(md->type);
    if (!modifier_isEnabled(scene, md, eModifierMode_Realtime)) {
      continue;
    }
    if (md->type == eModifierType_Multires && (ob->mode & OB_MODE_SCULPT)) {
      continue;
    }
    if (md->type == eModifierType_ShapeKey) {
      continue;
    }

    if (mti->type == eModifierTypeType_OnlyDeform) {
      return true;
    }
    else if ((sd->flags & SCULPT_ONLY_DEFORM) == 0) {
      return true;
    }
  }

  return false;
}

/**
 * \param need_mask: So that the evaluated mesh that is returned has mask data.
 */
static void sculpt_update_object(
    Depsgraph *depsgraph, Object *ob, Mesh *me_eval, bool need_pmap, bool need_mask)
{
  Scene *scene = DEG_get_input_scene(depsgraph);
  Sculpt *sd = scene->toolsettings->sculpt;
  SculptSession *ss = ob->sculpt;
  Mesh *me = BKE_object_get_original_mesh(ob);
  MultiresModifierData *mmd = BKE_sculpt_multires_active(scene, ob);

  ss->deform_modifiers_active = sculpt_modifiers_active(scene, sd, ob);
  ss->show_mask = (sd->flags & SCULPT_HIDE_MASK) == 0;

  ss->building_vp_handle = false;

  if (need_mask) {
    if (mmd == NULL) {
      if (!CustomData_has_layer(&me->vdata, CD_PAINT_MASK)) {
        BKE_sculpt_mask_layers_ensure(ob, NULL);
      }
    }
    else {
      if (!CustomData_has_layer(&me->ldata, CD_GRID_PAINT_MASK)) {
        BKE_sculpt_mask_layers_ensure(ob, mmd);
      }
    }
  }

  /* tessfaces aren't used and will become invalid */
  BKE_mesh_tessface_clear(me);

  ss->shapekey_active = (mmd == NULL) ? BKE_keyblock_from_object(ob) : NULL;

  /* NOTE: Weight pPaint require mesh info for loop lookup, but it never uses multires code path,
   * so no extra checks is needed here. */
  if (mmd) {
    ss->multires = mmd;
    ss->totvert = me_eval->totvert;
    ss->totpoly = me_eval->totpoly;
    ss->mvert = NULL;
    ss->mpoly = NULL;
    ss->mloop = NULL;
  }
  else {
    ss->totvert = me->totvert;
    ss->totpoly = me->totpoly;
    ss->mvert = me->mvert;
    ss->mpoly = me->mpoly;
    ss->mloop = me->mloop;
    ss->multires = NULL;
    ss->vmask = CustomData_get_layer(&me->vdata, CD_PAINT_MASK);
  }

  ss->subdiv_ccg = me_eval->runtime.subdiv_ccg;

  PBVH *pbvh = BKE_sculpt_object_pbvh_ensure(depsgraph, ob);
  BLI_assert(pbvh == ss->pbvh);
  UNUSED_VARS_NDEBUG(pbvh);

  if (need_pmap && ob->type == OB_MESH && !ss->pmap) {
    BKE_mesh_vert_poly_map_create(
        &ss->pmap, &ss->pmap_mem, me->mpoly, me->mloop, me->totvert, me->totpoly, me->totloop);
  }

  pbvh_show_mask_set(ss->pbvh, ss->show_mask);

  if (ss->deform_modifiers_active) {
    if (!ss->orig_cos) {
      int a;

      BKE_sculptsession_free_deformMats(ss);

      ss->orig_cos = (ss->shapekey_active) ?
                         BKE_keyblock_convert_to_vertcos(ob, ss->shapekey_active) :
                         BKE_mesh_vert_coords_alloc(me, NULL);

      BKE_crazyspace_build_sculpt(depsgraph, scene, ob, &ss->deform_imats, &ss->deform_cos);
      BKE_pbvh_vert_coords_apply(ss->pbvh, ss->deform_cos, me->totvert);

      for (a = 0; a < me->totvert; a++) {
        invert_m3(ss->deform_imats[a]);
      }
    }
  }
  else {
    BKE_sculptsession_free_deformMats(ss);
  }

  if (ss->shapekey_active != NULL && ss->deform_cos == NULL) {
    ss->deform_cos = BKE_keyblock_convert_to_vertcos(ob, ss->shapekey_active);
  }

  /* if pbvh is deformed, key block is already applied to it */
  if (ss->shapekey_active) {
    bool pbvh_deformed = BKE_pbvh_is_deformed(ss->pbvh);
    if (!pbvh_deformed || ss->deform_cos == NULL) {
      float(*vertCos)[3] = BKE_keyblock_convert_to_vertcos(ob, ss->shapekey_active);

      if (vertCos) {
        if (!pbvh_deformed) {
          /* apply shape keys coordinates to PBVH */
          BKE_pbvh_vert_coords_apply(ss->pbvh, vertCos, me->totvert);
        }
        if (ss->deform_cos == NULL) {
          ss->deform_cos = vertCos;
        }
        if (vertCos != ss->deform_cos) {
          MEM_freeN(vertCos);
        }
      }
    }
  }
}

void BKE_sculpt_update_object_before_eval(Object *ob)
{
  /* Update before mesh evaluation in the dependency graph. */
  SculptSession *ss = ob->sculpt;

  if (ss && ss->building_vp_handle == false) {
    if (!ss->cache && !ss->filter_cache) {
      /* We free pbvh on changes, except in the middle of drawing a stroke
       * since it can't deal with changing PVBH node organization, we hope
       * topology does not change in the meantime .. weak. */
      sculptsession_free_pbvh(ob);

      BKE_sculptsession_free_deformMats(ob->sculpt);

      /* In vertex/weight paint, force maps to be rebuilt. */
      BKE_sculptsession_free_vwpaint_data(ob->sculpt);
    }
    else {
      PBVHNode **nodes;
      int n, totnode;

      BKE_pbvh_search_gather(ss->pbvh, NULL, NULL, &nodes, &totnode);

      for (n = 0; n < totnode; n++) {
        BKE_pbvh_node_mark_update(nodes[n]);
      }

      MEM_freeN(nodes);
    }
  }
}

void BKE_sculpt_update_object_after_eval(Depsgraph *depsgraph, Object *ob_eval)
{
  /* Update after mesh evaluation in the dependency graph, to rebuild PBVH or
   * other data when modifiers change the mesh. */
  Object *ob_orig = DEG_get_original_object(ob_eval);
  Mesh *me_eval = ob_eval->runtime.mesh_eval;

  BLI_assert(me_eval != NULL);

  sculpt_update_object(depsgraph, ob_orig, me_eval, false, false);
}

void BKE_sculpt_update_object_for_edit(Depsgraph *depsgraph,
                                       Object *ob_orig,
                                       bool need_pmap,
                                       bool need_mask)
{
  /* Update from sculpt operators and undo, to update sculpt session
   * and PBVH after edits. */
  Scene *scene_eval = DEG_get_evaluated_scene(depsgraph);
  Object *ob_eval = DEG_get_evaluated_object(depsgraph, ob_orig);
  Mesh *me_eval = mesh_get_eval_final(depsgraph, scene_eval, ob_eval, &CD_MASK_BAREMESH);

  BLI_assert(ob_orig == DEG_get_original_object(ob_orig));

  sculpt_update_object(depsgraph, ob_orig, me_eval, need_pmap, need_mask);
}

int BKE_sculpt_mask_layers_ensure(Object *ob, MultiresModifierData *mmd)
{
  const float *paint_mask;
  Mesh *me = ob->data;
  int ret = 0;

  paint_mask = CustomData_get_layer(&me->vdata, CD_PAINT_MASK);

  /* if multires is active, create a grid paint mask layer if there
   * isn't one already */
  if (mmd && !CustomData_has_layer(&me->ldata, CD_GRID_PAINT_MASK)) {
    GridPaintMask *gmask;
    int level = max_ii(1, BKE_multires_sculpt_level_get(mmd));
    int gridsize = BKE_ccg_gridsize(level);
    int gridarea = gridsize * gridsize;
    int i, j;

    gmask = CustomData_add_layer(&me->ldata, CD_GRID_PAINT_MASK, CD_CALLOC, NULL, me->totloop);

    for (i = 0; i < me->totloop; i++) {
      GridPaintMask *gpm = &gmask[i];

      gpm->level = level;
      gpm->data = MEM_callocN(sizeof(float) * gridarea, "GridPaintMask.data");
    }

    /* if vertices already have mask, copy into multires data */
    if (paint_mask) {
      for (i = 0; i < me->totpoly; i++) {
        const MPoly *p = &me->mpoly[i];
        float avg = 0;

        /* mask center */
        for (j = 0; j < p->totloop; j++) {
          const MLoop *l = &me->mloop[p->loopstart + j];
          avg += paint_mask[l->v];
        }
        avg /= (float)p->totloop;

        /* fill in multires mask corner */
        for (j = 0; j < p->totloop; j++) {
          GridPaintMask *gpm = &gmask[p->loopstart + j];
          const MLoop *l = &me->mloop[p->loopstart + j];
          const MLoop *prev = ME_POLY_LOOP_PREV(me->mloop, p, j);
          const MLoop *next = ME_POLY_LOOP_NEXT(me->mloop, p, j);

          gpm->data[0] = avg;
          gpm->data[1] = (paint_mask[l->v] + paint_mask[next->v]) * 0.5f;
          gpm->data[2] = (paint_mask[l->v] + paint_mask[prev->v]) * 0.5f;
          gpm->data[3] = paint_mask[l->v];
        }
      }
    }

    ret |= SCULPT_MASK_LAYER_CALC_LOOP;
  }

  /* create vertex paint mask layer if there isn't one already */
  if (!paint_mask) {
    CustomData_add_layer(&me->vdata, CD_PAINT_MASK, CD_CALLOC, NULL, me->totvert);
    ret |= SCULPT_MASK_LAYER_CALC_VERT;
  }

  return ret;
}

void BKE_sculpt_toolsettings_data_ensure(struct Scene *scene)
{
  BKE_paint_ensure(scene->toolsettings, (Paint **)&scene->toolsettings->sculpt);

  Sculpt *sd = scene->toolsettings->sculpt;
  if (!sd->detail_size) {
    sd->detail_size = 12;
  }
  if (!sd->detail_percent) {
    sd->detail_percent = 25;
  }
  if (sd->constant_detail == 0.0f) {
    sd->constant_detail = 3.0f;
  }

  /* Set sane default tiling offsets */
  if (!sd->paint.tile_offset[0]) {
    sd->paint.tile_offset[0] = 1.0f;
  }
  if (!sd->paint.tile_offset[1]) {
    sd->paint.tile_offset[1] = 1.0f;
  }
  if (!sd->paint.tile_offset[2]) {
    sd->paint.tile_offset[2] = 1.0f;
  }
}

static bool check_sculpt_object_deformed(Object *object, const bool for_construction)
{
  bool deformed = false;

  /* Active modifiers means extra deformation, which can't be handled correct
   * on birth of PBVH and sculpt "layer" levels, so use PBVH only for internal brush
   * stuff and show final evaluated mesh so user would see actual object shape.
   */
  deformed |= object->sculpt->deform_modifiers_active;

  if (for_construction) {
    deformed |= object->sculpt->shapekey_active != NULL;
  }
  else {
    /* As in case with modifiers, we can't synchronize deformation made against
     * PBVH and non-locked keyblock, so also use PBVH only for brushes and
     * final DM to give final result to user.
     */
    deformed |= object->sculpt->shapekey_active && (object->shapeflag & OB_SHAPE_LOCK) == 0;
  }

  return deformed;
}

static PBVH *build_pbvh_for_dynamic_topology(Object *ob)
{
  PBVH *pbvh = BKE_pbvh_new();
  BKE_pbvh_build_bmesh(pbvh,
                       ob->sculpt->bm,
                       ob->sculpt->bm_smooth_shading,
                       ob->sculpt->bm_log,
                       ob->sculpt->cd_vert_node_offset,
                       ob->sculpt->cd_face_node_offset);
  pbvh_show_mask_set(pbvh, ob->sculpt->show_mask);
  return pbvh;
}

static PBVH *build_pbvh_from_regular_mesh(Object *ob, Mesh *me_eval_deform)
{
  Mesh *me = BKE_object_get_original_mesh(ob);
  const int looptris_num = poly_to_tri_count(me->totpoly, me->totloop);
  PBVH *pbvh = BKE_pbvh_new();

  MLoopTri *looptri = MEM_malloc_arrayN(looptris_num, sizeof(*looptri), __func__);

  BKE_mesh_recalc_looptri(me->mloop, me->mpoly, me->mvert, me->totloop, me->totpoly, looptri);

  BKE_pbvh_build_mesh(pbvh,
                      me,
                      me->mpoly,
                      me->mloop,
                      me->mvert,
                      me->totvert,
                      &me->vdata,
                      &me->ldata,
                      looptri,
                      looptris_num);

  pbvh_show_mask_set(pbvh, ob->sculpt->show_mask);

  const bool is_deformed = check_sculpt_object_deformed(ob, true);
  if (is_deformed && me_eval_deform != NULL) {
    int totvert;
    float(*v_cos)[3] = BKE_mesh_vert_coords_alloc(me_eval_deform, &totvert);
    BKE_pbvh_vert_coords_apply(pbvh, v_cos, totvert);
    MEM_freeN(v_cos);
  }

  return pbvh;
}

static PBVH *build_pbvh_from_ccg(Object *ob, SubdivCCG *subdiv_ccg)
{
  CCGKey key;
  BKE_subdiv_ccg_key_top_level(&key, subdiv_ccg);
  PBVH *pbvh = BKE_pbvh_new();
  BKE_pbvh_build_grids(pbvh,
                       subdiv_ccg->grids,
                       subdiv_ccg->num_grids,
                       &key,
                       (void **)subdiv_ccg->grid_faces,
                       subdiv_ccg->grid_flag_mats,
                       subdiv_ccg->grid_hidden);
  pbvh_show_mask_set(pbvh, ob->sculpt->show_mask);
  return pbvh;
}

PBVH *BKE_sculpt_object_pbvh_ensure(Depsgraph *depsgraph, Object *ob)
{
  if (ob == NULL || ob->sculpt == NULL) {
    return NULL;
  }
  PBVH *pbvh = ob->sculpt->pbvh;
  if (pbvh != NULL) {
    /* NOTE: It is possible that grids were re-allocated due to modifier
     * stack. Need to update those pointers. */
    if (BKE_pbvh_type(pbvh) == PBVH_GRIDS) {
      Object *object_eval = DEG_get_evaluated_object(depsgraph, ob);
      Mesh *mesh_eval = object_eval->data;
      SubdivCCG *subdiv_ccg = mesh_eval->runtime.subdiv_ccg;
      if (subdiv_ccg != NULL) {
        BKE_sculpt_bvh_update_from_ccg(pbvh, subdiv_ccg);
      }
    }
    return pbvh;
  }

  if (ob->sculpt->bm != NULL) {
    /* Sculpting on a BMesh (dynamic-topology) gets a special PBVH. */
    pbvh = build_pbvh_for_dynamic_topology(ob);
  }
  else {
    Object *object_eval = DEG_get_evaluated_object(depsgraph, ob);
    Mesh *mesh_eval = object_eval->data;
    if (mesh_eval->runtime.subdiv_ccg != NULL) {
      pbvh = build_pbvh_from_ccg(ob, mesh_eval->runtime.subdiv_ccg);
    }
    else if (ob->type == OB_MESH) {
      Mesh *me_eval_deform = object_eval->runtime.mesh_deform_eval;
      pbvh = build_pbvh_from_regular_mesh(ob, me_eval_deform);
    }
  }

  ob->sculpt->pbvh = pbvh;
  return pbvh;
}

void BKE_sculpt_bvh_update_from_ccg(PBVH *pbvh, SubdivCCG *subdiv_ccg)
{
  BKE_pbvh_grids_update(pbvh,
                        subdiv_ccg->grids,
                        (void **)subdiv_ccg->grid_faces,
                        subdiv_ccg->grid_flag_mats,
                        subdiv_ccg->grid_hidden);
}

/* Test if PBVH can be used directly for drawing, which is faster than
 * drawing the mesh and all updates that come with it. */
bool BKE_sculptsession_use_pbvh_draw(const Object *ob, const View3D *v3d)
{
  SculptSession *ss = ob->sculpt;
  if (ss == NULL || ss->pbvh == NULL || ss->mode_type != OB_MODE_SCULPT) {
    return false;
  }

  if (BKE_pbvh_type(ss->pbvh) == PBVH_FACES) {
    /* Regular mesh only draws from PBVH without modifiers and shape keys. */
    const bool full_shading = (v3d && (v3d->shading.type > OB_SOLID));
    return !(ss->shapekey_active || ss->deform_modifiers_active || full_shading);
  }
  else {
    /* Multires and dyntopo always draw directly from the PBVH. */
    return true;
  }
}<|MERGE_RESOLUTION|>--- conflicted
+++ resolved
@@ -906,24 +906,11 @@
 {
   Paint *paint = NULL;
   if (*r_paint) {
-<<<<<<< HEAD
-    /* Note: 'ts->imapaint' is ignored, it's not allocated. */
-    BLI_assert(ELEM(*r_paint,
-                    &ts->gp_paint->paint,
-                    &ts->gp_vertexpaint->paint,
-                    &ts->gp_sculptpaint->paint,
-                    &ts->gp_weightpaint->paint,
-                    &ts->sculpt->paint,
-                    &ts->vpaint->paint,
-                    &ts->wpaint->paint,
-                    &ts->uvsculpt->paint));
-=======
     /* Tool offset should never be 0 for initialized paint settings, so it's a reliable way to
      * check if already initialized. */
     if ((*r_paint)->runtime.tool_offset == 0) {
       /* Currently only image painting is initialized this way, others have to be allocated. */
       BLI_assert(ELEM(*r_paint, (Paint *)&ts->imapaint));
->>>>>>> 4fa774b5
 
       BKE_paint_runtime_init(ts, *r_paint);
     }
@@ -931,6 +918,9 @@
       BLI_assert(ELEM(*r_paint,
                       /* Cast is annoying, but prevent NULL-pointer access. */
                       (Paint *)ts->gp_paint,
+                      (Paint *)ts->gp_vertexpaint->paint,
+                      (Paint *)ts->gp_sculptpaint->paint,
+                      (Paint *)ts->gp_weightpaint->paint,
                       (Paint *)ts->sculpt,
                       (Paint *)ts->vpaint,
                       (Paint *)ts->wpaint,
