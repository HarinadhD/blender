--- conflicted
+++ resolved
@@ -228,10 +228,6 @@
 	/* dependsOnTime */     dependsOnTime,
 	/* dependsOnNormals */	NULL,
 	/* foreachObjectLink */ NULL,
-<<<<<<< HEAD
-	/* foreachIDLink */     NULL,
+	/* foreachIDLink */     foreachIDLink,
 	/* foreachTexLink */    NULL,
-=======
-	/* foreachIDLink */     foreachIDLink,
->>>>>>> 21f5a879
 };