--- conflicted
+++ resolved
@@ -93,28 +93,7 @@
 	walk(userData, ob, &cmd->object, IDWALK_CB_NOP);
 }
 
-<<<<<<< HEAD
-static void updateDepsgraph(ModifierData *md,
-                            struct Main *UNUSED(bmain),
-                            struct Scene *UNUSED(scene),
-                            Object *object,
-                            struct DepsNodeHandle *node)
-=======
-static void updateDepgraph(ModifierData *md, const ModifierUpdateDepsgraphContext *ctx)
-{
-	CurveModifierData *cmd = (CurveModifierData *) md;
-
-	if (cmd->object) {
-		DagNode *curNode = dag_get_node(ctx->forest, cmd->object);
-		curNode->eval_flags |= DAG_EVAL_NEED_CURVE_PATH;
-
-		dag_add_relation(ctx->forest, curNode, ctx->obNode,
-		                 DAG_RL_DATA_DATA | DAG_RL_OB_DATA, "Curve Modifier");
-	}
-}
-
 static void updateDepsgraph(ModifierData *md, const ModifierUpdateDepsgraphContext *ctx)
->>>>>>> df045206
 {
 	CurveModifierData *cmd = (CurveModifierData *)md;
 	if (cmd->object != NULL) {
