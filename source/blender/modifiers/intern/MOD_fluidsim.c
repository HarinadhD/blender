/*
 * ***** BEGIN GPL LICENSE BLOCK *****
 *
 * This program is free software; you can redistribute it and/or
 * modify it under the terms of the GNU General Public License
 * as published by the Free Software Foundation; either version 2
 * of the License, or (at your option) any later version.
 *
 * This program is distributed in the hope that it will be useful,
 * but WITHOUT ANY WARRANTY; without even the implied warranty of
 * MERCHANTABILITY or FITNESS FOR A PARTICULAR PURPOSE.  See the
 * GNU General Public License for more details.
 *
 * You should have received a copy of the GNU General Public License
 * along with this program; if not, write to the Free Software  Foundation,
 * Inc., 51 Franklin Street, Fifth Floor, Boston, MA 02110-1301, USA.
 *
 * The Original Code is Copyright (C) 2005 by the Blender Foundation.
 * All rights reserved.
 *
 * Contributor(s): Daniel Dunbar
 *                 Ton Roosendaal,
 *                 Ben Batt,
 *                 Brecht Van Lommel,
 *                 Campbell Barton
 *
 * ***** END GPL LICENSE BLOCK *****
 *
 */

/** \file blender/modifiers/intern/MOD_fluidsim.c
 *  \ingroup modifiers
 */


#include "DNA_scene_types.h"
#include "DNA_object_fluidsim.h"
#include "DNA_object_types.h"

#include "BLI_utildefines.h"


#include "BKE_cdderivedmesh.h"
#include "BKE_modifier.h"

#include "depsgraph_private.h"
#include "DEG_depsgraph_build.h"

#include "MOD_fluidsim_util.h"
#include "MEM_guardedalloc.h"

/* Fluidsim */
static void initData(ModifierData *md)
{
	FluidsimModifierData *fluidmd = (FluidsimModifierData *) md;
	
	fluidsim_init(fluidmd);
}
static void freeData(ModifierData *md)
{
	FluidsimModifierData *fluidmd = (FluidsimModifierData *) md;
	
	fluidsim_free(fluidmd);
}

static void copyData(ModifierData *md, ModifierData *target)
{
	FluidsimModifierData *fluidmd = (FluidsimModifierData *) md;
	FluidsimModifierData *tfluidmd = (FluidsimModifierData *) target;
	
	if (tfluidmd->fss)
		MEM_freeN(tfluidmd->fss);
	
	tfluidmd->fss = MEM_dupallocN(fluidmd->fss);
<<<<<<< HEAD
	if (tfluidmd->fss->meshVelocities != NULL) {
=======
	if (tfluidmd->fss && (tfluidmd->fss->meshVelocities != NULL)) {
>>>>>>> 0951ea2c
		tfluidmd->fss->meshVelocities = MEM_dupallocN(tfluidmd->fss->meshVelocities);
	}
}



static DerivedMesh *applyModifier(ModifierData *md, Object *ob,
                                  DerivedMesh *dm,
                                  ModifierApplyFlag flag)
{
	FluidsimModifierData *fluidmd = (FluidsimModifierData *) md;
	DerivedMesh *result = NULL;
	
	/* check for alloc failing */
	if (!fluidmd->fss) {
		initData(md);
		
		if (!fluidmd->fss) {
			return dm;
		}
	}

	result = fluidsimModifier_do(fluidmd, md->scene, ob, dm, flag & MOD_APPLY_RENDER, flag & MOD_APPLY_USECACHE);

	return result ? result : dm;
}

static void updateDepgraph(
        ModifierData *md, DagForest *forest,
        struct Main *UNUSED(bmain), Scene *scene,
        Object *ob, DagNode *obNode)
{
	FluidsimModifierData *fluidmd = (FluidsimModifierData *) md;
	Base *base;

	if (fluidmd && fluidmd->fss) {
		if (fluidmd->fss->type == OB_FLUIDSIM_DOMAIN) {
			for (base = scene->base.first; base; base = base->next) {
				Object *ob1 = base->object;
				if (ob1 != ob) {
					FluidsimModifierData *fluidmdtmp =
					        (FluidsimModifierData *)modifiers_findByType(ob1, eModifierType_Fluidsim);
					
					/* only put dependencies from NON-DOMAIN fluids in here */
					if (fluidmdtmp && fluidmdtmp->fss && (fluidmdtmp->fss->type != OB_FLUIDSIM_DOMAIN)) {
						DagNode *curNode = dag_get_node(forest, ob1);
						dag_add_relation(forest, curNode, obNode, DAG_RL_DATA_DATA | DAG_RL_OB_DATA, "Fluidsim Object");
					}
				}
			}
		}
	}
}

static void updateDepsgraph(ModifierData *md,
                            struct Main *UNUSED(bmain),
                            struct Scene *scene,
                            Object *ob,
                            struct DepsNodeHandle *node)
{
	FluidsimModifierData *fluidmd = (FluidsimModifierData *) md;
	if (fluidmd && fluidmd->fss) {
		if (fluidmd->fss->type == OB_FLUIDSIM_DOMAIN) {
			Base *base;
			for (base = scene->base.first; base; base = base->next) {
				Object *ob1 = base->object;
				if (ob1 != ob) {
					FluidsimModifierData *fluidmdtmp =
					        (FluidsimModifierData *)modifiers_findByType(ob1, eModifierType_Fluidsim);

					/* Only put dependencies from NON-DOMAIN fluids in here. */
					if (fluidmdtmp && fluidmdtmp->fss && (fluidmdtmp->fss->type != OB_FLUIDSIM_DOMAIN)) {
						DEG_add_object_relation(node, ob1, DEG_OB_COMP_TRANSFORM, "Fluidsim Object");
					}
				}
			}
		}
	}
}

static bool dependsOnTime(ModifierData *UNUSED(md))
{
	return true;
}


ModifierTypeInfo modifierType_Fluidsim = {
	/* name */              "Fluidsim",
	/* structName */        "FluidsimModifierData",
	/* structSize */        sizeof(FluidsimModifierData),
	/* type */              eModifierTypeType_Nonconstructive,

	/* flags */             eModifierTypeFlag_AcceptsMesh |
	                        eModifierTypeFlag_RequiresOriginalData |
	                        eModifierTypeFlag_Single,

	/* copyData */          copyData,
	/* deformVerts */       NULL,
	/* deformMatrices */    NULL,
	/* deformVertsEM */     NULL,
	/* deformMatricesEM */  NULL,
	/* applyModifier */     applyModifier,
	/* applyModifierEM */   NULL,
	/* initData */          initData,
	/* requiredDataMask */  NULL,
	/* freeData */          freeData,
	/* isDisabled */        NULL,
	/* updateDepgraph */    updateDepgraph,
	/* updateDepsgraph */   updateDepsgraph,
	/* dependsOnTime */     dependsOnTime,
	/* dependsOnNormals */	NULL,
	/* foreachObjectLink */ NULL,
	/* foreachIDLink */     NULL,
	/* foreachTexLink */    NULL,
};<|MERGE_RESOLUTION|>--- conflicted
+++ resolved
@@ -72,11 +72,7 @@
 		MEM_freeN(tfluidmd->fss);
 	
 	tfluidmd->fss = MEM_dupallocN(fluidmd->fss);
-<<<<<<< HEAD
-	if (tfluidmd->fss->meshVelocities != NULL) {
-=======
 	if (tfluidmd->fss && (tfluidmd->fss->meshVelocities != NULL)) {
->>>>>>> 0951ea2c
 		tfluidmd->fss->meshVelocities = MEM_dupallocN(tfluidmd->fss->meshVelocities);
 	}
 }
