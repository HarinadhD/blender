/*
 * ***** BEGIN GPL LICENSE BLOCK *****
 *
 * This program is free software; you can redistribute it and/or
 * modify it under the terms of the GNU General Public License
 * as published by the Free Software Foundation; either version 2
 * of the License, or (at your option) any later version.
 *
 * This program is distributed in the hope that it will be useful,
 * but WITHOUT ANY WARRANTY; without even the implied warranty of
 * MERCHANTABILITY or FITNESS FOR A PARTICULAR PURPOSE.  See the
 * GNU General Public License for more details.
 *
 * You should have received a copy of the GNU General Public License
 * along with this program; if not, write to the Free Software  Foundation,
 * Inc., 51 Franklin Street, Fifth Floor, Boston, MA 02110-1301, USA.
 *
 * The Original Code is Copyright (C) 2011 by Bastien Montagne.
 * All rights reserved.
 *
 * Contributor(s): None yet.
 *
 * ***** END GPL LICENSE BLOCK *****
 *
 */

/** \file blender/modifiers/intern/MOD_weightvg_util.c
 *  \ingroup modifiers
 */

#include "BLI_math.h"
#include "BLI_rand.h"
#include "BLI_string.h"
#include "BLI_utildefines.h"

#include "DNA_color_types.h"      /* CurveMapping. */
#include "DNA_mesh_types.h"
#include "DNA_meshdata_types.h"
#include "DNA_modifier_types.h"
#include "DNA_object_types.h"
#include "DNA_scene_types.h"

#include "BKE_colortools.h"       /* CurveMapping. */
#include "BKE_customdata.h"
#include "BKE_deform.h"
#include "BKE_modifier.h"
#include "BKE_texture.h"          /* Texture masking. */

#include "MEM_guardedalloc.h"
#include "MOD_util.h"
#include "MOD_weightvg_util.h"
#include "RE_shader_ext.h"        /* Texture masking. */

/* Maps new_w weights in place, using either one of the predefined functions, or a custom curve.
 * Return values are in new_w.
 * If indices is not NULL, it must be a table of same length as org_w and new_w, mapping to the real
 * vertex index (in case the weight tables do not cover the whole vertices...).
 * cmap might be NULL, in which case curve mapping mode will return unmodified data.
 */
void weightvg_do_map(int num, float *new_w, short falloff_type, CurveMapping *cmap, RNG *rng)
{
	int i;

	/* Return immediately, if we have nothing to do! */
	/* Also security checks... */
	if (((falloff_type == MOD_WVG_MAPPING_CURVE) && (cmap == NULL)) ||
	    !ELEM(falloff_type, MOD_WVG_MAPPING_CURVE, MOD_WVG_MAPPING_SHARP, MOD_WVG_MAPPING_SMOOTH,
	          MOD_WVG_MAPPING_ROOT, MOD_WVG_MAPPING_SPHERE, MOD_WVG_MAPPING_RANDOM,
	          MOD_WVG_MAPPING_STEP))
	{
		return;
	}

	if (cmap && falloff_type == MOD_WVG_MAPPING_CURVE) {
		curvemapping_initialize(cmap);
	}

	/* Map each weight (vertex) to its new value, accordingly to the chosen mode. */
	for (i = 0; i < num; ++i) {
		float fac = new_w[i];

		/* Code borrowed from the warp modifier. */
		/* Closely matches PROP_SMOOTH and similar. */
		switch (falloff_type) {
			case MOD_WVG_MAPPING_CURVE:
				fac = curvemapping_evaluateF(cmap, 0, fac);
				break;
			case MOD_WVG_MAPPING_SHARP:
				fac = fac * fac;
				break;
			case MOD_WVG_MAPPING_SMOOTH:
				fac = 3.0f * fac * fac - 2.0f * fac * fac * fac;
				break;
			case MOD_WVG_MAPPING_ROOT:
				fac = sqrtf(fac);
				break;
			case MOD_WVG_MAPPING_SPHERE:
				fac = sqrtf(2 * fac - fac * fac);
				break;
			case MOD_WVG_MAPPING_RANDOM:
				fac = BLI_rng_get_float(rng) * fac;
				break;
			case MOD_WVG_MAPPING_STEP:
				fac = (fac >= 0.5f) ? 1.0f : 0.0f;
				break;
		}

		new_w[i] = fac;
	}
}

/* Applies new_w weights to org_w ones, using either a texture, vgroup or constant value as factor.
 * Return values are in org_w.
 * If indices is not NULL, it must be a table of same length as org_w and new_w, mapping to the real
 * vertex index (in case the weight tables do not cover the whole vertices...).
 * XXX The standard "factor" value is assumed in [0.0, 1.0] range. Else, weird results might appear.
 */
<<<<<<< HEAD
void weightvg_do_mask(const int num, const int *indices, float *org_w, const float *new_w,
                      Object *ob, Mesh *mesh, const float fact, const char defgrp_name[MAX_VGROUP_NAME],
                      Scene *scene, Tex *texture, const int tex_use_channel, const int tex_mapping,
                      Object *tex_map_object, const char *tex_uvlayer_name)
=======
void weightvg_do_mask(
        int num, const int *indices, float *org_w, const float *new_w,
        Object *ob, DerivedMesh *dm, float fact, const char defgrp_name[MAX_VGROUP_NAME],
        Scene *scene, Tex *texture, int tex_use_channel, int tex_mapping,
        Object *tex_map_object, const char *tex_uvlayer_name)
>>>>>>> c84b8d48
{
	int ref_didx;
	int i;

	/* If influence factor is null, nothing to do! */
	if (fact == 0.0f) return;

	/* If we want to mask vgroup weights from a texture. */
	if (texture) {
		/* The texture coordinates. */
		float (*tex_co)[3];
		/* See mapping note below... */
		MappingInfoModifierData t_map;
		const int numVerts = mesh->totvert;

		/* Use new generic get_texture_coords, but do not modify our DNA struct for it...
		 * XXX Why use a ModifierData stuff here ? Why not a simple, generic struct for parameters ?
		 *     What e.g. if a modifier wants to use several textures ?
		 *     Why use only v_co, and not MVert (or both) ?
		 */
		t_map.texture = texture;
		t_map.map_object = tex_map_object;
		BLI_strncpy(t_map.uvlayer_name, tex_uvlayer_name, sizeof(t_map.uvlayer_name));
		t_map.texmapping = tex_mapping;

		tex_co = MEM_calloc_arrayN(numVerts, sizeof(*tex_co), "WeightVG Modifier, TEX mode, tex_co");
		get_texture_coords_mesh(&t_map, ob, mesh, NULL, tex_co);

		modifier_init_texture(scene, texture);

		/* For each weight (vertex), make the mix between org and new weights. */
		for (i = 0; i < num; ++i) {
			int idx = indices ? indices[i] : i;
			TexResult texres;
			float hsv[3]; /* For HSV color space. */
			bool do_color_manage;

			do_color_manage = tex_use_channel != MOD_WVG_MASK_TEX_USE_INT;

			texres.nor = NULL;
			BKE_texture_get_value(scene, texture, tex_co[idx], &texres, do_color_manage);
			/* Get the good channel value... */
			switch (tex_use_channel) {
				case MOD_WVG_MASK_TEX_USE_INT:
					org_w[i] = (new_w[i] * texres.tin * fact) + (org_w[i] * (1.0f - (texres.tin * fact)));
					break;
				case MOD_WVG_MASK_TEX_USE_RED:
					org_w[i] = (new_w[i] * texres.tr * fact) + (org_w[i] * (1.0f - (texres.tr * fact)));
					break;
				case MOD_WVG_MASK_TEX_USE_GREEN:
					org_w[i] = (new_w[i] * texres.tg * fact) + (org_w[i] * (1.0f - (texres.tg * fact)));
					break;
				case MOD_WVG_MASK_TEX_USE_BLUE:
					org_w[i] = (new_w[i] * texres.tb * fact) + (org_w[i] * (1.0f - (texres.tb * fact)));
					break;
				case MOD_WVG_MASK_TEX_USE_HUE:
					rgb_to_hsv_v(&texres.tr, hsv);
					org_w[i] = (new_w[i] * hsv[0] * fact) + (org_w[i] * (1.0f - (hsv[0] * fact)));
					break;
				case MOD_WVG_MASK_TEX_USE_SAT:
					rgb_to_hsv_v(&texres.tr, hsv);
					org_w[i] = (new_w[i] * hsv[1] * fact) + (org_w[i] * (1.0f - (hsv[1] * fact)));
					break;
				case MOD_WVG_MASK_TEX_USE_VAL:
					rgb_to_hsv_v(&texres.tr, hsv);
					org_w[i] = (new_w[i] * hsv[2] * fact) + (org_w[i] * (1.0f - (hsv[2] * fact)));
					break;
				case MOD_WVG_MASK_TEX_USE_ALPHA:
					org_w[i] = (new_w[i] * texres.ta * fact) + (org_w[i] * (1.0f - (texres.ta * fact)));
					break;
				default:
					org_w[i] = (new_w[i] * texres.tin * fact) + (org_w[i] * (1.0f - (texres.tin * fact)));
					break;
			}
		}

		MEM_freeN(tex_co);
	}
	else if ((ref_didx = defgroup_name_index(ob, defgrp_name)) != -1) {
		MDeformVert *dvert = NULL;

		/* Check whether we want to set vgroup weights from a constant weight factor or a vertex
		 * group.
		 */
		/* Get vgroup idx from its name. */

		/* Proceed only if vgroup is valid, else use constant factor. */
		/* Get actual dverts (ie vertex group data). */
		dvert = CustomData_get_layer(&mesh->vdata, CD_MDEFORMVERT);
		/* Proceed only if vgroup is valid, else assume factor = O. */
		if (dvert == NULL) {
			return;
		}

		/* For each weight (vertex), make the mix between org and new weights. */
		for (i = 0; i < num; i++) {
			int idx = indices ? indices[i] : i;
			const float f = defvert_find_weight(&dvert[idx], ref_didx) * fact;
			org_w[i] = (new_w[i] * f) + (org_w[i] * (1.0f - f));
			/* If that vertex is not in ref vgroup, assume null factor, and hence do nothing! */
		}
	}
	else {
		/* Default "influence" behavior. */
		/* For each weight (vertex), make the mix between org and new weights. */
		const float ifact = 1.0f - fact;
		for (i = 0; i < num; i++) {
			org_w[i] = (new_w[i] * fact) + (org_w[i] * ifact);
		}
	}
}


/* Applies weights to given vgroup (defgroup), and optionally add/remove vertices from the group.
 * If dws is not NULL, it must be an array of MDeformWeight pointers of same length as weights (and
 * defgrp_idx can then have any value).
 * If indices is not NULL, it must be an array of same length as weights, mapping to the real
 * vertex index (in case the weight array does not cover the whole vertices...).
 */
void weightvg_update_vg(
        MDeformVert *dvert, int defgrp_idx, MDeformWeight **dws, int num,
        const int *indices, const float *weights, const bool do_add,
        const float add_thresh, const bool do_rem, const float rem_thresh)
{
	int i;

	for (i = 0; i < num; i++) {
		float w = weights[i];
		MDeformVert *dv = &dvert[indices ? indices[i] : i];
		MDeformWeight *dw = dws ? dws[i] : ((defgrp_idx >= 0) ? defvert_find_index(dv, defgrp_idx) : NULL);

		/* Never allow weights out of [0.0, 1.0] range. */
		CLAMP(w, 0.0f, 1.0f);

		/* If the vertex is in this vgroup, remove it if needed, or just update it. */
		if (dw != NULL) {
			if (do_rem && w < rem_thresh) {
				defvert_remove_group(dv, dw);
			}
			else {
				dw->weight = w;
			}
		}
		/* Else, add it if needed! */
		else if (do_add && w > add_thresh) {
			defvert_add_index_notest(dv, defgrp_idx, w);
		}
	}
}<|MERGE_RESOLUTION|>--- conflicted
+++ resolved
@@ -115,18 +115,11 @@
  * vertex index (in case the weight tables do not cover the whole vertices...).
  * XXX The standard "factor" value is assumed in [0.0, 1.0] range. Else, weird results might appear.
  */
-<<<<<<< HEAD
-void weightvg_do_mask(const int num, const int *indices, float *org_w, const float *new_w,
-                      Object *ob, Mesh *mesh, const float fact, const char defgrp_name[MAX_VGROUP_NAME],
-                      Scene *scene, Tex *texture, const int tex_use_channel, const int tex_mapping,
-                      Object *tex_map_object, const char *tex_uvlayer_name)
-=======
 void weightvg_do_mask(
-        int num, const int *indices, float *org_w, const float *new_w,
-        Object *ob, DerivedMesh *dm, float fact, const char defgrp_name[MAX_VGROUP_NAME],
-        Scene *scene, Tex *texture, int tex_use_channel, int tex_mapping,
+        const int num, const int *indices, float *org_w, const float *new_w,
+        Object *ob, Mesh *mesh, const float fact, const char defgrp_name[MAX_VGROUP_NAME],
+        Scene *scene, Tex *texture, const int tex_use_channel, const int tex_mapping,
         Object *tex_map_object, const char *tex_uvlayer_name)
->>>>>>> c84b8d48
 {
 	int ref_didx;
 	int i;
