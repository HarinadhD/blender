/*
 * ***** BEGIN GPL LICENSE BLOCK *****
 *
 * This program is free software; you can redistribute it and/or
 * modify it under the terms of the GNU General Public License
 * as published by the Free Software Foundation; either version 2
 * of the License, or (at your option) any later version.
 *
 * This program is distributed in the hope that it will be useful,
 * but WITHOUT ANY WARRANTY; without even the implied warranty of
 * MERCHANTABILITY or FITNESS FOR A PARTICULAR PURPOSE.  See the
 * GNU General Public License for more details.
 *
 * You should have received a copy of the GNU General Public License
 * along with this program; if not, write to the Free Software Foundation,
 * Inc., 51 Franklin Street, Fifth Floor, Boston, MA 02110-1301, USA.
 *
 * The Original Code is Copyright (C) 2005 Blender Foundation.
 * All rights reserved.
 *
 * The Original Code is: all of this file.
 *
 * Contributor(s): Brecht Van Lommel.
 *
 * ***** END GPL LICENSE BLOCK *****
 */

/** \file GPU_texture.h
 *  \ingroup gpu
 */

#ifndef __GPU_TEXTURE_H__
#define __GPU_TEXTURE_H__

#ifdef __cplusplus
extern "C" {
#endif

struct Image;
struct ImageUser;
struct PreviewImage;
	
struct GPUFrameBuffer;
typedef struct GPUTexture GPUTexture;

/* GPU Texture
 * - always returns unsigned char RGBA textures
 * - if texture with non square dimensions is created, depending on the
 *   graphics card capabilities the texture may actually be stored in a
 *   larger texture with power of two dimensions.
 * - can use reference counting:
 *     - reference counter after GPU_texture_create is 1
 *     - GPU_texture_ref increases by one
 *     - GPU_texture_free decreases by one, and frees if 0
 *  - if created with from_blender, will not free the texture
 */

/* Wrapper to supported OpenGL/Vulkan texture internal storage
 * If you need a type just uncomment it. Be aware that some formats
 * are not supported by renderbuffers. All of the following formats
 * are part of the OpenGL 3.3 core
 * specification. */
typedef enum GPUTextureFormat {
	/* Formats texture & renderbuffer */
	GPU_RGBA16F,
	GPU_RGBA8,
	GPU_RG32F,
	GPU_RG16F,
<<<<<<< HEAD
=======
	GPU_R16F,
>>>>>>> c8cff319
	GPU_R8,
#if 0
	GPU_RGBA32F,
	GPU_RGBA32I,
	GPU_RGBA32UI,
	GPU_RGBA16,
	GPU_RGBA16I,
	GPU_RGBA16UI,
	GPU_RGBA8I,
	GPU_RGBA8UI,
	GPU_RG32I,
	GPU_RG32UI,
	GPU_RG16,
	GPU_RG16I,
	GPU_RG16UI,
	GPU_RG8,
	GPU_RG8I,
	GPU_RG8UI,
	GPU_R32F,
	GPU_R32I,
	GPU_R32UI,
<<<<<<< HEAD
	GPU_R16F,
=======
>>>>>>> c8cff319
	GPU_R16I,
	GPU_R16UI,
	GPU_R16,
	GPU_R8I,
	GPU_R8UI,
#endif

	/* Special formats texture & renderbuffer */
#if 0
	GPU_R11F_G11F_B10F,
	GPU_RGB10_A2,
	GPU_RGB10_A2UI,
	GPU_DEPTH32F_STENCIL8,
#endif
	GPU_DEPTH24_STENCIL8,

	/* Texture only format */
#if 0
	GPU_RGBA16_SNORM,
	GPU_RGBA8_SNORM,
	GPU_RGB32F,
	GPU_RGB32I,
	GPU_RGB32UI,
	GPU_RGB16_SNORM,
	GPU_RGB16F,
	GPU_RGB16I,
	GPU_RGB16UI,
	GPU_RGB16,
	GPU_RGB8_SNORM,
	GPU_RGB8,
	GPU_RGB8I,
	GPU_RGB8UI,
	GPU_RG16_SNORM,
	GPU_RG8_SNORM,
	GPU_R16_SNORM,
	GPU_R8_SNORM,
#endif

	/* Special formats texture only */
#if 0
	GPU_SRGB8_A8,
	GPU_SRGB8,
	GPU_RGB9_E5,
	GPU_COMPRESSED_RG_RGTC2,
	GPU_COMPRESSED_SIGNED_RG_RGTC2,
	GPU_COMPRESSED_RED_RGTC1,
	GPU_COMPRESSED_SIGNED_RED_RGTC1,
#endif

	/* Depth Formats */
	GPU_DEPTH_COMPONENT32F,
	GPU_DEPTH_COMPONENT24,
	GPU_DEPTH_COMPONENT16,
} GPUTextureFormat;

GPUTexture *GPU_texture_create_1D(int w, const float *pixels, char err_out[256]);
GPUTexture *GPU_texture_create_1D_custom(
        int w, int channels, GPUTextureFormat data_type, const float *pixels, char err_out[256]);
GPUTexture *GPU_texture_create_2D(int w, int h, const float *pixels, char err_out[256]);
GPUTexture *GPU_texture_create_2D_custom(
        int w, int h, int channels, GPUTextureFormat data_type, const float *pixels, char err_out[256]);
GPUTexture *GPU_texture_create_2D_multisample(int w, int h, const float *pixels, int samples, char err_out[256]);
GPUTexture *GPU_texture_create_2D_array(int w, int h, int d, const float *pixels, char err_out[256]);
GPUTexture *GPU_texture_create_3D(int w, int h, int d, const float *pixels, char err_out[256]);
GPUTexture *GPU_texture_create_3D_custom(
        int w, int h, int d, int channels, GPUTextureFormat data_type, const float *pixels, char err_out[256]);
GPUTexture *GPU_texture_create_depth(int w, int h, char err_out[256]);
GPUTexture *GPU_texture_create_depth_with_stencil(int w, int h, char err_out[256]);
GPUTexture *GPU_texture_create_depth_multisample(int w, int h, int samples, char err_out[256]);

GPUTexture *GPU_texture_from_blender(
        struct Image *ima, struct ImageUser *iuser, int textarget, bool is_data, double time, int mipmap);
GPUTexture *GPU_texture_from_preview(struct PreviewImage *prv, int mipmap);

void GPU_invalid_tex_init(void);
void GPU_invalid_tex_bind(int mode);
void GPU_invalid_tex_free(void);

void GPU_texture_free(GPUTexture *tex);

void GPU_texture_ref(GPUTexture *tex);
void GPU_texture_bind(GPUTexture *tex, int number);
void GPU_texture_unbind(GPUTexture *tex);
int GPU_texture_bound_number(GPUTexture *tex);

void GPU_texture_compare_mode(GPUTexture *tex, bool use_compare);
void GPU_texture_filter_mode(GPUTexture *tex, bool use_filter);
void GPU_texture_wrap_mode(GPUTexture *tex, bool use_repeat);

struct GPUFrameBuffer *GPU_texture_framebuffer(GPUTexture *tex);
int GPU_texture_framebuffer_attachment(GPUTexture *tex);
void GPU_texture_framebuffer_set(GPUTexture *tex, struct GPUFrameBuffer *fb, int attachment);

int GPU_texture_target(const GPUTexture *tex);
int GPU_texture_width(const GPUTexture *tex);
int GPU_texture_height(const GPUTexture *tex);
bool GPU_texture_depth(const GPUTexture *tex);
bool GPU_texture_stencil(const GPUTexture *tex);
int GPU_texture_opengl_bindcode(const GPUTexture *tex);

#ifdef __cplusplus
}
#endif

#endif  /* __GPU_TEXTURE_H__ */<|MERGE_RESOLUTION|>--- conflicted
+++ resolved
@@ -66,10 +66,7 @@
 	GPU_RGBA8,
 	GPU_RG32F,
 	GPU_RG16F,
-<<<<<<< HEAD
-=======
 	GPU_R16F,
->>>>>>> c8cff319
 	GPU_R8,
 #if 0
 	GPU_RGBA32F,
@@ -91,10 +88,6 @@
 	GPU_R32F,
 	GPU_R32I,
 	GPU_R32UI,
-<<<<<<< HEAD
-	GPU_R16F,
-=======
->>>>>>> c8cff319
 	GPU_R16I,
 	GPU_R16UI,
 	GPU_R16,
