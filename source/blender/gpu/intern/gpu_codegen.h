/*
 * ***** BEGIN GPL LICENSE BLOCK *****
 *
 * This program is free software; you can redistribute it and/or
 * modify it under the terms of the GNU General Public License
 * as published by the Free Software Foundation; either version 2
 * of the License, or (at your option) any later version.
 *
 * This program is distributed in the hope that it will be useful,
 * but WITHOUT ANY WARRANTY; without even the implied warranty of
 * MERCHANTABILITY or FITNESS FOR A PARTICULAR PURPOSE.  See the
 * GNU General Public License for more details.
 *
 * You should have received a copy of the GNU General Public License
 * along with this program; if not, write to the Free Software Foundation,
 * Inc., 51 Franklin Street, Fifth Floor, Boston, MA 02110-1301, USA.
 *
 * The Original Code is Copyright (C) 2005 Blender Foundation.
 * All rights reserved.
 *
 * The Original Code is: all of this file.
 *
 * Contributor(s): Brecht Van Lommel.
 *
 * ***** END GPL LICENSE BLOCK *****
 */

/** \file blender/gpu/intern/gpu_codegen.h
 *  \ingroup gpu
 */


#ifndef __GPU_CODEGEN_H__
#define __GPU_CODEGEN_H__

#include "GPU_material.h"

#include "DNA_listBase.h"

#define MAX_FUNCTION_NAME	64
#define MAX_PARAMETER		32

#define FUNCTION_QUAL_IN	0
#define FUNCTION_QUAL_OUT	1
#define FUNCTION_QUAL_INOUT	2

typedef struct GPUFunction {
	char name[MAX_FUNCTION_NAME];
	int paramtype[MAX_PARAMETER];
	int paramqual[MAX_PARAMETER];
	int totparam;
} GPUFunction;

GPUFunction *GPU_lookup_function(const char *name);

/* Pass Generation
 *  - Takes a list of nodes and a desired output, and makes a pass. This
 *    will take ownership of the nodes and free them early if unused or
 *    at the end if used.
 */

typedef enum GPUDataSource {
	GPU_SOURCE_VEC_UNIFORM,
	GPU_SOURCE_BUILTIN,
	GPU_SOURCE_OPENGL_BUILTIN,
	GPU_SOURCE_TEX_PIXEL,
	GPU_SOURCE_TEX,
	GPU_SOURCE_ATTRIB
} GPUDataSource;

struct GPUNode {
	struct GPUNode *next, *prev;

	const char *name;
	int tag;

	ListBase inputs;
	ListBase outputs;
};

struct GPUNodeLink {
	struct GPUNodeStack *socket;

	int attribtype;
	const char *attribname;

	int image;
	int image_isdata;

	int texture;
	int texturesize;

	void *ptr1, *ptr2;

	int dynamic;
	int dynamictype;

	int type;
	int users;

	struct GPUTexture *dynamictex;

	GPUBuiltin builtin;
	GPUOpenGLBuiltin oglbuiltin;

	struct GPUOutput *output;
};

typedef struct GPUOutput {
	struct GPUOutput *next, *prev;

	struct GPUNode *node;
	int type;				/* data type = length of vector/matrix */
	struct GPUNodeLink *link;		/* output link */
	int id;					/* unique id as created by code generator */
} GPUOutput;

typedef struct GPUInput {
	struct GPUInput *next, *prev;

	struct GPUNode *node;

	int type;				/* datatype */
	int source;				/* data source */

	int id;					/* unique id as created by code generator */
	int texid;				/* number for multitexture */
	int attribid;			/* id for vertex attributes */
	int bindtex;			/* input is responsible for binding the texture? */
	int definetex;			/* input is responsible for defining the pixel? */
	int textarget;			/* GL texture enum */
	int textype;			/* datatype */

	struct Image *ima;		/* image */
	struct ImageUser *iuser;/* image user */
	struct PreviewImage *prv;	/* preview images & icons */
	int image_isdata;		/* image does not contain color data */
	float *dynamicvec;		/* vector data in case it is dynamic */
	int dynamictype;		/* origin of the dynamic uniform (GPUDynamicType) */
	void *dynamicdata;		/* data source of the dynamic uniform */
	struct GPUTexture *tex;		/* input texture, only set at runtime */
	int shaderloc;			/* id from opengl */
	char shadername[32];	/* name in shader */

	float vec[16];			/* vector data */
	struct GPUNodeLink *link;
	int dynamictex;			/* dynamic? */
	int attribtype;			/* attribute type */
	char attribname[32];	/* attribute name */
	int attribfirst;		/* this is the first one that is bound */
<<<<<<< HEAD
	GPUBuiltin builtin; /* builtin uniform */
=======
	GPUBuiltin builtin;		/* builtin uniform */
	GPUOpenGLBuiltin oglbuiltin; /* opengl built in varying */
>>>>>>> 146a1c77
} GPUInput;

struct GPUPass {
	struct GPUPass *next, *prev;

	ListBase inputs;
	struct GPUOutput *output;
	struct GPUShader *shader;
	char *fragmentcode;
	char *vertexcode;
	const char *libcode;
};


typedef struct GPUPass GPUPass;

GPUPass *GPU_generate_pass(ListBase *nodes, struct GPUNodeLink *outlink,
	struct GPUVertexAttribs *attribs, int *builtin, const char *name);

struct GPUShader *GPU_pass_shader(GPUPass *pass);

void GPU_pass_bind(GPUPass *pass, double time, int mipmap);
void GPU_pass_update_uniforms(GPUPass *pass);
void GPU_pass_unbind(GPUPass *pass);

void GPU_pass_free(GPUPass *pass);

void gpu_codegen_init(void);
void gpu_codegen_exit(void);

/* Material calls */

const char *GPU_builtin_name(GPUBuiltin builtin);
void gpu_material_add_node(struct GPUMaterial *material, struct GPUNode *node);
int GPU_link_changed(struct GPUNodeLink *link);

#endif
<|MERGE_RESOLUTION|>--- conflicted
+++ resolved
@@ -148,12 +148,8 @@
 	int attribtype;			/* attribute type */
 	char attribname[32];	/* attribute name */
 	int attribfirst;		/* this is the first one that is bound */
-<<<<<<< HEAD
 	GPUBuiltin builtin; /* builtin uniform */
-=======
-	GPUBuiltin builtin;		/* builtin uniform */
 	GPUOpenGLBuiltin oglbuiltin; /* opengl built in varying */
->>>>>>> 146a1c77
 } GPUInput;
 
 struct GPUPass {
