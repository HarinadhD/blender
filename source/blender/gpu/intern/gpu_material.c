--- conflicted
+++ resolved
@@ -870,17 +870,10 @@
 			GPUNodeLink *tex_rgb;
 
 			GPU_link(mat, "shade_light_texture",
-<<<<<<< HEAD
-				GPU_builtin(GPU_VIEW_POSITION),
-				GPU_image(mtex->tex->ima, &mtex->tex->iuser, false, false),
-				GPU_dynamic_uniform((float*)lamp->dynpersmat, GPU_DYNAMIC_LAMP_DYNPERSMAT, lamp->ob),
-				&tex_rgb);
-=======
 			         GPU_builtin(GPU_VIEW_POSITION),
-			         GPU_image(mtex->tex->ima, &mtex->tex->iuser, false),
+			         GPU_image(mtex->tex->ima, &mtex->tex->iuser, false, false),
 			         GPU_dynamic_uniform((float *)lamp->dynpersmat, GPU_DYNAMIC_LAMP_DYNPERSMAT, lamp->ob),
 			         &tex_rgb);
->>>>>>> ba946876
 			texture_rgb_blend(mat, tex_rgb, *rgb, GPU_uniform(&one), GPU_uniform(&mtex->colfac), mtex->blendtype, rgb);
 		}
 	}
@@ -919,21 +912,14 @@
 		if (lamp->type == LA_AREA) {
 			float area[4][4] = {{0.0f}}, areasize = 0.0f;
 
-<<<<<<< HEAD
-			mat->dynproperty |= DYN_LAMP_VEC|DYN_LAMP_CO|DYN_LAMP_MAT;
-			GPU_link(mat, "shade_inp_area", GPU_builtin(GPU_VIEW_POSITION), GPU_dynamic_uniform(lamp->dynco, GPU_DYNAMIC_LAMP_DYNCO, lamp->ob), 
-				GPU_dynamic_uniform(lamp->dynvec, GPU_DYNAMIC_LAMP_DYNVEC, lamp->ob), vn, GPU_dynamic_uniform((float*)lamp->dynmat, GPU_DYNAMIC_LAMP_DYNMAT, lamp->ob),
-				GPU_dynamic_uniform(&lamp->area_size, GPU_DYNAMIC_LAMP_SIZEX, lamp->ob),  GPU_dynamic_uniform(&lamp->area_size_y, GPU_DYNAMIC_LAMP_SIZEY, lamp->ob), &inp);
-=======
 			mat->dynproperty |= DYN_LAMP_VEC | DYN_LAMP_CO;
 			GPU_link(mat, "shade_inp_area",
 			         GPU_builtin(GPU_VIEW_POSITION),
 			         GPU_dynamic_uniform(lamp->dynco, GPU_DYNAMIC_LAMP_DYNCO, lamp->ob),
 			         GPU_dynamic_uniform(lamp->dynvec, GPU_DYNAMIC_LAMP_DYNVEC, lamp->ob), vn,
-			         GPU_uniform((float *)area),
-			         GPU_uniform(&areasize),
-			         GPU_uniform(&lamp->k), &inp);
->>>>>>> ba946876
+			         GPU_dynamic_uniform((float*)lamp->dynmat, GPU_DYNAMIC_LAMP_DYNMAT, lamp->ob),
+			         GPU_dynamic_uniform(&lamp->area_size, GPU_DYNAMIC_LAMP_SIZEX, lamp->ob),
+			         GPU_dynamic_uniform(&lamp->area_size_y, GPU_DYNAMIC_LAMP_SIZEY, lamp->ob), &inp);
 		}
 
 		is = inp; /* Lambert */
@@ -963,13 +949,8 @@
 	
 	GPU_link(mat, "set_rgb", GPU_dynamic_uniform(lamp->dyncol, GPU_DYNAMIC_LAMP_DYNCOL, lamp->ob), &lcol);
 	shade_light_textures(mat, lamp, &lcol);
-<<<<<<< HEAD
-	GPU_link(mat, "shade_mul_value_v3", GPU_dynamic_uniform(&lamp->dynenergy, GPU_DYNAMIC_LAMP_DYNENERGY, lamp->ob), lcol, &lcol);
-
-=======
 	GPU_link(mat, "shade_mul_value_v3",
 	         GPU_dynamic_uniform(&lamp->dynenergy, GPU_DYNAMIC_LAMP_DYNENERGY, lamp->ob), lcol, &lcol);
->>>>>>> ba946876
 
 #if 0
 	if (ma->mode & MA_TANGENT_VN)
@@ -1094,22 +1075,13 @@
 {
 	Base *base;
 	Scene *sce_iter;
-<<<<<<< HEAD
-	GPULamp *lamp;
 	bool use_realistic_preview = BKE_scene_use_new_shading_nodes(shi->gpumat->scene);
 
-=======
-	
->>>>>>> ba946876
 	for (SETLOOPER(shi->gpumat->scene, sce_iter, base)) {
 		Object *ob = base->object;
 
 		if (ob->type == OB_LAMP) {
-<<<<<<< HEAD
-			lamp = GPU_lamp_from_blender(shi->gpumat->scene, ob, NULL, use_realistic_preview);
-=======
-			GPULamp *lamp = GPU_lamp_from_blender(shi->gpumat->scene, ob, NULL);
->>>>>>> ba946876
+			GPULamp *lamp = GPU_lamp_from_blender(shi->gpumat->scene, ob, NULL, use_realistic_preview);
 			if (lamp)
 				shade_one_light(shi, shr, lamp);
 		}
@@ -1125,11 +1097,7 @@
 					copy_m4_m4(omat, ob_iter->obmat);
 					copy_m4_m4(ob_iter->obmat, dob->mat);
 
-<<<<<<< HEAD
-					lamp = GPU_lamp_from_blender(shi->gpumat->scene, ob_iter, ob, use_realistic_preview);
-=======
-					GPULamp *lamp = GPU_lamp_from_blender(shi->gpumat->scene, ob_iter, ob);
->>>>>>> ba946876
+					GPULamp *lamp = GPU_lamp_from_blender(shi->gpumat->scene, ob_iter, ob, use_realistic_preview);
 					if (lamp)
 						shade_one_light(shi, shr, lamp);
 
@@ -1553,12 +1521,8 @@
 						
 						if (found_deriv_map) {
 							GPU_link(mat, "mtex_bump_deriv",
-<<<<<<< HEAD
-							         texco, GPU_image(tex->ima, &tex->iuser, true, false), GPU_uniform(&ima_x), GPU_uniform(&ima_y), tnorfac,
-=======
-							         texco, GPU_image(tex->ima, &tex->iuser, true),
+							         texco, GPU_image(tex->ima, &tex->iuser, true, false),
 							         GPU_uniform(&ima_x), GPU_uniform(&ima_y), tnorfac,
->>>>>>> ba946876
 							         &dBs, &dBt);
 						}
 						else if (mtex->texflag & MTEX_3TAP_BUMP)
@@ -1587,14 +1551,9 @@
 							float imag_tspace_dimension_y = aspect * imag_tspace_dimension_x;
 							GPU_link(mat, "mtex_bump_apply_texspace",
 							         fDet, dBs, dBt, vR1, vR2,
-<<<<<<< HEAD
 							         GPU_image(tex->ima, &tex->iuser, true, false), texco,
-							         GPU_uniform(&imag_tspace_dimension_x), GPU_uniform(&imag_tspace_dimension_y), vNacc,
-=======
-							         GPU_image(tex->ima, &tex->iuser, true), texco,
 							         GPU_uniform(&imag_tspace_dimension_x),
 							         GPU_uniform(&imag_tspace_dimension_y), vNacc,
->>>>>>> ba946876
 							         &vNacc, &shi->vn);
 						}
 						else
@@ -2256,7 +2215,6 @@
 	static float ambient[4] = {0.2f, 0.2f, 0.2f, 1.0f};
 	GPUNodeLink *outlink;
 
-<<<<<<< HEAD
 	if (GPU_material_get_type(mat) == GPU_MATERIAL_TYPE_MESH_REAL_SH) {
 		GPUBrdfInput brdf;
 
@@ -2273,11 +2231,9 @@
 		outlink = brdf.output;
 	} 
 	else
-		GPU_link(mat, "node_bsdf_diffuse_lights", GPU_uniform(&ma->r), GPU_uniform(&roughness), GPU_builtin(GPU_VIEW_NORMAL), GPU_builtin(GPU_VIEW_POSITION), GPU_uniform(&ambient), &outlink);
-=======
-	GPU_link(mat, "node_bsdf_diffuse",
-	         GPU_uniform(&ma->r), GPU_uniform(&roughness), GPU_builtin(GPU_VIEW_NORMAL), &outlink);
->>>>>>> ba946876
+		GPU_link(mat, "node_bsdf_diffuse_lights",
+		         GPU_uniform(&ma->r), GPU_uniform(&roughness), GPU_builtin(GPU_VIEW_NORMAL),
+		         GPU_builtin(GPU_VIEW_POSITION), GPU_uniform(&ambient), &outlink);
 
 	return outlink;
 }
@@ -2340,9 +2296,6 @@
 	return mat;
 }
 
-<<<<<<< HEAD
-GPUMaterial *GPU_material_world(struct Scene *scene, struct World *wo, bool use_spherical_harmonics)
-=======
 static void do_world_tex(GPUShadeInput *shi, struct World *wo, GPUNodeLink **hor, GPUNodeLink **zen, GPUNodeLink **blend)
 {
 	GPUMaterial *mat = shi->gpumat;
@@ -2399,16 +2352,16 @@
 			if (ofs[0] != 0.0f || ofs[1] != 0.0f || ofs[2] != 0.0f)
 				GPU_link(mat, "mtex_mapping_ofs", texco, GPU_uniform(ofs), &texco);
 			if (mtex->texco == TEXCO_EQUIRECTMAP) {
-				GPU_link(mat, "node_tex_environment_equirectangular", texco, GPU_image(tex->ima, &tex->iuser, false), &trgb);
+				GPU_link(mat, "node_tex_environment_equirectangular", texco, GPU_image(tex->ima, &tex->iuser, false, true), &trgb);
 			}
 			else if (mtex->texco == TEXCO_ANGMAP) {
-				GPU_link(mat, "node_tex_environment_mirror_ball", texco, GPU_image(tex->ima, &tex->iuser, false), &trgb);
+				GPU_link(mat, "node_tex_environment_mirror_ball", texco, GPU_image(tex->ima, &tex->iuser, false, true), &trgb);
 			}
 			else {
 				if (tex->type == TEX_ENVMAP)
-					GPU_link(mat, "mtex_cube_map", texco, GPU_cube_map(tex->ima, &tex->iuser, false), &tin, &trgb);
+					GPU_link(mat, "mtex_cube_map", texco, GPU_cube_map(tex->ima, &tex->iuser, false, false), &tin, &trgb);
 				else if (tex->type == TEX_IMAGE)
-					GPU_link(mat, "mtex_image", texco, GPU_image(tex->ima, &tex->iuser, false), &tin, &trgb);
+					GPU_link(mat, "mtex_image", texco, GPU_image(tex->ima, &tex->iuser, false, false), &tin, &trgb);
 			}
 			rgbnor = TEX_RGB;
 			if (tex->type == TEX_IMAGE || tex->type == TEX_ENVMAP)
@@ -2535,8 +2488,7 @@
 	GPU_material_output_link(mat, shr.combined);
 }
 
-GPUMaterial *GPU_material_world(struct Scene *scene, struct World *wo)
->>>>>>> ba946876
+GPUMaterial *GPU_material_world(struct Scene *scene, struct World *wo, bool use_spherical_harmonics)
 {
 	LinkData *link;
 	GPUMaterial *mat;
@@ -2868,14 +2820,10 @@
 	la = ob->data;
 	gpu_lamp_from_blender(scene, ob, par, la, lamp, use_realistic_preview);
 
-<<<<<<< HEAD
-	if ( (use_realistic_preview && (la->type == LA_SUN || la->type == LA_SPOT)) ||
-		 (la->type == LA_SPOT && (la->mode & (LA_SHAD_BUF | LA_SHAD_RAY))) || (la->type == LA_SUN && (la->mode & LA_SHAD_RAY))) {
-=======
-	if ((la->type == LA_SPOT && (la->mode & (LA_SHAD_BUF | LA_SHAD_RAY))) ||
+	if ((use_realistic_preview && (la->type == LA_SUN || la->type == LA_SPOT)) ||
+	    (la->type == LA_SPOT && (la->mode & (LA_SHAD_BUF | LA_SHAD_RAY))) ||
 	    (la->type == LA_SUN && (la->mode & LA_SHAD_RAY)))
 	{
->>>>>>> ba946876
 		/* opengl */
 		lamp->fb = GPU_framebuffer_create();
 		if (!lamp->fb) {
@@ -3158,15 +3106,9 @@
 	GPUInput *input;
 	int liblen, fraglen;
 
-<<<<<<< HEAD
-	/* TODO(sergey): How to detemine whether we need OSD or not here? */
-	mat = GPU_material_from_blender(scene, ma, false, false);
-	pass = (mat)? mat->pass: NULL;
-=======
 	/* TODO(sergey): How to determine whether we need OSD or not here? */
-	GPUMaterial *mat = GPU_material_from_blender(scene, ma, false);
+	GPUMaterial *mat = GPU_material_from_blender(scene, ma, false, false);
 	GPUPass *pass = (mat) ? mat->pass : NULL;
->>>>>>> ba946876
 
 	if (pass && pass->fragmentcode && pass->vertexcode) {
 		shader = MEM_callocN(sizeof(GPUShaderExport), "GPUShaderExport");
