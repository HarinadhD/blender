--- conflicted
+++ resolved
@@ -994,14 +994,10 @@
 	gpu_glBindFramebuffer(GL_FRAMEBUFFER, fb->object);
 	GG.currentfb = fb->object;
 
-<<<<<<< HEAD
-	gpu_glFramebufferTexture2D(GL_FRAMEBUFFER, attachment, 
-=======
 	/* Clean glError buffer. */
 	while (glGetError() != GL_NO_ERROR) {}
 
-	glFramebufferTexture2DEXT(GL_FRAMEBUFFER_EXT, attachment, 
->>>>>>> b1490e39
+	gpu_glFramebufferTexture2D(GL_FRAMEBUFFER, attachment, 
 		tex->target, tex->bindcode, 0);
 
 	error = glGetError();
@@ -1319,7 +1315,6 @@
 
 	GPU_CHECK_NO_ERROR();
 
-<<<<<<< HEAD
 	if (is_program)
 		gpu_glGetProgramiv(object, GL_INFO_LOG_LENGTH, &log_size);
 	else
@@ -1327,11 +1322,6 @@
 
 	if (log_size > 0) {
 		log = (char*)MEM_mallocN(log_size, "shader_print_log");
-=======
-static void shader_print_errors(const char *task, char *log, const char **code, int totcode)
-{
-	int i;
->>>>>>> b1490e39
 
 		if (is_program)
 			gpu_glGetProgramInfoLog(object, log_size, NULL, log);
@@ -1353,7 +1343,6 @@
 {
 	int total_line = 1;
 
-<<<<<<< HEAD
 	if (G.debug & G_DEBUG) {
 		int i = 0;
 
@@ -1392,27 +1381,6 @@
 	shader_print_errors(object, is_program, nickname, kind, code, code_count);
 
 	return status;
-=======
-	for (i = 0; i < totcode; i++) {
-		const char *c, *pos, *end = code[i] + strlen(code[i]);
-		int line = 1;
-				
-		if (G.debug & G_DEBUG) {
-			fprintf(stderr, "===== shader string %d ====\n", i + 1);
-
-			c = code[i];
-			while ((c < end) && (pos = strchr(c, '\n'))) {
-				fprintf(stderr, "%2d  ", line);
-				fwrite(c, (pos+1)-c, 1, stderr);
-				c = pos+1;
-				line++;
-			}
-			
-			fprintf(stderr, "%s", c);
-		}
-	}
-	
-	fprintf(stderr, "%s\n", log);
 }
 
 static const char *gpu_shader_version(void)
@@ -1425,7 +1393,6 @@
 	}
 
 	return "";
->>>>>>> b1490e39
 }
 
 
@@ -1460,12 +1427,9 @@
 {
 	GLint status;
 	GPUShader *shader;
-<<<<<<< HEAD
+	char standard_defines[MAX_DEFINE_LENGTH] = "";
 #if 0
 	int i;
-=======
-	char standard_defines[MAX_DEFINE_LENGTH] = "";
->>>>>>> b1490e39
 
 	/* XXX jwilkins: not sure if this belongs here. */
 	/* This would not really be needed except that ATI cards seem to
@@ -1534,16 +1498,7 @@
 		gpu_glAttachShader(shader->object, shader->vertex);
 		gpu_glShaderSource(shader->vertex, num_source, source, NULL);
 
-<<<<<<< HEAD
 		gpu_glCompileShader(shader->vertex);
-=======
-		glCompileShaderARB(shader->vertex);
-		glGetObjectParameterivARB(shader->vertex, GL_OBJECT_COMPILE_STATUS_ARB, &status);
-
-		if (!status) {
-			glGetInfoLogARB(shader->vertex, sizeof(log), &length, log);
-			shader_print_errors("compile", log, source, num_source);
->>>>>>> b1490e39
 
 		if (!print_status(shader->vertex, GL_FALSE, nickname, "Vertex", source, num_source)) {
 			GPU_shader_free(shader);
@@ -1566,13 +1521,7 @@
 		gpu_glAttachShader(shader->object, shader->fragment);
 		gpu_glShaderSource(shader->fragment, num_source, source, NULL);
 
-<<<<<<< HEAD
 		gpu_glCompileShader(shader->fragment);
-=======
-		if (!status) {
-			glGetInfoLogARB(shader->fragment, sizeof(log), &length, log);
-			shader_print_errors("compile", log, source, num_source);
->>>>>>> b1490e39
 
 		if (!print_status(shader->fragment, GL_FALSE, nickname, "Fragment", source, num_source)) {
 			GPU_shader_free(shader);
@@ -1585,18 +1534,8 @@
 		gpuAttachShader(shader->object, lib->lib);
 #endif
 
-<<<<<<< HEAD
 	gpu_glLinkProgram(shader->object);
 	gpu_glGetProgramiv(shader->object, GL_LINK_STATUS, &status);
-=======
-	glLinkProgramARB(shader->object);
-	glGetObjectParameterivARB(shader->object, GL_OBJECT_LINK_STATUS_ARB, &status);
-	if (!status) {
-		glGetInfoLogARB(shader->object, sizeof(log), &length, log);
-		if (fragcode) shader_print_errors("linking", log, &fragcode, 1);
-		else if (vertexcode) shader_print_errors("linking", log, &vertexcode, 1);
-		else if (libcode) shader_print_errors("linking", log, &libcode, 1);
->>>>>>> b1490e39
 
 	if (!print_status(shader->object, GL_TRUE, nickname, NULL, NULL, 0)) {
 		GPU_shader_free(shader);
