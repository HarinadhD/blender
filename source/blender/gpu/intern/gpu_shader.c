--- conflicted
+++ resolved
@@ -669,13 +669,11 @@
 
 			case GPU_SHADER_FX_DEPTH_RESOLVE:
 				GG.shaders.fx_shaders[offset] = GPU_shader_create(datatoc_gpu_shader_fx_vert_glsl, datatoc_gpu_shader_fx_depth_resolve_glsl, NULL, NULL, defines, 0, 0, 0);
-<<<<<<< HEAD
-				
+				break;
+
 			case GPU_SHADER_FX_COLORMANAGE:
 				GG.shaders.fx_shaders[offset] = GPU_shader_create(datatoc_gpu_shader_fx_vert_glsl, datatoc_gpu_shader_fx_colormanage_frag_glsl, NULL, datatoc_gpu_shader_fx_lib_glsl, defines, 0, 0, 0);
-=======
-				break;
->>>>>>> ba946876
+				break;
 		}
 	}
 
