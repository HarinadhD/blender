--- conflicted
+++ resolved
@@ -1003,21 +1003,12 @@
 				else if (input->attribtype == CD_MCOL) {
 					BLI_dynstr_appendf(ds, "\tvar%d%s = srgb_to_linear_attrib(att%d);\n",
 					                   input->attribid, use_geom ? "g" : "", input->attribid);
-<<<<<<< HEAD
 				}
 				else if (input->attribtype == CD_AUTO_FROM_NAME) {
 					BLI_dynstr_appendf(ds, "\tvar%d%s = (att%d_is_srgb) ? srgb_to_linear_attrib(att%d) : att%d;\n",
 					                   input->attribid, use_geom ? "g" : "",
 					                   input->attribid, input->attribid, input->attribid);
 				}
-=======
-				}
-				else if (input->attribtype == CD_AUTO_FROM_NAME) {
-					BLI_dynstr_appendf(ds, "\tvar%d%s = (att%d_is_srgb) ? srgb_to_linear_attrib(att%d) : att%d;\n",
-					                   input->attribid, use_geom ? "g" : "",
-					                   input->attribid, input->attribid, input->attribid);
-				}
->>>>>>> 95011f6d
 				else {
 					BLI_dynstr_appendf(ds, "\tvar%d%s = att%d;\n",
 					                   input->attribid, use_geom ? "g" : "", input->attribid);
@@ -1416,7 +1407,6 @@
 
 
 static const char *gpu_uniform_set_function_from_type(eNodeSocketDatatype type)
-<<<<<<< HEAD
 {
 	switch (type) {
 		case SOCK_FLOAT:
@@ -1492,83 +1482,6 @@
 	return NULL;
 }
 
-=======
-{
-	switch (type) {
-		case SOCK_FLOAT:
-			return "set_value";
-		case SOCK_VECTOR:
-			return "set_rgb";
-		case SOCK_RGBA:
-			return "set_rgba";
-		default:
-			 BLI_assert(!"No gpu function for non-supported eNodeSocketDatatype");
-			 return NULL;
-	}
-}
-
-/**
- * Link stack uniform buffer.
- * This is called for the input/output sockets that are note connected.
- */
-static GPUNodeLink *gpu_uniformbuffer_link(
-        GPUMaterial *mat, bNode *node, GPUNodeStack *stack, const int index, const eNodeSocketInOut in_out)
-{
-	bNodeSocket *socket;
-
-	/* Some nodes can have been create on the fly and does
-	 * not have an original to point to. (i.e. the bump from
-	 * ntree_shader_relink_displacement). In this case just
-	 * revert to static constant folding. */
-	if (node->original == NULL) {
-		return NULL;
-	}
-
-	if (in_out == SOCK_IN) {
-		socket = BLI_findlink(&node->original->inputs, index);
-	}
-	else {
-		socket = BLI_findlink(&node->original->outputs, index);
-	}
-
-	BLI_assert(socket != NULL);
-	BLI_assert(socket->in_out == in_out);
-
-	if ((socket->flag & SOCK_HIDE_VALUE) == 0) {
-		GPUNodeLink *link;
-		switch (socket->type) {
-			case SOCK_FLOAT:
-			{
-				bNodeSocketValueFloat *socket_data = socket->default_value;
-				link = GPU_uniform_buffer(&socket_data->value, GPU_FLOAT);
-				break;
-			}
-			case SOCK_VECTOR:
-			{
-				bNodeSocketValueRGBA *socket_data = socket->default_value;
-				link = GPU_uniform_buffer(socket_data->value, GPU_VEC3);
-				break;
-			}
-			case SOCK_RGBA:
-			{
-				bNodeSocketValueRGBA *socket_data = socket->default_value;
-				link = GPU_uniform_buffer(socket_data->value, GPU_VEC4);
-				break;
-			}
-			default:
-				return NULL;
-				break;
-		}
-
-		if (in_out == SOCK_IN) {
-			GPU_link(mat, gpu_uniform_set_function_from_type(socket->type), link, &stack->link);
-		}
-		return link;
-	}
-	return NULL;
-}
-
->>>>>>> 95011f6d
 static void gpu_node_input_socket(GPUMaterial *material, bNode *bnode, GPUNode *node, GPUNodeStack *sock, const int index)
 {
 	if (sock->link) {
