/*
 * ***** BEGIN GPL LICENSE BLOCK *****
 *
 * This program is free software; you can redistribute it and/or
 * modify it under the terms of the GNU General Public License
 * as published by the Free Software Foundation; either version 2
 * of the License, or (at your option) any later version. 
 *
 * This program is distributed in the hope that it will be useful,
 * but WITHOUT ANY WARRANTY; without even the implied warranty of
 * MERCHANTABILITY or FITNESS FOR A PARTICULAR PURPOSE.  See the
 * GNU General Public License for more details.
 *
 * You should have received a copy of the GNU General Public License
 * along with this program; if not, write to the Free Software Foundation,
 * Inc., 51 Franklin Street, Fifth Floor, Boston, MA 02110-1301, USA.
 *
 * The Original Code is Copyright (C) 2001-2002 by NaN Holding BV.
 * All rights reserved.
 *
 * Contributor(s): 2007 Blender Foundation (refactor)
 *
 * ***** END GPL LICENSE BLOCK *****
 *
 *
 * Subwindow opengl handling. 
 * BTW: subwindows open/close in X11 are way too slow, tried it, and choose for my own system... (ton)
 * 
 */

/** \file blender/windowmanager/intern/wm_subwindow.c
 *  \ingroup wm
 *
 * Internal subwindows used for OpenGL state, used for regions and screens.
 */

#include <string.h>

#include "MEM_guardedalloc.h"

#include "DNA_windowmanager_types.h"
#include "DNA_screen_types.h"

#include "BLI_blenlib.h"
#include "BLI_math.h"
#include "BLI_utildefines.h"

#include "BIF_gl.h"

#include "GPU_extensions.h"
<<<<<<< HEAD
#include "GPU_matrix.h"
=======
#include "GPU_basic_shader.h"
>>>>>>> 7da189b4

#include "WM_api.h"
#include "wm_subwindow.h"

/**
 * \note #wmSubWindow stored in #wmWindow but not exposed outside this C file,
 * it seems a bit redundant (area regions can store it too, but we keep it
 * because we can store all kind of future opengl fanciness here.
 *
 * We use indices and array because:
 * - index has safety, no pointers from this C file hanging around
 * - fast lookups of indices with array, list would give overhead
 * - old code used it this way...
 * - keep option open to have 2 screens using same window
 */

typedef struct wmSubWindow {
	struct wmSubWindow *next, *prev;
	
	rcti winrct;
	int swinid;
} wmSubWindow;


/* ******************* open, free, set, get data ******************** */

/* not subwindow itself */
static void wm_subwindow_free(wmSubWindow *UNUSED(swin))
{
	/* future fancy stuff */
}

void wm_subwindows_free(wmWindow *win)
{
	wmSubWindow *swin;
	
	for (swin = win->subwindows.first; swin; swin = swin->next)
		wm_subwindow_free(swin);
	
	BLI_freelistN(&win->subwindows);
}


int wm_subwindow_get_id(wmWindow *win)
{
	if (win->curswin)
		return win->curswin->swinid;
	return 0;
}

static wmSubWindow *swin_from_swinid(wmWindow *win, int swinid)
{
	wmSubWindow *swin;
	
	for (swin = win->subwindows.first; swin; swin = swin->next)
		if (swin->swinid == swinid)
			break;
	return swin;
}


static void wm_swin_size_get(wmSubWindow *swin, int *x, int *y)
{
	*x = BLI_rcti_size_x(&swin->winrct) + 1;
	*y = BLI_rcti_size_y(&swin->winrct) + 1;
}
void wm_subwindow_size_get(wmWindow *win, int swinid, int *x, int *y)
{
	wmSubWindow *swin = swin_from_swinid(win, swinid);

	if (swin) {
		wm_swin_size_get(swin, x, y);
	}
}


static void wm_swin_origin_get(wmSubWindow *swin, int *x, int *y)
{
	*x = swin->winrct.xmin;
	*y = swin->winrct.ymin;
}
void wm_subwindow_origin_get(wmWindow *win, int swinid, int *x, int *y)
{
	wmSubWindow *swin = swin_from_swinid(win, swinid);

	if (swin) {
		wm_swin_origin_get(swin, x, y);
	}
}


static void wm_swin_matrix_get(wmWindow *win, wmSubWindow *swin, float mat[4][4])
{
	/* used by UI, should find a better way to get the matrix there */
	if (swin->swinid == win->screen->mainwin) {
		int width, height;

		wm_swin_size_get(swin, &width, &height);
		orthographic_m4(mat, -GLA_PIXEL_OFS, (float)width - GLA_PIXEL_OFS, -GLA_PIXEL_OFS, (float)height - GLA_PIXEL_OFS, -100, 100);
	}
	else {
		gpuGetMatrix(GPU_PROJECTION_MATRIX, (float *)mat);
	}
}

void wm_subwindow_matrix_get(wmWindow *win, int swinid, float mat[4][4])
{
	wmSubWindow *swin = swin_from_swinid(win, swinid);

	if (swin) {
		wm_swin_matrix_get(win, swin, mat);
	}
}


static void wm_swin_rect_get(wmSubWindow *swin, rcti *r_rect)
{
	*r_rect = swin->winrct;
}
void wm_subwindow_rect_get(wmWindow *win, int swinid, rcti *r_rect)
{
	wmSubWindow *swin = swin_from_swinid(win, swinid);

	if (swin) {
		wm_swin_rect_get(swin, r_rect);
	}
}


static void wm_swin_rect_set(wmSubWindow *swin, const rcti *rect)
{
	swin->winrct = *rect;
}
void wm_subwindow_rect_set(wmWindow *win, int swinid, const rcti *rect)
{
	wmSubWindow *swin = swin_from_swinid(win, swinid);

	if (swin) {
		wm_swin_rect_set(swin, rect);
	}
}


/* always sets pixel-precise 2D window/view matrices */
/* coords is in whole pixels. xmin = 15, xmax = 16: means window is 2 pix big */
int wm_subwindow_open(wmWindow *win, const rcti *winrct, bool activate)
{
	wmSubWindow *swin;
	int width, height;
	int freewinid = 1;
	
	for (swin = win->subwindows.first; swin; swin = swin->next)
		if (freewinid <= swin->swinid)
			freewinid = swin->swinid + 1;

	win->curswin = swin = MEM_callocN(sizeof(wmSubWindow), "swinopen");
	BLI_addtail(&win->subwindows, swin);
	
	swin->swinid = freewinid;
	swin->winrct = *winrct;

<<<<<<< HEAD
	/* and we appy it all right away */
	wmSubWindowSet(win, swin->swinid);
	
	/* extra service */
	wm_swin_size_get(swin, &width, &height);
	wmOrtho2_pixelspace(width, height);
	gpuLoadIdentity(GPU_MODELVIEW_MATRIX);
=======
	if (activate) {
		/* and we appy it all right away */
		wmSubWindowSet(win, swin->swinid);

		/* extra service */
		wm_swin_size_get(swin, &width, &height);
		wmOrtho2_pixelspace(width, height);
		glLoadIdentity();
	}
>>>>>>> 7da189b4

	return swin->swinid;
}

void wm_subwindow_close(wmWindow *win, int swinid)
{
	wmSubWindow *swin = swin_from_swinid(win, swinid);

	if (swin) {
		if (swin == win->curswin)
			win->curswin = NULL;
		wm_subwindow_free(swin);
		BLI_remlink(&win->subwindows, swin);
		MEM_freeN(swin);
	}
	else {
		printf("%s: Internal error, bad winid: %d\n", __func__, swinid);
	}
}

/* pixels go from 0-99 for a 100 pixel window */
void wm_subwindow_position(wmWindow *win, int swinid, const rcti *winrct, bool activate)
{
	wmSubWindow *swin = swin_from_swinid(win, swinid);
	
	if (swin) {
		const int winsize_x = WM_window_pixels_x(win);
		const int winsize_y = WM_window_pixels_y(win);

		int width, height;
		
		swin->winrct = *winrct;
		
		/* CRITICAL, this clamping ensures that
		 * the viewport never goes outside the screen
		 * edges (assuming the x, y coords aren't
		 *        outside). This caused a hardware lock
		 * on Matrox cards if it happens.
		 *
		 * Really Blender should never _ever_ try
		 * to do such a thing, but just to be safe
		 * clamp it anyway (or fix the bScreen
		 * scaling routine, and be damn sure you
		 * fixed it). - zr  (2001!)
		 */
		
		if (swin->winrct.xmax > winsize_x)
			swin->winrct.xmax = winsize_x;
		if (swin->winrct.ymax > winsize_y)
			swin->winrct.ymax = winsize_y;
		
		if (activate) {
			/* extra service */
			wmSubWindowSet(win, swinid);
			wm_swin_size_get(swin, &width, &height);
			wmOrtho2_pixelspace(width, height);
		}
	}
	else {
		printf("%s: Internal error, bad winid: %d\n", __func__, swinid);
	}
}

/* ---------------- WM versions of OpenGL style API calls ------------------------ */
/* ----------------- exported in WM_api.h ------------------------------------------------------ */

/* internal state, no threaded opengl! XXX */
static wmWindow *_curwindow = NULL;
static wmSubWindow *_curswin = NULL;

void wmSubWindowScissorSet(wmWindow *win, int swinid, const rcti *srct, bool srct_pad)
{
	int width, height;
	_curswin = swin_from_swinid(win, swinid);
	
	if (_curswin == NULL) {
		printf("%s %d: doesn't exist\n", __func__, swinid);
		return;
	}
	
	win->curswin = _curswin;
	_curwindow = win;
	
	width  = BLI_rcti_size_x(&_curswin->winrct) + 1;
	height = BLI_rcti_size_y(&_curswin->winrct) + 1;
	glViewport(_curswin->winrct.xmin, _curswin->winrct.ymin, width, height);
	
	if (srct) {
		int scissor_width  = BLI_rcti_size_x(srct);
		int scissor_height = BLI_rcti_size_y(srct);

		/* typically a single pixel doesn't matter,
		 * but one pixel offset is noticeable with viewport border render */
		if (srct_pad) {
			scissor_width  += 1;
			scissor_height += 1;
		}

		glScissor(srct->xmin, srct->ymin, scissor_width, scissor_height);
	}
	else
		glScissor(_curswin->winrct.xmin, _curswin->winrct.ymin, width, height);
	
	wmOrtho2_pixelspace(width, height);
	gpuLoadIdentity(GPU_MODELVIEW_MATRIX);
	
	glFlush();
}

/* enable the WM versions of opengl calls */
void wmSubWindowSet(wmWindow *win, int swinid)
{
	wmSubWindowScissorSet(win, swinid, NULL, true);
}

void wmFrustum(float x1, float x2, float y1, float y2, float n, float f)
{
	gpuLoadIdentity(GPU_PROJECTION_MATRIX); /* probably unneeded */
	gpuFrustum(GPU_PROJECTION_MATRIX, x1, x2, y1, y2, n, f);
}

void wmOrtho(float x1, float x2, float y1, float y2, float n, float f)
{
	gpuLoadIdentity(GPU_PROJECTION_MATRIX); /* probably unneeded */
	gpuOrtho(GPU_PROJECTION_MATRIX, x1, x2, y1, y2, n, f);
}

void wmOrtho2(float x1, float x2, float y1, float y2)
{
	/* prevent opengl from generating errors */
	if (x1 == x2) x2 += 1.0f;
	if (y1 == y2) y2 += 1.0f;

	wmOrtho(x1, x2, y1, y2, -100, 100);
}

static void wmOrtho2_offset(const float x, const float y, const float ofs)
{
	wmOrtho2(ofs, x + ofs, ofs, y + ofs);
}

/**
 * default pixel alignment.
 */
void wmOrtho2_region_pixelspace(const ARegion *ar)
{
	wmOrtho2_offset(ar->winx, ar->winy, -0.01f);
}

void wmOrtho2_pixelspace(const float x, const float y)
{
	wmOrtho2_offset(x, y, -GLA_PIXEL_OFS);
}

/* *************************** Framebuffer color depth, for selection codes ********************** */

#ifdef __APPLE__

/* apple seems to round colors to below and up on some configs */

unsigned int index_to_framebuffer(int index)
{
	unsigned int i = index;

	switch (GPU_color_depth()) {
		case 12:
			i = ((i & 0xF00) << 12) + ((i & 0xF0) << 8) + ((i & 0xF) << 4);
			/* sometimes dithering subtracts! */
			i |= 0x070707;
			break;
		case 15:
		case 16:
			i = ((i & 0x7C00) << 9) + ((i & 0x3E0) << 6) + ((i & 0x1F) << 3);
			i |= 0x030303;
			break;
		case 24:
			break;
		default: /* 18 bits... */
			i = ((i & 0x3F000) << 6) + ((i & 0xFC0) << 4) + ((i & 0x3F) << 2);
			i |= 0x010101;
			break;
	}

	return i;
}

#else

/* this is the old method as being in use for ages.... seems to work? colors are rounded to lower values */

unsigned int index_to_framebuffer(int index)
{
	unsigned int i = index;
	
	switch (GPU_color_depth()) {
		case 8:
			i = ((i & 48) << 18) + ((i & 12) << 12) + ((i & 3) << 6);
			i |= 0x3F3F3F;
			break;
		case 12:
			i = ((i & 0xF00) << 12) + ((i & 0xF0) << 8) + ((i & 0xF) << 4);
			/* sometimes dithering subtracts! */
			i |= 0x0F0F0F;
			break;
		case 15:
		case 16:
			i = ((i & 0x7C00) << 9) + ((i & 0x3E0) << 6) + ((i & 0x1F) << 3);
			i |= 0x070707;
			break;
		case 24:
			break;
		default:    /* 18 bits... */
			i = ((i & 0x3F000) << 6) + ((i & 0xFC0) << 4) + ((i & 0x3F) << 2);
			i |= 0x030303;
			break;
	}
	
	return i;
}

#endif

void WM_framebuffer_index_set(int index)
{
	const int col = index_to_framebuffer(index);
	cpack(col);
}

void WM_framebuffer_index_get(int index, int *r_col)
{
	const int col = index_to_framebuffer(index);
	char *c_col = (char *)r_col;
	c_col[0] = (col & 0xFF); /* red */
	c_col[1] = ((col >>  8) & 0xFF); /* green */
	c_col[2] = ((col >> 16) & 0xFF); /* blue */
	c_col[3] = 0xFF; /* alpha */
}



#define INDEX_FROM_BUF_8(col)     (((col & 0xC00000) >> 18) + ((col & 0xC000) >> 12) + ((col & 0xC0) >> 6))
#define INDEX_FROM_BUF_12(col)    (((col & 0xF00000) >> 12) + ((col & 0xF000) >> 8)  + ((col & 0xF0) >> 4))
#define INDEX_FROM_BUF_15_16(col) (((col & 0xF80000) >> 9)  + ((col & 0xF800) >> 6)  + ((col & 0xF8) >> 3))
#define INDEX_FROM_BUF_18(col)    (((col & 0xFC0000) >> 6)  + ((col & 0xFC00) >> 4)  + ((col & 0xFC) >> 2))
#define INDEX_FROM_BUF_24(col)      (col & 0xFFFFFF)

int WM_framebuffer_to_index(unsigned int col)
{
	if (col == 0) {
		return 0;
	}

	switch (GPU_color_depth()) {
		case  8: return INDEX_FROM_BUF_8(col);
		case 12: return INDEX_FROM_BUF_12(col);
		case 15:
		case 16: return INDEX_FROM_BUF_15_16(col);
		case 24: return INDEX_FROM_BUF_24(col);
		default: return INDEX_FROM_BUF_18(col);
	}
}

void WM_framebuffer_to_index_array(unsigned int *col, const unsigned int size)
{
#define INDEX_BUF_ARRAY(INDEX_FROM_BUF_BITS) \
	for (i = size; i--; col++) { \
		if ((c = *col)) { \
			*col = INDEX_FROM_BUF_BITS(c); \
		} \
	} ((void)0)

	if (size > 0) {
		unsigned int i, c;

		switch (GPU_color_depth()) {
			case  8:
				INDEX_BUF_ARRAY(INDEX_FROM_BUF_8);
				break;
			case 12:
				INDEX_BUF_ARRAY(INDEX_FROM_BUF_12);
				break;
			case 15:
			case 16:
				INDEX_BUF_ARRAY(INDEX_FROM_BUF_15_16);
				break;
			case 24:
				INDEX_BUF_ARRAY(INDEX_FROM_BUF_24);
				break;
			default:
				INDEX_BUF_ARRAY(INDEX_FROM_BUF_18);
				break;
		}
	}

#undef INDEX_BUF_ARRAY
}


/* ********** END MY WINDOW ************** */
<|MERGE_RESOLUTION|>--- conflicted
+++ resolved
@@ -48,11 +48,8 @@
 #include "BIF_gl.h"
 
 #include "GPU_extensions.h"
-<<<<<<< HEAD
 #include "GPU_matrix.h"
-=======
 #include "GPU_basic_shader.h"
->>>>>>> 7da189b4
 
 #include "WM_api.h"
 #include "wm_subwindow.h"
@@ -214,15 +211,6 @@
 	swin->swinid = freewinid;
 	swin->winrct = *winrct;
 
-<<<<<<< HEAD
-	/* and we appy it all right away */
-	wmSubWindowSet(win, swin->swinid);
-	
-	/* extra service */
-	wm_swin_size_get(swin, &width, &height);
-	wmOrtho2_pixelspace(width, height);
-	gpuLoadIdentity(GPU_MODELVIEW_MATRIX);
-=======
 	if (activate) {
 		/* and we appy it all right away */
 		wmSubWindowSet(win, swin->swinid);
@@ -230,9 +218,8 @@
 		/* extra service */
 		wm_swin_size_get(swin, &width, &height);
 		wmOrtho2_pixelspace(width, height);
-		glLoadIdentity();
-	}
->>>>>>> 7da189b4
+		gpuLoadIdentity(GPU_MODELVIEW_MATRIX);
+	}
 
 	return swin->swinid;
 }
