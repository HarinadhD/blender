/*
 * ***** BEGIN GPL LICENSE BLOCK *****
 *
 * This program is free software; you can redistribute it and/or
 * modify it under the terms of the GNU General Public License
 * as published by the Free Software Foundation; either version 2
 * of the License, or (at your option) any later version. 
 *
 * This program is distributed in the hope that it will be useful,
 * but WITHOUT ANY WARRANTY; without even the implied warranty of
 * MERCHANTABILITY or FITNESS FOR A PARTICULAR PURPOSE.  See the
 * GNU General Public License for more details.
 *
 * You should have received a copy of the GNU General Public License
 * along with this program; if not, write to the Free Software Foundation,
 * Inc., 51 Franklin Street, Fifth Floor, Boston, MA 02110-1301, USA.
 *
 * The Original Code is Copyright (C) 2009 Blender Foundation.
 * All rights reserved.
 *
 * 
 * Contributor(s): Blender Foundation
 *
 * ***** END GPL LICENSE BLOCK *****
 */

/** \file blender/editors/mesh/mesh_data.c
 *  \ingroup edmesh
 */


#include <math.h>
#include <stdlib.h>
#include <string.h>

#include "MEM_guardedalloc.h"

#include "DNA_material_types.h"
#include "DNA_meshdata_types.h"
#include "DNA_object_types.h"
#include "DNA_scene_types.h"
#include "DNA_view3d_types.h"

#include "BLI_utildefines.h"
#include "BLI_array.h"
#include "BLI_math.h"
#include "BLI_editVert.h"
#include "BLI_edgehash.h"
#include "BLI_utildefines.h"

#include "BKE_context.h"
#include "BKE_depsgraph.h"
#include "BKE_displist.h"
#include "BKE_image.h"
#include "BKE_library.h"
#include "BKE_main.h"
#include "BKE_material.h"
#include "BKE_mesh.h"
#include "BKE_report.h"
#include "BKE_tessmesh.h"

#include "RNA_access.h"
#include "RNA_define.h"

#include "WM_api.h"
#include "WM_types.h"

#include "ED_mesh.h"
#include "ED_object.h"
#include "ED_uvedit.h"
#include "ED_view3d.h"

#include "RE_render_ext.h"

#include "mesh_intern.h"

#define GET_CD_DATA(me, data) (me->edit_btmesh ? &me->edit_btmesh->bm->data : &me->data)
static void delete_customdata_layer(bContext *C, Object *ob, CustomDataLayer *layer)
{
	Mesh *me = ob->data;
	CustomData *data;
	void *actlayerdata, *rndlayerdata, *clonelayerdata, *stencillayerdata, *layerdata=layer->data;
	int type= layer->type;
	int index;
	int i, actindex, rndindex, cloneindex, stencilindex, tot;
	
	if (layer->type == CD_MLOOPCOL || layer->type == CD_MLOOPUV) {
		data = (me->edit_btmesh)? &me->edit_btmesh->bm->ldata: &me->ldata;
		tot = me->totloop;
	} else {
		data = (me->edit_btmesh)? &me->edit_btmesh->bm->pdata: &me->pdata;
		tot = me->totpoly;
	}
	
	index = CustomData_get_layer_index(data, type);

	/* ok, deleting a non-active layer needs to preserve the active layer indices.
	  to do this, we store a pointer to the .data member of both layer and the active layer,
	  (to detect if we're deleting the active layer or not), then use the active
	  layer data pointer to find where the active layer has ended up.

	  
	  this is necassary because the deletion functions only support deleting the active
	  layer. */
	actlayerdata = data->layers[CustomData_get_active_layer_index(data, type)].data;
	rndlayerdata = data->layers[CustomData_get_render_layer_index(data, type)].data;
	clonelayerdata = data->layers[CustomData_get_clone_layer_index(data, type)].data;
	stencillayerdata = data->layers[CustomData_get_stencil_layer_index(data, type)].data;
	CustomData_set_layer_active(data, type, layer - &data->layers[index]);

	if(me->edit_btmesh) {
		BM_free_data_layer(me->edit_btmesh->bm, data, type);
	}
	else {
		CustomData_free_layer_active(data, type, tot);
		mesh_update_customdata_pointers(me, TRUE);
	}

	if(!CustomData_has_layer(data, type) && (type == CD_MLOOPCOL && (ob->mode & OB_MODE_VERTEX_PAINT)))
		ED_object_toggle_modes(C, OB_MODE_VERTEX_PAINT);

	/* reconstruct active layer */
	if (actlayerdata != layerdata) {
		/* find index */
		actindex = CustomData_get_layer_index(data, type);
		for (i=actindex; i<data->totlayer; i++) {
			if (data->layers[i].data == actlayerdata) {
				actindex = i - actindex;
				break;
			}
		}
		
		/* set index */
		CustomData_set_layer_active(data, type, actindex);
	}
	
	if (rndlayerdata != layerdata) {
		/* find index */
		rndindex = CustomData_get_layer_index(data, type);
		for (i=rndindex; i<data->totlayer; i++) {
			if (data->layers[i].data == rndlayerdata) {
				rndindex = i - rndindex;
				break;
			}
		}
		
		/* set index */
		CustomData_set_layer_render(data, type, rndindex);
	}
	
	if (clonelayerdata != layerdata) {
		/* find index */
		cloneindex = CustomData_get_layer_index(data, type);
		for (i=cloneindex; i<data->totlayer; i++) {
			if (data->layers[i].data == clonelayerdata) {
				cloneindex = i - cloneindex;
				break;
			}
		}
		
		/* set index */
		CustomData_set_layer_clone(data, type, cloneindex);
	}
	
	if (stencillayerdata != layerdata) {
		/* find index */
		stencilindex = CustomData_get_layer_index(data, type);
		for (i=stencilindex; i<data->totlayer; i++) {
			if (data->layers[i].data == stencillayerdata) {
				stencilindex = i - stencilindex;
				break;
			}
		}
		
		/* set index */
		CustomData_set_layer_stencil(data, type, stencilindex);
	}
}

static void copy_editface_active_customdata(BMEditMesh *em, int type, int index)
{
#if 1 /*BMESH_TODO*/
	(void)em;
	(void)type;
	(void)index;
#else
	EditFace *efa;
	int n= CustomData_get_active_layer(&em->fdata, type);

	for(efa= em->faces.first; efa; efa= efa->next) {
		void *data= CustomData_em_get_n(&em->fdata, efa->data, type, n);
		CustomData_em_set_n(&em->fdata, efa->data, type, index, data);
	}
#endif
}

int ED_mesh_uv_loop_reset(struct bContext *C, struct Mesh *me)
{
	BMEditMesh *em= me->edit_btmesh;
	MLoopUV *luv;
	BLI_array_declare(polylengths);
	int *polylengths = NULL;
	BLI_array_declare(uvs);
	float **uvs = NULL;
	float **fuvs = NULL;
	int i, j;

	if (em) {
		/* Collect BMesh UVs */

		BMFace *efa;
		BMLoop *l;
		BMIter iter, liter;

		BLI_assert(CustomData_has_layer(&em->bm->ldata, CD_MLOOPUV));

		BM_ITER(efa, &iter, em->bm, BM_FACES_OF_MESH, NULL) {
			if (!BM_TestHFlag(efa, BM_SELECT))
				continue;

			i = 0;
			BM_ITER(l, &liter, em->bm, BM_LOOPS_OF_FACE, efa) {
				luv = CustomData_bmesh_get(&em->bm->ldata, l->head.data, CD_MLOOPUV);
				BLI_array_append(uvs, luv->uv);
				i++;
			}

			BLI_array_append(polylengths, efa->len);
		}
	}
	else {
		/* Collect Mesh UVs */

		MPoly *mp;

		BLI_assert(CustomData_has_layer(&me->ldata, CD_MLOOPUV));

		for (j = 0; j < me->totpoly; j++) {
			mp = &me->mpoly[j];

			for (i = 0; i < mp->totloop; i++) {
				luv = &me->mloopuv[mp->loopstart + i];
				BLI_array_append(uvs, luv->uv);
			}

			BLI_array_append(polylengths, mp->totloop);
		}
	}

	fuvs = uvs;
	for (j = 0; j < BLI_array_count(polylengths); j++) {
		int len = polylengths[j];

		if (len == 3) {
			fuvs[0][0] = 0.0;
			fuvs[0][1] = 0.0;
			
			fuvs[1][0] = 1.0;
			fuvs[1][1] = 0.0;

			fuvs[2][0] = 1.0;
			fuvs[2][1] = 1.0;
		} else if (len == 4) {
			fuvs[0][0] = 0.0;
			fuvs[0][1] = 0.0;
			
			fuvs[1][0] = 1.0;
			fuvs[1][1] = 0.0;

			fuvs[2][0] = 1.0;
			fuvs[2][1] = 1.0;

			fuvs[3][0] = 0.0;
			fuvs[3][1] = 1.0;
		  /*make sure we ignore 2-sided faces*/
		} else if (len > 2) {
			float fac = 0.0f, dfac = 1.0f / (float)len;

			dfac *= M_PI*2;

			for (i = 0; i < len; i++) {
				fuvs[i][0] = 0.5f * sin(fac) + 0.5f;
				fuvs[i][1] = 0.5f * cos(fac) + 0.5f;

				fac += dfac;
			}
		}

		fuvs += len;
	}

	/* BMESH_TODO: Copy poly UVs onto CD_MTFACE layer for tesselated faces */

	BLI_array_free(uvs);
	BLI_array_free(polylengths);

	DAG_id_tag_update(&me->id, 0);
	WM_event_add_notifier(C, NC_GEOM|ND_DATA, me);

	return 1;
}

int ED_mesh_uv_texture_add(bContext *C, Mesh *me, const char *name, int active_set)
{
	BMEditMesh *em;
	int layernum;

	if (me->edit_btmesh) {
		em= me->edit_btmesh;

<<<<<<< HEAD
		layernum = CustomData_number_of_layers(&em->bm->pdata, CD_MTEXPOLY);
		if (layernum >= MAX_MTFACE)
			return 0;
=======
		layernum= CustomData_number_of_layers(&em->fdata, CD_MTFACE);
		if(layernum >= MAX_MTFACE)
			return -1;
>>>>>>> ca927b57

		BM_add_data_layer(em->bm, &em->bm->pdata, CD_MTEXPOLY);
		CustomData_set_layer_active(&em->bm->pdata, CD_MTEXPOLY, layernum);
		CustomData_set_layer_name(&em->bm->pdata, CD_MTEXPOLY, layernum, name);

		/* copy data from active UV */
		if (layernum)
			copy_editface_active_customdata(em, CD_MTFACE, layernum);

		if (active_set || layernum == 0) {
			CustomData_set_layer_active(&em->bm->pdata, CD_MTEXPOLY, layernum);
		}

		BM_add_data_layer(em->bm, &em->bm->ldata, CD_MLOOPUV);
		CustomData_set_layer_name(&em->bm->ldata, CD_MLOOPUV, layernum, name);
		
		CustomData_set_layer_active(&em->bm->ldata, CD_MLOOPUV, layernum);
		if(active_set || layernum == 0) {
			CustomData_set_layer_active(&em->bm->ldata, CD_MLOOPUV, layernum);
		}
	}
	else {
<<<<<<< HEAD
		layernum = CustomData_number_of_layers(&me->pdata, CD_MTEXPOLY);
		if (layernum >= MAX_MTFACE)
			return 0;
=======
		layernum= CustomData_number_of_layers(&me->fdata, CD_MTFACE);
		if(layernum >= MAX_MTFACE)
			return -1;
>>>>>>> ca927b57

		if (me->mtpoly) {
			CustomData_add_layer_named(&me->pdata, CD_MTEXPOLY, CD_DUPLICATE, me->mtpoly, me->totpoly, name);
			CustomData_add_layer_named(&me->ldata, CD_MLOOPUV, CD_DUPLICATE, me->mloopuv, me->totloop, name);
			CustomData_add_layer_named(&me->fdata, CD_MTFACE, CD_DUPLICATE, me->mtface, me->totface, name);
		} else {
			CustomData_add_layer_named(&me->pdata, CD_MTEXPOLY, CD_DEFAULT, NULL, me->totpoly, name);
			CustomData_add_layer_named(&me->ldata, CD_MLOOPUV, CD_DEFAULT, NULL, me->totloop, name);
			CustomData_add_layer_named(&me->fdata, CD_MTFACE, CD_DEFAULT, NULL, me->totface, name);
		}
		
		if (active_set || layernum == 0) {
			CustomData_set_layer_active(&me->pdata, CD_MTEXPOLY, layernum);
			CustomData_set_layer_active(&me->ldata, CD_MLOOPUV, layernum);

			CustomData_set_layer_active(&me->fdata, CD_MTFACE, layernum);
		}

		mesh_update_customdata_pointers(me, TRUE);
	}

	ED_mesh_uv_loop_reset(C, me);

	DAG_id_tag_update(&me->id, 0);
	WM_event_add_notifier(C, NC_GEOM|ND_DATA, me);

	return layernum;
}

int ED_mesh_uv_texture_remove(bContext *C, Object *ob, Mesh *me)
{
	CustomData *pdata = GET_CD_DATA(me, pdata), *ldata = GET_CD_DATA(me, ldata);
	CustomDataLayer *cdlp, *cdlu;
	int index;

 	index= CustomData_get_active_layer_index(pdata, CD_MTEXPOLY);
	cdlp= (index == -1)? NULL: &pdata->layers[index];

 	index= CustomData_get_active_layer_index(ldata, CD_MLOOPUV);
	cdlu= (index == -1)? NULL: &ldata->layers[index];
	
	if (!cdlp || !cdlu)
		return 0;

	delete_customdata_layer(C, ob, cdlp);
	delete_customdata_layer(C, ob, cdlu);
	
	DAG_id_tag_update(&me->id, 0);
	WM_event_add_notifier(C, NC_GEOM|ND_DATA, me);

	return 1;
}

int ED_mesh_color_add(bContext *C, Scene *UNUSED(scene), Object *UNUSED(ob), Mesh *me, const char *name, int active_set)
{
	BMEditMesh *em;
	int layernum;

	if (me->edit_btmesh) {
		em= me->edit_btmesh;

<<<<<<< HEAD
		layernum= CustomData_number_of_layers(&em->bm->ldata, CD_MLOOPCOL);
		if (layernum >= MAX_MCOL) {
			return 0;
		}
=======
		layernum= CustomData_number_of_layers(&em->fdata, CD_MCOL);
		if(layernum >= MAX_MCOL)
			return -1;
>>>>>>> ca927b57

		BM_add_data_layer(em->bm, &em->bm->pdata, CD_MLOOPCOL);
		CustomData_set_layer_active(&em->bm->ldata, CD_MLOOPCOL, layernum);

		/* copy data from active vertex color layer */
		if (layernum) {
			copy_editface_active_customdata(em, CD_MCOL, layernum);
		}

		if (active_set || layernum == 0) {
			CustomData_set_layer_active(&em->bm->ldata, CD_MLOOPCOL, layernum);
		}
	}
	else {
<<<<<<< HEAD
		layernum= CustomData_number_of_layers(&me->ldata, CD_MLOOPCOL);
		if (layernum >= CD_MLOOPCOL) {
			return 0;
		}
=======
		layernum= CustomData_number_of_layers(&me->fdata, CD_MCOL);
		if(layernum >= MAX_MCOL)
			return -1;
>>>>>>> ca927b57

		if(me->mloopcol) {
			CustomData_add_layer_named(&me->ldata, CD_MLOOPCOL, CD_DUPLICATE, me->mloopcol, me->totloop, name);
			CustomData_add_layer_named(&me->fdata, CD_MCOL, CD_DUPLICATE, me->mloopcol, me->totface, name);
		}
		else {
			CustomData_add_layer_named(&me->ldata, CD_MLOOPCOL, CD_DEFAULT, NULL, me->totloop, name);
			CustomData_add_layer_named(&me->fdata, CD_MCOL, CD_DEFAULT, NULL, me->totface, name);
		}

		if(active_set || layernum==0) {
			CustomData_set_layer_active(&me->ldata, CD_MLOOPCOL, layernum);
			CustomData_set_layer_active(&me->fdata, CD_MCOL, layernum);
		}

		mesh_update_customdata_pointers(me, TRUE);
	}

	DAG_id_tag_update(&me->id, 0);
	WM_event_add_notifier(C, NC_GEOM|ND_DATA, me);

	return layernum;
}

int ED_mesh_color_remove(bContext *C, Object *ob, Mesh *me)
{
	CustomDataLayer *cdl;
	int index;

	index= CustomData_get_active_layer_index(&me->ldata, CD_MLOOPCOL);
	cdl= (index == -1)? NULL: &me->ldata.layers[index];

	if(!cdl)
		return 0;

	delete_customdata_layer(C, ob, cdl);
	DAG_id_tag_update(&me->id, 0);
	WM_event_add_notifier(C, NC_GEOM|ND_DATA, me);

	return 1;
}

int ED_mesh_color_remove_named(bContext *C, Object *ob, Mesh *me, const char *name)
{
	CustomDataLayer *cdl;
	int index;

	index= CustomData_get_named_layer_index(&me->ldata, CD_MLOOPCOL, name);
	cdl= (index == -1)? NULL: &me->ldata.layers[index];

	if(!cdl)
		return 0;

	delete_customdata_layer(C, ob, cdl);
	DAG_id_tag_update(&me->id, 0);
	WM_event_add_notifier(C, NC_GEOM|ND_DATA, me);

	return 1;
}

/*********************** UV texture operators ************************/

static int layers_poll(bContext *C)
{
	Object *ob= ED_object_context(C);
	ID *data= (ob)? ob->data: NULL;
	return (ob && !ob->id.lib && ob->type==OB_MESH && data && !data->lib);
}

static int uv_texture_add_exec(bContext *C, wmOperator *UNUSED(op))
{
	Object *ob= ED_object_context(C);
	Mesh *me= ob->data;

	if(ED_mesh_uv_texture_add(C, me, NULL, TRUE) == -1)
		return OPERATOR_CANCELLED;

	return OPERATOR_FINISHED;
}

void MESH_OT_uv_texture_add(wmOperatorType *ot)
{
	/* identifiers */
	ot->name= "Add UV Map";
	ot->description= "Add UV Map";
	ot->idname= "MESH_OT_uv_texture_add";
	
	/* api callbacks */
	ot->poll= layers_poll;
	ot->exec= uv_texture_add_exec;

	/* flags */
	ot->flag= OPTYPE_REGISTER|OPTYPE_UNDO;
}

static int drop_named_image_invoke(bContext *C, wmOperator *op, wmEvent *event)
{
	Main *bmain= CTX_data_main(C);
	Scene *scene= CTX_data_scene(C);
	View3D *v3d= CTX_wm_view3d(C);
	Base *base= ED_view3d_give_base_under_cursor(C, event->mval);
	Image *ima= NULL;
	Mesh *me;
	Object *obedit;
	int exitmode= 0;
	char name[MAX_ID_NAME-2];
	
	/* Check context */
	if(base==NULL || base->object->type!=OB_MESH) {
		BKE_report(op->reports, RPT_ERROR, "Not an Object or Mesh");
		return OPERATOR_CANCELLED;
	}
	
	/* check input variables */
	if(RNA_struct_property_is_set(op->ptr, "filepath")) {
		char path[FILE_MAX];
		
		RNA_string_get(op->ptr, "filepath", path);
		ima= BKE_add_image_file(path);
	}
	else {
		RNA_string_get(op->ptr, "name", name);
		ima= (Image *)find_id("IM", name);
	}
	
	if(!ima) {
		BKE_report(op->reports, RPT_ERROR, "Not an Image");
		return OPERATOR_CANCELLED;
	}
	
	/* put mesh in editmode */

	obedit= base->object;
	me= obedit->data;
	if(me->edit_btmesh==NULL) {
		EDBM_MakeEditBMesh(scene->toolsettings, scene, obedit);
		exitmode= 1;
	}
	if(me->edit_btmesh==NULL)
		return OPERATOR_CANCELLED;
	
	ED_uvedit_assign_image(bmain, scene, obedit, ima, NULL);

	if(exitmode) {
		EDBM_LoadEditBMesh(scene, obedit);
		EDBM_FreeEditBMesh(me->edit_btmesh);
		MEM_freeN(me->edit_btmesh);
		me->edit_btmesh= NULL;
	}

	/* dummie drop support; ensure view shows a result :) */
	if(v3d)
		v3d->flag2 |= V3D_SOLID_TEX;
	
	WM_event_add_notifier(C, NC_GEOM|ND_DATA, obedit->data);
	
	return OPERATOR_FINISHED;
}

void MESH_OT_drop_named_image(wmOperatorType *ot)
{
	/* identifiers */
	ot->name= "Assign Image to UV Map";
	ot->description= "Assign Image to active UV Map, or create an UV Map";
	ot->idname= "MESH_OT_drop_named_image";
	
	/* api callbacks */
	ot->poll= layers_poll;
	ot->invoke= drop_named_image_invoke;
	
	/* flags */
	ot->flag= OPTYPE_UNDO;
	
	/* properties */
	RNA_def_string(ot->srna, "name", "Image", MAX_ID_NAME-2, "Name", "Image name to assign");
	RNA_def_string(ot->srna, "filepath", "Path", FILE_MAX, "Filepath", "Path to image file");
}

static int uv_texture_remove_exec(bContext *C, wmOperator *UNUSED(op))
{
	Object *ob= ED_object_context(C);
	Mesh *me= ob->data;

	if(!ED_mesh_uv_texture_remove(C, ob, me))
		return OPERATOR_CANCELLED;

	return OPERATOR_FINISHED;
}

void MESH_OT_uv_texture_remove(wmOperatorType *ot)
{
	/* identifiers */
	ot->name= "Remove UV Map";
	ot->description= "Remove UV Map";
	ot->idname= "MESH_OT_uv_texture_remove";
	
	/* api callbacks */
	ot->poll= layers_poll;
	ot->exec= uv_texture_remove_exec;

	/* flags */
	ot->flag= OPTYPE_REGISTER|OPTYPE_UNDO;
}

/*********************** vertex color operators ************************/

static int vertex_color_add_exec(bContext *C, wmOperator *UNUSED(op))
{
	Scene *scene= CTX_data_scene(C);
	Object *ob= ED_object_context(C);
	Mesh *me= ob->data;

	if(ED_mesh_color_add(C, scene, ob, me, NULL, TRUE) == -1)
		return OPERATOR_CANCELLED;

	return OPERATOR_FINISHED;
}

void MESH_OT_vertex_color_add(wmOperatorType *ot)
{
	/* identifiers */
	ot->name= "Add Vertex Color";
	ot->description= "Add vertex color layer";
	ot->idname= "MESH_OT_vertex_color_add";
	
	/* api callbacks */
	ot->poll= layers_poll;
	ot->exec= vertex_color_add_exec;

	/* flags */
	ot->flag= OPTYPE_REGISTER|OPTYPE_UNDO;
}

static int vertex_color_remove_exec(bContext *C, wmOperator *UNUSED(op))
{
	Object *ob= ED_object_context(C);
	Mesh *me= ob->data;

	if(!ED_mesh_color_remove(C, ob, me))
		return OPERATOR_CANCELLED;

	return OPERATOR_FINISHED;
}

void MESH_OT_vertex_color_remove(wmOperatorType *ot)
{
	/* identifiers */
	ot->name= "Remove Vertex Color";
	ot->description= "Remove vertex color layer";
	ot->idname= "MESH_OT_vertex_color_remove";
	
	/* api callbacks */
	ot->exec= vertex_color_remove_exec;
	ot->poll= layers_poll;

	/* flags */
	ot->flag= OPTYPE_REGISTER|OPTYPE_UNDO;
}

/*********************** sticky operators ************************/

static int sticky_add_exec(bContext *C, wmOperator *UNUSED(op))
{
	Scene *scene= CTX_data_scene(C);
	View3D *v3d= CTX_wm_view3d(C);
	Object *ob= ED_object_context(C);
	Mesh *me= ob->data;

	/*if(me->msticky)
		return OPERATOR_CANCELLED;*/

	RE_make_sticky(scene, v3d);

	DAG_id_tag_update(&me->id, 0);
	WM_event_add_notifier(C, NC_GEOM|ND_DATA, me);

	return OPERATOR_FINISHED;
}

void MESH_OT_sticky_add(wmOperatorType *ot)
{
	/* identifiers */
	ot->name= "Add Sticky";
	ot->description= "Add sticky UV texture layer";
	ot->idname= "MESH_OT_sticky_add";
	
	/* api callbacks */
	ot->poll= layers_poll;
	ot->exec= sticky_add_exec;

	/* flags */
	ot->flag= OPTYPE_REGISTER|OPTYPE_UNDO;
}

static int sticky_remove_exec(bContext *C, wmOperator *UNUSED(op))
{
	Object *ob= ED_object_context(C);
	Mesh *me= ob->data;

	if(!me->msticky)
		return OPERATOR_CANCELLED;

	CustomData_free_layer_active(&me->vdata, CD_MSTICKY, me->totvert);
	me->msticky= NULL;

	DAG_id_tag_update(&me->id, 0);
	WM_event_add_notifier(C, NC_GEOM|ND_DATA, me);

	return OPERATOR_FINISHED;
}

void MESH_OT_sticky_remove(wmOperatorType *ot)
{
	/* identifiers */
	ot->name= "Remove Sticky";
	ot->description= "Remove sticky UV texture layer";
	ot->idname= "MESH_OT_sticky_remove";
	
	/* api callbacks */
	ot->poll= layers_poll;
	ot->exec= sticky_remove_exec;

	/* flags */
	ot->flag= OPTYPE_REGISTER|OPTYPE_UNDO;
}

/************************** Add Geometry Layers *************************/

void ED_mesh_update(Mesh *mesh, bContext *C, int calc_edges)
{
	int *polyindex = NULL;
	float (*face_nors)[3];

	if(mesh->totface > 0 && mesh->totpoly == 0)
		convert_mfaces_to_mpolys(mesh);

	if(calc_edges || (mesh->totpoly && mesh->totedge == 0))
		BKE_mesh_calc_edges(mesh, calc_edges);

	mesh->totface = mesh_recalcTesselation(&mesh->fdata, &mesh->ldata, &mesh->pdata,
	                                       mesh->mvert,
	                                       mesh->totface, mesh->totloop, mesh->totpoly,
	                                       /* calc normals right after, dont copy from polys here */
	                                       FALSE);

	mesh_update_customdata_pointers(mesh, TRUE);

	polyindex = CustomData_get_layer(&mesh->fdata, CD_POLYINDEX);
	/* add a normals layer for tesselated faces, a tessface normal will
	   contain the normal of the poly the face was tesselated from. */
	face_nors = CustomData_add_layer(&mesh->fdata, CD_NORMAL, CD_CALLOC, NULL, mesh->totface);

	mesh_calc_normals_mapping(
		mesh->mvert,
		mesh->totvert,
		mesh->mloop,
		mesh->mpoly,
		mesh->totloop,
		mesh->totpoly,
		NULL /* polyNors_r */,
		mesh->mface,
		mesh->totface,
		polyindex,
		face_nors);

	DAG_id_tag_update(&mesh->id, 0);
	WM_event_add_notifier(C, NC_GEOM|ND_DATA, mesh);
}

static void mesh_add_verts(Mesh *mesh, int len)
{
	CustomData vdata;
	MVert *mvert;
	int i, totvert;

	if(len == 0)
		return;

	totvert= mesh->totvert + len;
	CustomData_copy(&mesh->vdata, &vdata, CD_MASK_MESH, CD_DEFAULT, totvert);
	CustomData_copy_data(&mesh->vdata, &vdata, 0, 0, mesh->totvert);

	if(!CustomData_has_layer(&vdata, CD_MVERT))
		CustomData_add_layer(&vdata, CD_MVERT, CD_CALLOC, NULL, totvert);

	CustomData_free(&mesh->vdata, mesh->totvert);
	mesh->vdata= vdata;
	mesh_update_customdata_pointers(mesh, FALSE);

	/* scan the input list and insert the new vertices */

	mvert= &mesh->mvert[mesh->totvert];
	for(i=0; i<len; i++, mvert++)
		mvert->flag |= SELECT;

	/* set final vertex list size */
	mesh->totvert= totvert;
}

void ED_mesh_transform(Mesh *me, float *mat)
{
	int i;
	MVert *mvert= me->mvert;

	for(i= 0; i < me->totvert; i++, mvert++)
		mul_m4_v3((float (*)[4])mat, mvert->co);

	mesh_calc_normals_mapping(me->mvert, me->totvert, me->mloop, me->mpoly, me->totloop, me->totpoly, NULL, NULL, 0, NULL, NULL);
}

static void mesh_add_edges(Mesh *mesh, int len)
{
	CustomData edata;
	MEdge *medge;
	int i, totedge;

	if(len == 0)
		return;

	totedge= mesh->totedge+len;

	/* update customdata  */
	CustomData_copy(&mesh->edata, &edata, CD_MASK_MESH, CD_DEFAULT, totedge);
	CustomData_copy_data(&mesh->edata, &edata, 0, 0, mesh->totedge);

	if(!CustomData_has_layer(&edata, CD_MEDGE))
		CustomData_add_layer(&edata, CD_MEDGE, CD_CALLOC, NULL, totedge);

	CustomData_free(&mesh->edata, mesh->totedge);
	mesh->edata= edata;
	mesh_update_customdata_pointers(mesh, FALSE); /* new edges dont change tessellation */

	/* set default flags */
	medge= &mesh->medge[mesh->totedge];
	for(i=0; i<len; i++, medge++)
		medge->flag= ME_EDGEDRAW|ME_EDGERENDER|SELECT;

	mesh->totedge= totedge;
}

static void mesh_add_faces(Mesh *mesh, int len)
{
	CustomData fdata;
	MFace *mface;
	int i, totface;

	if(len == 0)
		return;

	totface= mesh->totface + len;	/* new face count */

	/* update customdata */
	CustomData_copy(&mesh->fdata, &fdata, CD_MASK_MESH, CD_DEFAULT, totface);
	CustomData_copy_data(&mesh->fdata, &fdata, 0, 0, mesh->totface);

	if(!CustomData_has_layer(&fdata, CD_MFACE))
		CustomData_add_layer(&fdata, CD_MFACE, CD_CALLOC, NULL, totface);

	CustomData_free(&mesh->fdata, mesh->totface);
	mesh->fdata= fdata;
	mesh_update_customdata_pointers(mesh, TRUE);

	/* set default flags */
	mface= &mesh->mface[mesh->totface];
	for(i=0; i<len; i++, mface++)
		mface->flag= ME_FACE_SEL;

	mesh->totface= totface;
}

static void mesh_add_loops(Mesh *mesh, int len)
{
	CustomData ldata;
	int totloop;

	if(len == 0)
		return;

	totloop= mesh->totloop + len;	/* new face count */

	/* update customdata */
	CustomData_copy(&mesh->ldata, &ldata, CD_MASK_MESH, CD_DEFAULT, totloop);
	CustomData_copy_data(&mesh->ldata, &ldata, 0, 0, mesh->totloop);

	if(!CustomData_has_layer(&ldata, CD_MLOOP))
		CustomData_add_layer(&ldata, CD_MLOOP, CD_CALLOC, NULL, totloop);

	CustomData_free(&mesh->ldata, mesh->totloop);
	mesh->ldata= ldata;
	mesh_update_customdata_pointers(mesh, TRUE);

	mesh->totloop= totloop;
}

static void mesh_add_polys(Mesh *mesh, int len)
{
	CustomData pdata;
	MPoly *mpoly;
	int i, totpoly;

	if(len == 0)
		return;

	totpoly= mesh->totpoly + len;	/* new face count */

	/* update customdata */
	CustomData_copy(&mesh->pdata, &pdata, CD_MASK_MESH, CD_DEFAULT, totpoly);
	CustomData_copy_data(&mesh->pdata, &pdata, 0, 0, mesh->totpoly);

	if(!CustomData_has_layer(&pdata, CD_MPOLY))
		CustomData_add_layer(&pdata, CD_MPOLY, CD_CALLOC, NULL, totpoly);

	CustomData_free(&mesh->pdata, mesh->totpoly);
	mesh->pdata= pdata;
	mesh_update_customdata_pointers(mesh, TRUE);

	/* set default flags */
	mpoly= &mesh->mpoly[mesh->totpoly];
	for(i=0; i<len; i++, mpoly++)
		mpoly->flag= ME_FACE_SEL;

	mesh->totpoly= totpoly;
}

static void mesh_remove_verts(Mesh *mesh, int len)
{
	int totvert;

	if(len == 0)
		return;

	totvert= mesh->totvert - len;
	CustomData_free_elem(&mesh->vdata, totvert, len);

	/* set final vertex list size */
	mesh->totvert= totvert;
}

static void mesh_remove_edges(Mesh *mesh, int len)
{
	int totedge;

	if(len == 0)
		return;

	totedge= mesh->totedge - len;
	CustomData_free_elem(&mesh->edata, totedge, len);

	mesh->totedge= totedge;
}

static void mesh_remove_faces(Mesh *mesh, int len)
{
	int totface;

	if(len == 0)
		return;

	totface= mesh->totface - len;	/* new face count */
	CustomData_free_elem(&mesh->fdata, totface, len);

	mesh->totface= totface;
}

/*
void ED_mesh_geometry_add(Mesh *mesh, ReportList *reports, int verts, int edges, int faces)
{
	if(mesh->edit_btmesh) {
		BKE_report(reports, RPT_ERROR, "Can't add geometry in edit mode");
		return;
	}

	if(verts)
		mesh_add_verts(mesh, verts);
	if(edges)
		mesh_add_edges(mesh, edges);
	if(faces)
		mesh_add_faces(mesh, faces);
}
*/

void ED_mesh_faces_add(Mesh *mesh, ReportList *reports, int count)
{
	if(mesh->edit_btmesh) {
		BKE_report(reports, RPT_ERROR, "Can't add faces in edit mode");
		return;
	}

	mesh_add_faces(mesh, count);
}

void ED_mesh_edges_add(Mesh *mesh, ReportList *reports, int count)
{
	if(mesh->edit_btmesh) {
		BKE_report(reports, RPT_ERROR, "Can't add edges in edit mode");
			return;
	}

	mesh_add_edges(mesh, count);
}

void ED_mesh_vertices_add(Mesh *mesh, ReportList *reports, int count)
{
	if(mesh->edit_btmesh) {
		BKE_report(reports, RPT_ERROR, "Can't add vertices in edit mode");
		return;
	}

	mesh_add_verts(mesh, count);
}

void ED_mesh_faces_remove(Mesh *mesh, ReportList *reports, int count)
{
	if(mesh->edit_btmesh) {
		BKE_report(reports, RPT_ERROR, "Can't remove faces in edit mode");
		return;
	}
	else if(count > mesh->totface) {
		BKE_report(reports, RPT_ERROR, "Can't remove more faces than the mesh contains");
		return;
	}

	mesh_remove_faces(mesh, count);
}

void ED_mesh_edges_remove(Mesh *mesh, ReportList *reports, int count)
{
	if(mesh->edit_btmesh) {
		BKE_report(reports, RPT_ERROR, "Can't remove edges in edit mode");
		return;
	}
	else if(count > mesh->totedge) {
		BKE_report(reports, RPT_ERROR, "Can't remove more edges than the mesh contains");
		return;
	}

	mesh_remove_edges(mesh, count);
}

void ED_mesh_vertices_remove(Mesh *mesh, ReportList *reports, int count)
{
	if(mesh->edit_btmesh) {
		BKE_report(reports, RPT_ERROR, "Can't remove vertices in edit mode");
		return;
	}
	else if(count > mesh->totvert) {
		BKE_report(reports, RPT_ERROR, "Can't remove more vertices than the mesh contains");
		return;
	}

	mesh_remove_verts(mesh, count);
}

void ED_mesh_loops_add(Mesh *mesh, ReportList *reports, int count)
{
	if(mesh->edit_btmesh) {
		BKE_report(reports, RPT_ERROR, "Can't add loops in edit mode.");
			return;
	}

	mesh_add_loops(mesh, count);
}

void ED_mesh_polys_add(Mesh *mesh, ReportList *reports, int count)
{
	if(mesh->edit_btmesh) {
		BKE_report(reports, RPT_ERROR, "Can't add polys in edit mode.");
		return;
	}

	mesh_add_polys(mesh, count);
}

void ED_mesh_calc_normals(Mesh *mesh)
{
	mesh_calc_normals_mapping(mesh->mvert, mesh->totvert, mesh->mloop, mesh->mpoly, mesh->totloop, mesh->totpoly, NULL, NULL, 0, NULL, NULL);
}<|MERGE_RESOLUTION|>--- conflicted
+++ resolved
@@ -308,15 +308,9 @@
 	if (me->edit_btmesh) {
 		em= me->edit_btmesh;
 
-<<<<<<< HEAD
 		layernum = CustomData_number_of_layers(&em->bm->pdata, CD_MTEXPOLY);
 		if (layernum >= MAX_MTFACE)
-			return 0;
-=======
-		layernum= CustomData_number_of_layers(&em->fdata, CD_MTFACE);
-		if(layernum >= MAX_MTFACE)
 			return -1;
->>>>>>> ca927b57
 
 		BM_add_data_layer(em->bm, &em->bm->pdata, CD_MTEXPOLY);
 		CustomData_set_layer_active(&em->bm->pdata, CD_MTEXPOLY, layernum);
@@ -339,15 +333,9 @@
 		}
 	}
 	else {
-<<<<<<< HEAD
 		layernum = CustomData_number_of_layers(&me->pdata, CD_MTEXPOLY);
 		if (layernum >= MAX_MTFACE)
-			return 0;
-=======
-		layernum= CustomData_number_of_layers(&me->fdata, CD_MTFACE);
-		if(layernum >= MAX_MTFACE)
 			return -1;
->>>>>>> ca927b57
 
 		if (me->mtpoly) {
 			CustomData_add_layer_named(&me->pdata, CD_MTEXPOLY, CD_DUPLICATE, me->mtpoly, me->totpoly, name);
@@ -409,16 +397,10 @@
 	if (me->edit_btmesh) {
 		em= me->edit_btmesh;
 
-<<<<<<< HEAD
 		layernum= CustomData_number_of_layers(&em->bm->ldata, CD_MLOOPCOL);
 		if (layernum >= MAX_MCOL) {
-			return 0;
-		}
-=======
-		layernum= CustomData_number_of_layers(&em->fdata, CD_MCOL);
-		if(layernum >= MAX_MCOL)
 			return -1;
->>>>>>> ca927b57
+		}
 
 		BM_add_data_layer(em->bm, &em->bm->pdata, CD_MLOOPCOL);
 		CustomData_set_layer_active(&em->bm->ldata, CD_MLOOPCOL, layernum);
@@ -433,16 +415,10 @@
 		}
 	}
 	else {
-<<<<<<< HEAD
 		layernum= CustomData_number_of_layers(&me->ldata, CD_MLOOPCOL);
 		if (layernum >= CD_MLOOPCOL) {
-			return 0;
-		}
-=======
-		layernum= CustomData_number_of_layers(&me->fdata, CD_MCOL);
-		if(layernum >= MAX_MCOL)
 			return -1;
->>>>>>> ca927b57
+		}
 
 		if(me->mloopcol) {
 			CustomData_add_layer_named(&me->ldata, CD_MLOOPCOL, CD_DUPLICATE, me->mloopcol, me->totloop, name);
