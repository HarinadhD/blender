/*
 * ***** BEGIN GPL LICENSE BLOCK *****
 *
 * This program is free software; you can redistribute it and/or
 * modify it under the terms of the GNU General Public License
 * as published by the Free Software Foundation; either version 2
 * of the License, or (at your option) any later version.
 *
 * This program is distributed in the hope that it will be useful,
 * but WITHOUT ANY WARRANTY; without even the implied warranty of
 * MERCHANTABILITY or FITNESS FOR A PARTICULAR PURPOSE.  See the
 * GNU General Public License for more details.
 *
 * You should have received a copy of the GNU General Public License
 * along with this program; if not, write to the Free Software Foundation,
 * Inc., 51 Franklin Street, Fifth Floor, Boston, MA 02110-1301, USA.
 *
 * The Original Code is Copyright (C) 2009 Blender Foundation.
 * All rights reserved.
 *
 *
 * Contributor(s): Blender Foundation
 *
 * ***** END GPL LICENSE BLOCK *****
 */

/** \file blender/editors/mesh/mesh_data.c
 *  \ingroup edmesh
 */

#include "MEM_guardedalloc.h"

#include "DNA_mesh_types.h"
#include "DNA_meshdata_types.h"
#include "DNA_object_types.h"
#include "DNA_scene_types.h"
#include "DNA_view3d_types.h"

#include "BLI_utildefines.h"
#include "BLI_alloca.h"
#include "BLI_path_util.h"
#include "BLI_math.h"

#include "BKE_context.h"
#include "BKE_library.h"
#include "BKE_main.h"
#include "BKE_mesh.h"
#include "BKE_paint.h"
#include "BKE_report.h"
#include "BKE_editmesh.h"

#include "DEG_depsgraph.h"

#include "RNA_define.h"

#include "WM_api.h"
#include "WM_types.h"

#include "ED_mesh.h"
#include "ED_object.h"
#include "ED_screen.h"
#include "ED_uvedit.h"
#include "ED_view3d.h"

#include "mesh_intern.h"  /* own include */


static CustomData *mesh_customdata_get_type(Mesh *me, const char htype, int *r_tot)
{
	CustomData *data;
	BMesh *bm = (me->edit_btmesh) ? me->edit_btmesh->bm : NULL;
	int tot;

	/* this  */
	switch (htype) {
		case BM_VERT:
			if (bm) {
				data = &bm->vdata;
				tot  = bm->totvert;
			}
			else {
				data = &me->vdata;
				tot  = me->totvert;
			}
			break;
		case BM_EDGE:
			if (bm) {
				data = &bm->edata;
				tot  = bm->totedge;
			}
			else {
				data = &me->edata;
				tot  = me->totedge;
			}
			break;
		case BM_LOOP:
			if (bm) {
				data = &bm->ldata;
				tot  = bm->totloop;
			}
			else {
				data = &me->ldata;
				tot  = me->totloop;
			}
			break;
		case BM_FACE:
			if (bm) {
				data = &bm->pdata;
				tot  = bm->totface;
			}
			else {
				data = &me->pdata;
				tot  = me->totpoly;
			}
			break;
		default:
			BLI_assert(0);
			tot = 0;
			data = NULL;
			break;
	}

	*r_tot = tot;
	return data;
}

#define GET_CD_DATA(me, data) (me->edit_btmesh ? &me->edit_btmesh->bm->data : &me->data)
static void delete_customdata_layer(Mesh *me, CustomDataLayer *layer)
{
	const int type = layer->type;
	CustomData *data;
	int layer_index, tot, n;

	data = mesh_customdata_get_type(me, (ELEM(type, CD_MLOOPUV, CD_MLOOPCOL)) ? BM_LOOP : BM_FACE, &tot);
	layer_index = CustomData_get_layer_index(data, type);
	n = (layer - &data->layers[layer_index]);
	BLI_assert(n >= 0 && (n + layer_index) < data->totlayer);

	if (me->edit_btmesh) {
		BM_data_layer_free_n(me->edit_btmesh->bm, data, type, n);
	}
	else {
		CustomData_free_layer(data, type, tot, layer_index + n);
		BKE_mesh_update_customdata_pointers(me, true);
	}
}

static void mesh_uv_reset_array(float **fuv, const int len)
{
	if (len == 3) {
		fuv[0][0] = 0.0;
		fuv[0][1] = 0.0;

		fuv[1][0] = 1.0;
		fuv[1][1] = 0.0;

		fuv[2][0] = 1.0;
		fuv[2][1] = 1.0;
	}
	else if (len == 4) {
		fuv[0][0] = 0.0;
		fuv[0][1] = 0.0;

		fuv[1][0] = 1.0;
		fuv[1][1] = 0.0;

		fuv[2][0] = 1.0;
		fuv[2][1] = 1.0;

		fuv[3][0] = 0.0;
		fuv[3][1] = 1.0;
		/*make sure we ignore 2-sided faces*/
	}
	else if (len > 2) {
		float fac = 0.0f, dfac = 1.0f / (float)len;
		int i;

		dfac *= (float)M_PI * 2.0f;

		for (i = 0; i < len; i++) {
			fuv[i][0] = 0.5f * sinf(fac) + 0.5f;
			fuv[i][1] = 0.5f * cosf(fac) + 0.5f;

			fac += dfac;
		}
	}
}

static void mesh_uv_reset_bmface(BMFace *f, const int cd_loop_uv_offset)
{
	float **fuv = BLI_array_alloca(fuv, f->len);
	BMIter liter;
	BMLoop *l;
	int i;

	BM_ITER_ELEM_INDEX (l, &liter, f, BM_LOOPS_OF_FACE, i) {
		fuv[i] = ((MLoopUV *)BM_ELEM_CD_GET_VOID_P(l, cd_loop_uv_offset))->uv;
	}

	mesh_uv_reset_array(fuv, f->len);
}

static void mesh_uv_reset_mface(MPoly *mp, MLoopUV *mloopuv)
{
	float **fuv = BLI_array_alloca(fuv, mp->totloop);
	int i;

	for (i = 0; i < mp->totloop; i++) {
		fuv[i] = mloopuv[mp->loopstart + i].uv;
	}

	mesh_uv_reset_array(fuv, mp->totloop);
}

/* without bContext, called in uvedit */
void ED_mesh_uv_loop_reset_ex(struct Mesh *me, const int layernum)
{
	BMEditMesh *em = me->edit_btmesh;

	if (em) {
		/* Collect BMesh UVs */
		const int cd_loop_uv_offset = CustomData_get_n_offset(&em->bm->ldata, CD_MLOOPUV, layernum);

		BMFace *efa;
		BMIter iter;

		BLI_assert(cd_loop_uv_offset != -1);

		BM_ITER_MESH (efa, &iter, em->bm, BM_FACES_OF_MESH) {
			if (!BM_elem_flag_test(efa, BM_ELEM_SELECT))
				continue;

			mesh_uv_reset_bmface(efa, cd_loop_uv_offset);
		}
	}
	else {
		/* Collect Mesh UVs */
		MLoopUV *mloopuv;
		int i;

		BLI_assert(CustomData_has_layer(&me->ldata, CD_MLOOPUV));
		mloopuv = CustomData_get_layer_n(&me->ldata, CD_MLOOPUV, layernum);

		for (i = 0; i < me->totpoly; i++) {
			mesh_uv_reset_mface(&me->mpoly[i], mloopuv);
		}
	}

	DEG_id_tag_update(&me->id, 0);
}

void ED_mesh_uv_loop_reset(struct bContext *C, struct Mesh *me)
{
	/* could be ldata or pdata */
	CustomData *ldata = GET_CD_DATA(me, ldata);
	const int layernum = CustomData_get_active_layer(ldata, CD_MLOOPUV);
	ED_mesh_uv_loop_reset_ex(me, layernum);

	WM_event_add_notifier(C, NC_GEOM | ND_DATA, me);
}

/* note: keep in sync with ED_mesh_color_add */
int ED_mesh_uv_texture_add(Mesh *me, const char *name, const bool active_set)
{
	BMEditMesh *em;
	int layernum_dst;

	bool is_init = false;

	if (me->edit_btmesh) {
		em = me->edit_btmesh;

		layernum_dst = CustomData_number_of_layers(&em->bm->ldata, CD_MLOOPUV);
		if (layernum_dst >= MAX_MTFACE)
			return -1;

		/* CD_MLOOPUV */
		BM_data_layer_add_named(em->bm, &em->bm->ldata, CD_MLOOPUV, name);
		/* copy data from active UV */
		if (layernum_dst) {
			const int layernum_src = CustomData_get_active_layer(&em->bm->ldata, CD_MLOOPUV);
			BM_data_layer_copy(em->bm, &em->bm->ldata, CD_MLOOPUV, layernum_src, layernum_dst);

			is_init = true;
		}
		if (active_set || layernum_dst == 0) {
			CustomData_set_layer_active(&em->bm->ldata, CD_MLOOPUV, layernum_dst);
		}
	}
	else {
		layernum_dst = CustomData_number_of_layers(&me->ldata, CD_MLOOPUV);
		if (layernum_dst >= MAX_MTFACE)
			return -1;

		if (me->mloopuv) {
			CustomData_add_layer_named(&me->ldata, CD_MLOOPUV, CD_DUPLICATE, me->mloopuv, me->totloop, name);
			CustomData_add_layer_named(&me->fdata, CD_MTFACE, CD_DUPLICATE, me->mtface, me->totface, name);
			is_init = true;
		}
		else {
			CustomData_add_layer_named(&me->ldata, CD_MLOOPUV, CD_DEFAULT, NULL, me->totloop, name);
			CustomData_add_layer_named(&me->fdata, CD_MTFACE, CD_DEFAULT, NULL, me->totface, name);
		}

		if (active_set || layernum_dst == 0) {
			CustomData_set_layer_active(&me->ldata, CD_MLOOPUV, layernum_dst);
			CustomData_set_layer_active(&me->fdata, CD_MTFACE, layernum_dst);
		}

		BKE_mesh_update_customdata_pointers(me, true);
	}

	/* don't overwrite our copied coords */
	if (is_init == false) {
		ED_mesh_uv_loop_reset_ex(me, layernum_dst);
	}

	DEG_id_tag_update(&me->id, 0);
	WM_main_add_notifier(NC_GEOM | ND_DATA, me);

	return layernum_dst;
}

void ED_mesh_uv_texture_ensure(struct Mesh *me, const char *name)
{
	BMEditMesh *em;
	int layernum_dst;

	if (me->edit_btmesh) {
		em = me->edit_btmesh;

		layernum_dst = CustomData_number_of_layers(&em->bm->ldata, CD_MLOOPUV);
		if (layernum_dst == 0)
			ED_mesh_uv_texture_add(me, name, true);
	}
	else {
		layernum_dst = CustomData_number_of_layers(&me->ldata, CD_MLOOPUV);
		if (layernum_dst == 0)
			ED_mesh_uv_texture_add(me, name, true);
	}
}


bool ED_mesh_uv_texture_remove_index(Mesh *me, const int n)
{
	CustomData *ldata = GET_CD_DATA(me, ldata);
	CustomDataLayer *cdlu;
	int index;

	index = CustomData_get_layer_index_n(ldata, CD_MLOOPUV, n);
	cdlu = (index == -1) ? NULL : &ldata->layers[index];

	if (!cdlu)
		return false;

	delete_customdata_layer(me, cdlu);

	DEG_id_tag_update(&me->id, 0);
	WM_main_add_notifier(NC_GEOM | ND_DATA, me);

	return true;
}
bool ED_mesh_uv_texture_remove_active(Mesh *me)
{
	/* texpoly/uv are assumed to be in sync */
	CustomData *ldata = GET_CD_DATA(me, ldata);
	const int n = CustomData_get_active_layer(ldata, CD_MLOOPUV);

	if (n != -1) {
		return ED_mesh_uv_texture_remove_index(me, n);
	}
	else {
		return false;
	}
}
bool ED_mesh_uv_texture_remove_named(Mesh *me, const char *name)
{
	/* texpoly/uv are assumed to be in sync */
	CustomData *ldata = GET_CD_DATA(me, ldata);
	const int n = CustomData_get_named_layer(ldata, CD_MLOOPUV, name);
	if (n != -1) {
		return ED_mesh_uv_texture_remove_index(me, n);
	}
	else {
		return false;
	}
}

/* note: keep in sync with ED_mesh_uv_texture_add */
int ED_mesh_color_add(Mesh *me, const char *name, const bool active_set)
{
	BMEditMesh *em;
	int layernum;

	if (me->edit_btmesh) {
		em = me->edit_btmesh;

		layernum = CustomData_number_of_layers(&em->bm->ldata, CD_MLOOPCOL);
		if (layernum >= MAX_MCOL) {
			return -1;
		}

		/* CD_MLOOPCOL */
		BM_data_layer_add_named(em->bm, &em->bm->ldata, CD_MLOOPCOL, name);
		/* copy data from active vertex color layer */
		if (layernum) {
			const int layernum_dst = CustomData_get_active_layer(&em->bm->ldata, CD_MLOOPCOL);
			BM_data_layer_copy(em->bm, &em->bm->ldata, CD_MLOOPCOL, layernum_dst, layernum);
		}
		if (active_set || layernum == 0) {
			CustomData_set_layer_active(&em->bm->ldata, CD_MLOOPCOL, layernum);
		}
	}
	else {
		layernum = CustomData_number_of_layers(&me->ldata, CD_MLOOPCOL);
		if (layernum >= MAX_MCOL) {
			return -1;
		}

		if (me->mloopcol) {
			CustomData_add_layer_named(&me->ldata, CD_MLOOPCOL, CD_DUPLICATE, me->mloopcol, me->totloop, name);
			CustomData_add_layer_named(&me->fdata, CD_MCOL, CD_DUPLICATE, me->mcol, me->totface, name);
		}
		else {
			CustomData_add_layer_named(&me->ldata, CD_MLOOPCOL, CD_DEFAULT, NULL, me->totloop, name);
			CustomData_add_layer_named(&me->fdata, CD_MCOL, CD_DEFAULT, NULL, me->totface, name);
		}

		if (active_set || layernum == 0) {
			CustomData_set_layer_active(&me->ldata, CD_MLOOPCOL, layernum);
			CustomData_set_layer_active(&me->fdata, CD_MCOL, layernum);
		}

		BKE_mesh_update_customdata_pointers(me, true);
	}

	DEG_id_tag_update(&me->id, 0);
	WM_main_add_notifier(NC_GEOM | ND_DATA, me);

	return layernum;
}

bool ED_mesh_color_ensure(struct Mesh *me, const char *name)
{
	BLI_assert(me->edit_btmesh == NULL);

	if (!me->mloopcol && me->totloop) {
		CustomData_add_layer_named(&me->ldata, CD_MLOOPCOL, CD_DEFAULT, NULL, me->totloop, name);
		BKE_mesh_update_customdata_pointers(me, true);
	}

	DEG_id_tag_update(&me->id, 0);

	return (me->mloopcol != NULL);
}

bool ED_mesh_color_remove_index(Mesh *me, const int n)
{
	CustomData *ldata = GET_CD_DATA(me, ldata);
	CustomDataLayer *cdl;
	int index;

	index = CustomData_get_layer_index_n(ldata, CD_MLOOPCOL, n);
	cdl = (index == -1) ? NULL : &ldata->layers[index];

	if (!cdl)
		return false;

	delete_customdata_layer(me, cdl);
	DEG_id_tag_update(&me->id, 0);
	WM_main_add_notifier(NC_GEOM | ND_DATA, me);

	return true;
}
bool ED_mesh_color_remove_active(Mesh *me)
{
	CustomData *ldata = GET_CD_DATA(me, ldata);
	const int n = CustomData_get_active_layer(ldata, CD_MLOOPCOL);
	if (n != -1) {
		return ED_mesh_color_remove_index(me, n);
	}
	else {
		return false;
	}
}
bool ED_mesh_color_remove_named(Mesh *me, const char *name)
{
	CustomData *ldata = GET_CD_DATA(me, ldata);
	const int n = CustomData_get_named_layer(ldata, CD_MLOOPCOL, name);
	if (n != -1) {
		return ED_mesh_color_remove_index(me, n);
	}
	else {
		return false;
	}
}

/*********************** UV texture operators ************************/

static int layers_poll(bContext *C)
{
	Object *ob = ED_object_context(C);
	ID *data = (ob) ? ob->data : NULL;
	return (ob && !ID_IS_LINKED(ob) && ob->type == OB_MESH && data && !ID_IS_LINKED(data));
}

static int mesh_uv_texture_add_exec(bContext *C, wmOperator *UNUSED(op))
{
	Object *ob = ED_object_context(C);
	Mesh *me = ob->data;

	if (ED_mesh_uv_texture_add(me, NULL, true) == -1)
		return OPERATOR_CANCELLED;

	if (ob->mode & OB_MODE_TEXTURE_PAINT) {
		Scene *scene = CTX_data_scene(C);
		BKE_paint_proj_mesh_data_check(scene, ob, NULL, NULL, NULL, NULL);
		WM_event_add_notifier(C, NC_SCENE | ND_TOOLSETTINGS, NULL);
	}

	return OPERATOR_FINISHED;
}

void MESH_OT_uv_texture_add(wmOperatorType *ot)
{
	/* identifiers */
	ot->name = "Add UV Map";
	ot->description = "Add UV Map";
	ot->idname = "MESH_OT_uv_texture_add";

	/* api callbacks */
	ot->poll = layers_poll;
	ot->exec = mesh_uv_texture_add_exec;

	/* flags */
	ot->flag = OPTYPE_REGISTER | OPTYPE_UNDO;
}

static int drop_named_image_invoke(bContext *C, wmOperator *op, const wmEvent *event)
{
	Scene *scene = CTX_data_scene(C);
	View3D *v3d = CTX_wm_view3d(C);
	Base *base;
	Image *ima = NULL;
	Mesh *me;
	Object *obedit;
	int exitmode = 0;

	if (v3d == NULL) {
		BKE_report(op->reports, RPT_ERROR, "No 3D View Available");
		return OPERATOR_CANCELLED;
	}

	base = ED_view3d_give_base_under_cursor(C, event->mval);

	/* Check context */
	if (base == NULL || base->object->type != OB_MESH) {
		BKE_report(op->reports, RPT_ERROR, "Not an object or mesh");
		return OPERATOR_CANCELLED;
	}

	ima = (Image *)WM_operator_drop_load_path(C, op, ID_IM);
	if (!ima) {
		return OPERATOR_CANCELLED;
	}
	/* handled below */
	id_us_min((ID *)ima);

	/* put mesh in editmode */

	obedit = base->object;
	me = obedit->data;
	if (me->edit_btmesh == NULL) {
		EDBM_mesh_make(obedit, scene->toolsettings->selectmode, false);
		exitmode = 1;
	}
	if (me->edit_btmesh == NULL)
		return OPERATOR_CANCELLED;
<<<<<<< HEAD
	
=======

>>>>>>> 95011f6d
	if (exitmode) {
		EDBM_mesh_load(obedit);
		EDBM_mesh_free(me->edit_btmesh);
		MEM_freeN(me->edit_btmesh);
		me->edit_btmesh = NULL;

		/* load_editMesh free's pointers used by CustomData layers which might be used by DerivedMesh too,
		 * so signal to re-create DerivedMesh here (sergey) */
		DEG_id_tag_update(&me->id, 0);
	}

	/* dummie drop support; ensure view shows a result :) */
	if (v3d)
		v3d->flag2 |= V3D_SOLID_TEX;

	WM_event_add_notifier(C, NC_GEOM | ND_DATA, obedit->data);

	return OPERATOR_FINISHED;
}

void MESH_OT_drop_named_image(wmOperatorType *ot)
{
	/* identifiers */
	ot->name = "Drop Image to Mesh UV Map";
	ot->description = "Assign Image to active UV Map, or create an UV Map";
	ot->idname = "MESH_OT_drop_named_image";

	/* api callbacks */
	ot->poll = layers_poll;
	ot->invoke = drop_named_image_invoke;

	/* flags */
	ot->flag = OPTYPE_UNDO | OPTYPE_INTERNAL;

	/* properties */
	RNA_def_string(ot->srna, "name", "Image", MAX_ID_NAME - 2, "Name", "Image name to assign");
	RNA_def_string(ot->srna, "filepath", "Path", FILE_MAX, "Filepath", "Path to image file");
	RNA_def_boolean(ot->srna, "relative_path", true, "Relative Path", "Select the file relative to the blend file");
}

static int mesh_uv_texture_remove_exec(bContext *C, wmOperator *UNUSED(op))
{
	Object *ob = ED_object_context(C);
	Mesh *me = ob->data;

	if (!ED_mesh_uv_texture_remove_active(me))
		return OPERATOR_CANCELLED;

	if (ob->mode & OB_MODE_TEXTURE_PAINT) {
		Scene *scene = CTX_data_scene(C);
		BKE_paint_proj_mesh_data_check(scene, ob, NULL, NULL, NULL, NULL);
		WM_event_add_notifier(C, NC_SCENE | ND_TOOLSETTINGS, NULL);
	}

	return OPERATOR_FINISHED;
}

void MESH_OT_uv_texture_remove(wmOperatorType *ot)
{
	/* identifiers */
	ot->name = "Remove UV Map";
	ot->description = "Remove UV Map";
	ot->idname = "MESH_OT_uv_texture_remove";

	/* api callbacks */
	ot->poll = layers_poll;
	ot->exec = mesh_uv_texture_remove_exec;

	/* flags */
	ot->flag = OPTYPE_REGISTER | OPTYPE_UNDO;
}

/*********************** vertex color operators ************************/

static int mesh_vertex_color_add_exec(bContext *C, wmOperator *UNUSED(op))
{
	Object *ob = ED_object_context(C);
	Mesh *me = ob->data;

	if (ED_mesh_color_add(me, NULL, true) == -1)
		return OPERATOR_CANCELLED;

	return OPERATOR_FINISHED;
}

void MESH_OT_vertex_color_add(wmOperatorType *ot)
{
	/* identifiers */
	ot->name = "Add Vertex Color";
	ot->description = "Add vertex color layer";
	ot->idname = "MESH_OT_vertex_color_add";

	/* api callbacks */
	ot->poll = layers_poll;
	ot->exec = mesh_vertex_color_add_exec;

	/* flags */
	ot->flag = OPTYPE_REGISTER | OPTYPE_UNDO;
}

static int mesh_vertex_color_remove_exec(bContext *C, wmOperator *UNUSED(op))
{
	Object *ob = ED_object_context(C);
	Mesh *me = ob->data;

	if (!ED_mesh_color_remove_active(me))
		return OPERATOR_CANCELLED;

	return OPERATOR_FINISHED;
}

void MESH_OT_vertex_color_remove(wmOperatorType *ot)
{
	/* identifiers */
	ot->name = "Remove Vertex Color";
	ot->description = "Remove vertex color layer";
	ot->idname = "MESH_OT_vertex_color_remove";

	/* api callbacks */
	ot->exec = mesh_vertex_color_remove_exec;
	ot->poll = layers_poll;

	/* flags */
	ot->flag = OPTYPE_REGISTER | OPTYPE_UNDO;
}

/* *** CustomData clear functions, we need an operator for each *** */

static int mesh_customdata_clear_exec__internal(bContext *C,
                                                char htype, int type)
{
	Object *obedit = ED_object_context(C);
	Mesh       *me = obedit->data;

	int tot;
	CustomData *data = mesh_customdata_get_type(me, htype, &tot);

	BLI_assert(CustomData_layertype_is_singleton(type) == true);

	if (CustomData_has_layer(data, type)) {
		if (me->edit_btmesh) {
			BM_data_layer_free(me->edit_btmesh->bm, data, type);
		}
		else {
			CustomData_free_layers(data, type, tot);
		}

		DEG_id_tag_update(&me->id, 0);
		WM_event_add_notifier(C, NC_GEOM | ND_DATA, me);

		return OPERATOR_FINISHED;
	}
	else {
		return OPERATOR_CANCELLED;
	}
}

/* Clear Mask */
static int mesh_customdata_mask_clear_poll(bContext *C)
{
	Object *ob = ED_object_context(C);
	if (ob && ob->type == OB_MESH) {
		Mesh *me = ob->data;

		/* special case - can't run this if we're in sculpt mode */
		if (ob->mode & OB_MODE_SCULPT) {
			return false;
		}

		if (!ID_IS_LINKED(me)) {
			CustomData *data = GET_CD_DATA(me, vdata);
			if (CustomData_has_layer(data, CD_PAINT_MASK)) {
				return true;
			}
			data = GET_CD_DATA(me, ldata);
			if (CustomData_has_layer(data, CD_GRID_PAINT_MASK)) {
				return true;
			}
		}
	}
	return false;
}
static int mesh_customdata_mask_clear_exec(bContext *C, wmOperator *UNUSED(op))
{
	int ret_a = mesh_customdata_clear_exec__internal(C, BM_VERT, CD_PAINT_MASK);
	int ret_b = mesh_customdata_clear_exec__internal(C, BM_LOOP, CD_GRID_PAINT_MASK);

	if (ret_a == OPERATOR_FINISHED ||
	    ret_b == OPERATOR_FINISHED)
	{
		return OPERATOR_FINISHED;
	}
	else {
		return OPERATOR_CANCELLED;
	}
}

void MESH_OT_customdata_mask_clear(wmOperatorType *ot)
{

	/* identifiers */
	ot->name = "Clear Sculpt-Mask Data";
	ot->idname = "MESH_OT_customdata_mask_clear";
	ot->description = "Clear vertex sculpt masking data from the mesh";

	/* api callbacks */
	ot->exec = mesh_customdata_mask_clear_exec;
	ot->poll = mesh_customdata_mask_clear_poll;

	/* flags */
	ot->flag = OPTYPE_REGISTER | OPTYPE_UNDO;
}

/**
 * Clear Skin
 * \return -1 invalid state, 0 no skin, 1 has skin.
 */
static int mesh_customdata_skin_state(bContext *C)
{
	Object *ob = ED_object_context(C);

	if (ob && ob->type == OB_MESH) {
		Mesh *me = ob->data;
		if (!ID_IS_LINKED(me)) {
			CustomData *data = GET_CD_DATA(me, vdata);
			return CustomData_has_layer(data, CD_MVERT_SKIN);
		}
	}
	return -1;
}

static int mesh_customdata_skin_add_poll(bContext *C)
{
	return (mesh_customdata_skin_state(C) == 0);
}

static int mesh_customdata_skin_add_exec(bContext *C, wmOperator *UNUSED(op))
{
	Object *ob = ED_object_context(C);
	Mesh *me = ob->data;

	BKE_mesh_ensure_skin_customdata(me);

	DEG_id_tag_update(&me->id, 0);
	WM_event_add_notifier(C, NC_GEOM | ND_DATA, me);

	return OPERATOR_FINISHED;
}

void MESH_OT_customdata_skin_add(wmOperatorType *ot)
{
	/* identifiers */
	ot->name = "Add Skin Data";
	ot->idname = "MESH_OT_customdata_skin_add";
	ot->description = "Add a vertex skin layer";

	/* api callbacks */
	ot->exec = mesh_customdata_skin_add_exec;
	ot->poll = mesh_customdata_skin_add_poll;

	/* flags */
	ot->flag = OPTYPE_REGISTER | OPTYPE_UNDO;
}

static int mesh_customdata_skin_clear_poll(bContext *C)
{
	return (mesh_customdata_skin_state(C) == 1);
}

static int mesh_customdata_skin_clear_exec(bContext *C, wmOperator *UNUSED(op))
{
	return mesh_customdata_clear_exec__internal(C, BM_VERT, CD_MVERT_SKIN);
}

void MESH_OT_customdata_skin_clear(wmOperatorType *ot)
{
	/* identifiers */
	ot->name = "Clear Skin Data";
	ot->idname = "MESH_OT_customdata_skin_clear";
	ot->description = "Clear vertex skin layer";

	/* api callbacks */
	ot->exec = mesh_customdata_skin_clear_exec;
	ot->poll = mesh_customdata_skin_clear_poll;

	/* flags */
	ot->flag = OPTYPE_REGISTER | OPTYPE_UNDO;
}

/* Clear custom loop normals */
static int mesh_customdata_custom_splitnormals_add_exec(bContext *C, wmOperator *UNUSED(op))
{
	Object *ob = ED_object_context(C);
	Mesh *me = ob->data;

	if (!BKE_mesh_has_custom_loop_normals(me)) {
		CustomData *data = GET_CD_DATA(me, ldata);

		if (me->edit_btmesh) {
			/* Tag edges as sharp according to smooth threshold if needed, to preserve autosmooth shading. */
			if (me->flag & ME_AUTOSMOOTH) {
				BM_edges_sharp_from_angle_set(me->edit_btmesh->bm, me->smoothresh);

				me->drawflag |= ME_DRAWSHARP;
			}

			BM_data_layer_add(me->edit_btmesh->bm, data, CD_CUSTOMLOOPNORMAL);
		}
		else {
			/* Tag edges as sharp according to smooth threshold if needed, to preserve autosmooth shading. */
			if (me->flag & ME_AUTOSMOOTH) {
				float (*polynors)[3] = MEM_mallocN(sizeof(*polynors) * (size_t)me->totpoly, __func__);

				BKE_mesh_calc_normals_poly(
				            me->mvert, NULL, me->totvert,
				            me->mloop, me->mpoly,
				            me->totloop, me->totpoly,
				            polynors, true);

				BKE_edges_sharp_from_angle_set(
				            me->mvert, me->totvert,
				            me->medge, me->totedge,
				            me->mloop, me->totloop,
				            me->mpoly, polynors, me->totpoly,
				            me->smoothresh);

				MEM_freeN(polynors);

				me->drawflag |= ME_DRAWSHARP;
			}

			CustomData_add_layer(data, CD_CUSTOMLOOPNORMAL, CD_DEFAULT, NULL, me->totloop);
		}

		DEG_id_tag_update(&me->id, 0);
		WM_event_add_notifier(C, NC_GEOM | ND_DATA, me);

		return OPERATOR_FINISHED;
	}
	return OPERATOR_CANCELLED;
}

void MESH_OT_customdata_custom_splitnormals_add(wmOperatorType *ot)
{
	/* identifiers */
	ot->name = "Add Custom Split Normals Data";
	ot->idname = "MESH_OT_customdata_custom_splitnormals_add";
	ot->description = "Add a custom split normals layer, if none exists yet";

	/* api callbacks */
	ot->exec = mesh_customdata_custom_splitnormals_add_exec;
	ot->poll = ED_operator_object_active_editable_mesh;

	/* flags */
	ot->flag = OPTYPE_REGISTER | OPTYPE_UNDO;
}

static int mesh_customdata_custom_splitnormals_clear_exec(bContext *C, wmOperator *UNUSED(op))
{
	Object *ob = ED_object_context(C);
	Mesh *me = ob->data;

	if (BKE_mesh_has_custom_loop_normals(me)) {
		return mesh_customdata_clear_exec__internal(C, BM_LOOP, CD_CUSTOMLOOPNORMAL);
	}
	return OPERATOR_CANCELLED;
}

void MESH_OT_customdata_custom_splitnormals_clear(wmOperatorType *ot)
{
	/* identifiers */
	ot->name = "Clear Custom Split Normals Data";
	ot->idname = "MESH_OT_customdata_custom_splitnormals_clear";
	ot->description = "Remove the custom split normals layer, if it exists";

	/* api callbacks */
	ot->exec = mesh_customdata_custom_splitnormals_clear_exec;
	ot->poll = ED_operator_object_active_editable_mesh;

	/* flags */
	ot->flag = OPTYPE_REGISTER | OPTYPE_UNDO;
}

/************************** Add Geometry Layers *************************/

void ED_mesh_update(Mesh *mesh, bContext *C, int calc_edges, int calc_tessface)
{
	bool tessface_input = false;

	if (mesh->totface > 0 && mesh->totpoly == 0) {
		BKE_mesh_convert_mfaces_to_mpolys(mesh);

		/* would only be converting back again, don't bother */
		tessface_input = true;
	}

	if (calc_edges || ((mesh->totpoly || mesh->totface) && mesh->totedge == 0))
		BKE_mesh_calc_edges(mesh, calc_edges, true);

	if (calc_tessface) {
		if (tessface_input == false) {
			BKE_mesh_tessface_calc(mesh);
		}
	}
	else {
		/* default state is not to have tessface's so make sure this is the case */
		BKE_mesh_tessface_clear(mesh);
	}

	BKE_mesh_calc_normals(mesh);

	DEG_id_tag_update(&mesh->id, 0);
	WM_event_add_notifier(C, NC_GEOM | ND_DATA, mesh);
}

static void mesh_add_verts(Mesh *mesh, int len)
{
	CustomData vdata;
	MVert *mvert;
	int i, totvert;

	if (len == 0)
		return;

	totvert = mesh->totvert + len;
	CustomData_copy(&mesh->vdata, &vdata, CD_MASK_MESH, CD_DEFAULT, totvert);
	CustomData_copy_data(&mesh->vdata, &vdata, 0, 0, mesh->totvert);

	if (!CustomData_has_layer(&vdata, CD_MVERT))
		CustomData_add_layer(&vdata, CD_MVERT, CD_CALLOC, NULL, totvert);

	CustomData_free(&mesh->vdata, mesh->totvert);
	mesh->vdata = vdata;
	BKE_mesh_update_customdata_pointers(mesh, false);

	/* scan the input list and insert the new vertices */

	/* set default flags */
	mvert = &mesh->mvert[mesh->totvert];
	for (i = 0; i < len; i++, mvert++)
		mvert->flag |= SELECT;

	/* set final vertex list size */
	mesh->totvert = totvert;
}

static void mesh_add_edges(Mesh *mesh, int len)
{
	CustomData edata;
	MEdge *medge;
	int i, totedge;

	if (len == 0)
		return;

	totedge = mesh->totedge + len;

	/* update customdata  */
	CustomData_copy(&mesh->edata, &edata, CD_MASK_MESH, CD_DEFAULT, totedge);
	CustomData_copy_data(&mesh->edata, &edata, 0, 0, mesh->totedge);

	if (!CustomData_has_layer(&edata, CD_MEDGE))
		CustomData_add_layer(&edata, CD_MEDGE, CD_CALLOC, NULL, totedge);

	CustomData_free(&mesh->edata, mesh->totedge);
	mesh->edata = edata;
	BKE_mesh_update_customdata_pointers(mesh, false); /* new edges don't change tessellation */

	/* set default flags */
	medge = &mesh->medge[mesh->totedge];
	for (i = 0; i < len; i++, medge++)
		medge->flag = ME_EDGEDRAW | ME_EDGERENDER | SELECT;

	mesh->totedge = totedge;
}

static void mesh_add_tessfaces(Mesh *mesh, int len)
{
	CustomData fdata;
	MFace *mface;
	int i, totface;

	if (len == 0)
		return;

	totface = mesh->totface + len;   /* new face count */

	/* update customdata */
	CustomData_copy(&mesh->fdata, &fdata, CD_MASK_MESH, CD_DEFAULT, totface);
	CustomData_copy_data(&mesh->fdata, &fdata, 0, 0, mesh->totface);

	if (!CustomData_has_layer(&fdata, CD_MFACE))
		CustomData_add_layer(&fdata, CD_MFACE, CD_CALLOC, NULL, totface);

	CustomData_free(&mesh->fdata, mesh->totface);
	mesh->fdata = fdata;
	BKE_mesh_update_customdata_pointers(mesh, true);

	/* set default flags */
	mface = &mesh->mface[mesh->totface];
	for (i = 0; i < len; i++, mface++)
		mface->flag = ME_FACE_SEL;

	mesh->totface = totface;
}

static void mesh_add_loops(Mesh *mesh, int len)
{
	CustomData ldata;
	int totloop;

	if (len == 0)
		return;

	totloop = mesh->totloop + len;   /* new face count */

	/* update customdata */
	CustomData_copy(&mesh->ldata, &ldata, CD_MASK_MESH, CD_DEFAULT, totloop);
	CustomData_copy_data(&mesh->ldata, &ldata, 0, 0, mesh->totloop);

	if (!CustomData_has_layer(&ldata, CD_MLOOP))
		CustomData_add_layer(&ldata, CD_MLOOP, CD_CALLOC, NULL, totloop);

	CustomData_free(&mesh->ldata, mesh->totloop);
	mesh->ldata = ldata;
	BKE_mesh_update_customdata_pointers(mesh, true);

	mesh->totloop = totloop;
}

static void mesh_add_polys(Mesh *mesh, int len)
{
	CustomData pdata;
	MPoly *mpoly;
	int i, totpoly;

	if (len == 0)
		return;

	totpoly = mesh->totpoly + len;   /* new face count */

	/* update customdata */
	CustomData_copy(&mesh->pdata, &pdata, CD_MASK_MESH, CD_DEFAULT, totpoly);
	CustomData_copy_data(&mesh->pdata, &pdata, 0, 0, mesh->totpoly);

	if (!CustomData_has_layer(&pdata, CD_MPOLY))
		CustomData_add_layer(&pdata, CD_MPOLY, CD_CALLOC, NULL, totpoly);

	CustomData_free(&mesh->pdata, mesh->totpoly);
	mesh->pdata = pdata;
	BKE_mesh_update_customdata_pointers(mesh, true);

	/* set default flags */
	mpoly = &mesh->mpoly[mesh->totpoly];
	for (i = 0; i < len; i++, mpoly++)
		mpoly->flag = ME_FACE_SEL;

	mesh->totpoly = totpoly;
}

static void mesh_remove_verts(Mesh *mesh, int len)
{
	int totvert;

	if (len == 0)
		return;

	totvert = mesh->totvert - len;
	CustomData_free_elem(&mesh->vdata, totvert, len);

	/* set final vertex list size */
	mesh->totvert = totvert;
}

static void mesh_remove_edges(Mesh *mesh, int len)
{
	int totedge;

	if (len == 0)
		return;

	totedge = mesh->totedge - len;
	CustomData_free_elem(&mesh->edata, totedge, len);

	mesh->totedge = totedge;
}

static void mesh_remove_faces(Mesh *mesh, int len)
{
	int totface;

	if (len == 0)
		return;

	totface = mesh->totface - len;   /* new face count */
	CustomData_free_elem(&mesh->fdata, totface, len);

	mesh->totface = totface;
}

#if 0
void ED_mesh_geometry_add(Mesh *mesh, ReportList *reports, int verts, int edges, int faces)
{
	if (mesh->edit_btmesh) {
		BKE_report(reports, RPT_ERROR, "Cannot add geometry in edit mode");
		return;
	}

	if (verts)
		mesh_add_verts(mesh, verts);
	if (edges)
		mesh_add_edges(mesh, edges);
	if (faces)
		mesh_add_faces(mesh, faces);
}
#endif

void ED_mesh_tessfaces_add(Mesh *mesh, ReportList *reports, int count)
{
	if (mesh->edit_btmesh) {
		BKE_report(reports, RPT_ERROR, "Cannot add tessfaces in edit mode");
		return;
	}

	if (mesh->mpoly) {
		BKE_report(reports, RPT_ERROR, "Cannot add tessfaces to a mesh that already has polygons");
		return;
	}

	mesh_add_tessfaces(mesh, count);
}

void ED_mesh_edges_add(Mesh *mesh, ReportList *reports, int count)
{
	if (mesh->edit_btmesh) {
		BKE_report(reports, RPT_ERROR, "Cannot add edges in edit mode");
		return;
	}

	mesh_add_edges(mesh, count);
}

void ED_mesh_vertices_add(Mesh *mesh, ReportList *reports, int count)
{
	if (mesh->edit_btmesh) {
		BKE_report(reports, RPT_ERROR, "Cannot add vertices in edit mode");
		return;
	}

	mesh_add_verts(mesh, count);
}

void ED_mesh_faces_remove(Mesh *mesh, ReportList *reports, int count)
{
	if (mesh->edit_btmesh) {
		BKE_report(reports, RPT_ERROR, "Cannot remove faces in edit mode");
		return;
	}
	else if (count > mesh->totface) {
		BKE_report(reports, RPT_ERROR, "Cannot remove more faces than the mesh contains");
		return;
	}

	mesh_remove_faces(mesh, count);
}

void ED_mesh_edges_remove(Mesh *mesh, ReportList *reports, int count)
{
	if (mesh->edit_btmesh) {
		BKE_report(reports, RPT_ERROR, "Cannot remove edges in edit mode");
		return;
	}
	else if (count > mesh->totedge) {
		BKE_report(reports, RPT_ERROR, "Cannot remove more edges than the mesh contains");
		return;
	}

	mesh_remove_edges(mesh, count);
}

void ED_mesh_vertices_remove(Mesh *mesh, ReportList *reports, int count)
{
	if (mesh->edit_btmesh) {
		BKE_report(reports, RPT_ERROR, "Cannot remove vertices in edit mode");
		return;
	}
	else if (count > mesh->totvert) {
		BKE_report(reports, RPT_ERROR, "Cannot remove more vertices than the mesh contains");
		return;
	}

	mesh_remove_verts(mesh, count);
}

void ED_mesh_loops_add(Mesh *mesh, ReportList *reports, int count)
{
	if (mesh->edit_btmesh) {
		BKE_report(reports, RPT_ERROR, "Cannot add loops in edit mode");
		return;
	}

	mesh_add_loops(mesh, count);
}

void ED_mesh_polys_add(Mesh *mesh, ReportList *reports, int count)
{
	if (mesh->edit_btmesh) {
		BKE_report(reports, RPT_ERROR, "Cannot add polygons in edit mode");
		return;
	}

	mesh_add_polys(mesh, count);
}

void ED_mesh_calc_tessface(Mesh *mesh, bool free_mpoly)
{
	if (mesh->edit_btmesh) {
		BKE_editmesh_tessface_calc(mesh->edit_btmesh);
	}
	else {
		BKE_mesh_tessface_calc(mesh);
	}
	if (free_mpoly) {
		CustomData_free(&mesh->ldata, mesh->totloop);
		CustomData_free(&mesh->pdata, mesh->totpoly);
		mesh->totloop = 0;
		mesh->totpoly = 0;
		mesh->mloop = NULL;
		mesh->mloopcol = NULL;
		mesh->mloopuv = NULL;
		mesh->mpoly = NULL;
	}
}

void ED_mesh_report_mirror_ex(wmOperator *op, int totmirr, int totfail,
                              char selectmode)
{
	const char *elem_type;

	if (selectmode & SCE_SELECT_VERTEX) {
		elem_type = "vertices";
	}
	else if (selectmode & SCE_SELECT_EDGE) {
		elem_type = "edges";
	}
	else {
		elem_type = "faces";
	}

	if (totfail) {
		BKE_reportf(op->reports, RPT_WARNING, "%d %s mirrored, %d failed", totmirr, elem_type, totfail);
	}
	else {
		BKE_reportf(op->reports, RPT_INFO, "%d %s mirrored", totmirr, elem_type);
	}
}

void ED_mesh_report_mirror(wmOperator *op, int totmirr, int totfail)
{
	ED_mesh_report_mirror_ex(op, totmirr, totfail, SCE_SELECT_VERTEX);
}<|MERGE_RESOLUTION|>--- conflicted
+++ resolved
@@ -576,11 +576,7 @@
 	}
 	if (me->edit_btmesh == NULL)
 		return OPERATOR_CANCELLED;
-<<<<<<< HEAD
-	
-=======
-
->>>>>>> 95011f6d
+
 	if (exitmode) {
 		EDBM_mesh_load(obedit);
 		EDBM_mesh_free(me->edit_btmesh);
