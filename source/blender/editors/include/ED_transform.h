--- conflicted
+++ resolved
@@ -113,10 +113,7 @@
 struct Scene;
 struct Object;
 struct wmWidget;
-<<<<<<< HEAD
-=======
 struct wmWidgetGroup;
->>>>>>> ef310b2a
 
 /* UNUSED */
 // int BIF_snappingSupported(struct Object *obedit);
@@ -158,12 +155,6 @@
 
 /* view3d manipulators */
 
-<<<<<<< HEAD
-int BIF_manipulator_handler(struct bContext *C, const struct wmEvent *event, struct wmWidget *widget, int active);
-void BIF_manipulator_render_3d_intersect(const struct bContext *C, struct wmWidget *widget, int selectionbase);
-void BIF_draw_manipulator(const struct bContext *C, struct wmWidget *widget);
-bool BIF_manipulator_poll(const struct bContext *C, struct wmWidget *widget);
-=======
 /*
 typedef struct ManipulatorGroup {
 	struct wmWidget *translate_x;
@@ -176,7 +167,6 @@
 } ManipulatorGroup;
 
 int WIDGET_manipulator_handler(struct bContext *C, const struct wmEvent *event, struct wmWidget *widget, struct wmOperator *ptr);
->>>>>>> ef310b2a
 
 int WIDGET_manipulator_handler_trans(struct bContext *C, const struct wmEvent *event, struct wmWidget *widget, struct PointerRNA *ptr);
 int WIDGET_manipulator_handler_rot(struct bContext *C, const struct wmEvent *event, struct wmWidget *widget, struct PointerRNA *ptr);
