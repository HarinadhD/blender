--- conflicted
+++ resolved
@@ -1875,24 +1875,7 @@
 						BKE_animdata_copy_id_action(&man->id, false);
 
 						man->id.us = 0;
-<<<<<<< HEAD
-						assign_material(ob, man, a, BKE_MAT_ASSIGN_USERPREF);
-=======
 						assign_material(bmain, ob, man, a, BKE_MAT_ASSIGN_USERPREF);
-
-						if (do_textures) {
-							for (b = 0; b < MAX_MTEX; b++) {
-								if (ma->mtex[b] && (tex = ma->mtex[b]->tex)) {
-									if (tex->id.us > 1) {
-										id_us_min(&tex->id);
-										tex = BKE_texture_copy(bmain, tex);
-										BKE_animdata_copy_id_action(&tex->id, false);
-										man->mtex[b]->tex = tex;
-									}
-								}
-							}
-						}
->>>>>>> f7af08b5
 					}
 				}
 			}
