--- conflicted
+++ resolved
@@ -290,31 +290,11 @@
 	keymap = WM_keymap_find(keyconf, "Object Non-modal", 0, 0);
 
 	/* modes */
-<<<<<<< HEAD
-	{
-		short key_mode_pair[][2] = {
-			{ONEKEY, OB_MODE_OBJECT},
-			{TWOKEY, OB_MODE_EDIT},				/* or OB_MODE_GPENCIL_EDIT */
-			{THREEKEY, OB_MODE_POSE},
-			{THREEKEY, OB_MODE_WEIGHT_PAINT},	/* or OB_MODE_GPENCIL_WEIGHT */
-			{FOURKEY, OB_MODE_VERTEX_PAINT},
-			{FIVEKEY, OB_MODE_TEXTURE_PAINT},	/* or OB_MODE_GPENCIL_PAINT */
-			{SIXKEY, OB_MODE_SCULPT},			/* or OB_MODE_GPENCIL_SCULPT */
-			{SEVENKEY, OB_MODE_PARTICLE_EDIT},
-		};
-
-		for (uint i = 0; i < ARRAY_SIZE(key_mode_pair); i++) {
-			kmi = WM_keymap_add_item(keymap, "OBJECT_OT_mode_set_or_submode", key_mode_pair[i][0], KM_PRESS, 0, 0);
-			RNA_enum_set(kmi->ptr, "mode", key_mode_pair[i][1]);
-		}
-	}
-=======
 	kmi = WM_keymap_add_item(keymap, "OBJECT_OT_mode_set", TABKEY, KM_RELEASE, 0, 0);
 	RNA_enum_set(kmi->ptr, "mode", OB_MODE_EDIT);
 	RNA_boolean_set(kmi->ptr, "toggle", true);
 
 	kmi = WM_keymap_add_menu_pie(keymap, "VIEW3D_PIE_object_mode", TABKEY, KM_CLICK_DRAG, 0, 0);
->>>>>>> 3d681108
 
 	WM_keymap_add_item(keymap, "OBJECT_OT_origin_set", CKEY, KM_PRESS, KM_ALT | KM_SHIFT | KM_CTRL, 0);
 
