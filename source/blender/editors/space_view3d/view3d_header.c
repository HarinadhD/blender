/*
 * ***** BEGIN GPL LICENSE BLOCK *****
 *
 * This program is free software; you can redistribute it and/or
 * modify it under the terms of the GNU General Public License
 * as published by the Free Software Foundation; either version 2
 * of the License, or (at your option) any later version.
 *
 * This program is distributed in the hope that it will be useful,
 * but WITHOUT ANY WARRANTY; without even the implied warranty of
 * MERCHANTABILITY or FITNESS FOR A PARTICULAR PURPOSE.  See the
 * GNU General Public License for more details.
 *
 * You should have received a copy of the GNU General Public License
 * along with this program; if not, write to the Free Software Foundation,
 * Inc., 51 Franklin Street, Fifth Floor, Boston, MA 02110-1301, USA.
 *
 * The Original Code is Copyright (C) 2004-2008 Blender Foundation.
 * All rights reserved.
 *
 *
 * Contributor(s): Blender Foundation
 *
 * ***** END GPL LICENSE BLOCK *****
 */

/** \file blender/editors/space_view3d/view3d_header.c
 *  \ingroup spview3d
 */

#include <string.h>
#include <stdio.h>
#include <stdlib.h>

#include "DNA_scene_types.h"
#include "DNA_object_types.h"
#include "DNA_gpencil_types.h"

#include "BLI_utildefines.h"

#include "BLT_translation.h"

#include "BKE_context.h"
#include "BKE_main.h"
#include "BKE_screen.h"
#include "BKE_editmesh.h"

#include "DEG_depsgraph.h"

#include "RNA_access.h"
#include "RNA_define.h"
#include "RNA_enum_types.h"

#include "WM_api.h"
#include "WM_types.h"

#include "ED_mesh.h"
#include "ED_undo.h"
#include "ED_screen.h"

#include "UI_interface.h"
#include "UI_resources.h"

#include "view3d_intern.h"

static void do_view3d_header_buttons(bContext *C, void *arg, int event);

#define B_SEL_VERT  110
#define B_SEL_EDGE  111
#define B_SEL_FACE  112

/* XXX quickly ported across */
static void handle_view3d_lock(bContext *C)
{
	Scene *scene = CTX_data_scene(C);
	ScrArea *sa = CTX_wm_area(C);
	View3D *v3d = CTX_wm_view3d(C);

	if (v3d != NULL && sa != NULL) {
		if (v3d->localvd == NULL && v3d->scenelock && sa->spacetype == SPACE_VIEW3D) {
			/* copy to scene */
			scene->lay = v3d->lay;
			scene->layact = v3d->layact;
			scene->camera = v3d->camera;

			/* notifiers for scene update */
			WM_event_add_notifier(C, NC_SCENE | ND_LAYER, scene);
		}
	}
}

/**
 * layer code is on three levels actually:
 * - here for operator
 * - uiTemplateLayers in interface/ code for buttons
 * - ED_view3d_view_layer_set for RNA
 */
static void view3d_layers_editmode_ensure(View3D *v3d, Object *obedit)
{
	/* sanity check - when in editmode disallow switching the editmode layer off since its confusing
	 * an alternative would be to always draw the editmode object. */
	if (obedit && (obedit->lay & v3d->lay) == 0) {
		int bit;
		for (bit = 0; bit < 32; bit++) {
			if (obedit->lay & (1u << bit)) {
				v3d->lay |= (1u << bit);
				break;
			}
		}
	}
}

static int view3d_layers_exec(bContext *C, wmOperator *op)
{
	ScrArea *sa = CTX_wm_area(C);
	View3D *v3d = sa->spacedata.first;
	Object *obedit = CTX_data_edit_object(C);
	int nr = RNA_int_get(op->ptr, "nr");
	const bool toggle = RNA_boolean_get(op->ptr, "toggle");

	if (nr < 0)
		return OPERATOR_CANCELLED;

	if (nr == 0) {
		/* all layers */
		if (!v3d->lay_prev)
			v3d->lay_prev = 1;

		if (toggle && v3d->lay == ((1 << 20) - 1)) {
			/* return to active layer only */
			v3d->lay = v3d->lay_prev;

			view3d_layers_editmode_ensure(v3d, obedit);
		}
		else {
			v3d->lay_prev = v3d->lay;
			v3d->lay |= (1 << 20) - 1;
		}
	}
	else {
		int bit;
		nr--;

		if (RNA_boolean_get(op->ptr, "extend")) {
			if (toggle && v3d->lay & (1 << nr) && (v3d->lay & ~(1 << nr)))
				v3d->lay &= ~(1 << nr);
			else
				v3d->lay |= (1 << nr);
		}
		else {
			v3d->lay = (1 << nr);
		}

		view3d_layers_editmode_ensure(v3d, obedit);

		/* set active layer, ensure to always have one */
		if (v3d->lay & (1 << nr))
			v3d->layact = 1 << nr;
		else if ((v3d->lay & v3d->layact) == 0) {
			for (bit = 0; bit < 32; bit++) {
				if (v3d->lay & (1u << bit)) {
					v3d->layact = (1u << bit);
					break;
				}
			}
		}
	}

	if (v3d->scenelock) handle_view3d_lock(C);
<<<<<<< HEAD
	
=======

>>>>>>> 95011f6d
	DEG_on_visible_update(CTX_data_main(C), false);

	ED_area_tag_redraw(sa);

	return OPERATOR_FINISHED;
}

/* applies shift and alt, lazy coding or ok? :) */
/* the local per-keymap-entry keymap will solve it */
static int view3d_layers_invoke(bContext *C, wmOperator *op, const wmEvent *event)
{
	if (event->ctrl || event->oskey)
		return OPERATOR_PASS_THROUGH;

	if (event->shift)
		RNA_boolean_set(op->ptr, "extend", true);
	else
		RNA_boolean_set(op->ptr, "extend", false);

	if (event->alt) {
		const int nr = RNA_int_get(op->ptr, "nr") + 10;
		RNA_int_set(op->ptr, "nr", nr);
	}
	view3d_layers_exec(C, op);

	return OPERATOR_FINISHED;
}

static int view3d_layers_poll(bContext *C)
{
	return (ED_operator_view3d_active(C) && CTX_wm_view3d(C)->localvd == NULL);
}

void VIEW3D_OT_layers(wmOperatorType *ot)
{
	/* identifiers */
	ot->name = "Layers";
	ot->description = "Toggle layer(s) visibility";
	ot->idname = "VIEW3D_OT_layers";

	/* api callbacks */
	ot->invoke = view3d_layers_invoke;
	ot->exec = view3d_layers_exec;
	ot->poll = view3d_layers_poll;

	/* flags */
	ot->flag = OPTYPE_REGISTER | OPTYPE_UNDO;

	RNA_def_int(ot->srna, "nr", 1, 0, 20, "Number", "The layer number to set, zero for all layers", 0, 20);
	RNA_def_boolean(ot->srna, "extend", 0, "Extend", "Add this layer to the current view layers");
	RNA_def_boolean(ot->srna, "toggle", 1, "Toggle", "Toggle the layer");
}

/* -------------------------------------------------------------------- */
/** \name Toggle Bone selection Overlay Operator
 * \{ */

static int toggle_show_xray(bContext *C, wmOperator *UNUSED(op))
{
	View3D *v3d = CTX_wm_view3d(C);
	v3d->shading.flag ^= V3D_SHADING_XRAY;
	ED_view3d_shade_update(CTX_data_main(C), v3d, CTX_wm_area(C));
	WM_event_add_notifier(C, NC_SPACE | ND_SPACE_VIEW3D, v3d);
	return OPERATOR_FINISHED;
}

static int toggle_show_xray_poll(bContext *C)
{
	bool result = (ED_operator_view3d_active(C) && !ED_operator_posemode(C) && !ED_operator_editmesh(C));
	if (result) {
		// Additional test for SOLID or TEXTURE mode
		View3D *v3d = CTX_wm_view3d(C);
		result = (v3d->drawtype & (OB_SOLID | OB_TEXTURE)) > 0;
	}
	return result;
}

void VIEW3D_OT_toggle_xray_draw_option(wmOperatorType *ot)
{
	/* identifiers */
	ot->name = "Toggle Show X-Ray";
	ot->description = "Toggle show X-Ray";
	ot->idname = "VIEW3D_OT_toggle_xray_draw_option";

	/* api callbacks */
	ot->exec = toggle_show_xray;
	ot->poll = toggle_show_xray_poll;
}

/** \} */


static void do_view3d_header_buttons(bContext *C, void *UNUSED(arg), int event)
{
	wmWindow *win = CTX_wm_window(C);
	const int ctrl = win->eventstate->ctrl, shift = win->eventstate->shift;

	/* watch it: if sa->win does not exist, check that when calling direct drawing routines */

	switch (event) {
		case B_SEL_VERT:
			if (EDBM_selectmode_toggle(C, SCE_SELECT_VERTEX, -1, shift, ctrl)) {
				ED_undo_push(C, "Selectmode Set: Vertex");
			}
			break;
		case B_SEL_EDGE:
			if (EDBM_selectmode_toggle(C, SCE_SELECT_EDGE, -1, shift, ctrl)) {
				ED_undo_push(C, "Selectmode Set: Edge");
			}
			break;
		case B_SEL_FACE:
			if (EDBM_selectmode_toggle(C, SCE_SELECT_FACE, -1, shift, ctrl)) {
				ED_undo_push(C, "Selectmode Set: Face");
			}
			break;
		default:
			break;
	}
}

void uiTemplateEditModeSelection(uiLayout *layout, struct bContext *C)
{
	Object *obedit = CTX_data_edit_object(C);
	uiBlock *block = uiLayoutGetBlock(layout);

	UI_block_func_handle_set(block, do_view3d_header_buttons, NULL);

	if (obedit && (obedit->type == OB_MESH)) {
		BMEditMesh *em = BKE_editmesh_from_object(obedit);
		uiLayout *row;

		row = uiLayoutRow(layout, true);
		block = uiLayoutGetBlock(row);
		uiDefIconButBitS(block, UI_BTYPE_TOGGLE, SCE_SELECT_VERTEX, B_SEL_VERT, ICON_VERTEXSEL,
		                 0, 0, UI_UNIT_X, UI_UNIT_Y, &em->selectmode, 1.0, 0.0, 0, 0,
		                 TIP_("Vertex select - Shift-Click for multiple modes, Ctrl-Click contracts selection"));
		uiDefIconButBitS(block, UI_BTYPE_TOGGLE, SCE_SELECT_EDGE, B_SEL_EDGE, ICON_EDGESEL,
		                 0, 0, UI_UNIT_X, UI_UNIT_Y, &em->selectmode, 1.0, 0.0, 0, 0,
		                 TIP_("Edge select - Shift-Click for multiple modes, Ctrl-Click expands/contracts selection"));
		uiDefIconButBitS(block, UI_BTYPE_TOGGLE, SCE_SELECT_FACE, B_SEL_FACE, ICON_FACESEL,
		                 0, 0, UI_UNIT_X, UI_UNIT_Y, &em->selectmode, 1.0, 0.0, 0, 0,
		                 TIP_("Face select - Shift-Click for multiple modes, Ctrl-Click expands selection"));
	}
}

static void uiTemplatePaintModeSelection(uiLayout *layout, struct bContext *C)
{
	ViewLayer *view_layer = CTX_data_view_layer(C);
	Object *ob = OBACT(view_layer);

	/* Manipulators aren't used in paint modes */
	if (!ELEM(ob->mode, OB_MODE_SCULPT, OB_MODE_PARTICLE_EDIT)) {
		/* masks aren't used for sculpt and particle painting */
		PointerRNA meshptr;

		RNA_pointer_create(ob->data, &RNA_Mesh, ob->data, &meshptr);
		if (ob->mode & (OB_MODE_TEXTURE_PAINT)) {
			uiItemR(layout, &meshptr, "use_paint_mask", UI_ITEM_R_ICON_ONLY, "", ICON_NONE);
		}
		else {
			uiLayout *row = uiLayoutRow(layout, true);
			uiItemR(row, &meshptr, "use_paint_mask", UI_ITEM_R_ICON_ONLY, "", ICON_NONE);
			uiItemR(row, &meshptr, "use_paint_mask_vertex", UI_ITEM_R_ICON_ONLY, "", ICON_NONE);
		}
	}
}

void uiTemplateHeader3D_mode(uiLayout *layout, struct bContext *C)
{
	/* Extracted from: uiTemplateHeader3D */
	ViewLayer *view_layer = CTX_data_view_layer(C);
	Object *ob = OBACT(view_layer);
	Object *obedit = CTX_data_edit_object(C);
	bGPdata *gpd = CTX_data_gpencil_data(C);

	bool is_paint = (
	        ob && !(gpd && (gpd->flag & GP_DATA_STROKE_EDITMODE)) &&
	        ELEM(ob->mode,
	             OB_MODE_SCULPT, OB_MODE_VERTEX_PAINT, OB_MODE_WEIGHT_PAINT, OB_MODE_TEXTURE_PAINT));

	uiTemplateEditModeSelection(layout, C);
	if ((obedit == NULL) && is_paint) {
		uiTemplatePaintModeSelection(layout, C);
	}
}

void uiTemplateHeader3D(uiLayout *layout, struct bContext *C)
{
	bScreen *screen = CTX_wm_screen(C);
	ScrArea *sa = CTX_wm_area(C);
	View3D *v3d = sa->spacedata.first;
	Scene *scene = CTX_data_scene(C);
	ViewLayer *view_layer = CTX_data_view_layer(C);
	ToolSettings *ts = CTX_data_tool_settings(C);
	PointerRNA v3dptr, toolsptr, sceneptr;
	Object *ob = OBACT(view_layer);
	Object *obedit = CTX_data_edit_object(C);
	bGPdata *gpd = CTX_data_gpencil_data(C);
	uiBlock *block;
	bool is_paint = (
	        ob && !(gpd && (gpd->flag & GP_DATA_STROKE_EDITMODE)) &&
	        ELEM(ob->mode,
	             OB_MODE_SCULPT, OB_MODE_VERTEX_PAINT, OB_MODE_WEIGHT_PAINT, OB_MODE_TEXTURE_PAINT));
<<<<<<< HEAD
	
=======

>>>>>>> 95011f6d
	RNA_pointer_create(&screen->id, &RNA_SpaceView3D, v3d, &v3dptr);
	RNA_pointer_create(&scene->id, &RNA_ToolSettings, ts, &toolsptr);
	RNA_pointer_create(&scene->id, &RNA_Scene, scene, &sceneptr);

	block = uiLayoutGetBlock(layout);
	UI_block_func_handle_set(block, do_view3d_header_buttons, NULL);

	/* other buttons: */
	UI_block_emboss_set(block, UI_EMBOSS);

	/* moved to topbar */
#if 0
	uiLayout *row = uiLayoutRow(layout, true);
	uiItemR(row, &v3dptr, "pivot_point", UI_ITEM_R_ICON_ONLY, "", ICON_NONE);
	if (!ob || ELEM(ob->mode, OB_MODE_OBJECT, OB_MODE_POSE, OB_MODE_WEIGHT_PAINT)) {
		uiItemR(row, &v3dptr, "use_pivot_point_align", UI_ITEM_R_ICON_ONLY, "", ICON_NONE);
	}
#endif

	if (obedit == NULL && is_paint) {
		/* Currently Python calls this directly. */
#if 0
		uiTemplatePaintModeSelection(layout, C);
#endif

	}
	else {
		/* Moved to popover and topbar. */
#if 0
		/* Transform widget / manipulators */
		row = uiLayoutRow(layout, true);
		uiItemR(row, &v3dptr, "show_manipulator", UI_ITEM_R_ICON_ONLY, "", ICON_NONE);
		uiItemR(row, &sceneptr, "transform_orientation", 0, "", ICON_NONE);
#endif
	}

	if (obedit == NULL && v3d->localvd == NULL) {
		/* Scene lock */
		uiItemR(layout, &v3dptr, "lock_camera_and_layers", UI_ITEM_R_ICON_ONLY, "", ICON_NONE);
	}

	/* Currently Python calls this directly. */
#if 0
	uiTemplateEditModeSelection(layout, C);
#endif
}<|MERGE_RESOLUTION|>--- conflicted
+++ resolved
@@ -167,11 +167,7 @@
 	}
 
 	if (v3d->scenelock) handle_view3d_lock(C);
-<<<<<<< HEAD
-	
-=======
-
->>>>>>> 95011f6d
+
 	DEG_on_visible_update(CTX_data_main(C), false);
 
 	ED_area_tag_redraw(sa);
@@ -375,11 +371,7 @@
 	        ob && !(gpd && (gpd->flag & GP_DATA_STROKE_EDITMODE)) &&
 	        ELEM(ob->mode,
 	             OB_MODE_SCULPT, OB_MODE_VERTEX_PAINT, OB_MODE_WEIGHT_PAINT, OB_MODE_TEXTURE_PAINT));
-<<<<<<< HEAD
-	
-=======
-
->>>>>>> 95011f6d
+
 	RNA_pointer_create(&screen->id, &RNA_SpaceView3D, v3d, &v3dptr);
 	RNA_pointer_create(&scene->id, &RNA_ToolSettings, ts, &toolsptr);
 	RNA_pointer_create(&scene->id, &RNA_Scene, scene, &sceneptr);
