--- conflicted
+++ resolved
@@ -137,21 +137,12 @@
 
 	/* draw curve-line of path */
 	glShadeModel(GL_SMOOTH);
-<<<<<<< HEAD
-
-	gpuBegin(GL_LINE_STRIP); 
-	for (i = 0, mpv = mpv_start; i < len; i++, mpv++) {
-		short sel = (pchan) ? (pchan->bone->flag & BONE_SELECTED) : (ob->flag & SELECT);
-		float intensity; /* how faint */
-
-=======
-	
-	glBegin(GL_LINE_STRIP);
+
+	gpuBegin(GL_LINE_STRIP);
 	for (i = 0, mpv = mpv_start; i < len; i++, mpv++) {
 		short sel = (pchan) ? (pchan->bone->flag & BONE_SELECTED) : (ob->flag & SELECT);
 		float intensity;  /* how faint */
-		
->>>>>>> 52d2bae2
+
 		/* set color
 		 * - more intense for active/selected bones, less intense for unselected bones
 		 * - black for before current frame, green for current frame, blue for after current frame
@@ -234,13 +225,8 @@
 		glPointSize(1.0f);
 		UI_ThemeColor(TH_TEXT_HI);
 	}
-<<<<<<< HEAD
-
-	// XXX, this isn't up to date but probably should be kept so.
-=======
-	
+
 	/* XXX, this isn't up to date but probably should be kept so. */
->>>>>>> 52d2bae2
 	invert_m4_m4(ob->imat, ob->obmat);
 
 	/* Draw frame numbers at each framestep value */
