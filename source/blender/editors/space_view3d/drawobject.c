/*
 * ***** BEGIN GPL LICENSE BLOCK *****
 *
 * This program is free software; you can redistribute it and/or
 * modify it under the terms of the GNU General Public License
 * as published by the Free Software Foundation; either version 2
 * of the License, or (at your option) any later version.
 *
 * This program is distributed in the hope that it will be useful,
 * but WITHOUT ANY WARRANTY; without even the implied warranty of
 * MERCHANTABILITY or FITNESS FOR A PARTICULAR PURPOSE.  See the
 * GNU General Public License for more details.
 *
 * You should have received a copy of the GNU General Public License
 * along with this program; if not, write to the Free Software Foundation,
 * Inc., 51 Franklin Street, Fifth Floor, Boston, MA 02110-1301, USA.
 *
 * The Original Code is Copyright (C) 2001-2002 by NaN Holding BV.
 * All rights reserved.
 *
 * Contributor(s): Blender Foundation, full recode and added functions
 *
 * ***** END GPL LICENSE BLOCK *****
 */

/** \file blender/editors/space_view3d/drawobject.c
 *  \ingroup spview3d
 */

#include "MEM_guardedalloc.h"

#include "DNA_camera_types.h"
#include "DNA_curve_types.h"
#include "DNA_constraint_types.h"  /* for drawing constraint */
#include "DNA_lamp_types.h"
#include "DNA_lattice_types.h"
#include "DNA_material_types.h"
#include "DNA_mesh_types.h"
#include "DNA_meta_types.h"
#include "DNA_rigidbody_types.h"
#include "DNA_scene_types.h"
#include "DNA_smoke_types.h"
#include "DNA_world_types.h"
#include "DNA_object_types.h"

#include "BLI_blenlib.h"
#include "BLI_math.h"

#include "BKE_anim.h"  /* for the where_on_path function */
#include "BKE_armature.h"
#include "BKE_camera.h"
#include "BKE_constraint.h"  /* for the get_constraint_target function */
#include "BKE_curve.h"
#include "BKE_DerivedMesh.h"
#include "BKE_deform.h"
#include "BKE_displist.h"
#include "BKE_font.h"
#include "BKE_global.h"
#include "BKE_image.h"
#include "BKE_key.h"
#include "BKE_lattice.h"
#include "BKE_mesh.h"
#include "BKE_material.h"
#include "BKE_mball.h"
#include "BKE_modifier.h"
#include "BKE_object.h"
#include "BKE_paint.h"
#include "BKE_particle.h"
#include "BKE_pointcache.h"
#include "BKE_scene.h"
#include "BKE_unit.h"
#include "BKE_tracking.h"

#include "BKE_editmesh.h"

#include "IMB_imbuf.h"
#include "IMB_imbuf_types.h"

#include "BIF_gl.h"
#include "BIF_glutil.h"

#include "GPU_draw.h"
#include "GPU_extensions.h"

#include "ED_mesh.h"
#include "ED_particle.h"
#include "ED_screen.h"
#include "ED_sculpt.h"
#include "ED_types.h"

#include "UI_resources.h"
#include "UI_interface_icons.h"

#include "WM_api.h"
#include "BLF_api.h"

#include "view3d_intern.h"  /* bad level include */

typedef enum eWireDrawMode {
	OBDRAW_WIRE_OFF = 0,
	OBDRAW_WIRE_ON = 1,
	OBDRAW_WIRE_ON_DEPTH = 2
} eWireDrawMode;

typedef struct drawDMVerts_userData {
	BMesh *bm;

	BMVert *eve_act;
	char sel;

	/* cached theme values */
	unsigned char th_editmesh_active[4];
	unsigned char th_vertex_select[4];
	unsigned char th_vertex[4];
	unsigned char th_skin_root[4];
	float th_vertex_size;

	/* for skin node drawing */
	int cd_vskin_offset;
	float imat[4][4];
} drawDMVerts_userData;

typedef struct drawDMEdgesSel_userData {
	BMesh *bm;

	unsigned char *baseCol, *selCol, *actCol;
	BMEdge *eed_act;
} drawDMEdgesSel_userData;

typedef struct drawDMFacesSel_userData {
#ifdef WITH_FREESTYLE
	unsigned char *cols[4];
#else
	unsigned char *cols[3];
#endif

	DerivedMesh *dm;
	BMesh *bm;

	BMFace *efa_act;
	int *orig_index_mf_to_mpoly;
	int *orig_index_mp_to_orig;
} drawDMFacesSel_userData;

typedef struct drawDMNormal_userData {
	BMesh *bm;
	int uniform_scale;
	float normalsize;
	float tmat[3][3];
	float imat[3][3];
} drawDMNormal_userData;

typedef struct bbsObmodeMeshVerts_userData {
	void *offset;
	MVert *mvert;
} bbsObmodeMeshVerts_userData;

typedef struct drawDMLayer_userData {
	BMesh *bm;
	int cd_layer_offset;
} drawDMLayer_userData;

static void draw_bounding_volume(Scene *scene, Object *ob, char type);

static void drawcube_size(float size);
static void drawcircle_size(float size);
static void draw_empty_sphere(float size);
static void draw_empty_cone(float size);

static void ob_wire_color_blend_theme_id(const unsigned char ob_wire_col[4], const int theme_id, float fac)
{
	float col_wire[3], col_bg[3], col[3];

	rgb_uchar_to_float(col_wire, ob_wire_col);

	UI_GetThemeColor3fv(theme_id, col_bg);
	interp_v3_v3v3(col, col_bg, col_wire, fac);
	glColor3fv(col);
}

/* this condition has been made more complex since editmode can draw textures */
static bool check_object_draw_texture(Scene *scene, View3D *v3d, const char drawtype)
{
	/* texture and material draw modes */
	if (ELEM(v3d->drawtype, OB_TEXTURE, OB_MATERIAL) && drawtype > OB_SOLID) {
		return true;
	}

	/* textured solid */
	if ((v3d->drawtype == OB_SOLID) &&
	    (v3d->flag2 & V3D_SOLID_TEX) &&
	    (BKE_scene_use_new_shading_nodes(scene) == false))
	{
		return true;
	}
	
	if (v3d->flag2 & V3D_SHOW_SOLID_MATCAP) {
		return true;
	}
	
	return false;
}

static bool check_object_draw_editweight(Mesh *me, DerivedMesh *finalDM)
{
	if (me->drawflag & ME_DRAWEIGHT) {
		/* editmesh handles its own weight drawing */
		if (finalDM->type != DM_TYPE_EDITBMESH) {
			return true;
		}
	}

	return false;
}

static bool check_ob_drawface_dot(Scene *sce, View3D *vd, char dt)
{
	if ((sce->toolsettings->selectmode & SCE_SELECT_FACE) == 0)
		return false;

	if (G.f & G_BACKBUFSEL)
		return false;

	if ((vd->flag & V3D_ZBUF_SELECT) == 0)
		return true;

	/* if its drawing textures with zbuf sel, then don't draw dots */
	if (dt == OB_TEXTURE && vd->drawtype == OB_TEXTURE)
		return false;

	if ((vd->drawtype >= OB_SOLID) && (vd->flag2 & V3D_SOLID_TEX))
		return false;

	return true;
}

/* ************************ */

/* check for glsl drawing */

bool draw_glsl_material(Scene *scene, Object *ob, View3D *v3d, const char dt)
{
	if (!GPU_glsl_support())
		return false;
	if (G.f & G_PICKSEL)
		return false;
	if (!check_object_draw_texture(scene, v3d, dt))
		return false;
	if (ob == OBACT && (ob && ob->mode & OB_MODE_WEIGHT_PAINT))
		return false;
	
	if (v3d->flag2 & V3D_SHOW_SOLID_MATCAP)
		return true;
	
	if (BKE_scene_use_new_shading_nodes(scene))
		return false;
	
	return (scene->gm.matmode == GAME_MAT_GLSL) && (dt > OB_SOLID);
}

static bool check_alpha_pass(Base *base)
{
	if (base->flag & OB_FROMDUPLI)
		return false;

	if (G.f & G_PICKSEL)
		return false;

	if (base->object->mode & OB_MODE_ALL_PAINT)
		return false;

	return (base->object->dtx & OB_DRAWTRANSP);
}

/***/
static const unsigned int colortab[] = {
	0x0, 0x403000, 0xFFFF88
};

/* ----------------- OpenGL Circle Drawing - Tables for Optimized Drawing Speed ------------------ */
/* 32 values of sin function (still same result!) */
#define CIRCLE_RESOL 32

static const float sinval[CIRCLE_RESOL] = {
	0.00000000,
	0.20129852,
	0.39435585,
	0.57126821,
	0.72479278,
	0.84864425,
	0.93775213,
	0.98846832,
	0.99871650,
	0.96807711,
	0.89780453,
	0.79077573,
	0.65137248,
	0.48530196,
	0.29936312,
	0.10116832,
	-0.10116832,
	-0.29936312,
	-0.48530196,
	-0.65137248,
	-0.79077573,
	-0.89780453,
	-0.96807711,
	-0.99871650,
	-0.98846832,
	-0.93775213,
	-0.84864425,
	-0.72479278,
	-0.57126821,
	-0.39435585,
	-0.20129852,
	0.00000000
};

/* 32 values of cos function (still same result!) */
static const float cosval[CIRCLE_RESOL] = {
	1.00000000,
	0.97952994,
	0.91895781,
	0.82076344,
	0.68896691,
	0.52896401,
	0.34730525,
	0.15142777,
	-0.05064916,
	-0.25065253,
	-0.44039415,
	-0.61210598,
	-0.75875812,
	-0.87434661,
	-0.95413925,
	-0.99486932,
	-0.99486932,
	-0.95413925,
	-0.87434661,
	-0.75875812,
	-0.61210598,
	-0.44039415,
	-0.25065253,
	-0.05064916,
	0.15142777,
	0.34730525,
	0.52896401,
	0.68896691,
	0.82076344,
	0.91895781,
	0.97952994,
	1.00000000
};

static void draw_xyz_wire(const float c[3], float size, int axis)
{
	float v1[3] = {0.f, 0.f, 0.f}, v2[3] = {0.f, 0.f, 0.f};
	float dim = size * 0.1f;
	float dx[3], dy[3], dz[3];

	dx[0] = dim; dx[1] = 0.f; dx[2] = 0.f;
	dy[0] = 0.f; dy[1] = dim; dy[2] = 0.f;
	dz[0] = 0.f; dz[1] = 0.f; dz[2] = dim;

	switch (axis) {
		case 0:     /* x axis */
			glBegin(GL_LINES);
			
			/* bottom left to top right */
			sub_v3_v3v3(v1, c, dx);
			sub_v3_v3(v1, dy);
			add_v3_v3v3(v2, c, dx);
			add_v3_v3(v2, dy);
			
			glVertex3fv(v1);
			glVertex3fv(v2);
			
			/* top left to bottom right */
			mul_v3_fl(dy, 2.f);
			add_v3_v3(v1, dy);
			sub_v3_v3(v2, dy);
			
			glVertex3fv(v1);
			glVertex3fv(v2);
			
			glEnd();
			break;
		case 1:     /* y axis */
			glBegin(GL_LINES);
			
			/* bottom left to top right */
			mul_v3_fl(dx, 0.75f);
			sub_v3_v3v3(v1, c, dx);
			sub_v3_v3(v1, dy);
			add_v3_v3v3(v2, c, dx);
			add_v3_v3(v2, dy);
			
			glVertex3fv(v1);
			glVertex3fv(v2);
			
			/* top left to center */
			mul_v3_fl(dy, 2.f);
			add_v3_v3(v1, dy);
			copy_v3_v3(v2, c);
			
			glVertex3fv(v1);
			glVertex3fv(v2);
			
			glEnd();
			break;
		case 2:     /* z axis */
			glBegin(GL_LINE_STRIP);
			
			/* start at top left */
			sub_v3_v3v3(v1, c, dx);
			add_v3_v3v3(v1, c, dz);
			
			glVertex3fv(v1);
			
			mul_v3_fl(dx, 2.f);
			add_v3_v3(v1, dx);

			glVertex3fv(v1);
			
			mul_v3_fl(dz, 2.f);
			sub_v3_v3(v1, dx);
			sub_v3_v3(v1, dz);
			
			glVertex3fv(v1);
			
			add_v3_v3(v1, dx);
		
			glVertex3fv(v1);
			
			glEnd();
			break;
	}
	
}

void drawaxes(float size, char drawtype)
{
	int axis;
	float v1[3] = {0.0, 0.0, 0.0};
	float v2[3] = {0.0, 0.0, 0.0};
	float v3[3] = {0.0, 0.0, 0.0};
	
	switch (drawtype) {

		case OB_PLAINAXES:
			for (axis = 0; axis < 3; axis++) {
				glBegin(GL_LINES);

				v1[axis] = size;
				v2[axis] = -size;
				glVertex3fv(v1);
				glVertex3fv(v2);

				/* reset v1 & v2 to zero */
				v1[axis] = v2[axis] = 0.0f;

				glEnd();
			}
			break;
		case OB_SINGLE_ARROW:

			glBegin(GL_LINES);
			/* in positive z direction only */
			v1[2] = size;
			glVertex3fv(v1);
			glVertex3fv(v2);
			glEnd();

			/* square pyramid */
			glBegin(GL_TRIANGLES);

			v2[0] = size * 0.035f; v2[1] = size * 0.035f;
			v3[0] = size * -0.035f; v3[1] = size * 0.035f;
			v2[2] = v3[2] = size * 0.75f;

			for (axis = 0; axis < 4; axis++) {
				if (axis % 2 == 1) {
					v2[0] = -v2[0];
					v3[1] = -v3[1];
				}
				else {
					v2[1] = -v2[1];
					v3[0] = -v3[0];
				}

				glVertex3fv(v1);
				glVertex3fv(v2);
				glVertex3fv(v3);

			}
			glEnd();

			break;
		case OB_CUBE:
			drawcube_size(size);
			break;

		case OB_CIRCLE:
			drawcircle_size(size);
			break;

		case OB_EMPTY_SPHERE:
			draw_empty_sphere(size);
			break;

		case OB_EMPTY_CONE:
			draw_empty_cone(size);
			break;

		case OB_ARROWS:
		default:
		{
			for (axis = 0; axis < 3; axis++) {
				const int arrow_axis = (axis == 0) ? 1 : 0;

				glBegin(GL_LINES);

				v2[axis] = size;
				glVertex3fv(v1);
				glVertex3fv(v2);
				
				v1[axis] = size * 0.85f;
				v1[arrow_axis] = -size * 0.08f;
				glVertex3fv(v1);
				glVertex3fv(v2);
				
				v1[arrow_axis] = size * 0.08f;
				glVertex3fv(v1);
				glVertex3fv(v2);

				glEnd();
				
				v2[axis] += size * 0.125f;

				draw_xyz_wire(v2, size, axis);


				/* reset v1 & v2 to zero */
				v1[arrow_axis] = v1[axis] = v2[axis] = 0.0f;
			}
			break;
		}
	}
}


/* Function to draw an Image on a empty Object */
static void draw_empty_image(Object *ob, const short dflag, const unsigned char ob_wire_col[4])
{
	Image *ima = (Image *)ob->data;
	ImBuf *ibuf = ima ? BKE_image_acquire_ibuf(ima, NULL, NULL) : NULL;

	float scale, ofs_x, ofs_y, sca_x, sca_y;
	int ima_x, ima_y;

	if (ibuf && (ibuf->rect == NULL) && (ibuf->rect_float != NULL)) {
		IMB_rect_from_float(ibuf);
	}

	/* Get the buffer dimensions so we can fallback to fake ones */
	if (ibuf && ibuf->rect) {
		ima_x = ibuf->x;
		ima_y = ibuf->y;
	}
	else {
		ima_x = 1;
		ima_y = 1;
	}

	/* Get the image aspect even if the buffer is invalid */
	if (ima) {
		if (ima->aspx > ima->aspy) {
			sca_x = 1.0f;
			sca_y = ima->aspy / ima->aspx;
		}
		else if (ima->aspx < ima->aspy) {
			sca_x = ima->aspx / ima->aspy;
			sca_y = 1.0f;
		}
		else {
			sca_x = 1.0f;
			sca_y = 1.0f;
		}
	}
	else {
		sca_x = 1.0f;
		sca_y = 1.0f;
	}

	/* Calculate the scale center based on objects origin */
	ofs_x = ob->ima_ofs[0] * ima_x;
	ofs_y = ob->ima_ofs[1] * ima_y;

	glMatrixMode(GL_MODELVIEW);
	glPushMatrix();

	/* Make sure we are drawing at the origin */
	glTranslatef(0.0f,  0.0f,  0.0f);

	/* Calculate Image scale */
	scale = (ob->empty_drawsize / max_ff((float)ima_x * sca_x, (float)ima_y * sca_y));

	/* Set the object scale */
	glScalef(scale * sca_x, scale * sca_y, 1.0f);

	if (ibuf && ibuf->rect) {
		const bool use_clip = (U.glalphaclip != 1.0f);
		int zoomfilter = (U.gameflags & USER_DISABLE_MIPMAP )? GL_NEAREST : GL_LINEAR;
		/* Setup GL params */
		glEnable(GL_BLEND);
		glBlendFunc(GL_SRC_ALPHA,  GL_ONE_MINUS_SRC_ALPHA);

		if (use_clip) {
			glEnable(GL_ALPHA_TEST);
			glAlphaFunc(GL_GREATER, U.glalphaclip);
		}

		/* Use the object color and alpha */
		glColor4fv(ob->col);

		/* Draw the Image on the screen */
		glaDrawPixelsTex(ofs_x, ofs_y, ima_x, ima_y, GL_RGBA, GL_UNSIGNED_BYTE, zoomfilter, ibuf->rect);
		glPixelTransferf(GL_ALPHA_SCALE, 1.0f);

		glDisable(GL_BLEND);

		if (use_clip) {
			glDisable(GL_ALPHA_TEST);
			glAlphaFunc(GL_GREATER, 0.0f);
		}
	}

	if ((dflag & DRAW_CONSTCOLOR) == 0) {
		glColor3ubv(ob_wire_col);
	}

	/* Calculate the outline vertex positions */
	glBegin(GL_LINE_LOOP);
	glVertex2f(ofs_x, ofs_y);
	glVertex2f(ofs_x + ima_x, ofs_y);
	glVertex2f(ofs_x + ima_x, ofs_y + ima_y);
	glVertex2f(ofs_x, ofs_y + ima_y);
	glEnd();


	/* Reset GL settings */
	glMatrixMode(GL_MODELVIEW);
	glPopMatrix();

	BKE_image_release_ibuf(ima, ibuf, NULL);
}

static void circball_array_fill(float verts[CIRCLE_RESOL][3], const float cent[3], float rad, float tmat[4][4])
{
	float vx[3], vy[3];
	float *viter = (float *)verts;
	unsigned int a;

	mul_v3_v3fl(vx, tmat[0], rad);
	mul_v3_v3fl(vy, tmat[1], rad);

	for (a = 0; a < CIRCLE_RESOL; a++, viter += 3) {
		viter[0] = cent[0] + sinval[a] * vx[0] + cosval[a] * vy[0];
		viter[1] = cent[1] + sinval[a] * vx[1] + cosval[a] * vy[1];
		viter[2] = cent[2] + sinval[a] * vx[2] + cosval[a] * vy[2];
	}
}

void drawcircball(int mode, const float cent[3], float rad, float tmat[4][4])
{
	float verts[CIRCLE_RESOL][3];

	circball_array_fill(verts, cent, rad, tmat);

	glEnableClientState(GL_VERTEX_ARRAY);
	glVertexPointer(3, GL_FLOAT, 0, verts);
	glDrawArrays(mode, 0, CIRCLE_RESOL);
	glDisableClientState(GL_VERTEX_ARRAY);
}

/* circle for object centers, special_color is for library or ob users */
static void drawcentercircle(View3D *v3d, RegionView3D *rv3d, const float co[3], int selstate, int special_color)
{
	const float size = ED_view3d_pixel_size(rv3d, co) * (float)U.obcenter_dia * 0.5f;
	float verts[CIRCLE_RESOL][3];

	/* using gldepthfunc guarantees that it does write z values,
	 * but not checks for it, so centers remain visible independent order of drawing */
	if (v3d->zbuf) glDepthFunc(GL_ALWAYS);
	glEnable(GL_BLEND);
	
	if (special_color) {
		if (selstate == ACTIVE || selstate == SELECT) glColor4ub(0x88, 0xFF, 0xFF, 155);

		else glColor4ub(0x55, 0xCC, 0xCC, 155);
	}
	else {
		if (selstate == ACTIVE) UI_ThemeColorShadeAlpha(TH_ACTIVE, 0, -80);
		else if (selstate == SELECT) UI_ThemeColorShadeAlpha(TH_SELECT, 0, -80);
		else if (selstate == DESELECT) UI_ThemeColorShadeAlpha(TH_TRANSFORM, 0, -80);
	}

	circball_array_fill(verts, co, size, rv3d->viewinv);

	/* enable vertex array */
	glEnableClientState(GL_VERTEX_ARRAY);
	glVertexPointer(3, GL_FLOAT, 0, verts);

	/* 1. draw filled, blended polygon */
	glDrawArrays(GL_POLYGON, 0, CIRCLE_RESOL);

	/* 2. draw outline */
	UI_ThemeColorShadeAlpha(TH_WIRE, 0, -30);
	glDrawArrays(GL_LINE_LOOP, 0, CIRCLE_RESOL);

	/* finish up */
	glDisableClientState(GL_VERTEX_ARRAY);

	glDisable(GL_BLEND);

	if (v3d->zbuf) glDepthFunc(GL_LEQUAL);
}

/* *********** text drawing for object/particles/armature ************* */
static ListBase CachedText[3];
static int CachedTextLevel = 0;

typedef struct ViewCachedString {
	struct ViewCachedString *next, *prev;
	float vec[3];
	union {
		unsigned char ub[4];
		int pack;
	} col;
	short sco[2];
	short xoffs;
	short flag;
	int str_len, pad;
	/* str is allocated past the end */
} ViewCachedString;

void view3d_cached_text_draw_begin(void)
{
	ListBase *strings = &CachedText[CachedTextLevel];
	strings->first = strings->last = NULL;
	CachedTextLevel++;
}

void view3d_cached_text_draw_add(const float co[3],
                                 const char *str,
                                 short xoffs, short flag,
                                 const unsigned char col[4])
{
	int alloc_len = strlen(str) + 1;
	ListBase *strings = &CachedText[CachedTextLevel - 1];
	/* TODO, replace with more efficient malloc, perhaps memarena per draw? */
	ViewCachedString *vos = MEM_callocN(sizeof(ViewCachedString) + alloc_len, "ViewCachedString");

	BLI_addtail(strings, vos);
	copy_v3_v3(vos->vec, co);
	copy_v4_v4_char((char *)vos->col.ub, (const char *)col);
	vos->xoffs = xoffs;
	vos->flag = flag;
	vos->str_len = alloc_len - 1;

	/* allocate past the end */
	memcpy(++vos, str, alloc_len);
}

void view3d_cached_text_draw_end(View3D *v3d, ARegion *ar, bool depth_write, float mat[4][4])
{
	RegionView3D *rv3d = ar->regiondata;
	ListBase *strings = &CachedText[CachedTextLevel - 1];
	ViewCachedString *vos;
	int tot = 0;
	
	/* project first and test */
	for (vos = strings->first; vos; vos = vos->next) {
		if (mat && !(vos->flag & V3D_CACHE_TEXT_WORLDSPACE))
			mul_m4_v3(mat, vos->vec);

		if (ED_view3d_project_short_ex(ar,
		                               (vos->flag & V3D_CACHE_TEXT_GLOBALSPACE) ? rv3d->persmat : rv3d->persmatob,
		                               (vos->flag & V3D_CACHE_TEXT_LOCALCLIP) != 0,
		                               vos->vec, vos->sco,
		                               V3D_PROJ_TEST_CLIP_BB | V3D_PROJ_TEST_CLIP_WIN | V3D_PROJ_TEST_CLIP_NEAR) == V3D_PROJ_RET_OK)
		{
			tot++;
		}
		else {
			vos->sco[0] = IS_CLIPPED;
		}
	}

	if (tot) {
		int col_pack_prev = 0;

#if 0
		bglMats mats; /* ZBuffer depth vars */
		double ux, uy, uz;
		float depth;

		if (v3d->zbuf)
			bgl_get_mats(&mats);
#endif
		if (rv3d->rflag & RV3D_CLIPPING) {
			ED_view3d_clipping_disable();
		}

		glMatrixMode(GL_PROJECTION);
		glPushMatrix();
		glMatrixMode(GL_MODELVIEW);
		glPushMatrix();
		ED_region_pixelspace(ar);
		
		if (depth_write) {
			if (v3d->zbuf) glDisable(GL_DEPTH_TEST);
		}
		else {
			glDepthMask(0);
		}
		
		for (vos = strings->first; vos; vos = vos->next) {
			if (vos->sco[0] != IS_CLIPPED) {
				const char *str = (char *)(vos + 1);

				if (col_pack_prev != vos->col.pack) {
					glColor3ubv(vos->col.ub);
					col_pack_prev = vos->col.pack;
				}

				((vos->flag & V3D_CACHE_TEXT_ASCII) ?
				 BLF_draw_default_ascii :
				 BLF_draw_default
				)( (float)vos->sco[0] + vos->xoffs,
				   (float)vos->sco[1],
				   (depth_write) ? 0.0f : 2.0f,
				   str,
				   vos->str_len);
			}
		}
		
		if (depth_write) {
			if (v3d->zbuf) glEnable(GL_DEPTH_TEST);
		}
		else {
			glDepthMask(1);
		}
		
		glMatrixMode(GL_PROJECTION);
		glPopMatrix();
		glMatrixMode(GL_MODELVIEW);
		glPopMatrix();

		if (rv3d->rflag & RV3D_CLIPPING) {
			ED_view3d_clipping_enable();
		}
	}
	
	if (strings->first)
		BLI_freelistN(strings);
	
	CachedTextLevel--;
}

/* ******************** primitive drawing ******************* */

/* draws a cube on given the scaling of the cube, assuming that
 * all required matrices have been set (used for drawing empties)
 */
static void drawcube_size(float size)
{
	glBegin(GL_LINE_STRIP);
	glVertex3f(-size, -size, -size); glVertex3f(-size, -size, size);
	glVertex3f(-size, size, size); glVertex3f(-size, size, -size);

	glVertex3f(-size, -size, -size); glVertex3f(size, -size, -size);
	glVertex3f(size, -size, size); glVertex3f(size, size, size);

	glVertex3f(size, size, -size); glVertex3f(size, -size, -size);
	glEnd();

	glBegin(GL_LINE_STRIP);
	glVertex3f(-size, -size, size); glVertex3f(size, -size, size);
	glEnd();

	glBegin(GL_LINE_STRIP);
	glVertex3f(-size, size, size); glVertex3f(size, size, size);
	glEnd();

	glBegin(GL_LINE_STRIP);
	glVertex3f(-size, size, -size); glVertex3f(size, size, -size);
	glEnd();
}

/* this is an unused (old) cube-drawing function based on a given size */
#if 0
static void drawcube_size(const float size[3])
{

	glPushMatrix();
	glScalef(size[0],  size[1],  size[2]);
	

	glBegin(GL_LINE_STRIP);
	glVertex3fv(cube[0]); glVertex3fv(cube[1]); glVertex3fv(cube[2]); glVertex3fv(cube[3]);
	glVertex3fv(cube[0]); glVertex3fv(cube[4]); glVertex3fv(cube[5]); glVertex3fv(cube[6]);
	glVertex3fv(cube[7]); glVertex3fv(cube[4]);
	glEnd();

	glBegin(GL_LINE_STRIP);
	glVertex3fv(cube[1]); glVertex3fv(cube[5]);
	glEnd();

	glBegin(GL_LINE_STRIP);
	glVertex3fv(cube[2]); glVertex3fv(cube[6]);
	glEnd();

	glBegin(GL_LINE_STRIP);
	glVertex3fv(cube[3]); glVertex3fv(cube[7]);
	glEnd();
	
	glPopMatrix();
}
#endif

static void drawshadbuflimits(Lamp *la, float mat[4][4])
{
	float sta[3], end[3], lavec[3];

	negate_v3_v3(lavec, mat[2]);
	normalize_v3(lavec);

	madd_v3_v3v3fl(sta, mat[3], lavec, la->clipsta);
	madd_v3_v3v3fl(end, mat[3], lavec, la->clipend);

	glBegin(GL_LINE_STRIP);
	glVertex3fv(sta);
	glVertex3fv(end);
	glEnd();

	glPointSize(3.0);
	bglBegin(GL_POINTS);
	bglVertex3fv(sta);
	bglVertex3fv(end);
	bglEnd();
	glPointSize(1.0);
}



static void spotvolume(float lvec[3], float vvec[3], const float inp)
{
	/* camera is at 0,0,0 */
	float temp[3], plane[3], mat1[3][3], mat2[3][3], mat3[3][3], mat4[3][3], q[4], co, si, angle;

	normalize_v3(lvec);
	normalize_v3(vvec);             /* is this the correct vector ? */

	cross_v3_v3v3(temp, vvec, lvec);      /* equation for a plane through vvec en lvec */
	cross_v3_v3v3(plane, lvec, temp);     /* a plane perpendicular to this, parrallel with lvec */

	/* vectors are exactly aligned, use the X axis, this is arbitrary */
	if (normalize_v3(plane) == 0.0f)
		plane[1] = 1.0f;

	/* now we've got two equations: one of a cone and one of a plane, but we have
	 * three unknowns. We remove one unknown by rotating the plane to z=0 (the plane normal) */

	/* rotate around cross product vector of (0,0,1) and plane normal, dot product degrees */
	/* according definition, we derive cross product is (plane[1],-plane[0],0), en cos = plane[2]);*/

	/* translating this comment to english didnt really help me understanding the math! :-) (ton) */
	
	q[1] =  plane[1];
	q[2] = -plane[0];
	q[3] =  0;
	normalize_v3(&q[1]);

	angle = saacos(plane[2]) / 2.0f;
	co = cosf(angle);
	si = sqrtf(1 - co * co);

	q[0] =  co;
	q[1] *= si;
	q[2] *= si;
	q[3] =  0;

	quat_to_mat3(mat1, q);

	/* rotate lamp vector now over acos(inp) degrees */
	copy_v3_v3(vvec, lvec);

	unit_m3(mat2);
	co = inp;
	si = sqrtf(1.0f - inp * inp);

	mat2[0][0] =  co;
	mat2[1][0] = -si;
	mat2[0][1] =  si;
	mat2[1][1] =  co;
	mul_m3_m3m3(mat3, mat2, mat1);

	mat2[1][0] =  si;
	mat2[0][1] = -si;
	mul_m3_m3m3(mat4, mat2, mat1);
	transpose_m3(mat1);

	mul_m3_m3m3(mat2, mat1, mat3);
	mul_m3_v3(mat2, lvec);
	mul_m3_m3m3(mat2, mat1, mat4);
	mul_m3_v3(mat2, vvec);

	return;
}

static void draw_spot_cone(Lamp *la, float x, float z)
{
	z = fabs(z);

	glBegin(GL_TRIANGLE_FAN);
	glVertex3f(0.0f, 0.0f, -x);

	if (la->mode & LA_SQUARE) {
		glVertex3f(z, z, 0);
		glVertex3f(-z, z, 0);
		glVertex3f(-z, -z, 0);
		glVertex3f(z, -z, 0);
		glVertex3f(z, z, 0);
	}
	else {
		float angle;
		int a;

		for (a = 0; a < 33; a++) {
			angle = a * M_PI * 2 / (33 - 1);
			glVertex3f(z * cosf(angle), z * sinf(angle), 0);
		}
	}

	glEnd();
}

static void draw_transp_spot_volume(Lamp *la, float x, float z)
{
	glEnable(GL_CULL_FACE);
	glEnable(GL_BLEND);
	glDepthMask(0);

	/* draw backside darkening */
	glCullFace(GL_FRONT);

	glBlendFunc(GL_ZERO, GL_SRC_ALPHA);
	glColor4f(0.0f, 0.0f, 0.0f, 0.4f);

	draw_spot_cone(la, x, z);

	/* draw front side lighting */
	glCullFace(GL_BACK);

	glBlendFunc(GL_ONE, GL_ONE);
	glColor4f(0.2f, 0.2f, 0.2f, 1.0f);

	draw_spot_cone(la, x, z);

	/* restore state */
	glBlendFunc(GL_SRC_ALPHA, GL_ONE_MINUS_SRC_ALPHA);
	glDisable(GL_BLEND);
	glDepthMask(1);
	glDisable(GL_CULL_FACE);
	glCullFace(GL_BACK);
}

static void drawlamp(Scene *scene, View3D *v3d, RegionView3D *rv3d, Base *base,
                     const char dt, const short dflag, const unsigned char ob_wire_col[4])
{
	Object *ob = base->object;
	const float pixsize = ED_view3d_pixel_size(rv3d, ob->obmat[3]);
	Lamp *la = ob->data;
	float vec[3], lvec[3], vvec[3], circrad, x, y, z;
	float lampsize;
	float imat[4][4];

	unsigned char curcol[4];
	unsigned char col[4];
	/* cone can't be drawn for duplicated lamps, because duplilist would be freed to */
	/* the moment of view3d_draw_transp() call */
	const bool is_view = (rv3d->persp == RV3D_CAMOB && v3d->camera == base->object);
	const bool drawcone = ((dt > OB_WIRE) &&
	                       !(G.f & G_PICKSEL) &&
	                       (la->type == LA_SPOT) &&
	                       (la->mode & LA_SHOW_CONE) &&
	                       !(base->flag & OB_FROMDUPLI) &&
	                       !is_view);

	if (drawcone && !v3d->transp) {
		/* in this case we need to draw delayed */
		ED_view3d_after_add(&v3d->afterdraw_transp, base, dflag);
		return;
	}
	
	/* we first draw only the screen aligned & fixed scale stuff */
	glPushMatrix();
	glLoadMatrixf(rv3d->viewmat);

	/* lets calculate the scale: */
	lampsize = pixsize * ((float)U.obcenter_dia * 0.5f);

	/* and view aligned matrix: */
	copy_m4_m4(imat, rv3d->viewinv);
	normalize_v3(imat[0]);
	normalize_v3(imat[1]);

	/* lamp center */
	copy_v3_v3(vec, ob->obmat[3]);

	if ((dflag & DRAW_CONSTCOLOR) == 0) {
		/* for AA effects */
		curcol[0] = ob_wire_col[0];
		curcol[1] = ob_wire_col[1];
		curcol[2] = ob_wire_col[2];
		curcol[3] = 154;
		glColor4ubv(curcol);
	}

	if (lampsize > 0.0f) {

		if ((dflag & DRAW_CONSTCOLOR) == 0) {
			if (ob->id.us > 1) {
				if (ob == OBACT || (ob->flag & SELECT)) glColor4ub(0x88, 0xFF, 0xFF, 155);
				else glColor4ub(0x77, 0xCC, 0xCC, 155);
			}
		}
		
		/* Inner Circle */
		glEnable(GL_BLEND);
		drawcircball(GL_LINE_LOOP, vec, lampsize, imat);
		glDisable(GL_BLEND);
		drawcircball(GL_POLYGON, vec, lampsize, imat);
		
		/* restore */
		if ((dflag & DRAW_CONSTCOLOR) == 0) {
			if (ob->id.us > 1)
				glColor4ubv(curcol);
		}

		/* Outer circle */
		circrad = 3.0f * lampsize;
		setlinestyle(3);

		drawcircball(GL_LINE_LOOP, vec, circrad, imat);

		/* draw dashed outer circle if shadow is on. remember some lamps can't have certain shadows! */
		if (la->type != LA_HEMI) {
			if ((la->mode & LA_SHAD_RAY) || ((la->mode & LA_SHAD_BUF) && (la->type == LA_SPOT))) {
				drawcircball(GL_LINE_LOOP, vec, circrad + 3.0f * pixsize, imat);
			}
		}
	}
	else {
		setlinestyle(3);
		circrad = 0.0f;
	}
	
	/* draw the pretty sun rays */
	if (la->type == LA_SUN) {
		float v1[3], v2[3], mat[3][3];
		short axis;
		
		/* setup a 45 degree rotation matrix */
		axis_angle_normalized_to_mat3(mat, imat[2], (float)M_PI / 4.0f);

		/* vectors */
		mul_v3_v3fl(v1, imat[0], circrad * 1.2f);
		mul_v3_v3fl(v2, imat[0], circrad * 2.5f);
		
		/* center */
		glTranslatef(vec[0], vec[1], vec[2]);
		
		setlinestyle(3);
		
		glBegin(GL_LINES);
		for (axis = 0; axis < 8; axis++) {
			glVertex3fv(v1);
			glVertex3fv(v2);
			mul_m3_v3(mat, v1);
			mul_m3_v3(mat, v2);
		}
		glEnd();
		
		glTranslatef(-vec[0], -vec[1], -vec[2]);

	}
	
	if (la->type == LA_LOCAL) {
		if (la->mode & LA_SPHERE) {
			drawcircball(GL_LINE_LOOP, vec, la->dist, imat);
		}
	}
	
	glPopMatrix();  /* back in object space */
	zero_v3(vec);
	
	if (is_view) {
		/* skip drawing extra info */
	}
	else if ((la->type == LA_SPOT) || (la->type == LA_YF_PHOTON)) {
		lvec[0] = lvec[1] = 0.0;
		lvec[2] = 1.0;
		x = rv3d->persmat[0][2];
		y = rv3d->persmat[1][2];
		z = rv3d->persmat[2][2];
		vvec[0] = x * ob->obmat[0][0] + y * ob->obmat[0][1] + z * ob->obmat[0][2];
		vvec[1] = x * ob->obmat[1][0] + y * ob->obmat[1][1] + z * ob->obmat[1][2];
		vvec[2] = x * ob->obmat[2][0] + y * ob->obmat[2][1] + z * ob->obmat[2][2];

		y = cosf(la->spotsize * (float)(M_PI / 360.0));
		spotvolume(lvec, vvec, y);
		x = -la->dist;
		mul_v3_fl(lvec, x);
		mul_v3_fl(vvec, x);

		/* draw the angled sides of the cone */
		glBegin(GL_LINE_STRIP);
		glVertex3fv(vvec);
		glVertex3fv(vec);
		glVertex3fv(lvec);
		glEnd();
		
		z = x * sqrtf(1.0f - y * y);
		x *= y;

		/* draw the circle/square at the end of the cone */
		glTranslatef(0.0, 0.0,  x);
		if (la->mode & LA_SQUARE) {
			float tvec[3];
			float z_abs = fabs(z);

			tvec[0] = tvec[1] = z_abs;
			tvec[2] = 0.0;

			glBegin(GL_LINE_LOOP);
			glVertex3fv(tvec);
			tvec[1] = -z_abs; /* neg */
			glVertex3fv(tvec);
			tvec[0] = -z_abs; /* neg */
			glVertex3fv(tvec);
			tvec[1] = z_abs; /* pos */
			glVertex3fv(tvec);
			glEnd();
		}
		else {
			circ(0.0, 0.0, fabsf(z));
		}

		/* draw the circle/square representing spotbl */
		if (la->type == LA_SPOT) {
			float spotblcirc = fabs(z) * (1 - pow(la->spotblend, 2));
			/* hide line if it is zero size or overlaps with outer border,
			 * previously it adjusted to always to show it but that seems
			 * confusing because it doesn't show the actual blend size */
			if (spotblcirc != 0 && spotblcirc != fabsf(z))
				circ(0.0, 0.0, spotblcirc);
		}

		if (drawcone)
			draw_transp_spot_volume(la, x, z);

		/* draw clip start, useful for wide cones where its not obvious where the start is */
		glTranslatef(0.0, 0.0, -x);  /* reverse translation above */
		if (la->type == LA_SPOT && (la->mode & LA_SHAD_BUF) ) {
			float lvec_clip[3];
			float vvec_clip[3];
			float clipsta_fac = la->clipsta / -x;

			interp_v3_v3v3(lvec_clip, vec, lvec, clipsta_fac);
			interp_v3_v3v3(vvec_clip, vec, vvec, clipsta_fac);

			glBegin(GL_LINE_STRIP);
			glVertex3fv(lvec_clip);
			glVertex3fv(vvec_clip);
			glEnd();
		}
		/* Else, draw spot direction (using distance as end limit, same as for Area lamp). */
		else {
			glBegin(GL_LINE_STRIP);
			glVertex3f(0.0, 0.0, -circrad);
			glVertex3f(0.0, 0.0, -la->dist);
			glEnd();
		}
	}
	else if (ELEM(la->type, LA_HEMI, LA_SUN)) {
		
		/* draw the line from the circle along the dist */
		glBegin(GL_LINE_STRIP);
		vec[2] = -circrad;
		glVertex3fv(vec);
		vec[2] = -la->dist;
		glVertex3fv(vec);
		glEnd();
		
		if (la->type == LA_HEMI) {
			/* draw the hemisphere curves */
			short axis, steps, dir;
			float outdist, zdist, mul;
			zero_v3(vec);
			outdist = 0.14; mul = 1.4; dir = 1;
			
			setlinestyle(4);
			/* loop over the 4 compass points, and draw each arc as a LINE_STRIP */
			for (axis = 0; axis < 4; axis++) {
				float v[3] = {0.0, 0.0, 0.0};
				zdist = 0.02;
				
				glBegin(GL_LINE_STRIP);
				
				for (steps = 0; steps < 6; steps++) {
					if (axis == 0 || axis == 1) {       /* x axis up, x axis down */
						/* make the arcs start at the edge of the energy circle */
						if (steps == 0) v[0] = dir * circrad;
						else v[0] = v[0] + dir * (steps * outdist);
					}
					else if (axis == 2 || axis == 3) {      /* y axis up, y axis down */
						/* make the arcs start at the edge of the energy circle */
						v[1] = (steps == 0) ? (dir * circrad) : (v[1] + dir * (steps * outdist));
					}

					v[2] = v[2] - steps * zdist;
					
					glVertex3fv(v);
					
					zdist = zdist * mul;
				}
				
				glEnd();
				/* flip the direction */
				dir = -dir;
			}
		}
	}
	else if (la->type == LA_AREA) {
		setlinestyle(3);
		if (la->area_shape == LA_AREA_SQUARE)
			fdrawbox(-la->area_size * 0.5f, -la->area_size * 0.5f, la->area_size * 0.5f, la->area_size * 0.5f);
		else if (la->area_shape == LA_AREA_RECT)
			fdrawbox(-la->area_size * 0.5f, -la->area_sizey * 0.5f, la->area_size * 0.5f, la->area_sizey * 0.5f);

		glBegin(GL_LINE_STRIP);
		glVertex3f(0.0, 0.0, -circrad);
		glVertex3f(0.0, 0.0, -la->dist);
		glEnd();
	}
	
	/* and back to viewspace */
	glPushMatrix();
	glLoadMatrixf(rv3d->viewmat);
	copy_v3_v3(vec, ob->obmat[3]);

	setlinestyle(0);
	
	if ((la->type == LA_SPOT) && (la->mode & LA_SHAD_BUF) && (is_view == false)) {
		drawshadbuflimits(la, ob->obmat);
	}
	
	UI_GetThemeColor4ubv(TH_LAMP, col);
	glColor4ubv(col);

	glEnable(GL_BLEND);
	
	if (vec[2] > 0) vec[2] -= circrad;
	else vec[2] += circrad;
	
	glBegin(GL_LINE_STRIP);
	glVertex3fv(vec);
	vec[2] = 0;
	glVertex3fv(vec);
	glEnd();
	
	glPointSize(2.0);
	glBegin(GL_POINTS);
	glVertex3fv(vec);
	glEnd();
	glPointSize(1.0);
	
	glDisable(GL_BLEND);
	
	if ((dflag & DRAW_CONSTCOLOR) == 0) {
		/* restore for drawing extra stuff */
		glColor3ubv(ob_wire_col);
	}
	/* and finally back to org object space! */
	glPopMatrix();
}

static void draw_limit_line(float sta, float end, const short dflag, unsigned int col)
{
	glBegin(GL_LINES);
	glVertex3f(0.0, 0.0, -sta);
	glVertex3f(0.0, 0.0, -end);
	glEnd();

	if (!(dflag & DRAW_PICKING)) {
		glPointSize(3.0);
		glBegin(GL_POINTS);
		cpack(col);
		glVertex3f(0.0, 0.0, -sta);
		glVertex3f(0.0, 0.0, -end);
		glEnd();
		glPointSize(1.0);
	}
}


/* yafray: draw camera focus point (cross, similar to aqsis code in tuhopuu) */
/* qdn: now also enabled for Blender to set focus point for defocus composite node */
static void draw_focus_cross(float dist, float size)
{
	glBegin(GL_LINES);
	glVertex3f(-size, 0.f, -dist);
	glVertex3f(size, 0.f, -dist);
	glVertex3f(0.f, -size, -dist);
	glVertex3f(0.f, size, -dist);
	glEnd();
}

#ifdef VIEW3D_CAMERA_BORDER_HACK
unsigned char view3d_camera_border_hack_col[3];
bool view3d_camera_border_hack_test = false;
#endif

/* ****************** draw clip data *************** */

static void draw_bundle_sphere(void)
{
	static GLuint displist = 0;

	if (displist == 0) {
		GLUquadricObj *qobj;

		displist = glGenLists(1);
		glNewList(displist, GL_COMPILE);

		qobj = gluNewQuadric();
		gluQuadricDrawStyle(qobj, GLU_FILL);
		glShadeModel(GL_SMOOTH);
		gluSphere(qobj, 0.05, 8, 8);
		glShadeModel(GL_FLAT);
		gluDeleteQuadric(qobj);

		glEndList();
	}

	glCallList(displist);
}

static void draw_viewport_object_reconstruction(Scene *scene, Base *base, View3D *v3d,
                                                MovieClip *clip, MovieTrackingObject *tracking_object,
                                                const short dflag, const unsigned char ob_wire_col[4],
                                                int *global_track_index, bool draw_selected)
{
	MovieTracking *tracking = &clip->tracking;
	MovieTrackingTrack *track;
	float mat[4][4], imat[4][4];
	unsigned char col_unsel[4], col_sel[4];
	int tracknr = *global_track_index;
	ListBase *tracksbase = BKE_tracking_object_get_tracks(tracking, tracking_object);
	float camera_size[3];

	UI_GetThemeColor4ubv(TH_TEXT, col_unsel);
	UI_GetThemeColor4ubv(TH_SELECT, col_sel);

	BKE_tracking_get_camera_object_matrix(scene, base->object, mat);

	/* we're compensating camera size for bundles size,
	 * to make it so bundles are always displayed with the same size
	 */
	copy_v3_v3(camera_size, base->object->size);
	if ((tracking_object->flag & TRACKING_OBJECT_CAMERA) == 0)
		mul_v3_fl(camera_size, tracking_object->scale);

	glPushMatrix();

	if (tracking_object->flag & TRACKING_OBJECT_CAMERA) {
		/* current ogl matrix is translated in camera space, bundles should
		 * be rendered in world space, so camera matrix should be "removed"
		 * from current ogl matrix */
		invert_m4_m4(imat, base->object->obmat);

		glMultMatrixf(imat);
		glMultMatrixf(mat);
	}
	else {
		float obmat[4][4];

		BKE_tracking_camera_get_reconstructed_interpolate(tracking, tracking_object, scene->r.cfra, obmat);

		invert_m4_m4(imat, obmat);
		glMultMatrixf(imat);
	}

	for (track = tracksbase->first; track; track = track->next) {
		int selected = TRACK_SELECTED(track);

		if (draw_selected && !selected)
			continue;

		if ((track->flag & TRACK_HAS_BUNDLE) == 0)
			continue;

		if (dflag & DRAW_PICKING)
			glLoadName(base->selcol + (tracknr << 16));

		glPushMatrix();
		glTranslatef(track->bundle_pos[0], track->bundle_pos[1], track->bundle_pos[2]);
		glScalef(v3d->bundle_size / 0.05f / camera_size[0],
		         v3d->bundle_size / 0.05f / camera_size[1],
		         v3d->bundle_size / 0.05f / camera_size[2]);

		if (v3d->drawtype == OB_WIRE) {
			glDisable(GL_LIGHTING);

			if ((dflag & DRAW_CONSTCOLOR) == 0) {
				if (selected && (track->flag & TRACK_CUSTOMCOLOR) == 0) {
					glColor3ubv(ob_wire_col);
				}
				else {
					glColor3fv(track->color);
				}
			}

			drawaxes(0.05f, v3d->bundle_drawtype);

			glEnable(GL_LIGHTING);
		}
		else if (v3d->drawtype > OB_WIRE) {
			if (v3d->bundle_drawtype == OB_EMPTY_SPHERE) {
				/* selection outline */
				if (selected) {
					if ((dflag & DRAW_CONSTCOLOR) == 0) {
						glColor3ubv(ob_wire_col);
					}

					glLineWidth(2.f);
					glDisable(GL_LIGHTING);
					glPolygonMode(GL_FRONT_AND_BACK, GL_LINE);

					draw_bundle_sphere();

					glPolygonMode(GL_FRONT_AND_BACK, GL_FILL);
					glEnable(GL_LIGHTING);
					glLineWidth(1.f);
				}

				if ((dflag & DRAW_CONSTCOLOR) == 0) {
					if (track->flag & TRACK_CUSTOMCOLOR) glColor3fv(track->color);
					else UI_ThemeColor(TH_BUNDLE_SOLID);
				}

				draw_bundle_sphere();
			}
			else {
				glDisable(GL_LIGHTING);

				if ((dflag & DRAW_CONSTCOLOR) == 0) {
					if (selected) {
						glColor3ubv(ob_wire_col);
					}
					else {
						if (track->flag & TRACK_CUSTOMCOLOR) glColor3fv(track->color);
						else UI_ThemeColor(TH_WIRE);
					}
				}

				drawaxes(0.05f, v3d->bundle_drawtype);

				glEnable(GL_LIGHTING);
			}
		}

		glPopMatrix();

		if ((dflag & DRAW_PICKING) == 0 && (v3d->flag2 & V3D_SHOW_BUNDLENAME)) {
			float pos[3];

			mul_v3_m4v3(pos, mat, track->bundle_pos);
			view3d_cached_text_draw_add(pos, track->name, 10, V3D_CACHE_TEXT_GLOBALSPACE, selected ? col_sel : col_unsel);
		}

		tracknr++;
	}

	if ((dflag & DRAW_PICKING) == 0) {
		if ((v3d->flag2 & V3D_SHOW_CAMERAPATH) && (tracking_object->flag & TRACKING_OBJECT_CAMERA)) {
			MovieTrackingReconstruction *reconstruction;
			reconstruction = BKE_tracking_object_get_reconstruction(tracking, tracking_object);

			if (reconstruction->camnr) {
				MovieReconstructedCamera *camera = reconstruction->cameras;
				int a = 0;

				glDisable(GL_LIGHTING);
				UI_ThemeColor(TH_CAMERA_PATH);
				glLineWidth(2.0f);

				glBegin(GL_LINE_STRIP);
				for (a = 0; a < reconstruction->camnr; a++, camera++) {
					glVertex3fv(camera->mat[3]);
				}
				glEnd();

				glLineWidth(1.0f);
				glEnable(GL_LIGHTING);
			}
		}
	}

	glPopMatrix();

	*global_track_index = tracknr;
}

static void draw_viewport_reconstruction(Scene *scene, Base *base, View3D *v3d, MovieClip *clip,
                                         const short dflag, const unsigned char ob_wire_col[4],
                                         const bool draw_selected)
{
	MovieTracking *tracking = &clip->tracking;
	MovieTrackingObject *tracking_object;
	int global_track_index = 1;

	if ((v3d->flag2 & V3D_SHOW_RECONSTRUCTION) == 0)
		return;

	if (v3d->flag2 & V3D_RENDER_OVERRIDE)
		return;

	glEnable(GL_LIGHTING);
	glColorMaterial(GL_FRONT_AND_BACK, GL_DIFFUSE);
	glEnable(GL_COLOR_MATERIAL);
	glShadeModel(GL_SMOOTH);

	tracking_object = tracking->objects.first;
	while (tracking_object) {
		draw_viewport_object_reconstruction(scene, base, v3d, clip, tracking_object,
		                                    dflag, ob_wire_col, &global_track_index, draw_selected);

		tracking_object = tracking_object->next;
	}

	/* restore */
	glShadeModel(GL_FLAT);
	glDisable(GL_COLOR_MATERIAL);
	glDisable(GL_LIGHTING);

	if ((dflag & DRAW_CONSTCOLOR) == 0) {
		glColor3ubv(ob_wire_col);
	}

	if (dflag & DRAW_PICKING)
		glLoadName(base->selcol);
}

/* flag similar to draw_object() */
static void drawcamera(Scene *scene, View3D *v3d, RegionView3D *rv3d, Base *base,
                       const short dflag, const unsigned char ob_wire_col[4])
{
	/* a standing up pyramid with (0,0,0) as top */
	Camera *cam;
	Object *ob = base->object;
	float tvec[3];
	float vec[4][3], asp[2], shift[2], scale[3];
	int i;
	float drawsize;
	const bool is_view = (rv3d->persp == RV3D_CAMOB && ob == v3d->camera);
	MovieClip *clip = BKE_object_movieclip_get(scene, base->object, false);

	/* draw data for movie clip set as active for scene */
	if (clip) {
		draw_viewport_reconstruction(scene, base, v3d, clip, dflag, ob_wire_col, false);
		draw_viewport_reconstruction(scene, base, v3d, clip, dflag, ob_wire_col, true);
	}

#ifdef VIEW3D_CAMERA_BORDER_HACK
	if (is_view && !(G.f & G_PICKSEL)) {
		if ((dflag & DRAW_CONSTCOLOR) == 0) {
			view3d_camera_border_hack_col[0] = ob_wire_col[0];
			view3d_camera_border_hack_col[1] = ob_wire_col[1];
			view3d_camera_border_hack_col[2] = ob_wire_col[2];
		}
		else {
			float col[4];
			glGetFloatv(GL_CURRENT_COLOR, col);
			rgb_float_to_uchar(view3d_camera_border_hack_col, col);
		}
		view3d_camera_border_hack_test = true;
		return;
	}
#endif

	cam = ob->data;

	scale[0] = 1.0f / len_v3(ob->obmat[0]);
	scale[1] = 1.0f / len_v3(ob->obmat[1]);
	scale[2] = 1.0f / len_v3(ob->obmat[2]);

	BKE_camera_view_frame_ex(scene, cam, cam->drawsize, is_view, scale,
	                         asp, shift, &drawsize, vec);

	glDisable(GL_LIGHTING);
	glDisable(GL_CULL_FACE);

	/* camera frame */
	glBegin(GL_LINE_LOOP);
	glVertex3fv(vec[0]);
	glVertex3fv(vec[1]);
	glVertex3fv(vec[2]);
	glVertex3fv(vec[3]);
	glEnd();

	if (is_view)
		return;

	zero_v3(tvec);

	/* center point to camera frame */
	glBegin(GL_LINE_STRIP);
	glVertex3fv(vec[1]);
	glVertex3fv(tvec);
	glVertex3fv(vec[0]);
	glVertex3fv(vec[3]);
	glVertex3fv(tvec);
	glVertex3fv(vec[2]);
	glEnd();


	/* arrow on top */
	tvec[2] = vec[1][2]; /* copy the depth */


	/* draw an outline arrow for inactive cameras and filled
	 * for active cameras. We actually draw both outline+filled
	 * for active cameras so the wire can be seen side-on */
	for (i = 0; i < 2; i++) {
		if (i == 0) glBegin(GL_LINE_LOOP);
		else if (i == 1 && (ob == v3d->camera)) glBegin(GL_TRIANGLES);
		else break;

		tvec[0] = shift[0] + ((-0.7f * drawsize) * scale[0]);
		tvec[1] = shift[1] + ((drawsize * (asp[1] + 0.1f)) * scale[1]);
		glVertex3fv(tvec); /* left */
		
		tvec[0] = shift[0] + ((0.7f * drawsize) * scale[0]);
		glVertex3fv(tvec); /* right */
		
		tvec[0] = shift[0];
		tvec[1] = shift[1] + ((1.1f * drawsize * (asp[1] + 0.7f)) * scale[1]);
		glVertex3fv(tvec); /* top */

		glEnd();
	}

	if ((dflag & DRAW_SCENESET) == 0) {
		if (cam->flag & (CAM_SHOWLIMITS | CAM_SHOWMIST)) {
			float nobmat[4][4];

			/* draw in normalized object matrix space */
			copy_m4_m4(nobmat, ob->obmat);
			normalize_m4(nobmat);

			glPushMatrix();
			glLoadMatrixf(rv3d->viewmat);
			glMultMatrixf(nobmat);

			if (cam->flag & CAM_SHOWLIMITS) {
				draw_limit_line(cam->clipsta, cam->clipend, dflag, 0x77FFFF);
				/* qdn: was yafray only, now also enabled for Blender to be used with defocus composite node */
				draw_focus_cross(BKE_camera_object_dof_distance(ob), cam->drawsize);
			}

			if (cam->flag & CAM_SHOWMIST) {
				World *world = scene->world;
				if (world) {
					draw_limit_line(world->miststa, world->miststa + world->mistdist, dflag, 0xFFFFFF);
				}
			}
			glPopMatrix();
		}
	}
}

/* flag similar to draw_object() */
static void drawspeaker(Scene *UNUSED(scene), View3D *UNUSED(v3d), RegionView3D *UNUSED(rv3d),
                        Object *UNUSED(ob), int UNUSED(flag))
{
	//Speaker *spk = ob->data;

	float vec[3];
	int i, j;

	glEnable(GL_BLEND);

	for (j = 0; j < 3; j++) {
		vec[2] = 0.25f * j - 0.125f;

		glBegin(GL_LINE_LOOP);
		for (i = 0; i < 16; i++) {
			vec[0] = cosf((float)M_PI * i / 8.0f) * (j == 0 ? 0.5f : 0.25f);
			vec[1] = sinf((float)M_PI * i / 8.0f) * (j == 0 ? 0.5f : 0.25f);
			glVertex3fv(vec);
		}
		glEnd();
	}

	for (j = 0; j < 4; j++) {
		vec[0] = (((j + 1) % 2) * (j - 1)) * 0.5f;
		vec[1] = ((j % 2) * (j - 2)) * 0.5f;
		glBegin(GL_LINE_STRIP);
		for (i = 0; i < 3; i++) {
			if (i == 1) {
				vec[0] *= 0.5f;
				vec[1] *= 0.5f;
			}

			vec[2] = 0.25f * i - 0.125f;
			glVertex3fv(vec);
		}
		glEnd();
	}

	glDisable(GL_BLEND);
}

static void lattice_draw_verts(Lattice *lt, DispList *dl, BPoint *actbp, short sel)
{
	BPoint *bp = lt->def;
	float *co = dl ? dl->verts : NULL;
	int u, v, w;

	const int color = sel ? TH_VERTEX_SELECT : TH_VERTEX;
	UI_ThemeColor(color);

	glPointSize(UI_GetThemeValuef(TH_VERTEX_SIZE));
	bglBegin(GL_POINTS);

	for (w = 0; w < lt->pntsw; w++) {
		int wxt = (w == 0 || w == lt->pntsw - 1);
		for (v = 0; v < lt->pntsv; v++) {
			int vxt = (v == 0 || v == lt->pntsv - 1);
			for (u = 0; u < lt->pntsu; u++, bp++, co += 3) {
				int uxt = (u == 0 || u == lt->pntsu - 1);
				if (!(lt->flag & LT_OUTSIDE) || uxt || vxt || wxt) {
					if (bp->hide == 0) {
						/* check for active BPoint and ensure selected */
						if ((bp == actbp) && (bp->f1 & SELECT)) {
							UI_ThemeColor(TH_LASTSEL_POINT);
							bglVertex3fv(dl ? co : bp->vec);
							UI_ThemeColor(color);
						}
						else if ((bp->f1 & SELECT) == sel) {
							bglVertex3fv(dl ? co : bp->vec);
						}
					}
				}
			}
		}
	}
	
	glPointSize(1.0);
	bglEnd();
}

static void drawlattice__point(Lattice *lt, DispList *dl, int u, int v, int w, int actdef_wcol)
{
	int index = ((w * lt->pntsv + v) * lt->pntsu) + u;

	if (actdef_wcol) {
		float col[3];
		MDeformWeight *mdw = defvert_find_index(lt->dvert + index, actdef_wcol - 1);
		
		weight_to_rgb(col, mdw ? mdw->weight : 0.0f);
		glColor3fv(col);

	}
	
	if (dl) {
		glVertex3fv(&dl->verts[index * 3]);
	}
	else {
		glVertex3fv(lt->def[index].vec);
	}
}

/* lattice color is hardcoded, now also shows weightgroup values in edit mode */
static void drawlattice(Scene *scene, View3D *v3d, Object *ob)
{
	Lattice *lt = ob->data;
	DispList *dl;
	int u, v, w;
	int actdef_wcol = 0;
	const bool is_edit = (lt->editlatt != NULL);

	/* now we default make displist, this will modifiers work for non animated case */
	if (ELEM(NULL, ob->curve_cache, ob->curve_cache->disp.first))
		BKE_lattice_modifiers_calc(scene, ob);
	dl = BKE_displist_find(&ob->curve_cache->disp, DL_VERTS);
	
	if (is_edit) {
		lt = lt->editlatt->latt;

		UI_ThemeColor(TH_WIRE_EDIT);
		
		if (ob->defbase.first && lt->dvert) {
			actdef_wcol = ob->actdef;
			glShadeModel(GL_SMOOTH);
		}
	}
	
	glBegin(GL_LINES);
	for (w = 0; w < lt->pntsw; w++) {
		int wxt = (w == 0 || w == lt->pntsw - 1);
		for (v = 0; v < lt->pntsv; v++) {
			int vxt = (v == 0 || v == lt->pntsv - 1);
			for (u = 0; u < lt->pntsu; u++) {
				int uxt = (u == 0 || u == lt->pntsu - 1);

				if (w && ((uxt || vxt) || !(lt->flag & LT_OUTSIDE))) {
					drawlattice__point(lt, dl, u, v, w - 1, actdef_wcol);
					drawlattice__point(lt, dl, u, v, w, actdef_wcol);
				}
				if (v && ((uxt || wxt) || !(lt->flag & LT_OUTSIDE))) {
					drawlattice__point(lt, dl, u, v - 1, w, actdef_wcol);
					drawlattice__point(lt, dl, u, v, w, actdef_wcol);
				}
				if (u && ((vxt || wxt) || !(lt->flag & LT_OUTSIDE))) {
					drawlattice__point(lt, dl, u - 1, v, w, actdef_wcol);
					drawlattice__point(lt, dl, u, v, w, actdef_wcol);
				}
			}
		}
	}
	glEnd();
	
	/* restoration for weight colors */
	if (actdef_wcol)
		glShadeModel(GL_FLAT);

	if (is_edit) {
		BPoint *actbp = BKE_lattice_active_point_get(lt);

		if (v3d->zbuf) glDisable(GL_DEPTH_TEST);
		
		lattice_draw_verts(lt, dl, actbp, 0);
		lattice_draw_verts(lt, dl, actbp, 1);
		
		if (v3d->zbuf) glEnable(GL_DEPTH_TEST);
	}
}

/* ***************** ******************** */

/*  draw callback */

typedef struct drawDMVertSel_userData {
	MVert *mvert;
	int active;
	unsigned char *col[3];  /* (base, sel, act) */
	char sel_prev;
} drawDMVertSel_userData;

static void drawSelectedVertices__mapFunc(void *userData, int index, const float co[3],
                                          const float UNUSED(no_f[3]), const short UNUSED(no_s[3]))
{
	drawDMVertSel_userData *data = userData;
	MVert *mv = &data->mvert[index];

	if (!(mv->flag & ME_HIDE)) {
		const char sel = (index == data->active) ? 2 : (mv->flag & SELECT);
		if (sel != data->sel_prev) {
			glColor3ubv(data->col[sel]);
			data->sel_prev = sel;
		}

		glVertex3fv(co);
	}
}

static void drawSelectedVertices(DerivedMesh *dm, Mesh *me)
{
	drawDMVertSel_userData data;

	/* TODO define selected color */
	unsigned char base_col[3] = {0x0, 0x0, 0x0};
	unsigned char sel_col[3] = {0xd8, 0xb8, 0x0};
	unsigned char act_col[3] = {0xff, 0xff, 0xff};

	data.mvert = me->mvert;
	data.active = BKE_mesh_mselect_active_get(me, ME_VSEL);
	data.sel_prev = 0xff;

	data.col[0] = base_col;
	data.col[1] = sel_col;
	data.col[2] = act_col;

	glBegin(GL_POINTS);
	dm->foreachMappedVert(dm, drawSelectedVertices__mapFunc, &data, DM_FOREACH_NOP);
	glEnd();
}

/* ************** DRAW MESH ****************** */

/* First section is all the "simple" draw routines,
 * ones that just pass some sort of primitive to GL,
 * with perhaps various options to control lighting,
 * color, etc.
 *
 * These routines should not have user interface related
 * logic!!!
 */

static void calcDrawDMNormalScale(Object *ob, drawDMNormal_userData *data)
{
	float obmat[3][3];

	copy_m3_m4(obmat, ob->obmat);

	data->uniform_scale = is_uniform_scaled_m3(obmat);

	if (!data->uniform_scale) {
		/* inverted matrix */
		invert_m3_m3(data->imat, obmat);

		/* transposed inverted matrix */
		copy_m3_m3(data->tmat, data->imat);
		transpose_m3(data->tmat);
	}
}

static void draw_dm_face_normals__mapFunc(void *userData, int index, const float cent[3], const float no[3])
{
	drawDMNormal_userData *data = userData;
	BMFace *efa = BM_face_at_index(data->bm, index);
	float n[3];

	if (!BM_elem_flag_test(efa, BM_ELEM_HIDDEN)) {
		if (!data->uniform_scale) {
			mul_v3_m3v3(n, data->tmat, no);
			normalize_v3(n);
			mul_m3_v3(data->imat, n);
		}
		else {
			copy_v3_v3(n, no);
		}

		glVertex3fv(cent);
		glVertex3f(cent[0] + n[0] * data->normalsize,
		           cent[1] + n[1] * data->normalsize,
		           cent[2] + n[2] * data->normalsize);
	}
}

static void draw_dm_face_normals(BMEditMesh *em, Scene *scene, Object *ob, DerivedMesh *dm)
{
	drawDMNormal_userData data;

	data.bm = em->bm;
	data.normalsize = scene->toolsettings->normalsize;

	calcDrawDMNormalScale(ob, &data);

	glBegin(GL_LINES);
	dm->foreachMappedFaceCenter(dm, draw_dm_face_normals__mapFunc, &data, DM_FOREACH_USE_NORMAL);
	glEnd();
}

static void draw_dm_face_centers__mapFunc(void *userData, int index, const float cent[3], const float UNUSED(no[3]))
{
	BMFace *efa = BM_face_at_index(((void **)userData)[0], index);
	const char sel = *(((char **)userData)[1]);
	
	if (!BM_elem_flag_test(efa, BM_ELEM_HIDDEN) &&
	    (BM_elem_flag_test(efa, BM_ELEM_SELECT) == sel))
	{
		bglVertex3fv(cent);
	}
}
static void draw_dm_face_centers(BMEditMesh *em, DerivedMesh *dm, char sel)
{
	void *ptrs[2] = {em->bm, &sel};

	bglBegin(GL_POINTS);
	dm->foreachMappedFaceCenter(dm, draw_dm_face_centers__mapFunc, ptrs, DM_FOREACH_NOP);
	bglEnd();
}

static void draw_dm_vert_normals__mapFunc(void *userData, int index, const float co[3], const float no_f[3], const short no_s[3])
{
	drawDMNormal_userData *data = userData;
	BMVert *eve = BM_vert_at_index(data->bm, index);

	if (!BM_elem_flag_test(eve, BM_ELEM_HIDDEN)) {
		float no[3], n[3];

		if (no_f) {
			copy_v3_v3(no, no_f);
		}
		else {
			normal_short_to_float_v3(no, no_s);
		}

		if (!data->uniform_scale) {
			mul_v3_m3v3(n, data->tmat, no);
			normalize_v3(n);
			mul_m3_v3(data->imat, n);
		}
		else {
			copy_v3_v3(n, no);
		}

		glVertex3fv(co);
		glVertex3f(co[0] + n[0] * data->normalsize,
		           co[1] + n[1] * data->normalsize,
		           co[2] + n[2] * data->normalsize);
	}
}

static void draw_dm_vert_normals(BMEditMesh *em, Scene *scene, Object *ob, DerivedMesh *dm)
{
	drawDMNormal_userData data;

	data.bm = em->bm;
	data.normalsize = scene->toolsettings->normalsize;

	calcDrawDMNormalScale(ob, &data);

	glBegin(GL_LINES);
	dm->foreachMappedVert(dm, draw_dm_vert_normals__mapFunc, &data, DM_FOREACH_USE_NORMAL);
	glEnd();
}

/* Draw verts with color set based on selection */
static void draw_dm_verts__mapFunc(void *userData, int index, const float co[3],
                                   const float UNUSED(no_f[3]), const short UNUSED(no_s[3]))
{
	drawDMVerts_userData *data = userData;
	BMVert *eve = BM_vert_at_index(data->bm, index);

	if (!BM_elem_flag_test(eve, BM_ELEM_HIDDEN) && BM_elem_flag_test(eve, BM_ELEM_SELECT) == data->sel) {
		/* skin nodes: draw a red circle around the root
		 * node(s) */
		if (data->cd_vskin_offset != -1) {
			const MVertSkin *vs = BM_ELEM_CD_GET_VOID_P(eve, data->cd_vskin_offset);
			if (vs->flag & MVERT_SKIN_ROOT) {
				float radius = (vs->radius[0] + vs->radius[1]) * 0.5f;
				bglEnd();
			
				glColor4ubv(data->th_skin_root);
				drawcircball(GL_LINES, co, radius, data->imat);

				glColor4ubv(data->sel ? data->th_vertex_select : data->th_vertex);
				bglBegin(GL_POINTS);
			}
		}

		/* draw active larger - need to stop/start point drawing for this :/ */
		if (eve == data->eve_act) {
			glColor4ubv(data->th_editmesh_active);
			
			bglEnd();
			
			glPointSize(data->th_vertex_size);
			bglBegin(GL_POINTS);
			bglVertex3fv(co);
			bglEnd();

			glColor4ubv(data->sel ? data->th_vertex_select : data->th_vertex);
			glPointSize(data->th_vertex_size);
			bglBegin(GL_POINTS);
		}
		else {
			bglVertex3fv(co);
		}
	}
}

static void draw_dm_verts(BMEditMesh *em, DerivedMesh *dm, const char sel, BMVert *eve_act,
                          RegionView3D *rv3d)
{
	drawDMVerts_userData data;
	data.sel = sel;
	data.eve_act = eve_act;
	data.bm = em->bm;

	/* Cache theme values */
	UI_GetThemeColor4ubv(TH_EDITMESH_ACTIVE, data.th_editmesh_active);
	UI_GetThemeColor4ubv(TH_VERTEX_SELECT, data.th_vertex_select);
	UI_GetThemeColor4ubv(TH_VERTEX, data.th_vertex);
	UI_GetThemeColor4ubv(TH_SKIN_ROOT, data.th_skin_root);
	data.th_vertex_size = UI_GetThemeValuef(TH_VERTEX_SIZE);

	/* For skin root drawing */
	data.cd_vskin_offset = CustomData_get_offset(&em->bm->vdata, CD_MVERT_SKIN);
	/* view-aligned matrix */
	mul_m4_m4m4(data.imat, rv3d->viewmat, em->ob->obmat);
	invert_m4(data.imat);

	bglBegin(GL_POINTS);
	dm->foreachMappedVert(dm, draw_dm_verts__mapFunc, &data, DM_FOREACH_NOP);
	bglEnd();
}

/* Draw edges with color set based on selection */
static DMDrawOption draw_dm_edges_sel__setDrawOptions(void *userData, int index)
{
	BMEdge *eed;
	//unsigned char **cols = userData, *col;
	drawDMEdgesSel_userData *data = userData;
	unsigned char *col;

	eed = BM_edge_at_index(data->bm, index);

	if (!BM_elem_flag_test(eed, BM_ELEM_HIDDEN)) {
		if (eed == data->eed_act) {
			glColor4ubv(data->actCol);
		}
		else {
			if (BM_elem_flag_test(eed, BM_ELEM_SELECT)) {
				col = data->selCol;
			}
			else {
				col = data->baseCol;
			}
			/* no alpha, this is used so a transparent color can disable drawing unselected edges in editmode  */
			if (col[3] == 0)
				return DM_DRAW_OPTION_SKIP;
			
			glColor4ubv(col);
		}
		return DM_DRAW_OPTION_NORMAL;
	}
	else {
		return DM_DRAW_OPTION_SKIP;
	}
}
static void draw_dm_edges_sel(BMEditMesh *em, DerivedMesh *dm, unsigned char *baseCol,
                              unsigned char *selCol, unsigned char *actCol, BMEdge *eed_act)
{
	drawDMEdgesSel_userData data;
	
	data.baseCol = baseCol;
	data.selCol = selCol;
	data.actCol = actCol;
	data.bm = em->bm;
	data.eed_act = eed_act;
	dm->drawMappedEdges(dm, draw_dm_edges_sel__setDrawOptions, &data);
}

/* Draw edges */
static DMDrawOption draw_dm_edges__setDrawOptions(void *userData, int index)
{
	if (BM_elem_flag_test(BM_edge_at_index(userData, index), BM_ELEM_HIDDEN))
		return DM_DRAW_OPTION_SKIP;
	else
		return DM_DRAW_OPTION_NORMAL;
}

static void draw_dm_edges(BMEditMesh *em, DerivedMesh *dm)
{
	dm->drawMappedEdges(dm, draw_dm_edges__setDrawOptions, em->bm);
}

/* Draw edges with color interpolated based on selection */
static DMDrawOption draw_dm_edges_sel_interp__setDrawOptions(void *userData, int index)
{
	if (BM_elem_flag_test(BM_edge_at_index(((void **)userData)[0], index), BM_ELEM_HIDDEN))
		return DM_DRAW_OPTION_SKIP;
	else
		return DM_DRAW_OPTION_NORMAL;
}
static void draw_dm_edges_sel_interp__setDrawInterpOptions(void *userData, int index, float t)
{
	BMEdge *eed = BM_edge_at_index(((void **)userData)[0], index);
	unsigned char **cols = userData;
	unsigned char *col0 = cols[(BM_elem_flag_test(eed->v1, BM_ELEM_SELECT)) ? 2 : 1];
	unsigned char *col1 = cols[(BM_elem_flag_test(eed->v2, BM_ELEM_SELECT)) ? 2 : 1];

	glColor4ub(col0[0] + (col1[0] - col0[0]) * t,
	           col0[1] + (col1[1] - col0[1]) * t,
	           col0[2] + (col1[2] - col0[2]) * t,
	           col0[3] + (col1[3] - col0[3]) * t);
}

static void draw_dm_edges_sel_interp(BMEditMesh *em, DerivedMesh *dm, unsigned char *baseCol, unsigned char *selCol)
{
	void *cols[3] = {em->bm, baseCol, selCol};

	dm->drawMappedEdgesInterp(dm, draw_dm_edges_sel_interp__setDrawOptions, draw_dm_edges_sel_interp__setDrawInterpOptions, cols);
}

/* Draw only seam edges */
static DMDrawOption draw_dm_edges_seams__setDrawOptions(void *userData, int index)
{
	BMEdge *eed = BM_edge_at_index(userData, index);

	if (!BM_elem_flag_test(eed, BM_ELEM_HIDDEN) && BM_elem_flag_test(eed, BM_ELEM_SEAM))
		return DM_DRAW_OPTION_NORMAL;
	else
		return DM_DRAW_OPTION_SKIP;
}

static void draw_dm_edges_seams(BMEditMesh *em, DerivedMesh *dm)
{
	dm->drawMappedEdges(dm, draw_dm_edges_seams__setDrawOptions, em->bm);
}

/* Draw only sharp edges */
static DMDrawOption draw_dm_edges_sharp__setDrawOptions(void *userData, int index)
{
	BMEdge *eed = BM_edge_at_index(userData, index);

	if (!BM_elem_flag_test(eed, BM_ELEM_HIDDEN) && !BM_elem_flag_test(eed, BM_ELEM_SMOOTH))
		return DM_DRAW_OPTION_NORMAL;
	else
		return DM_DRAW_OPTION_SKIP;
}

static void draw_dm_edges_sharp(BMEditMesh *em, DerivedMesh *dm)
{
	dm->drawMappedEdges(dm, draw_dm_edges_sharp__setDrawOptions, em->bm);
}

#ifdef WITH_FREESTYLE

static int draw_dm_test_freestyle_edge_mark(BMesh *bm, BMEdge *eed)
{
	FreestyleEdge *fed = CustomData_bmesh_get(&bm->edata, eed->head.data, CD_FREESTYLE_EDGE);
	if (!fed)
		return 0;
	return (fed->flag & FREESTYLE_EDGE_MARK) != 0;
}

/* Draw only Freestyle feature edges */
static DMDrawOption draw_dm_edges_freestyle__setDrawOptions(void *userData, int index)
{
	BMEdge *eed = BM_edge_at_index(userData, index);

	if (!BM_elem_flag_test(eed, BM_ELEM_HIDDEN) && draw_dm_test_freestyle_edge_mark(userData, eed))
		return DM_DRAW_OPTION_NORMAL;
	else
		return DM_DRAW_OPTION_SKIP;
}

static void draw_dm_edges_freestyle(BMEditMesh *em, DerivedMesh *dm)
{
	dm->drawMappedEdges(dm, draw_dm_edges_freestyle__setDrawOptions, em->bm);
}

static int draw_dm_test_freestyle_face_mark(BMesh *bm, BMFace *efa)
{
	FreestyleFace *ffa = CustomData_bmesh_get(&bm->pdata, efa->head.data, CD_FREESTYLE_FACE);
	if (!ffa)
		return 0;
	return (ffa->flag & FREESTYLE_FACE_MARK) != 0;
}

#endif

/* Draw faces with color set based on selection
 * return 2 for the active face so it renders with stipple enabled */
static DMDrawOption draw_dm_faces_sel__setDrawOptions(void *userData, int index)
{
	drawDMFacesSel_userData *data = userData;
	BMFace *efa = BM_face_at_index(data->bm, index);
	unsigned char *col;
	
	if (!BM_elem_flag_test(efa, BM_ELEM_HIDDEN)) {
		if (efa == data->efa_act) {
			glColor4ubv(data->cols[2]);
			return DM_DRAW_OPTION_STIPPLE;
		}
		else {
#ifdef WITH_FREESTYLE
			col = data->cols[BM_elem_flag_test(efa, BM_ELEM_SELECT) ? 1 : draw_dm_test_freestyle_face_mark(data->bm, efa) ? 3 : 0];
#else
			col = data->cols[BM_elem_flag_test(efa, BM_ELEM_SELECT) ? 1 : 0];
#endif
			if (col[3] == 0)
				return DM_DRAW_OPTION_SKIP;
			glColor4ubv(col);
			return DM_DRAW_OPTION_NORMAL;
		}
	}
	return DM_DRAW_OPTION_SKIP;
}

static int draw_dm_faces_sel__compareDrawOptions(void *userData, int index, int next_index)
{

	drawDMFacesSel_userData *data = userData;
	int i;
	BMFace *efa;
	BMFace *next_efa;

	unsigned char *col, *next_col;

	if (!data->orig_index_mf_to_mpoly)
		return 0;

	i = DM_origindex_mface_mpoly(data->orig_index_mf_to_mpoly, data->orig_index_mp_to_orig, index);
	efa = (i != ORIGINDEX_NONE) ? BM_face_at_index(data->bm, i) : NULL;
	i = DM_origindex_mface_mpoly(data->orig_index_mf_to_mpoly, data->orig_index_mp_to_orig, next_index);
	next_efa = (i != ORIGINDEX_NONE) ? BM_face_at_index(data->bm, i) : NULL;

	if (ELEM(NULL, efa, next_efa))
		return 0;

	if (efa == next_efa)
		return 1;

	if (efa == data->efa_act || next_efa == data->efa_act)
		return 0;

#ifdef WITH_FREESTYLE
	col = data->cols[BM_elem_flag_test(efa, BM_ELEM_SELECT) ? 1 : draw_dm_test_freestyle_face_mark(data->bm, efa) ? 3 : 0];
	next_col = data->cols[BM_elem_flag_test(next_efa, BM_ELEM_SELECT) ? 1 : draw_dm_test_freestyle_face_mark(data->bm, efa) ? 3 : 0];
#else
	col = data->cols[BM_elem_flag_test(efa, BM_ELEM_SELECT) ? 1 : 0];
	next_col = data->cols[BM_elem_flag_test(next_efa, BM_ELEM_SELECT) ? 1 : 0];
#endif

	if (col[3] == 0 || next_col[3] == 0)
		return 0;

	return col == next_col;
}

/* also draws the active face */
#ifdef WITH_FREESTYLE
static void draw_dm_faces_sel(BMEditMesh *em, DerivedMesh *dm, unsigned char *baseCol,
                              unsigned char *selCol, unsigned char *actCol, unsigned char *markCol, BMFace *efa_act)
#else
static void draw_dm_faces_sel(BMEditMesh *em, DerivedMesh *dm, unsigned char *baseCol,
                              unsigned char *selCol, unsigned char *actCol, BMFace *efa_act)
#endif
{
	drawDMFacesSel_userData data;
	data.dm = dm;
	data.cols[0] = baseCol;
	data.bm = em->bm;
	data.cols[1] = selCol;
	data.cols[2] = actCol;
#ifdef WITH_FREESTYLE
	data.cols[3] = markCol;
#endif
	data.efa_act = efa_act;
	/* double lookup */
	data.orig_index_mf_to_mpoly = DM_get_tessface_data_layer(dm, CD_ORIGINDEX);
	data.orig_index_mp_to_orig  = DM_get_poly_data_layer(dm, CD_ORIGINDEX);
	if ((data.orig_index_mf_to_mpoly && data.orig_index_mp_to_orig) == false) {
		data.orig_index_mf_to_mpoly = data.orig_index_mp_to_orig = NULL;
	}

	dm->drawMappedFaces(dm, draw_dm_faces_sel__setDrawOptions, GPU_enable_material, draw_dm_faces_sel__compareDrawOptions, &data, 0);
}

static DMDrawOption draw_dm_creases__setDrawOptions(void *userData, int index)
{
	drawDMLayer_userData *data = userData;
	BMesh *bm = data->bm;
	BMEdge *eed = BM_edge_at_index(bm, index);
	
	if (!BM_elem_flag_test(eed, BM_ELEM_HIDDEN)) {
		const float crease = BM_ELEM_CD_GET_FLOAT(eed, data->cd_layer_offset);
		if (crease != 0.0f) {
			UI_ThemeColorBlend(TH_WIRE_EDIT, TH_EDGE_CREASE, crease);
			return DM_DRAW_OPTION_NORMAL;
		}
	}
	return DM_DRAW_OPTION_SKIP;
}
static void draw_dm_creases(BMEditMesh *em, DerivedMesh *dm)
{
	drawDMLayer_userData data;

	data.bm = em->bm;
	data.cd_layer_offset = CustomData_get_offset(&em->bm->edata, CD_CREASE);

	if (data.cd_layer_offset != -1) {
		glLineWidth(3.0);
		dm->drawMappedEdges(dm, draw_dm_creases__setDrawOptions, &data);
		glLineWidth(1.0);
	}
}

static DMDrawOption draw_dm_bweights__setDrawOptions(void *userData, int index)
{
	drawDMLayer_userData *data = userData;
	BMesh *bm = data->bm;
	BMEdge *eed = BM_edge_at_index(bm, index);

	if (!BM_elem_flag_test(eed, BM_ELEM_HIDDEN)) {
		const float bweight = BM_ELEM_CD_GET_FLOAT(eed, data->cd_layer_offset);
		if (bweight != 0.0f) {
			UI_ThemeColorBlend(TH_WIRE_EDIT, TH_EDGE_SELECT, bweight);
			return DM_DRAW_OPTION_NORMAL;
		}
	}
	return DM_DRAW_OPTION_SKIP;
}
static void draw_dm_bweights__mapFunc(void *userData, int index, const float co[3],
                                      const float UNUSED(no_f[3]), const short UNUSED(no_s[3]))
{
	drawDMLayer_userData *data = userData;
	BMesh *bm = data->bm;
	BMVert *eve = BM_vert_at_index(bm, index);

	if (!BM_elem_flag_test(eve, BM_ELEM_HIDDEN)) {
		const float bweight = BM_ELEM_CD_GET_FLOAT(eve, data->cd_layer_offset);
		if (bweight != 0.0f) {
			UI_ThemeColorBlend(TH_VERTEX, TH_VERTEX_SELECT, bweight);
			bglVertex3fv(co);
		}
	}
}
static void draw_dm_bweights(BMEditMesh *em, Scene *scene, DerivedMesh *dm)
{
	ToolSettings *ts = scene->toolsettings;

	if (ts->selectmode & SCE_SELECT_VERTEX) {
		drawDMLayer_userData data;

		data.bm = em->bm;
		data.cd_layer_offset = CustomData_get_offset(&em->bm->vdata, CD_BWEIGHT);

		if (data.cd_layer_offset != -1) {
			glPointSize(UI_GetThemeValuef(TH_VERTEX_SIZE) + 2);
			bglBegin(GL_POINTS);
			dm->foreachMappedVert(dm, draw_dm_bweights__mapFunc, &data, DM_FOREACH_NOP);
			bglEnd();
		}
	}
	else {
		drawDMLayer_userData data;

		data.bm = em->bm;
		data.cd_layer_offset = CustomData_get_offset(&em->bm->edata, CD_BWEIGHT);

		if (data.cd_layer_offset != -1) {
			glLineWidth(3.0);
			dm->drawMappedEdges(dm, draw_dm_bweights__setDrawOptions, &data);
			glLineWidth(1.0);
		}
	}
}

static int draw_dm_override_material_color(int UNUSED(nr), void *UNUSED(attribs))
{
	return 1;
}

/* Second section of routines: Combine first sets to form fancy
 * drawing routines (for example rendering twice to get overlays).
 *
 * Also includes routines that are basic drawing but are too
 * specialized to be split out (like drawing creases or measurements).
 */

/* EditMesh drawing routines*/

static void draw_em_fancy_verts(Scene *scene, View3D *v3d, Object *obedit,
                                BMEditMesh *em, DerivedMesh *cageDM, BMVert *eve_act,
                                RegionView3D *rv3d)
{
	ToolSettings *ts = scene->toolsettings;
	int sel;

	if (v3d->zbuf) glDepthMask(0);  /* disable write in zbuffer, zbuf select */

	for (sel = 0; sel < 2; sel++) {
		unsigned char col[4], fcol[4];
		int pass;

		UI_GetThemeColor3ubv(sel ? TH_VERTEX_SELECT : TH_VERTEX, col);
		UI_GetThemeColor3ubv(sel ? TH_FACE_DOT : TH_WIRE_EDIT, fcol);

		for (pass = 0; pass < 2; pass++) {
			float size = UI_GetThemeValuef(TH_VERTEX_SIZE);
			float fsize = UI_GetThemeValuef(TH_FACEDOT_SIZE);

			if (pass == 0) {
				if (v3d->zbuf && !(v3d->flag & V3D_ZBUF_SELECT)) {
					glDisable(GL_DEPTH_TEST);

					glEnable(GL_BLEND);
				}
				else {
					continue;
				}

				size = (size > 2.1f ? size / 2.0f : size);
				fsize = (fsize > 2.1f ? fsize / 2.0f : fsize);
				col[3] = fcol[3] = 100;
			}
			else {
				col[3] = fcol[3] = 255;
			}

			if (ts->selectmode & SCE_SELECT_VERTEX) {
				glPointSize(size);
				glColor4ubv(col);
				draw_dm_verts(em, cageDM, sel, eve_act, rv3d);
			}
			
			if (check_ob_drawface_dot(scene, v3d, obedit->dt)) {
				glPointSize(fsize);
				glColor4ubv(fcol);
				draw_dm_face_centers(em, cageDM, sel);
			}
			
			if (pass == 0) {
				glDisable(GL_BLEND);
				glEnable(GL_DEPTH_TEST);
			}
		}
	}

	if (v3d->zbuf) glDepthMask(1);
	glPointSize(1.0);
}

static void draw_em_fancy_edges(BMEditMesh *em, Scene *scene, View3D *v3d,
                                Mesh *me, DerivedMesh *cageDM, short sel_only,
                                BMEdge *eed_act)
{
	ToolSettings *ts = scene->toolsettings;
	int pass;
	unsigned char wireCol[4], selCol[4], actCol[4];

	/* since this function does transparent... */
	UI_GetThemeColor4ubv(TH_EDGE_SELECT, selCol);
	UI_GetThemeColor4ubv(TH_WIRE_EDIT, wireCol);
	UI_GetThemeColor4ubv(TH_EDITMESH_ACTIVE, actCol);
	
	/* when sel only is used, don't render wire, only selected, this is used for
	 * textured draw mode when the 'edges' option is disabled */
	if (sel_only)
		wireCol[3] = 0;

	for (pass = 0; pass < 2; pass++) {
		/* show wires in transparent when no zbuf clipping for select */
		if (pass == 0) {
			if (v3d->zbuf && (v3d->flag & V3D_ZBUF_SELECT) == 0) {
				glEnable(GL_BLEND);
				glDisable(GL_DEPTH_TEST);
				selCol[3] = 85;
				if (!sel_only) wireCol[3] = 85;
			}
			else {
				continue;
			}
		}
		else {
			selCol[3] = 255;
			if (!sel_only) wireCol[3] = 255;
		}

		if (ts->selectmode == SCE_SELECT_FACE) {
			draw_dm_edges_sel(em, cageDM, wireCol, selCol, actCol, eed_act);
		}
		else if ((me->drawflag & ME_DRAWEDGES) || (ts->selectmode & SCE_SELECT_EDGE)) {
			if (cageDM->drawMappedEdgesInterp && (ts->selectmode & SCE_SELECT_VERTEX)) {
				glShadeModel(GL_SMOOTH);
				draw_dm_edges_sel_interp(em, cageDM, wireCol, selCol);
				glShadeModel(GL_FLAT);
			}
			else {
				draw_dm_edges_sel(em, cageDM, wireCol, selCol, actCol, eed_act);
			}
		}
		else {
			if (!sel_only) {
				glColor4ubv(wireCol);
				draw_dm_edges(em, cageDM);
			}
		}

		if (pass == 0) {
			glDisable(GL_BLEND);
			glEnable(GL_DEPTH_TEST);
		}
	}
}

static void draw_em_measure_stats(ARegion *ar, View3D *v3d, Object *ob, BMEditMesh *em, UnitSettings *unit)
{
	/* Do not use ascii when using non-default unit system, some unit chars are utf8 (micro, square, etc.).
	 * See bug #36090.
	 */
	const short txt_flag = V3D_CACHE_TEXT_LOCALCLIP | (unit->system ? 0 : V3D_CACHE_TEXT_ASCII);
	Mesh *me = ob->data;
	float v1[3], v2[3], v3[3], vmid[3], fvec[3];
	char numstr[32]; /* Stores the measurement display text here */
	const char *conv_float; /* Use a float conversion matching the grid size */
	unsigned char col[4] = {0, 0, 0, 255}; /* color of the text to draw */
	float area; /* area of the face */
	float grid = unit->system ? unit->scale_length : v3d->grid;
	const bool do_split = (unit->flag & USER_UNIT_OPT_SPLIT) != 0;
	const bool do_global = (v3d->flag & V3D_GLOBAL_STATS) != 0;
	const bool do_moving = (G.moving & G_TRANSFORM_EDIT) != 0;
	float clip_planes[4][4];
	/* allow for displaying shape keys and deform mods */
	DerivedMesh *dm = EDBM_mesh_deform_dm_get(em);
	BMIter iter;
	int i;

	/* make the precision of the display value proportionate to the gridsize */

	if (grid <= 0.01f) conv_float = "%.6g";
	else if (grid <= 0.1f) conv_float = "%.5g";
	else if (grid <= 1.0f) conv_float = "%.4g";
	else if (grid <= 10.0f) conv_float = "%.3g";
	else conv_float = "%.2g";

	if (me->drawflag & (ME_DRAWEXTRA_EDGELEN | ME_DRAWEXTRA_EDGEANG)) {
		BoundBox bb;
		bglMats mats = {{0}};
		const rcti rect = {0, ar->winx, 0, ar->winy};

		view3d_get_transformation(ar, ar->regiondata, em->ob, &mats);
		ED_view3d_clipping_calc(&bb, clip_planes, &mats, &rect);
	}

	if (me->drawflag & ME_DRAWEXTRA_EDGELEN) {
		BMEdge *eed;

		UI_GetThemeColor3ubv(TH_DRAWEXTRA_EDGELEN, col);

		if (dm) {
			BM_mesh_elem_index_ensure(em->bm, BM_VERT);
		}

		BM_ITER_MESH (eed, &iter, em->bm, BM_EDGES_OF_MESH) {
			/* draw selected edges, or edges next to selected verts while draging */
			if (BM_elem_flag_test(eed, BM_ELEM_SELECT) ||
			    (do_moving && (BM_elem_flag_test(eed->v1, BM_ELEM_SELECT) ||
			                   BM_elem_flag_test(eed->v2, BM_ELEM_SELECT))))
			{
				float v1_clip[3], v2_clip[3];

				if (dm) {
					dm->getVertCo(dm, BM_elem_index_get(eed->v1), v1);
					dm->getVertCo(dm, BM_elem_index_get(eed->v2), v2);
				}
				else {
					copy_v3_v3(v1, eed->v1->co);
					copy_v3_v3(v2, eed->v2->co);
				}

				copy_v3_v3(v1_clip, v1);
				copy_v3_v3(v2_clip, v2);

				if (clip_segment_v3_plane_n(v1_clip, v2_clip, clip_planes, 4)) {

					mid_v3_v3v3(vmid, v1_clip, v2_clip);

					if (do_global) {
						mul_mat3_m4_v3(ob->obmat, v1);
						mul_mat3_m4_v3(ob->obmat, v2);
					}

					if (unit->system) {
						bUnit_AsString(numstr, sizeof(numstr), len_v3v3(v1, v2) * unit->scale_length, 3,
						               unit->system, B_UNIT_LENGTH, do_split, false);
					}
					else {
						BLI_snprintf(numstr, sizeof(numstr), conv_float, len_v3v3(v1, v2));
					}

					view3d_cached_text_draw_add(vmid, numstr, 0, txt_flag, col);
				}
			}
		}
	}

	if (me->drawflag & ME_DRAWEXTRA_EDGEANG) {
		const bool is_rad = (unit->system_rotation == USER_UNIT_ROT_RADIANS);
		BMEdge *eed;

		UI_GetThemeColor3ubv(TH_DRAWEXTRA_EDGEANG, col);

		if (dm) {
			BM_mesh_elem_index_ensure(em->bm, BM_VERT | BM_FACE);
		}

		// invert_m4_m4(ob->imat, ob->obmat);  // this is already called

		BM_ITER_MESH (eed, &iter, em->bm, BM_EDGES_OF_MESH) {
			BMLoop *l_a, *l_b;
			if (BM_edge_loop_pair(eed, &l_a, &l_b)) {
				/* draw selected edges, or edges next to selected verts while draging */
				if (BM_elem_flag_test(eed, BM_ELEM_SELECT) ||
				    (do_moving && (BM_elem_flag_test(eed->v1, BM_ELEM_SELECT) ||
				                   BM_elem_flag_test(eed->v2, BM_ELEM_SELECT) ||
				                   /* special case, this is useful to show when vertes connected to this edge via a
				                    * face are being transformed */
				                   BM_elem_flag_test(l_a->next->next->v, BM_ELEM_SELECT) ||
				                   BM_elem_flag_test(l_a->prev->v, BM_ELEM_SELECT)       ||
				                   BM_elem_flag_test(l_b->next->next->v, BM_ELEM_SELECT) ||
				                   BM_elem_flag_test(l_b->prev->v, BM_ELEM_SELECT)
				                   )))
				{
					float v1_clip[3], v2_clip[3];

					if (dm) {
						dm->getVertCo(dm, BM_elem_index_get(eed->v1), v1);
						dm->getVertCo(dm, BM_elem_index_get(eed->v2), v2);
					}
					else {
						copy_v3_v3(v1, eed->v1->co);
						copy_v3_v3(v2, eed->v2->co);
					}

					copy_v3_v3(v1_clip, v1);
					copy_v3_v3(v2_clip, v2);

					if (clip_segment_v3_plane_n(v1_clip, v2_clip, clip_planes, 4)) {
						float no_a[3], no_b[3];
						float angle;

						mid_v3_v3v3(vmid, v1_clip, v2_clip);

						if (dm) {
							dm->getPolyNo(dm, BM_elem_index_get(l_a->f), no_a);
							dm->getPolyNo(dm, BM_elem_index_get(l_b->f), no_b);
						}
						else {
							copy_v3_v3(no_a, l_a->f->no);
							copy_v3_v3(no_b, l_b->f->no);
						}

						if (do_global) {
							mul_mat3_m4_v3(ob->imat, no_a);
							mul_mat3_m4_v3(ob->imat, no_b);
							normalize_v3(no_a);
							normalize_v3(no_b);
						}

						angle = angle_normalized_v3v3(no_a, no_b);

						BLI_snprintf(numstr, sizeof(numstr), "%.3f", is_rad ? angle : RAD2DEGF(angle));

						view3d_cached_text_draw_add(vmid, numstr, 0, txt_flag, col);
					}
				}
			}
		}
	}

	if (me->drawflag & ME_DRAWEXTRA_FACEAREA) {
		/* would be nice to use BM_face_calc_area, but that is for 2d faces
		 * so instead add up tessellation triangle areas */
		BMFace *f;
		int n;

#define DRAW_EM_MEASURE_STATS_FACEAREA()                                                 \
	if (BM_elem_flag_test(f, BM_ELEM_SELECT)) {                                          \
		mul_v3_fl(vmid, 1.0f / (float)n);                                                \
		if (unit->system) {                                                              \
			bUnit_AsString(numstr, sizeof(numstr),                                       \
			               (double)(area * unit->scale_length * unit->scale_length),     \
			               3, unit->system, B_UNIT_AREA, do_split, false);               \
		}                                                                                \
		else {                                                                           \
			BLI_snprintf(numstr, sizeof(numstr), conv_float, area);                      \
		}                                                                                \
		view3d_cached_text_draw_add(vmid, numstr, 0, txt_flag, col);                     \
	} (void)0

		UI_GetThemeColor3ubv(TH_DRAWEXTRA_FACEAREA, col);
		
		if (dm) {
			BM_mesh_elem_index_ensure(em->bm, BM_VERT);
		}

		f = NULL;
		area = 0.0;
		zero_v3(vmid);
		n = 0;
		for (i = 0; i < em->tottri; i++) {
			BMLoop **l = em->looptris[i];
			if (f && l[0]->f != f) {
				DRAW_EM_MEASURE_STATS_FACEAREA();
				zero_v3(vmid);
				area = 0.0;
				n = 0;
			}

			f = l[0]->f;

			if (dm) {
				dm->getVertCo(dm, BM_elem_index_get(l[0]->v), v1);
				dm->getVertCo(dm, BM_elem_index_get(l[1]->v), v2);
				dm->getVertCo(dm, BM_elem_index_get(l[2]->v), v3);
			}
			else {
				copy_v3_v3(v1, l[0]->v->co);
				copy_v3_v3(v2, l[1]->v->co);
				copy_v3_v3(v3, l[2]->v->co);
			}

			add_v3_v3(vmid, v1);
			add_v3_v3(vmid, v2);
			add_v3_v3(vmid, v3);
			n += 3;
			if (do_global) {
				mul_mat3_m4_v3(ob->obmat, v1);
				mul_mat3_m4_v3(ob->obmat, v2);
				mul_mat3_m4_v3(ob->obmat, v3);
			}
			area += area_tri_v3(v1, v2, v3);
		}

		if (f) {
			DRAW_EM_MEASURE_STATS_FACEAREA();
		}
#undef DRAW_EM_MEASURE_STATS_FACEAREA
	}

	if (me->drawflag & ME_DRAWEXTRA_FACEANG) {
		BMFace *efa;
		const bool is_rad = (unit->system_rotation == USER_UNIT_ROT_RADIANS);

		UI_GetThemeColor3ubv(TH_DRAWEXTRA_FACEANG, col);

		if (dm) {
			BM_mesh_elem_index_ensure(em->bm, BM_VERT);
		}

		BM_ITER_MESH (efa, &iter, em->bm, BM_FACES_OF_MESH) {
			const int is_face_sel = BM_elem_flag_test(efa, BM_ELEM_SELECT);

			if (is_face_sel || do_moving) {
				BMIter liter;
				BMLoop *loop;
				bool is_first = true;

				BM_ITER_ELEM (loop, &liter, efa, BM_LOOPS_OF_FACE) {
					if (is_face_sel || (do_moving && BM_elem_flag_test(loop->v, BM_ELEM_SELECT))) {
						float angle;
						float v2_local[3];

						/* lazy init center calc */
						if (is_first) {
							if (dm) {
								BMLoop *l_iter, *l_first;
								float tvec[3];
								zero_v3(vmid);
								l_iter = l_first = BM_FACE_FIRST_LOOP(efa);
								do {
									dm->getVertCo(dm, BM_elem_index_get(l_iter->v), tvec);
									add_v3_v3(vmid, tvec);
								} while ((l_iter = l_iter->next) != l_first);
								mul_v3_fl(vmid, 1.0f / (float)efa->len);
							}
							else {
								BM_face_calc_center_bounds(efa, vmid);
							}
							is_first = false;
						}

						if (dm) {
							dm->getVertCo(dm, BM_elem_index_get(loop->prev->v), v1);
							dm->getVertCo(dm, BM_elem_index_get(loop->v),       v2);
							dm->getVertCo(dm, BM_elem_index_get(loop->next->v), v3);
						}
						else {
							copy_v3_v3(v1, loop->prev->v->co);
							copy_v3_v3(v2, loop->v->co);
							copy_v3_v3(v3, loop->next->v->co);
						}

						copy_v3_v3(v2_local, v2);

						if (do_global) {
							mul_mat3_m4_v3(ob->obmat, v1);
							mul_mat3_m4_v3(ob->obmat, v2);
							mul_mat3_m4_v3(ob->obmat, v3);
						}

						angle = angle_v3v3v3(v1, v2, v3);

						BLI_snprintf(numstr, sizeof(numstr), "%.3f", is_rad ? angle : RAD2DEGF(angle));
						interp_v3_v3v3(fvec, vmid, v2_local, 0.8f);
						view3d_cached_text_draw_add(fvec, numstr, 0, txt_flag, col);
					}
				}
			}
		}
	}
}

static void draw_em_indices(BMEditMesh *em)
{
	const short txt_flag = V3D_CACHE_TEXT_ASCII | V3D_CACHE_TEXT_LOCALCLIP;
	BMEdge *e;
	BMFace *f;
	BMVert *v;
	int i;
	char numstr[32];
	float pos[3];
	unsigned char col[4];

	BMIter iter;
	BMesh *bm = em->bm;

	/* For now, reuse appropriate theme colors from stats text colors */
	i = 0;
	if (em->selectmode & SCE_SELECT_VERTEX) {
		UI_GetThemeColor3ubv(TH_DRAWEXTRA_FACEANG, col);
		BM_ITER_MESH (v, &iter, bm, BM_VERTS_OF_MESH) {
			if (BM_elem_flag_test(v, BM_ELEM_SELECT)) {
				BLI_snprintf(numstr, sizeof(numstr), "%d", i);
				view3d_cached_text_draw_add(v->co, numstr, 0, txt_flag, col);
			}
			i++;
		}
	}

	if (em->selectmode & SCE_SELECT_EDGE) {
		i = 0;
		UI_GetThemeColor3ubv(TH_DRAWEXTRA_EDGELEN, col);
		BM_ITER_MESH (e, &iter, bm, BM_EDGES_OF_MESH) {
			if (BM_elem_flag_test(e, BM_ELEM_SELECT)) {
				BLI_snprintf(numstr, sizeof(numstr), "%d", i);
				mid_v3_v3v3(pos, e->v1->co, e->v2->co);
				view3d_cached_text_draw_add(pos, numstr, 0, txt_flag, col);
			}
			i++;
		}
	}

	if (em->selectmode & SCE_SELECT_FACE) {
		i = 0;
		UI_GetThemeColor3ubv(TH_DRAWEXTRA_FACEAREA, col);
		BM_ITER_MESH (f, &iter, bm, BM_FACES_OF_MESH) {
			if (BM_elem_flag_test(f, BM_ELEM_SELECT)) {
				BM_face_calc_center_mean(f, pos);
				BLI_snprintf(numstr, sizeof(numstr), "%d", i);
				view3d_cached_text_draw_add(pos, numstr, 0, txt_flag, col);
			}
			i++;
		}
	}
}

static DMDrawOption draw_em_fancy__setFaceOpts(void *userData, int index)
{
	BMEditMesh *em = userData;
	BMFace *efa;

	if (UNLIKELY(index >= em->bm->totface))
		return DM_DRAW_OPTION_NORMAL;

	efa = BM_face_at_index(em->bm, index);
	if (!BM_elem_flag_test(efa, BM_ELEM_HIDDEN)) {
		GPU_enable_material(efa->mat_nr + 1, NULL);
		return DM_DRAW_OPTION_NORMAL;
	}
	else {
		return DM_DRAW_OPTION_SKIP;
	}
}

static DMDrawOption draw_em_fancy__setGLSLFaceOpts(void *userData, int index)
{
	BMEditMesh *em = userData;
	BMFace *efa;

	if (UNLIKELY(index >= em->bm->totface))
		return DM_DRAW_OPTION_NORMAL;

	efa = BM_face_at_index(em->bm, index);

	if (!BM_elem_flag_test(efa, BM_ELEM_HIDDEN)) {
		return DM_DRAW_OPTION_NORMAL;
	}
	else {
		return DM_DRAW_OPTION_SKIP;
	}
}

static void draw_em_fancy(Scene *scene, ARegion *ar, View3D *v3d,
                          Object *ob, BMEditMesh *em, DerivedMesh *cageDM, DerivedMesh *finalDM, const char dt)

{
	RegionView3D *rv3d = ar->regiondata;
	Mesh *me = ob->data;
	BMFace *efa_act = BM_mesh_active_face_get(em->bm, false, true); /* annoying but active faces is stored differently */
	BMEdge *eed_act = NULL;
	BMVert *eve_act = NULL;
	bool use_occlude_wire = (v3d->flag2 & V3D_OCCLUDE_WIRE) && (dt > OB_WIRE);
	
	if (em->bm->selected.last) {
		BMEditSelection *ese = em->bm->selected.last;
		/* face is handeled above */
#if 0
		if (ese->type == BM_FACE) {
			efa_act = (BMFace *)ese->data;
		}
		else
#endif
		if (ese->htype == BM_EDGE) {
			eed_act = (BMEdge *)ese->ele;
		}
		else if (ese->htype == BM_VERT) {
			eve_act = (BMVert *)ese->ele;
		}
	}
	
	BM_mesh_elem_table_ensure(em->bm, BM_VERT | BM_EDGE | BM_FACE);

	if (check_object_draw_editweight(me, finalDM)) {
		if (dt > OB_WIRE) {
			draw_mesh_paint_weight_faces(finalDM, true, draw_em_fancy__setFaceOpts, me->edit_btmesh);

			bglPolygonOffset(rv3d->dist, 1.0);
			glDepthMask(0);
		}
		else {
			glEnable(GL_DEPTH_TEST);
			draw_mesh_paint_weight_faces(finalDM, false, draw_em_fancy__setFaceOpts, me->edit_btmesh);
			draw_mesh_paint_weight_edges(rv3d, finalDM, true, draw_dm_edges__setDrawOptions, me->edit_btmesh->bm);
			glDisable(GL_DEPTH_TEST);
		}
	}
	else if (dt > OB_WIRE) {
		if (use_occlude_wire) {
			/* use the cageDM since it always overlaps the editmesh faces */
			glColorMask(GL_FALSE, GL_FALSE, GL_FALSE, GL_FALSE);
			cageDM->drawMappedFaces(cageDM, draw_em_fancy__setFaceOpts,
			                        GPU_enable_material, NULL, me->edit_btmesh, 0);
			glColorMask(GL_TRUE, GL_TRUE, GL_TRUE, GL_TRUE);
		}
		else if (check_object_draw_texture(scene, v3d, dt)) {
			if (draw_glsl_material(scene, ob, v3d, dt)) {
				glFrontFace((ob->transflag & OB_NEG_SCALE) ? GL_CW : GL_CCW);

				finalDM->drawMappedFacesGLSL(finalDM, GPU_enable_material,
				                             draw_em_fancy__setGLSLFaceOpts, em);
				GPU_disable_material();

				glFrontFace(GL_CCW);
			}
			else {
				draw_mesh_textured(scene, v3d, rv3d, ob, finalDM, 0);
			}
		}
		else {
			/* 3 floats for position,
			 * 3 for normal and times two because the faces may actually be quads instead of triangles */
			glLightModeli(GL_LIGHT_MODEL_TWO_SIDE, (me->flag & ME_TWOSIDED) ? GL_TRUE : GL_FALSE);

			glEnable(GL_LIGHTING);
			glFrontFace((ob->transflag & OB_NEG_SCALE) ? GL_CW : GL_CCW);
			finalDM->drawMappedFaces(finalDM, draw_em_fancy__setFaceOpts, GPU_enable_material, NULL, me->edit_btmesh, 0);

			glFrontFace(GL_CCW);
			glDisable(GL_LIGHTING);
			glLightModeli(GL_LIGHT_MODEL_TWO_SIDE, GL_FALSE);
		}

		/* Setup for drawing wire over, disable zbuffer
		 * write to show selected edge wires better */
		UI_ThemeColor(TH_WIRE_EDIT);

		bglPolygonOffset(rv3d->dist, 1.0);
		glDepthMask(0);
	}
	else {
		if (cageDM != finalDM) {
			UI_ThemeColorBlend(TH_WIRE_EDIT, TH_BACK, 0.7);
			finalDM->drawEdges(finalDM, 1, 0);
		}
	}

	if ((me->drawflag & ME_DRAWFACES) && (use_occlude_wire == false)) {  /* transp faces */
		unsigned char col1[4], col2[4], col3[4];
#ifdef WITH_FREESTYLE
		unsigned char col4[4];
#endif

		UI_GetThemeColor4ubv(TH_FACE, col1);
		UI_GetThemeColor4ubv(TH_FACE_SELECT, col2);
		UI_GetThemeColor4ubv(TH_EDITMESH_ACTIVE, col3);
#ifdef WITH_FREESTYLE
		UI_GetThemeColor4ubv(TH_FREESTYLE_FACE_MARK, col4);
#endif

		glEnable(GL_BLEND);
		glDepthMask(0);  /* disable write in zbuffer, needed for nice transp */

		/* don't draw unselected faces, only selected, this is MUCH nicer when texturing */
		if (check_object_draw_texture(scene, v3d, dt))
			col1[3] = 0;

#ifdef WITH_FREESTYLE
		if (!(me->drawflag & ME_DRAW_FREESTYLE_FACE) || !CustomData_has_layer(&em->bm->pdata, CD_FREESTYLE_FACE))
			col4[3] = 0;

		draw_dm_faces_sel(em, cageDM, col1, col2, col3, col4, efa_act);
#else
		draw_dm_faces_sel(em, cageDM, col1, col2, col3, efa_act);
#endif

		glDisable(GL_BLEND);
		glDepthMask(1);  /* restore write in zbuffer */
	}
	else if (efa_act) {
		/* even if draw faces is off it would be nice to draw the stipple face
		 * Make all other faces zero alpha except for the active
		 * */
		/* col4 is only used by WITH_FREESTYLE, but keeping it here spares some #ifdef's... */
		unsigned char col1[4], col2[4], col3[4], col4[4];
		col1[3] = col2[3] = col4[3] = 0; /* don't draw */
		UI_GetThemeColor4ubv(TH_EDITMESH_ACTIVE, col3);

		glEnable(GL_BLEND);
		glDepthMask(0);  /* disable write in zbuffer, needed for nice transp */

#ifdef WITH_FREESTYLE
		draw_dm_faces_sel(em, cageDM, col1, col2, col3, col4, efa_act);
#else
		draw_dm_faces_sel(em, cageDM, col1, col2, col3, efa_act);
#endif

		glDisable(GL_BLEND);
		glDepthMask(1);  /* restore write in zbuffer */

	}

	/* here starts all fancy draw-extra over */
	if ((me->drawflag & ME_DRAWEDGES) == 0 && check_object_draw_texture(scene, v3d, dt)) {
		/* we are drawing textures and 'ME_DRAWEDGES' is disabled, don't draw any edges */
		
		/* only draw selected edges otherwise there is no way of telling if a face is selected */
		draw_em_fancy_edges(em, scene, v3d, me, cageDM, 1, eed_act);
		
	}
	else {
		if (me->drawflag & ME_DRAWSEAMS) {
			UI_ThemeColor(TH_EDGE_SEAM);
			glLineWidth(2);

			draw_dm_edges_seams(em, cageDM);

			glColor3ub(0, 0, 0);
			glLineWidth(1);
		}
		
		if (me->drawflag & ME_DRAWSHARP) {
			UI_ThemeColor(TH_EDGE_SHARP);
			glLineWidth(2);

			draw_dm_edges_sharp(em, cageDM);

			glColor3ub(0, 0, 0);
			glLineWidth(1);
		}

#ifdef WITH_FREESTYLE
		if (me->drawflag & ME_DRAW_FREESTYLE_EDGE && CustomData_has_layer(&em->bm->edata, CD_FREESTYLE_EDGE)) {
			UI_ThemeColor(TH_FREESTYLE_EDGE_MARK);
			glLineWidth(2);
	
			draw_dm_edges_freestyle(em, cageDM);
	
			glColor3ub(0, 0, 0);
			glLineWidth(1);
		}
#endif
	
		if (me->drawflag & ME_DRAWCREASES) {
			draw_dm_creases(em, cageDM);
		}
		if (me->drawflag & ME_DRAWBWEIGHTS) {
			draw_dm_bweights(em, scene, cageDM);
		}

		draw_em_fancy_edges(em, scene, v3d, me, cageDM, 0, eed_act);
	}

	{
		draw_em_fancy_verts(scene, v3d, ob, em, cageDM, eve_act, rv3d);

		if (me->drawflag & ME_DRAWNORMALS) {
			UI_ThemeColor(TH_NORMAL);
			draw_dm_face_normals(em, scene, ob, cageDM);
		}
		if (me->drawflag & ME_DRAW_VNORMALS) {
			UI_ThemeColor(TH_VNORMAL);
			draw_dm_vert_normals(em, scene, ob, cageDM);
		}

		if ((me->drawflag & (ME_DRAWEXTRA_EDGELEN |
		                     ME_DRAWEXTRA_FACEAREA |
		                     ME_DRAWEXTRA_FACEANG |
		                     ME_DRAWEXTRA_EDGEANG)) &&
		    !(v3d->flag2 & V3D_RENDER_OVERRIDE))
		{
			draw_em_measure_stats(ar, v3d, ob, em, &scene->unit);
		}

		if ((G.debug & G_DEBUG) && (me->drawflag & ME_DRAWEXTRA_INDICES) &&
		    !(v3d->flag2 & V3D_RENDER_OVERRIDE))
		{
			draw_em_indices(em);
		}
	}

	if (dt > OB_WIRE) {
		glDepthMask(1);
		bglPolygonOffset(rv3d->dist, 0.0);
		GPU_disable_material();
	}
#if 0  /* currently not needed */
	else if (use_occlude_wire) {
		bglPolygonOffset(rv3d->dist, 0.0);
	}
#endif
}

/* Mesh drawing routines */

static void draw_mesh_object_outline(View3D *v3d, Object *ob, DerivedMesh *dm)
{
	if ((v3d->transp == false) &&  /* not when we draw the transparent pass */
	    (ob->mode & OB_MODE_ALL_PAINT) == false) /* not when painting (its distracting) - campbell */
	{
		glLineWidth(UI_GetThemeValuef(TH_OUTLINE_WIDTH) * 2.0f);
		glDepthMask(0);

		/* if transparent, we cannot draw the edges for solid select... edges have no material info.
		 * drawFacesSolid() doesn't draw the transparent faces */
		if (ob->dtx & OB_DRAWTRANSP) {
			glPolygonMode(GL_FRONT_AND_BACK, GL_LINE);
			dm->drawFacesSolid(dm, NULL, 0, GPU_enable_material);
			glPolygonMode(GL_FRONT_AND_BACK, GL_FILL);
			GPU_disable_material();
		}
		else {
			dm->drawEdges(dm, 0, 1);
		}

		glLineWidth(1.0);
		glDepthMask(1);
	}
}

static void draw_mesh_fancy(Scene *scene, ARegion *ar, View3D *v3d, RegionView3D *rv3d, Base *base,
                            const char dt, const unsigned char ob_wire_col[4], const short dflag)
{
	Object *ob = base->object;
	Mesh *me = ob->data;
	Material *ma = give_current_material(ob, 1);
	const short hasHaloMat = (ma && (ma->material_type == MA_TYPE_HALO) && !BKE_scene_use_new_shading_nodes(scene));
	eWireDrawMode draw_wire = OBDRAW_WIRE_OFF;
	int /* totvert,*/ totedge, totface;
	DerivedMesh *dm = mesh_get_derived_final(scene, ob, scene->customdata_mask);
	const bool is_obact = (ob == OBACT);
	int draw_flags = (is_obact && paint_facesel_test(ob)) ? DRAW_FACE_SELECT : 0;

	if (!dm)
		return;

	/* Check to draw dynamic paint colors (or weights from WeightVG modifiers).
	 * Note: Last "preview-active" modifier in stack will win! */
	if (DM_get_tessface_data_layer(dm, CD_PREVIEW_MCOL) && modifiers_isPreview(ob))
		draw_flags |= DRAW_MODIFIERS_PREVIEW;

	/* Unwanted combination */
	if (draw_flags & DRAW_FACE_SELECT) {
		draw_wire = OBDRAW_WIRE_OFF;
	}
	else if (ob->dtx & OB_DRAWWIRE) {
		draw_wire = OBDRAW_WIRE_ON_DEPTH; /* draw wire after solid using zoffset and depth buffer adjusment */
	}
	
	/* totvert = dm->getNumVerts(dm); */ /*UNUSED*/
	totedge = dm->getNumEdges(dm);
	totface = dm->getNumTessFaces(dm);
	
	/* vertexpaint, faceselect wants this, but it doesnt work for shaded? */
	glFrontFace((ob->transflag & OB_NEG_SCALE) ? GL_CW : GL_CCW);

	if (dt == OB_BOUNDBOX) {
		if (((v3d->flag2 & V3D_RENDER_OVERRIDE) && v3d->drawtype >= OB_WIRE) == 0)
			draw_bounding_volume(scene, ob, ob->boundtype);
	}
	else if (hasHaloMat || (totface == 0 && totedge == 0)) {
		glPointSize(1.5);
		dm->drawVerts(dm);
		glPointSize(1.0);
	}
	else if (dt == OB_WIRE || totface == 0) {
		draw_wire = OBDRAW_WIRE_ON; /* draw wire only, no depth buffer stuff  */
	}
	else if (((is_obact && ob->mode & OB_MODE_TEXTURE_PAINT)) ||
	         check_object_draw_texture(scene, v3d, dt))
	{
		if ((v3d->flag & V3D_SELECT_OUTLINE) &&
		    ((v3d->flag2 & V3D_RENDER_OVERRIDE) == 0) &&
		    (base->flag & SELECT) &&
		    !(G.f & G_PICKSEL || (draw_flags & DRAW_FACE_SELECT)) &&
		    (draw_wire == OBDRAW_WIRE_OFF))
		{
			draw_mesh_object_outline(v3d, ob, dm);
		}

		if (draw_glsl_material(scene, ob, v3d, dt) && !(draw_flags & DRAW_MODIFIERS_PREVIEW)) {
			glFrontFace((ob->transflag & OB_NEG_SCALE) ? GL_CW : GL_CCW);

			dm->drawFacesGLSL(dm, GPU_enable_material);
//			if (BKE_bproperty_object_get(ob, "Text"))
// XXX				draw_mesh_text(ob, 1);
			GPU_disable_material();

			glFrontFace(GL_CCW);

			if (draw_flags & DRAW_FACE_SELECT)
				draw_mesh_face_select(rv3d, me, dm);
		}
		else {
			draw_mesh_textured(scene, v3d, rv3d, ob, dm, draw_flags);
		}

		if (!(draw_flags & DRAW_FACE_SELECT)) {
			if ((v3d->flag2 & V3D_RENDER_OVERRIDE) == 0) {
				if ((dflag & DRAW_CONSTCOLOR) == 0) {
					glColor3ubv(ob_wire_col);
				}
				dm->drawLooseEdges(dm);
			}
		}
	}
	else if (dt == OB_SOLID) {
		if (draw_flags & DRAW_MODIFIERS_PREVIEW) {
			/* for object selection draws no shade */
			if (dflag & (DRAW_PICKING | DRAW_CONSTCOLOR)) {
				dm->drawFacesSolid(dm, NULL, 0, GPU_enable_material);
			}
			else {
				const float spec[4] = {0.47f, 0.47f, 0.47f, 0.47f};

				/* draw outline */
				if ((v3d->flag & V3D_SELECT_OUTLINE) &&
				    ((v3d->flag2 & V3D_RENDER_OVERRIDE) == 0) &&
				    (base->flag & SELECT) &&
				    (draw_wire == OBDRAW_WIRE_OFF) &&
				    (ob->sculpt == NULL))
				{
					draw_mesh_object_outline(v3d, ob, dm);
				}

				/* materials arent compatible with vertex colors */
				GPU_end_object_materials();

				GPU_enable_material(0, NULL);
				
				/* set default spec */
				glColorMaterial(GL_FRONT_AND_BACK, GL_SPECULAR);
				glMaterialfv(GL_FRONT_AND_BACK, GL_SPECULAR, spec);
				/* diffuse */
				glColorMaterial(GL_FRONT_AND_BACK, GL_DIFFUSE);
				glEnable(GL_LIGHTING);
				glEnable(GL_COLOR_MATERIAL);

				dm->drawMappedFaces(dm, NULL, draw_dm_override_material_color, NULL, NULL, DM_DRAW_USE_COLORS);
				glDisable(GL_COLOR_MATERIAL);
				glDisable(GL_LIGHTING);

				GPU_disable_material();
			}
		}
		else {
			Paint *p;

			if ((v3d->flag & V3D_SELECT_OUTLINE) &&
			    ((v3d->flag2 & V3D_RENDER_OVERRIDE) == 0) &&
			    (base->flag & SELECT) &&
			    (draw_wire == OBDRAW_WIRE_OFF) &&
			    (ob->sculpt == NULL))
			{
				draw_mesh_object_outline(v3d, ob, dm);
			}

			glLightModeli(GL_LIGHT_MODEL_TWO_SIDE, (me->flag & ME_TWOSIDED) ? GL_TRUE : GL_FALSE);

			glEnable(GL_LIGHTING);
			glFrontFace((ob->transflag & OB_NEG_SCALE) ? GL_CW : GL_CCW);

			if (ob->sculpt && (p = BKE_paint_get_active(scene))) {
				float planes[4][4];
				float (*fpl)[4] = NULL;
				int fast = (p->flags & PAINT_FAST_NAVIGATE) && (rv3d->rflag & RV3D_NAVIGATING);

				if (ob->sculpt->partial_redraw) {
					if (ar->do_draw & RGN_DRAW_PARTIAL) {
						sculpt_get_redraw_planes(planes, ar, rv3d, ob);
						fpl = planes;
						ob->sculpt->partial_redraw = 0;
					}
				}

				dm->drawFacesSolid(dm, fpl, fast, GPU_enable_material);
			}
			else
				dm->drawFacesSolid(dm, NULL, 0, GPU_enable_material);

			GPU_disable_material();

			glFrontFace(GL_CCW);
			glDisable(GL_LIGHTING);

			glLightModeli(GL_LIGHT_MODEL_TWO_SIDE, GL_FALSE);

			if (!ob->sculpt && (v3d->flag2 & V3D_RENDER_OVERRIDE) == 0) {
				if ((dflag & DRAW_CONSTCOLOR) == 0) {
					glColor3ubv(ob_wire_col);
				}
				dm->drawLooseEdges(dm);
			}
		}
	}
	else if (dt == OB_PAINT) {
		draw_mesh_paint(v3d, rv3d, ob, dm, draw_flags);

		/* since we already draw wire as wp guide, don't draw over the top */
		draw_wire = OBDRAW_WIRE_OFF;
	}

	if ((draw_wire != OBDRAW_WIRE_OFF) &&  /* draw extra wire */
	    /* when overriding with render only, don't bother  */
	    (((v3d->flag2 & V3D_RENDER_OVERRIDE) && v3d->drawtype >= OB_SOLID) == 0))
	{
		/* When using wireframe object draw in particle edit mode
		 * the mesh gets in the way of seeing the particles, fade the wire color
		 * with the background. */

		if ((dflag & DRAW_CONSTCOLOR) == 0) {
			if (is_obact && (ob->mode & OB_MODE_PARTICLE_EDIT)) {
				ob_wire_color_blend_theme_id(ob_wire_col, TH_BACK, 0.15f);
			}
			else {
				glColor3ubv(ob_wire_col);
			}
		}

		/* If drawing wire and drawtype is not OB_WIRE then we are
		 * overlaying the wires.
		 *
		 * UPDATE bug #10290 - With this wire-only objects can draw
		 * behind other objects depending on their order in the scene. 2x if 0's below. undo'ing zr's commit: r4059
		 *
		 * if draw wire is 1 then just drawing wire, no need for depth buffer stuff,
		 * otherwise this wire is to overlay solid mode faces so do some depth buffer tricks.
		 */
		if (dt != OB_WIRE && (draw_wire == OBDRAW_WIRE_ON_DEPTH)) {
			bglPolygonOffset(rv3d->dist, 1.0);
			glDepthMask(0);  /* disable write in zbuffer, selected edge wires show better */
		}
		
		dm->drawEdges(dm, (dt == OB_WIRE || totface == 0), (ob->dtx & OB_DRAW_ALL_EDGES));

		if (dt != OB_WIRE && (draw_wire == OBDRAW_WIRE_ON_DEPTH)) {
			glDepthMask(1);
			bglPolygonOffset(rv3d->dist, 0.0);
		}
	}
	
	if (is_obact && paint_vertsel_test(ob)) {
		const int use_depth = (v3d->flag & V3D_ZBUF_SELECT);
		glColor3f(0.0f, 0.0f, 0.0f);
		glPointSize(UI_GetThemeValuef(TH_VERTEX_SIZE));

		if (!use_depth) glDisable(GL_DEPTH_TEST);
		else            bglPolygonOffset(rv3d->dist, 1.0);
		drawSelectedVertices(dm, ob->data);
		if (!use_depth) glEnable(GL_DEPTH_TEST);
		else            bglPolygonOffset(rv3d->dist, 0.0);
		
		glPointSize(1.0f);
	}
	dm->release(dm);
}

/* returns 1 if nothing was drawn, for detecting to draw an object center */
static bool draw_mesh_object(Scene *scene, ARegion *ar, View3D *v3d, RegionView3D *rv3d, Base *base,
                             const char dt, const unsigned char ob_wire_col[4], const short dflag)
{
	Object *ob = base->object;
	Object *obedit = scene->obedit;
	Mesh *me = ob->data;
	BMEditMesh *em = me->edit_btmesh;
	int i;
	bool do_alpha_after = false, drawlinked = false, retval = false;

	/* If we are drawing shadows and any of the materials don't cast a shadow,
	 * then don't draw the object */
	if (v3d->flag2 & V3D_RENDER_SHADOW) {
		for (i = 0; i < ob->totcol; ++i) {
			Material *ma = give_current_material(ob, i);
			if (ma && !(ma->mode & MA_SHADBUF)) {
				return true;
			}
		}
	}
	
	if (obedit && ob != obedit && ob->data == obedit->data) {
		if (BKE_key_from_object(ob) || BKE_key_from_object(obedit)) {}
		else if (ob->modifiers.first || obedit->modifiers.first) {}
		else drawlinked = true;
	}

	/* backface culling */
	if (v3d->flag2 & V3D_BACKFACE_CULLING) {
		glEnable(GL_CULL_FACE);
		glCullFace(GL_BACK);
	}

	if (ob == obedit || drawlinked) {
		DerivedMesh *finalDM, *cageDM;
		
		if (obedit != ob)
			finalDM = cageDM = editbmesh_get_derived_base(ob, em);
		else
			cageDM = editbmesh_get_derived_cage_and_final(scene, ob, em, &finalDM,
			                                              scene->customdata_mask);

		if (dt > OB_WIRE) {
			const bool glsl = draw_glsl_material(scene, ob, v3d, dt);

			GPU_begin_object_materials(v3d, rv3d, scene, ob, glsl, NULL);
		}

		draw_em_fancy(scene, ar, v3d, ob, em, cageDM, finalDM, dt);

		GPU_end_object_materials();

		if (obedit != ob && finalDM)
			finalDM->release(finalDM);
	}
	else {
		/* ob->bb was set by derived mesh system, do NULL check just to be sure */
		if (me->totpoly <= 4 || (!ob->bb || ED_view3d_boundbox_clip(rv3d, ob->obmat, ob->bb))) {
			const bool glsl = draw_glsl_material(scene, ob, v3d, dt);
			const bool check_alpha = check_alpha_pass(base);

			if (dt == OB_SOLID || glsl) {
				GPU_begin_object_materials(v3d, rv3d, scene, ob, glsl,
				                           (check_alpha) ? &do_alpha_after : NULL);
			}

			draw_mesh_fancy(scene, ar, v3d, rv3d, base, dt, ob_wire_col, dflag);

			GPU_end_object_materials();
			
			if (me->totvert == 0) retval = true;
		}
	}
	
	if ((dflag & DRAW_PICKING) == 0 && (base->flag & OB_FROMDUPLI) == 0 && (v3d->flag2 & V3D_RENDER_SHADOW) == 0) {
		/* GPU_begin_object_materials checked if this is needed */
		if (do_alpha_after) {
			if (ob->dtx & OB_DRAWXRAY) {
				ED_view3d_after_add(&v3d->afterdraw_xraytransp, base, dflag);
			}
			else {
				ED_view3d_after_add(&v3d->afterdraw_transp, base, dflag);
			}
		}
		else if (ob->dtx & OB_DRAWXRAY && ob->dtx & OB_DRAWTRANSP) {
			/* special case xray+transp when alpha is 1.0, without this the object vanishes */
			if (v3d->xray == 0 && v3d->transp == 0) {
				ED_view3d_after_add(&v3d->afterdraw_xray, base, dflag);
			}
		}
	}

	if (v3d->flag2 & V3D_BACKFACE_CULLING)
		glDisable(GL_CULL_FACE);
	
	return retval;
}

/* ************** DRAW DISPLIST ****************** */

static bool draw_index_wire = true;
static bool index3_nors_incr = true;

/* returns 1 when nothing was drawn */
static bool drawDispListwire(ListBase *dlbase)
{
	DispList *dl;
	int parts, nr;
	float *data;

	if (dlbase == NULL) return 1;
	
	glEnableClientState(GL_VERTEX_ARRAY);
	glPolygonMode(GL_FRONT_AND_BACK, GL_LINE);

	for (dl = dlbase->first; dl; dl = dl->next) {
		if (dl->parts == 0 || dl->nr == 0)
			continue;
		
		data = dl->verts;

		switch (dl->type) {
			case DL_SEGM:

				glVertexPointer(3, GL_FLOAT, 0, data);

				for (parts = 0; parts < dl->parts; parts++)
					glDrawArrays(GL_LINE_STRIP, parts * dl->nr, dl->nr);
				
				break;
			case DL_POLY:

				glVertexPointer(3, GL_FLOAT, 0, data);

				for (parts = 0; parts < dl->parts; parts++)
					glDrawArrays(GL_LINE_LOOP, parts * dl->nr, dl->nr);

				break;
			case DL_SURF:

				glVertexPointer(3, GL_FLOAT, 0, data);

				for (parts = 0; parts < dl->parts; parts++) {
					if (dl->flag & DL_CYCL_U)
						glDrawArrays(GL_LINE_LOOP, parts * dl->nr, dl->nr);
					else
						glDrawArrays(GL_LINE_STRIP, parts * dl->nr, dl->nr);
				}

				for (nr = 0; nr < dl->nr; nr++) {
					int ofs = 3 * dl->nr;

					data = (dl->verts) + 3 * nr;
					parts = dl->parts;

					if (dl->flag & DL_CYCL_V) glBegin(GL_LINE_LOOP);
					else glBegin(GL_LINE_STRIP);

					while (parts--) {
						glVertex3fv(data);
						data += ofs;
					}
					glEnd();

#if 0
				/* (ton) this code crashes for me when resolv is 86 or higher... no clue */
				glVertexPointer(3, GL_FLOAT, sizeof(float) * 3 * dl->nr, data + 3 * nr);
				if (dl->flag & DL_CYCL_V)
					glDrawArrays(GL_LINE_LOOP, 0, dl->parts);
				else
					glDrawArrays(GL_LINE_STRIP, 0, dl->parts);
#endif
				}
				break;

			case DL_INDEX3:
				if (draw_index_wire) {
					glVertexPointer(3, GL_FLOAT, 0, dl->verts);
					glDrawElements(GL_TRIANGLES, 3 * dl->parts, GL_UNSIGNED_INT, dl->index);
				}
				break;

			case DL_INDEX4:
				if (draw_index_wire) {
					glVertexPointer(3, GL_FLOAT, 0, dl->verts);
					glDrawElements(GL_QUADS, 4 * dl->parts, GL_UNSIGNED_INT, dl->index);
				}
				break;
		}
	}
	
	glDisableClientState(GL_VERTEX_ARRAY);
	glPolygonMode(GL_FRONT_AND_BACK, GL_FILL);
	
	return false;
}

static void drawDispListsolid(ListBase *lb, Object *ob, const short dflag,
                              const unsigned char ob_wire_col[4], const bool use_glsl)
{
	DispList *dl;
	GPUVertexAttribs gattribs;
	float *data;
	float *ndata;
	
	if (lb == NULL) return;

	glEnable(GL_LIGHTING);
	glEnableClientState(GL_VERTEX_ARRAY);
	
	
	if (ob->type == OB_MBALL) {  /* mball always smooth shaded */
		if (ob->transflag & OB_NEG_SCALE) glFrontFace(GL_CW);
		else glFrontFace(GL_CCW);
		glShadeModel(GL_SMOOTH);
	}
	else {
		if (ob->transflag & OB_NEG_SCALE) glFrontFace(GL_CCW);
		else glFrontFace(GL_CW);
	}
	
	dl = lb->first;
	while (dl) {
		data = dl->verts;
		ndata = dl->nors;

		switch (dl->type) {
			case DL_SEGM:
				if (ob->type == OB_SURF) {
					int nr;

					glDisable(GL_LIGHTING);

					if ((dflag & DRAW_CONSTCOLOR) == 0)
						glColor3ubv(ob_wire_col);

					// glVertexPointer(3, GL_FLOAT, 0, dl->verts);
					// glDrawArrays(GL_LINE_STRIP, 0, dl->nr);

					glBegin(GL_LINE_STRIP);
					for (nr = dl->nr; nr; nr--, data += 3)
						glVertex3fv(data);
					glEnd();

					glEnable(GL_LIGHTING);
				}
				break;
			case DL_POLY:
				if (ob->type == OB_SURF) {
					int nr;

					glDisable(GL_LIGHTING);

					/* for some reason glDrawArrays crashes here in half of the platforms (not osx) */
					//glVertexPointer(3, GL_FLOAT, 0, dl->verts);
					//glDrawArrays(GL_LINE_LOOP, 0, dl->nr);

					glBegin(GL_LINE_LOOP);
					for (nr = dl->nr; nr; nr--, data += 3)
						glVertex3fv(data);
					glEnd();

					glEnable(GL_LIGHTING);
				}
				break;
			case DL_SURF:

				if (dl->index) {
					GPU_enable_material(dl->col + 1, (use_glsl) ? &gattribs : NULL);

					if (dl->rt & CU_SMOOTH) glShadeModel(GL_SMOOTH);
					else glShadeModel(GL_FLAT);

					glEnableClientState(GL_NORMAL_ARRAY);
					glVertexPointer(3, GL_FLOAT, 0, dl->verts);
					glNormalPointer(GL_FLOAT, 0, dl->nors);
					glDrawElements(GL_QUADS, 4 * dl->totindex, GL_UNSIGNED_INT, dl->index);
					glDisableClientState(GL_NORMAL_ARRAY);
				}
				break;

			case DL_INDEX3:
				GPU_enable_material(dl->col + 1, (use_glsl) ? &gattribs : NULL);

				glVertexPointer(3, GL_FLOAT, 0, dl->verts);

				/* for polys only one normal needed */
				if (index3_nors_incr) {
					glEnableClientState(GL_NORMAL_ARRAY);
					glNormalPointer(GL_FLOAT, 0, dl->nors);
				}
				else
					glNormal3fv(ndata);

				glDrawElements(GL_TRIANGLES, 3 * dl->parts, GL_UNSIGNED_INT, dl->index);

				if (index3_nors_incr)
					glDisableClientState(GL_NORMAL_ARRAY);

				break;

			case DL_INDEX4:
				GPU_enable_material(dl->col + 1, (use_glsl) ? &gattribs : NULL);

				glEnableClientState(GL_NORMAL_ARRAY);
				glVertexPointer(3, GL_FLOAT, 0, dl->verts);
				glNormalPointer(GL_FLOAT, 0, dl->nors);
				glDrawElements(GL_QUADS, 4 * dl->parts, GL_UNSIGNED_INT, dl->index);
				glDisableClientState(GL_NORMAL_ARRAY);

				break;
		}
		dl = dl->next;
	}

	glDisableClientState(GL_VERTEX_ARRAY);
	glShadeModel(GL_FLAT);
	glDisable(GL_LIGHTING);
	glFrontFace(GL_CCW);
}

static void drawCurveDMWired(Object *ob)
{
	DerivedMesh *dm = ob->derivedFinal;
	dm->drawEdges(dm, 1, 0);
}

/* return true when nothing was drawn */
static bool drawCurveDerivedMesh(Scene *scene, View3D *v3d, RegionView3D *rv3d, Base *base, const char dt)
{
	Object *ob = base->object;
	DerivedMesh *dm = ob->derivedFinal;

	if (!dm) {
		return true;
	}

	if (dt > OB_WIRE && dm->getNumTessFaces(dm)) {
		int glsl = draw_glsl_material(scene, ob, v3d, dt);
		GPU_begin_object_materials(v3d, rv3d, scene, ob, glsl, NULL);

		if (!glsl) {
			glEnable(GL_LIGHTING);
			dm->drawFacesSolid(dm, NULL, 0, GPU_enable_material);
			glDisable(GL_LIGHTING);
		}
		else
			dm->drawFacesGLSL(dm, GPU_enable_material);

		GPU_end_object_materials();
	}
	else {
		if (((v3d->flag2 & V3D_RENDER_OVERRIDE) && v3d->drawtype >= OB_SOLID) == 0)
			drawCurveDMWired(ob);
	}

	return false;
}

/**
 * Only called by #drawDispList
 * \return 1 when nothing was drawn
 */
static bool drawDispList_nobackface(Scene *scene, View3D *v3d, RegionView3D *rv3d, Base *base,
                                    const char dt, const short dflag, const unsigned char ob_wire_col[4])
{
	Object *ob = base->object;
	ListBase *lb = NULL;
	DispList *dl;
	Curve *cu;
	const short render_only = (v3d->flag2 & V3D_RENDER_OVERRIDE);
	const short solid = (dt > OB_WIRE);

	if (drawCurveDerivedMesh(scene, v3d, rv3d, base, dt) == false) {
		return false;
	}

	switch (ob->type) {
		case OB_FONT:
		case OB_CURVE:
			cu = ob->data;

			lb = &ob->curve_cache->disp;

			if (solid) {
				dl = lb->first;
				if (dl == NULL) {
					return true;
				}

				if (dl->nors == NULL) BKE_displist_normals_add(lb);
				index3_nors_incr = false;

				if (BKE_displist_has_faces(lb) == false) {
					if (!render_only) {
						draw_index_wire = false;
						drawDispListwire(lb);
						draw_index_wire = true;
					}
				}
				else {
					if (draw_glsl_material(scene, ob, v3d, dt)) {
						GPU_begin_object_materials(v3d, rv3d, scene, ob, 1, NULL);
						drawDispListsolid(lb, ob, dflag, ob_wire_col, true);
						GPU_end_object_materials();
					}
					else {
						GPU_begin_object_materials(v3d, rv3d, scene, ob, 0, NULL);
						drawDispListsolid(lb, ob, dflag, ob_wire_col, false);
						GPU_end_object_materials();
					}
					if (cu->editnurb && cu->bevobj == NULL && cu->taperobj == NULL && cu->ext1 == 0.0f && cu->ext2 == 0.0f) {
						cpack(0);
						draw_index_wire = false;
						drawDispListwire(lb);
						draw_index_wire = true;
					}
				}
				index3_nors_incr = true;
			}
			else {
				if (!render_only || (render_only && BKE_displist_has_faces(lb))) {
					int retval;
					draw_index_wire = false;
					retval = drawDispListwire(lb);
					draw_index_wire = true;
					return retval;
				}
			}
			break;
		case OB_SURF:

			lb = &ob->curve_cache->disp;

			if (solid) {
				dl = lb->first;
				if (dl == NULL) {
					return true;
				}

				if (dl->nors == NULL) BKE_displist_normals_add(lb);

				if (draw_glsl_material(scene, ob, v3d, dt)) {
					GPU_begin_object_materials(v3d, rv3d, scene, ob, 1, NULL);
					drawDispListsolid(lb, ob, dflag, ob_wire_col, true);
					GPU_end_object_materials();
				}
				else {
					GPU_begin_object_materials(v3d, rv3d, scene, ob, 0, NULL);
					drawDispListsolid(lb, ob, dflag, ob_wire_col, false);
					GPU_end_object_materials();
				}
			}
			else {
				return drawDispListwire(lb);
			}
			break;
		case OB_MBALL:

			if (BKE_mball_is_basis(ob)) {
				lb = ob->curve_cache ? &ob->curve_cache->disp : NULL;
				if (ELEM(NULL, lb, lb->first)) {
					BKE_displist_make_mball(scene, ob);
					lb = &ob->curve_cache->disp;
				}
				if (lb->first == NULL) {
					return true;
				}

				if (solid) {

					if (draw_glsl_material(scene, ob, v3d, dt)) {
						GPU_begin_object_materials(v3d, rv3d, scene, ob, 1, NULL);
						drawDispListsolid(lb, ob, dflag, ob_wire_col, true);
						GPU_end_object_materials();
					}
					else {
						GPU_begin_object_materials(v3d, rv3d, scene, ob, 0, NULL);
						drawDispListsolid(lb, ob, dflag, ob_wire_col, false);
						GPU_end_object_materials();
					}
				}
				else {
					/* MetaBalls use DL_INDEX4 type of DispList */
					return drawDispListwire(lb);
				}
			}
			break;
	}

	return FALSE;
}
static bool drawDispList(Scene *scene, View3D *v3d, RegionView3D *rv3d, Base *base,
                         const char dt, const short dflag, const unsigned char ob_wire_col[4])
{
	bool retval;

	/* backface culling */
	if (v3d->flag2 & V3D_BACKFACE_CULLING) {
		/* not all displists use same in/out normal direction convention */
		glEnable(GL_CULL_FACE);
		glCullFace(GL_BACK);
	}

	retval = drawDispList_nobackface(scene, v3d, rv3d, base, dt, dflag, ob_wire_col);

	if (v3d->flag2 & V3D_BACKFACE_CULLING) {
		glDisable(GL_CULL_FACE);
	}

	return retval;
}

/* *********** drawing for particles ************* */
static void draw_particle_arrays(int draw_as, int totpoint, int ob_dt, int select)
{
	/* draw created data arrays */
	switch (draw_as) {
		case PART_DRAW_AXIS:
		case PART_DRAW_CROSS:
			glDrawArrays(GL_LINES, 0, 6 * totpoint);
			break;
		case PART_DRAW_LINE:
			glDrawArrays(GL_LINES, 0, 2 * totpoint);
			break;
		case PART_DRAW_BB:
			if (ob_dt <= OB_WIRE || select)
				glPolygonMode(GL_FRONT_AND_BACK, GL_LINE);
			else
				glPolygonMode(GL_FRONT_AND_BACK, GL_FILL);

			glDrawArrays(GL_QUADS, 0, 4 * totpoint);
			break;
		default:
			glDrawArrays(GL_POINTS, 0, totpoint);
			break;
	}
}
static void draw_particle(ParticleKey *state, int draw_as, short draw, float pixsize,
                          float imat[4][4], const float draw_line[2], ParticleBillboardData *bb, ParticleDrawData *pdd)
{
	float vec[3], vec2[3];
	float *vd = NULL;
	float *cd = NULL;
	float ma_col[3] = {0.0f, 0.0f, 0.0f};

	/* null only for PART_DRAW_CIRC */
	if (pdd) {
		vd = pdd->vd;
		cd = pdd->cd;

		if (pdd->ma_col) {
			copy_v3_v3(ma_col, pdd->ma_col);
		}
	}

	switch (draw_as) {
		case PART_DRAW_DOT:
		{
			if (vd) {
				copy_v3_v3(vd, state->co); pdd->vd += 3;
			}
			if (cd) {
				copy_v3_v3(cd, pdd->ma_col);
				pdd->cd += 3;
			}
			break;
		}
		case PART_DRAW_CROSS:
		case PART_DRAW_AXIS:
		{
			vec[0] = 2.0f * pixsize;
			vec[1] = vec[2] = 0.0;
			mul_qt_v3(state->rot, vec);
			if (draw_as == PART_DRAW_AXIS) {
				if (cd) {
					cd[1] = cd[2] = cd[4] = cd[5] = 0.0;
					cd[0] = cd[3] = 1.0;
					cd[6] = cd[8] = cd[9] = cd[11] = 0.0;
					cd[7] = cd[10] = 1.0;
					cd[13] = cd[12] = cd[15] = cd[16] = 0.0;
					cd[14] = cd[17] = 1.0;
					pdd->cd += 18;
				}

				copy_v3_v3(vec2, state->co);
			}
			else {
				if (cd) {
					cd[0] = cd[3] = cd[6] = cd[9] = cd[12] = cd[15] = ma_col[0];
					cd[1] = cd[4] = cd[7] = cd[10] = cd[13] = cd[16] = ma_col[1];
					cd[2] = cd[5] = cd[8] = cd[11] = cd[14] = cd[17] = ma_col[2];
					pdd->cd += 18;
				}
				sub_v3_v3v3(vec2, state->co, vec);
			}

			add_v3_v3(vec, state->co);
			copy_v3_v3(pdd->vd, vec); pdd->vd += 3;
			copy_v3_v3(pdd->vd, vec2); pdd->vd += 3;

			vec[1] = 2.0f * pixsize;
			vec[0] = vec[2] = 0.0;
			mul_qt_v3(state->rot, vec);
			if (draw_as == PART_DRAW_AXIS) {
				copy_v3_v3(vec2, state->co);
			}
			else {
				sub_v3_v3v3(vec2, state->co, vec);
			}

			add_v3_v3(vec, state->co);
			copy_v3_v3(pdd->vd, vec); pdd->vd += 3;
			copy_v3_v3(pdd->vd, vec2); pdd->vd += 3;

			vec[2] = 2.0f * pixsize;
			vec[0] = vec[1] = 0.0;
			mul_qt_v3(state->rot, vec);
			if (draw_as == PART_DRAW_AXIS) {
				copy_v3_v3(vec2, state->co);
			}
			else {
				sub_v3_v3v3(vec2, state->co, vec);
			}

			add_v3_v3(vec, state->co);

			copy_v3_v3(pdd->vd, vec); pdd->vd += 3;
			copy_v3_v3(pdd->vd, vec2); pdd->vd += 3;
			break;
		}
		case PART_DRAW_LINE:
		{
			copy_v3_v3(vec, state->vel);
			normalize_v3(vec);
			if (draw & PART_DRAW_VEL_LENGTH)
				mul_v3_fl(vec, len_v3(state->vel));
			madd_v3_v3v3fl(pdd->vd, state->co, vec, -draw_line[0]); pdd->vd += 3;
			madd_v3_v3v3fl(pdd->vd, state->co, vec,  draw_line[1]); pdd->vd += 3;
			if (cd) {
				cd[0] = cd[3] = ma_col[0];
				cd[1] = cd[4] = ma_col[1];
				cd[2] = cd[5] = ma_col[2];
				pdd->cd += 6;
			}
			break;
		}
		case PART_DRAW_CIRC:
		{
			drawcircball(GL_LINE_LOOP, state->co, pixsize, imat);
			break;
		}
		case PART_DRAW_BB:
		{
			float xvec[3], yvec[3], zvec[3], bb_center[3];
			if (cd) {
				cd[0] = cd[3] = cd[6] = cd[9] = ma_col[0];
				cd[1] = cd[4] = cd[7] = cd[10] = ma_col[1];
				cd[2] = cd[5] = cd[8] = cd[11] = ma_col[2];
				pdd->cd += 12;
			}


			copy_v3_v3(bb->vec, state->co);
			copy_v3_v3(bb->vel, state->vel);

			psys_make_billboard(bb, xvec, yvec, zvec, bb_center);
			
			add_v3_v3v3(pdd->vd, bb_center, xvec);
			add_v3_v3(pdd->vd, yvec); pdd->vd += 3;

			sub_v3_v3v3(pdd->vd, bb_center, xvec);
			add_v3_v3(pdd->vd, yvec); pdd->vd += 3;

			sub_v3_v3v3(pdd->vd, bb_center, xvec);
			sub_v3_v3v3(pdd->vd, pdd->vd, yvec); pdd->vd += 3;

			add_v3_v3v3(pdd->vd, bb_center, xvec);
			sub_v3_v3v3(pdd->vd, pdd->vd, yvec); pdd->vd += 3;

			copy_v3_v3(pdd->nd, zvec); pdd->nd += 3;
			copy_v3_v3(pdd->nd, zvec); pdd->nd += 3;
			copy_v3_v3(pdd->nd, zvec); pdd->nd += 3;
			copy_v3_v3(pdd->nd, zvec); pdd->nd += 3;
			break;
		}
	}
}
static void draw_particle_data(ParticleSystem *psys, RegionView3D *rv3d,
                               ParticleKey *state, int draw_as,
                               float imat[4][4], ParticleBillboardData *bb, ParticleDrawData *pdd,
                               const float ct, const float pa_size, const float r_tilt, const float pixsize_scale)
{
	ParticleSettings *part = psys->part;
	float pixsize;

	if (psys->parent)
		mul_m4_v3(psys->parent->obmat, state->co);

	/* create actiual particle data */
	if (draw_as == PART_DRAW_BB) {
		bb->offset[0] = part->bb_offset[0];
		bb->offset[1] = part->bb_offset[1];
		bb->size[0] = part->bb_size[0] * pa_size;
		if (part->bb_align == PART_BB_VEL) {
			float pa_vel = len_v3(state->vel);
			float head = part->bb_vel_head * pa_vel;
			float tail = part->bb_vel_tail * pa_vel;
			bb->size[1] = part->bb_size[1] * pa_size + head + tail;
			/* use offset to adjust the particle center. this is relative to size, so need to divide! */
			if (bb->size[1] > 0.0f)
				bb->offset[1] += (head - tail) / bb->size[1];
		}
		else {
			bb->size[1] = part->bb_size[1] * pa_size;
		}
		bb->tilt = part->bb_tilt * (1.0f - part->bb_rand_tilt * r_tilt);
		bb->time = ct;
	}

	pixsize = ED_view3d_pixel_size(rv3d, state->co) * pixsize_scale;

	draw_particle(state, draw_as, part->draw, pixsize, imat, part->draw_line, bb, pdd);
}
/* unified drawing of all new particle systems draw types except dupli ob & group	*/
/* mostly tries to use vertex arrays for speed										*/

/* 1. check that everything is ok & updated */
/* 2. start initializing things				*/
/* 3. initialize according to draw type		*/
/* 4. allocate drawing data arrays			*/
/* 5. start filling the arrays				*/
/* 6. draw the arrays						*/
/* 7. clean up								*/
static void draw_new_particle_system(Scene *scene, View3D *v3d, RegionView3D *rv3d,
                                     Base *base, ParticleSystem *psys, int ob_dt)
{
	Object *ob = base->object;
	ParticleEditSettings *pset = PE_settings(scene);
	ParticleSettings *part = psys->part;
	ParticleData *pars = psys->particles;
	ParticleData *pa;
	ParticleKey state, *states = NULL;
	ParticleBillboardData bb;
	ParticleSimulationData sim = {NULL};
	ParticleDrawData *pdd = psys->pdd;
	Material *ma;
	float vel[3], imat[4][4];
	float timestep, pixsize_scale = 1.0f, pa_size, r_tilt, r_length;
	float pa_time, pa_birthtime, pa_dietime, pa_health, intensity;
	float cfra;
	float ma_col[3] = {0.0f, 0.0f, 0.0f};
	int a, totpart, totpoint = 0, totve = 0, drawn, draw_as, totchild = 0;
	int select = ob->flag & SELECT, create_cdata = 0, need_v = 0;
	GLint polygonmode[2];
	char numstr[32];
	unsigned char tcol[4] = {0, 0, 0, 255};

/* 1. */
	if (part == NULL || !psys_check_enabled(ob, psys))
		return;

	if (pars == NULL) return;

	/* don't draw normal paths in edit mode */
	if (psys_in_edit_mode(scene, psys) && (pset->flag & PE_DRAW_PART) == 0)
		return;

	if (part->draw_as == PART_DRAW_REND)
		draw_as = part->ren_as;
	else
		draw_as = part->draw_as;

	if (draw_as == PART_DRAW_NOT)
		return;

/* 2. */
	sim.scene = scene;
	sim.ob = ob;
	sim.psys = psys;
	sim.psmd = psys_get_modifier(ob, psys);

	if (part->phystype == PART_PHYS_KEYED) {
		if (psys->flag & PSYS_KEYED) {
			psys_count_keyed_targets(&sim);
			if (psys->totkeyed == 0)
				return;
		}
	}

	if (select) {
		select = 0;
		if (psys_get_current(ob) == psys)
			select = 1;
	}

	psys->flag |= PSYS_DRAWING;

	if (part->type == PART_HAIR && !psys->childcache)
		totchild = 0;
	else
		totchild = psys->totchild * part->disp / 100;

	ma = give_current_material(ob, part->omat);

	if (v3d->zbuf) glDepthMask(1);

	if ((ma) && (part->draw_col == PART_DRAW_COL_MAT)) {
		rgb_float_to_uchar(tcol, &(ma->r));
		copy_v3_v3(ma_col, &ma->r);
	}

	glColor3ubv(tcol);

	timestep = psys_get_timestep(&sim);

	if ((base->flag & OB_FROMDUPLI) && (ob->flag & OB_FROMGROUP)) {
		float mat[4][4];
		mul_m4_m4m4(mat, ob->obmat, psys->imat);
		glMultMatrixf(mat);
	}

	/* needed for text display */
	invert_m4_m4(ob->imat, ob->obmat);

	totpart = psys->totpart;

	cfra = BKE_scene_frame_get(scene);

	if (draw_as == PART_DRAW_PATH && psys->pathcache == NULL && psys->childcache == NULL)
		draw_as = PART_DRAW_DOT;

/* 3. */
	switch (draw_as) {
		case PART_DRAW_DOT:
			if (part->draw_size)
				glPointSize(part->draw_size);
			else
				glPointSize(2.0);  /* default dot size */
			break;
		case PART_DRAW_CIRC:
			/* calculate view aligned matrix: */
			copy_m4_m4(imat, rv3d->viewinv);
			normalize_v3(imat[0]);
			normalize_v3(imat[1]);
			/* fall-through */
		case PART_DRAW_CROSS:
		case PART_DRAW_AXIS:
			/* lets calculate the scale: */
			
			if (part->draw_size == 0.0)
				pixsize_scale = 2.0f;
			else
				pixsize_scale = part->draw_size;

			if (draw_as == PART_DRAW_AXIS)
				create_cdata = 1;
			break;
		case PART_DRAW_OB:
			if (part->dup_ob == NULL)
				draw_as = PART_DRAW_DOT;
			else
				draw_as = 0;
			break;
		case PART_DRAW_GR:
			if (part->dup_group == NULL)
				draw_as = PART_DRAW_DOT;
			else
				draw_as = 0;
			break;
		case PART_DRAW_BB:
			if (v3d->camera == NULL && part->bb_ob == NULL) {
				printf("Billboards need an active camera or a target object!\n");

				draw_as = part->draw_as = PART_DRAW_DOT;

				if (part->draw_size)
					glPointSize(part->draw_size);
				else
					glPointSize(2.0);  /* default dot size */
			}
			else if (part->bb_ob)
				bb.ob = part->bb_ob;
			else
				bb.ob = v3d->camera;

			bb.align = part->bb_align;
			bb.anim = part->bb_anim;
			bb.lock = part->draw & PART_DRAW_BB_LOCK;
			break;
		case PART_DRAW_PATH:
			break;
		case PART_DRAW_LINE:
			need_v = 1;
			break;
	}
	if (part->draw & PART_DRAW_SIZE && part->draw_as != PART_DRAW_CIRC) {
		copy_m4_m4(imat, rv3d->viewinv);
		normalize_v3(imat[0]);
		normalize_v3(imat[1]);
	}

	if (ELEM3(draw_as, PART_DRAW_DOT, PART_DRAW_CROSS, PART_DRAW_LINE) &&
	    (part->draw_col > PART_DRAW_COL_MAT))
	{
		create_cdata = 1;
	}

	if (!create_cdata && pdd && pdd->cdata) {
		MEM_freeN(pdd->cdata);
		pdd->cdata = pdd->cd = NULL;
	}

/* 4. */
	if (draw_as && ELEM(draw_as, PART_DRAW_PATH, PART_DRAW_CIRC) == 0) {
		int tot_vec_size = (totpart + totchild) * 3 * sizeof(float);
		int create_ndata = 0;

		if (!pdd)
			pdd = psys->pdd = MEM_callocN(sizeof(ParticleDrawData), "ParticlDrawData");

		if (part->draw_as == PART_DRAW_REND && part->trail_count > 1) {
			tot_vec_size *= part->trail_count;
			psys_make_temp_pointcache(ob, psys);
		}

		switch (draw_as) {
			case PART_DRAW_AXIS:
			case PART_DRAW_CROSS:
				tot_vec_size *= 6;
				if (draw_as != PART_DRAW_CROSS)
					create_cdata = 1;
				break;
			case PART_DRAW_LINE:
				tot_vec_size *= 2;
				break;
			case PART_DRAW_BB:
				tot_vec_size *= 4;
				create_ndata = 1;
				break;
		}

		if (pdd->tot_vec_size != tot_vec_size)
			psys_free_pdd(psys);

		if (!pdd->vdata)
			pdd->vdata = MEM_callocN(tot_vec_size, "particle_vdata");
		if (create_cdata && !pdd->cdata)
			pdd->cdata = MEM_callocN(tot_vec_size, "particle_cdata");
		if (create_ndata && !pdd->ndata)
			pdd->ndata = MEM_callocN(tot_vec_size, "particle_ndata");

		if (part->draw & PART_DRAW_VEL && draw_as != PART_DRAW_LINE) {
			if (!pdd->vedata)
				pdd->vedata = MEM_callocN(2 * (totpart + totchild) * 3 * sizeof(float), "particle_vedata");

			need_v = 1;
		}
		else if (pdd->vedata) {
			/* velocity data not needed, so free it */
			MEM_freeN(pdd->vedata);
			pdd->vedata = NULL;
		}

		pdd->vd = pdd->vdata;
		pdd->ved = pdd->vedata;
		pdd->cd = pdd->cdata;
		pdd->nd = pdd->ndata;
		pdd->tot_vec_size = tot_vec_size;
	}
	else if (psys->pdd) {
		psys_free_pdd(psys);
		MEM_freeN(psys->pdd);
		pdd = psys->pdd = NULL;
	}

	if (pdd) {
		pdd->ma_col = ma_col;
	}

	psys->lattice_deform_data = psys_create_lattice_deform_data(&sim);

	/* circles don't use drawdata, so have to add a special case here */
	if ((pdd || draw_as == PART_DRAW_CIRC) && draw_as != PART_DRAW_PATH) {
		/* 5. */
		if (pdd && (pdd->flag & PARTICLE_DRAW_DATA_UPDATED) &&
		    (pdd->vedata || part->draw & (PART_DRAW_SIZE | PART_DRAW_NUM | PART_DRAW_HEALTH)) == 0)
		{
			totpoint = pdd->totpoint; /* draw data is up to date */
		}
		else {
			for (a = 0, pa = pars; a < totpart + totchild; a++, pa++) {
				/* setup per particle individual stuff */
				if (a < totpart) {
					if (totchild && (part->draw & PART_DRAW_PARENT) == 0) continue;
					if (pa->flag & PARS_NO_DISP || pa->flag & PARS_UNEXIST) continue;

					pa_time = (cfra - pa->time) / pa->lifetime;
					pa_birthtime = pa->time;
					pa_dietime = pa->dietime;
					pa_size = pa->size;
					if (part->phystype == PART_PHYS_BOIDS)
						pa_health = pa->boid->data.health;
					else
						pa_health = -1.0;

					r_tilt = 2.0f * (PSYS_FRAND(a + 21) - 0.5f);
					r_length = PSYS_FRAND(a + 22);

					if (part->draw_col > PART_DRAW_COL_MAT) {
						switch (part->draw_col) {
							case PART_DRAW_COL_VEL:
								intensity = len_v3(pa->state.vel) / part->color_vec_max;
								break;
							case PART_DRAW_COL_ACC:
								intensity = len_v3v3(pa->state.vel, pa->prev_state.vel) / ((pa->state.time - pa->prev_state.time) * part->color_vec_max);
								break;
							default:
								intensity = 1.0f; /* should never happen */
								BLI_assert(0);
								break;
						}
						CLAMP(intensity, 0.f, 1.f);
						weight_to_rgb(ma_col, intensity);
					}
				}
				else {
					ChildParticle *cpa = &psys->child[a - totpart];

					pa_time = psys_get_child_time(psys, cpa, cfra, &pa_birthtime, &pa_dietime);
					pa_size = psys_get_child_size(psys, cpa, cfra, NULL);

					pa_health = -1.0;

					r_tilt = 2.0f * (PSYS_FRAND(a + 21) - 0.5f);
					r_length = PSYS_FRAND(a + 22);
				}

				drawn = 0;
				if (part->draw_as == PART_DRAW_REND && part->trail_count > 1) {
					float length = part->path_end * (1.0f - part->randlength * r_length);
					int trail_count = part->trail_count * (1.0f - part->randlength * r_length);
					float ct = ((part->draw & PART_ABS_PATH_TIME) ? cfra : pa_time) - length;
					float dt = length / (trail_count ? (float)trail_count : 1.0f);
					int i = 0;

					ct += dt;
					for (i = 0; i < trail_count; i++, ct += dt) {

						if (part->draw & PART_ABS_PATH_TIME) {
							if (ct < pa_birthtime || ct > pa_dietime)
								continue;
						}
						else if (ct < 0.0f || ct > 1.0f)
							continue;

						state.time = (part->draw & PART_ABS_PATH_TIME) ? -ct : -(pa_birthtime + ct * (pa_dietime - pa_birthtime));
						psys_get_particle_on_path(&sim, a, &state, need_v);

						draw_particle_data(psys, rv3d,
						                   &state, draw_as, imat, &bb, psys->pdd,
						                   ct, pa_size, r_tilt, pixsize_scale);

						totpoint++;
						drawn = 1;
					}
				}
				else {
					state.time = cfra;
					if (psys_get_particle_state(&sim, a, &state, 0)) {

						draw_particle_data(psys, rv3d,
						                   &state, draw_as, imat, &bb, psys->pdd,
						                   pa_time, pa_size, r_tilt, pixsize_scale);

						totpoint++;
						drawn = 1;
					}
				}

				if (drawn) {
					/* additional things to draw for each particle	*/
					/* (velocity, size and number)					*/
					if ((part->draw & PART_DRAW_VEL) && pdd && pdd->vedata) {
						copy_v3_v3(pdd->ved, state.co);
						pdd->ved += 3;
						mul_v3_v3fl(vel, state.vel, timestep);
						add_v3_v3v3(pdd->ved, state.co, vel);
						pdd->ved += 3;

						totve++;
					}

					if (part->draw & PART_DRAW_SIZE) {
						setlinestyle(3);
						drawcircball(GL_LINE_LOOP, state.co, pa_size, imat);
						setlinestyle(0);
					}


					if ((part->draw & PART_DRAW_NUM || part->draw & PART_DRAW_HEALTH) &&
					    (v3d->flag2 & V3D_RENDER_OVERRIDE) == 0)
					{
						float vec_txt[3];
						char *val_pos = numstr;
						numstr[0] = '\0';

						if (part->draw & PART_DRAW_NUM) {
							if (a < totpart && (part->draw & PART_DRAW_HEALTH) && (part->phystype == PART_PHYS_BOIDS)) {
								BLI_snprintf(val_pos, sizeof(numstr), "%d:%.2f", a, pa_health);
							}
							else {
								BLI_snprintf(val_pos, sizeof(numstr), "%d", a);
							}
						}
						else {
							if (a < totpart && (part->draw & PART_DRAW_HEALTH) && (part->phystype == PART_PHYS_BOIDS)) {
								BLI_snprintf(val_pos, sizeof(numstr), "%.2f", pa_health);
							}
						}

						/* in path drawing state.co is the end point */
						/* use worldspace beause object matrix is already applied */
						mul_v3_m4v3(vec_txt, ob->imat, state.co);
						view3d_cached_text_draw_add(vec_txt, numstr, 10, V3D_CACHE_TEXT_WORLDSPACE | V3D_CACHE_TEXT_ASCII, tcol);
					}
				}
			}
		}
	}
/* 6. */

	glGetIntegerv(GL_POLYGON_MODE, polygonmode);
	glEnableClientState(GL_VERTEX_ARRAY);

	if (draw_as == PART_DRAW_PATH) {
		ParticleCacheKey **cache, *path;
		float /* *cd2=NULL, */ /* UNUSED */ *cdata2 = NULL;

		/* setup gl flags */
		if (1) { //ob_dt > OB_WIRE) {
			glEnableClientState(GL_NORMAL_ARRAY);

			if (part->draw_col == PART_DRAW_COL_MAT)
				glEnableClientState(GL_COLOR_ARRAY);

			glEnable(GL_LIGHTING);
			glColorMaterial(GL_FRONT_AND_BACK, GL_DIFFUSE);
			glEnable(GL_COLOR_MATERIAL);
		}
#if 0
		else {
			glDisableClientState(GL_NORMAL_ARRAY);

			glDisable(GL_COLOR_MATERIAL);
			glDisable(GL_LIGHTING);
			UI_ThemeColor(TH_WIRE);
		}
#endif

		if (totchild && (part->draw & PART_DRAW_PARENT) == 0)
			totpart = 0;
		else if (psys->pathcache == NULL)
			totpart = 0;

		/* draw actual/parent particles */
		cache = psys->pathcache;
		for (a = 0, pa = psys->particles; a < totpart; a++, pa++) {
			path = cache[a];
			if (path->steps > 0) {
				glVertexPointer(3, GL_FLOAT, sizeof(ParticleCacheKey), path->co);

				if (1) { //ob_dt > OB_WIRE) {
					glNormalPointer(GL_FLOAT, sizeof(ParticleCacheKey), path->vel);
					if (part->draw_col == PART_DRAW_COL_MAT)
						glColorPointer(3, GL_FLOAT, sizeof(ParticleCacheKey), path->col);
				}

				glDrawArrays(GL_LINE_STRIP, 0, path->steps + 1);
			}
		}
		
		/* draw child particles */
		cache = psys->childcache;
		for (a = 0; a < totchild; a++) {
			path = cache[a];
			glVertexPointer(3, GL_FLOAT, sizeof(ParticleCacheKey), path->co);

			if (1) { //ob_dt > OB_WIRE) {
				glNormalPointer(GL_FLOAT, sizeof(ParticleCacheKey), path->vel);
				if (part->draw_col == PART_DRAW_COL_MAT)
					glColorPointer(3, GL_FLOAT, sizeof(ParticleCacheKey), path->col);
			}

			glDrawArrays(GL_LINE_STRIP, 0, path->steps + 1);
		}


		/* restore & clean up */
		if (1) { //ob_dt > OB_WIRE) {
			if (part->draw_col == PART_DRAW_COL_MAT)
				glDisable(GL_COLOR_ARRAY);
			glDisable(GL_COLOR_MATERIAL);
		}

		if (cdata2)
			MEM_freeN(cdata2);
		/* cd2 = */ /* UNUSED */ cdata2 = NULL;

		glLineWidth(1.0f);

		if ((part->draw & PART_DRAW_NUM) && (v3d->flag2 & V3D_RENDER_OVERRIDE) == 0) {
			cache = psys->pathcache;

			for (a = 0, pa = psys->particles; a < totpart; a++, pa++) {
				float vec_txt[3];
				BLI_snprintf(numstr, sizeof(numstr), "%i", a);
				/* use worldspace beause object matrix is already applied */
				mul_v3_m4v3(vec_txt, ob->imat, cache[a]->co);
				view3d_cached_text_draw_add(vec_txt, numstr, 10, V3D_CACHE_TEXT_WORLDSPACE | V3D_CACHE_TEXT_ASCII, tcol);
			}
		}
	}
	else if (pdd && ELEM(draw_as, 0, PART_DRAW_CIRC) == 0) {
		glDisableClientState(GL_COLOR_ARRAY);

		/* enable point data array */
		if (pdd->vdata) {
			glEnableClientState(GL_VERTEX_ARRAY);
			glVertexPointer(3, GL_FLOAT, 0, pdd->vdata);
		}
		else
			glDisableClientState(GL_VERTEX_ARRAY);

		if (select) {
			UI_ThemeColor(TH_ACTIVE);
			
			if (part->draw_size)
				glPointSize(part->draw_size + 2);
			else
				glPointSize(4.0);

			glLineWidth(3.0);

			draw_particle_arrays(draw_as, totpoint, ob_dt, 1);
		}

		/* restore from select */
		glColor3fv(ma_col);
		glPointSize(part->draw_size ? part->draw_size : 2.0);
		glLineWidth(1.0);

		/* enable other data arrays */

		/* billboards are drawn this way */
		if (pdd->ndata && ob_dt > OB_WIRE) {
			glEnableClientState(GL_NORMAL_ARRAY);
			glNormalPointer(GL_FLOAT, 0, pdd->ndata);
			glEnable(GL_LIGHTING);
		}
		else {
			glDisableClientState(GL_NORMAL_ARRAY);
			glDisable(GL_LIGHTING);
		}

		if (pdd->cdata) {
			glEnableClientState(GL_COLOR_ARRAY);
			glColorPointer(3, GL_FLOAT, 0, pdd->cdata);
		}

		draw_particle_arrays(draw_as, totpoint, ob_dt, 0);

		pdd->flag |= PARTICLE_DRAW_DATA_UPDATED;
		pdd->totpoint = totpoint;
	}

	if (pdd && pdd->vedata) {
		glDisableClientState(GL_COLOR_ARRAY);
		cpack(0xC0C0C0);
		
		glVertexPointer(3, GL_FLOAT, 0, pdd->vedata);
		
		glDrawArrays(GL_LINES, 0, 2 * totve);
	}

	glPolygonMode(GL_FRONT, polygonmode[0]);
	glPolygonMode(GL_BACK, polygonmode[1]);

/* 7. */
	
	glDisable(GL_LIGHTING);
	glDisableClientState(GL_COLOR_ARRAY);
	glDisableClientState(GL_VERTEX_ARRAY);
	glDisableClientState(GL_NORMAL_ARRAY);

	if (states)
		MEM_freeN(states);

	psys->flag &= ~PSYS_DRAWING;

	/* draw data can't be saved for billboards as they must update to target changes */
	if (draw_as == PART_DRAW_BB) {
		psys_free_pdd(psys);
		pdd->flag &= ~PARTICLE_DRAW_DATA_UPDATED;
	}

	if (psys->lattice_deform_data) {
		end_latt_deform(psys->lattice_deform_data);
		psys->lattice_deform_data = NULL;
	}

	if (pdd) {
		/* drop references to stack memory */
		pdd->ma_col = NULL;
	}

	if ((base->flag & OB_FROMDUPLI) && (ob->flag & OB_FROMGROUP)) {
		glLoadMatrixf(rv3d->viewmat);
	}
}

static void draw_update_ptcache_edit(Scene *scene, Object *ob, PTCacheEdit *edit)
{
	if (edit->psys && edit->psys->flag & PSYS_HAIR_UPDATED)
		PE_update_object(scene, ob, 0);

	/* create path and child path cache if it doesn't exist already */
	if (edit->pathcache == NULL)
		psys_cache_edit_paths(scene, ob, edit, CFRA);
}

static void draw_ptcache_edit(Scene *scene, View3D *v3d, PTCacheEdit *edit)
{
	ParticleCacheKey **cache, *path, *pkey;
	PTCacheEditPoint *point;
	PTCacheEditKey *key;
	ParticleEditSettings *pset = PE_settings(scene);
	int i, k, totpoint = edit->totpoint, timed = pset->flag & PE_FADE_TIME ? pset->fade_frames : 0;
	int steps = 1;
	float sel_col[3];
	float nosel_col[3];
	float *pathcol = NULL, *pcol;

	if (edit->pathcache == NULL)
		return;

	PE_hide_keys_time(scene, edit, CFRA);

	/* opengl setup */
	if ((v3d->flag & V3D_ZBUF_SELECT) == 0)
		glDisable(GL_DEPTH_TEST);

	/* get selection theme colors */
	UI_GetThemeColor3fv(TH_VERTEX_SELECT, sel_col);
	UI_GetThemeColor3fv(TH_VERTEX, nosel_col);

	/* draw paths */
	steps = (*edit->pathcache)->steps + 1;

	glEnable(GL_BLEND);
	pathcol = MEM_callocN(steps * 4 * sizeof(float), "particle path color data");

	glEnableClientState(GL_VERTEX_ARRAY);
	glEnableClientState(GL_COLOR_ARRAY);

	glColorMaterial(GL_FRONT_AND_BACK, GL_DIFFUSE);
	glEnable(GL_COLOR_MATERIAL);
	glShadeModel(GL_SMOOTH);

	if (pset->brushtype == PE_BRUSH_WEIGHT) {
		glLineWidth(2.0f);
		glDisable(GL_LIGHTING);
	}

	cache = edit->pathcache;
	for (i = 0, point = edit->points; i < totpoint; i++, point++) {
		path = cache[i];
		glVertexPointer(3, GL_FLOAT, sizeof(ParticleCacheKey), path->co);

		if (point->flag & PEP_HIDE) {
			for (k = 0, pcol = pathcol; k < steps; k++, pcol += 4) {
				copy_v3_v3(pcol, path->col);
				pcol[3] = 0.25f;
			}

			glColorPointer(4, GL_FLOAT, 4 * sizeof(float), pathcol);
		}
		else if (timed) {
			for (k = 0, pcol = pathcol, pkey = path; k < steps; k++, pkey++, pcol += 4) {
				copy_v3_v3(pcol, pkey->col);
				pcol[3] = 1.0f - fabsf((float)(CFRA) -pkey->time) / (float)pset->fade_frames;
			}

			glColorPointer(4, GL_FLOAT, 4 * sizeof(float), pathcol);
		}
		else
			glColorPointer(3, GL_FLOAT, sizeof(ParticleCacheKey), path->col);

		glDrawArrays(GL_LINE_STRIP, 0, path->steps + 1);
	}

	if (pathcol) { MEM_freeN(pathcol); pathcol = pcol = NULL; }


	/* draw edit vertices */
	if (pset->selectmode != SCE_SELECT_PATH) {
		glPointSize(UI_GetThemeValuef(TH_VERTEX_SIZE));

		if (pset->selectmode == SCE_SELECT_POINT) {
			float *pd = NULL, *pdata = NULL;
			float *cd = NULL, *cdata = NULL;
			int totkeys = 0;

			for (i = 0, point = edit->points; i < totpoint; i++, point++)
				if (!(point->flag & PEP_HIDE))
					totkeys += point->totkey;

			if (totkeys) {
				if (edit->points && !(edit->points->keys->flag & PEK_USE_WCO))
					pd = pdata = MEM_callocN(totkeys * 3 * sizeof(float), "particle edit point data");
				cd = cdata = MEM_callocN(totkeys * (timed ? 4 : 3) * sizeof(float), "particle edit color data");
			}

			for (i = 0, point = edit->points; i < totpoint; i++, point++) {
				if (point->flag & PEP_HIDE)
					continue;

				for (k = 0, key = point->keys; k < point->totkey; k++, key++) {
					if (pd) {
						copy_v3_v3(pd, key->co);
						pd += 3;
					}

					if (key->flag & PEK_SELECT) {
						copy_v3_v3(cd, sel_col);
					}
					else {
						copy_v3_v3(cd, nosel_col);
					}

					if (timed)
						*(cd + 3) = 1.0f - fabsf((float)CFRA - *key->time) / (float)pset->fade_frames;

					cd += (timed ? 4 : 3);
				}
			}
			cd = cdata;
			pd = pdata;
			for (i = 0, point = edit->points; i < totpoint; i++, point++) {
				if (point->flag & PEP_HIDE || point->totkey == 0)
					continue;

				if (point->keys->flag & PEK_USE_WCO)
					glVertexPointer(3, GL_FLOAT, sizeof(PTCacheEditKey), point->keys->world_co);
				else
					glVertexPointer(3, GL_FLOAT, 3 * sizeof(float), pd);

				glColorPointer((timed ? 4 : 3), GL_FLOAT, (timed ? 4 : 3) * sizeof(float), cd);

				glDrawArrays(GL_POINTS, 0, point->totkey);

				pd += pd ? 3 * point->totkey : 0;
				cd += (timed ? 4 : 3) * point->totkey;
			}
			if (pdata) { MEM_freeN(pdata); pd = pdata = NULL; }
			if (cdata) { MEM_freeN(cdata); cd = cdata = NULL; }
		}
		else if (pset->selectmode == SCE_SELECT_END) {
			for (i = 0, point = edit->points; i < totpoint; i++, point++) {
				if ((point->flag & PEP_HIDE) == 0 && point->totkey) {
					key = point->keys + point->totkey - 1;
					if (key->flag & PEK_SELECT)
						glColor3fv(sel_col);
					else
						glColor3fv(nosel_col);
					/* has to be like this.. otherwise selection won't work, have try glArrayElement later..*/
					glBegin(GL_POINTS);
					glVertex3fv(key->flag & PEK_USE_WCO ? key->world_co : key->co);
					glEnd();
				}
			}
		}
	}

	glDisable(GL_BLEND);
	glDisable(GL_LIGHTING);
	glDisable(GL_COLOR_MATERIAL);
	glDisableClientState(GL_COLOR_ARRAY);
	glDisableClientState(GL_NORMAL_ARRAY);
	glDisableClientState(GL_VERTEX_ARRAY);
	glShadeModel(GL_FLAT);
	if (v3d->zbuf) glEnable(GL_DEPTH_TEST);
	glLineWidth(1.0f);
	glPointSize(1.0);
}
//static void ob_draw_RE_motion(float com[3],float rotscale[3][3],float tw,float th)
static void ob_draw_RE_motion(float com[3], float rotscale[3][3], float itw, float ith, float drw_size)
{
	float tr[3][3];
	float root[3], tip[3];
	float tw, th;
	/* take a copy for not spoiling original */
	copy_m3_m3(tr, rotscale);
	tw = itw * drw_size;
	th = ith * drw_size;

	glColor4ub(0x7F, 0x00, 0x00, 155);
	glBegin(GL_LINES);
	root[1] = root[2] = 0.0f;
	root[0] = -drw_size;
	mul_m3_v3(tr, root);
	add_v3_v3(root, com);
	glVertex3fv(root);
	tip[1] = tip[2] = 0.0f;
	tip[0] = drw_size;
	mul_m3_v3(tr, tip);
	add_v3_v3(tip, com);
	glVertex3fv(tip);
	glEnd();

	root[1] = 0.0f; root[2] = tw;
	root[0] = th;
	glBegin(GL_LINES);
	mul_m3_v3(tr, root);
	add_v3_v3(root, com);
	glVertex3fv(root);
	glVertex3fv(tip);
	glEnd();

	root[1] = 0.0f; root[2] = -tw;
	root[0] = th;
	glBegin(GL_LINES);
	mul_m3_v3(tr, root);
	add_v3_v3(root, com);
	glVertex3fv(root);
	glVertex3fv(tip);
	glEnd();

	root[1] = tw; root[2] = 0.0f;
	root[0] = th;
	glBegin(GL_LINES);
	mul_m3_v3(tr, root);
	add_v3_v3(root, com);
	glVertex3fv(root);
	glVertex3fv(tip);
	glEnd();

	root[1] = -tw; root[2] = 0.0f;
	root[0] = th;
	glBegin(GL_LINES);
	mul_m3_v3(tr, root);
	add_v3_v3(root, com);
	glVertex3fv(root);
	glVertex3fv(tip);
	glEnd();

	glColor4ub(0x00, 0x7F, 0x00, 155);

	glBegin(GL_LINES);
	root[0] = root[2] = 0.0f;
	root[1] = -drw_size;
	mul_m3_v3(tr, root);
	add_v3_v3(root, com);
	glVertex3fv(root);
	tip[0] = tip[2] = 0.0f;
	tip[1] = drw_size;
	mul_m3_v3(tr, tip);
	add_v3_v3(tip, com);
	glVertex3fv(tip);
	glEnd();

	root[0] = 0.0f; root[2] = tw;
	root[1] = th;
	glBegin(GL_LINES);
	mul_m3_v3(tr, root);
	add_v3_v3(root, com);
	glVertex3fv(root);
	glVertex3fv(tip);
	glEnd();

	root[0] = 0.0f; root[2] = -tw;
	root[1] = th;
	glBegin(GL_LINES);
	mul_m3_v3(tr, root);
	add_v3_v3(root, com);
	glVertex3fv(root);
	glVertex3fv(tip);
	glEnd();

	root[0] = tw; root[2] = 0.0f;
	root[1] = th;
	glBegin(GL_LINES);
	mul_m3_v3(tr, root);
	add_v3_v3(root, com);
	glVertex3fv(root);
	glVertex3fv(tip);
	glEnd();

	root[0] = -tw; root[2] = 0.0f;
	root[1] = th;
	glBegin(GL_LINES);
	mul_m3_v3(tr, root);
	add_v3_v3(root, com);
	glVertex3fv(root);
	glVertex3fv(tip);
	glEnd();

	glColor4ub(0x00, 0x00, 0x7F, 155);
	glBegin(GL_LINES);
	root[0] = root[1] = 0.0f;
	root[2] = -drw_size;
	mul_m3_v3(tr, root);
	add_v3_v3(root, com);
	glVertex3fv(root);
	tip[0] = tip[1] = 0.0f;
	tip[2] = drw_size;
	mul_m3_v3(tr, tip);
	add_v3_v3(tip, com);
	glVertex3fv(tip);
	glEnd();

	root[0] = 0.0f; root[1] = tw;
	root[2] = th;
	glBegin(GL_LINES);
	mul_m3_v3(tr, root);
	add_v3_v3(root, com);
	glVertex3fv(root);
	glVertex3fv(tip);
	glEnd();

	root[0] = 0.0f; root[1] = -tw;
	root[2] = th;
	glBegin(GL_LINES);
	mul_m3_v3(tr, root);
	add_v3_v3(root, com);
	glVertex3fv(root);
	glVertex3fv(tip);
	glEnd();

	root[0] = tw; root[1] = 0.0f;
	root[2] = th;
	glBegin(GL_LINES);
	mul_m3_v3(tr, root);
	add_v3_v3(root, com);
	glVertex3fv(root);
	glVertex3fv(tip);
	glEnd();

	root[0] = -tw; root[1] = 0.0f;
	root[2] = th;
	glBegin(GL_LINES);
	mul_m3_v3(tr, root);
	add_v3_v3(root, com);
	glVertex3fv(root);
	glVertex3fv(tip);
	glEnd();
}

/* place to add drawers */

static void drawhandlesN(Nurb *nu, const char sel, const bool hide_handles)
{
	BezTriple *bezt;
	float *fp;
	int a;

	if (nu->hide || hide_handles) return;

	glBegin(GL_LINES);

	if (nu->type == CU_BEZIER) {

#define TH_HANDLE_COL_TOT ((TH_HANDLE_SEL_FREE - TH_HANDLE_FREE) + 1)
		/* use MIN2 when indexing to ensure newer files don't read outside the array */
		unsigned char handle_cols[TH_HANDLE_COL_TOT][3];
		const int basecol = sel ? TH_HANDLE_SEL_FREE : TH_HANDLE_FREE;

		for (a = 0; a < TH_HANDLE_COL_TOT; a++) {
			UI_GetThemeColor3ubv(basecol + a, handle_cols[a]);
		}

		bezt = nu->bezt;
		a = nu->pntsu;
		while (a--) {
			if (bezt->hide == 0) {
				if ((bezt->f2 & SELECT) == sel) {
					fp = bezt->vec[0];

					glColor3ubv(handle_cols[MIN2(bezt->h1, TH_HANDLE_COL_TOT - 1)]);
					glVertex3fv(fp);
					glVertex3fv(fp + 3);

					glColor3ubv(handle_cols[MIN2(bezt->h2, TH_HANDLE_COL_TOT - 1)]);
					glVertex3fv(fp + 3);
					glVertex3fv(fp + 6);
				}
				else if ((bezt->f1 & SELECT) == sel) {
					fp = bezt->vec[0];

					glColor3ubv(handle_cols[MIN2(bezt->h1, TH_HANDLE_COL_TOT - 1)]);
					glVertex3fv(fp);
					glVertex3fv(fp + 3);
				}
				else if ((bezt->f3 & SELECT) == sel) {
					fp = bezt->vec[1];

					glColor3ubv(handle_cols[MIN2(bezt->h2, TH_HANDLE_COL_TOT - 1)]);
					glVertex3fv(fp);
					glVertex3fv(fp + 3);
				}
			}
			bezt++;
		}

#undef TH_HANDLE_COL_TOT

	}
	glEnd();
}

static void drawhandlesN_active(Nurb *nu)
{
	BezTriple *bezt;
	float *fp;
	int a;

	if (nu->hide) return;

	UI_ThemeColor(TH_ACTIVE_SPLINE);
	glLineWidth(2);

	glBegin(GL_LINES);

	if (nu->type == CU_BEZIER) {
		bezt = nu->bezt;
		a = nu->pntsu;
		while (a--) {
			if (bezt->hide == 0) {
				fp = bezt->vec[0];

				glVertex3fv(fp);
				glVertex3fv(fp + 3);

				glVertex3fv(fp + 3);
				glVertex3fv(fp + 6);
			}
			bezt++;
		}
	}
	glEnd();

	glColor3ub(0, 0, 0);
	glLineWidth(1);
}

static void drawvertsN(Nurb *nu, const char sel, const bool hide_handles, void *lastsel)
{
	BezTriple *bezt;
	BPoint *bp;
	float size;
	int a, color;

	if (nu->hide) return;

	if (sel) color = TH_VERTEX_SELECT;
	else color = TH_VERTEX;

	UI_ThemeColor(color);

	size = UI_GetThemeValuef(TH_VERTEX_SIZE);
	glPointSize(size);
	
	bglBegin(GL_POINTS);
	
	if (nu->type == CU_BEZIER) {

		bezt = nu->bezt;
		a = nu->pntsu;
		while (a--) {
			if (bezt->hide == 0) {
				if (sel == 1 && bezt == lastsel) {
					UI_ThemeColor(TH_LASTSEL_POINT);
					bglVertex3fv(bezt->vec[1]);

					if (!hide_handles) {
						if (bezt->f1 & SELECT) bglVertex3fv(bezt->vec[0]);
						if (bezt->f3 & SELECT) bglVertex3fv(bezt->vec[2]);
					}

					UI_ThemeColor(color);
				}
				else if (hide_handles) {
					if ((bezt->f2 & SELECT) == sel) bglVertex3fv(bezt->vec[1]);
				}
				else {
					if ((bezt->f1 & SELECT) == sel) bglVertex3fv(bezt->vec[0]);
					if ((bezt->f2 & SELECT) == sel) bglVertex3fv(bezt->vec[1]);
					if ((bezt->f3 & SELECT) == sel) bglVertex3fv(bezt->vec[2]);
				}
			}
			bezt++;
		}
	}
	else {
		bp = nu->bp;
		a = nu->pntsu * nu->pntsv;
		while (a--) {
			if (bp->hide == 0) {
				if (bp == lastsel) {
					UI_ThemeColor(TH_LASTSEL_POINT);
					bglVertex3fv(bp->vec);
					UI_ThemeColor(color);
				}
				else {
					if ((bp->f1 & SELECT) == sel) bglVertex3fv(bp->vec);
				}
			}
			bp++;
		}
	}
	
	bglEnd();
	glPointSize(1.0);
}

static void editnurb_draw_active_poly(Nurb *nu)
{
	BPoint *bp;
	int a, b;

	UI_ThemeColor(TH_ACTIVE_SPLINE);
	glLineWidth(2);

	bp = nu->bp;
	for (b = 0; b < nu->pntsv; b++) {
		if (nu->flagu & 1) glBegin(GL_LINE_LOOP);
		else glBegin(GL_LINE_STRIP);

		for (a = 0; a < nu->pntsu; a++, bp++) {
			glVertex3fv(bp->vec);
		}

		glEnd();
	}

	glColor3ub(0, 0, 0);
	glLineWidth(1);
}

static void editnurb_draw_active_nurbs(Nurb *nu)
{
	BPoint *bp, *bp1;
	int a, b, ofs;

	UI_ThemeColor(TH_ACTIVE_SPLINE);
	glLineWidth(2);

	glBegin(GL_LINES);
	bp = nu->bp;
	for (b = 0; b < nu->pntsv; b++) {
		bp1 = bp;
		bp++;

		for (a = nu->pntsu - 1; a > 0; a--, bp++) {
			if (bp->hide == 0 && bp1->hide == 0) {
				glVertex3fv(bp->vec);
				glVertex3fv(bp1->vec);
			}
			bp1 = bp;
		}
	}

	if (nu->pntsv > 1) {    /* surface */

		ofs = nu->pntsu;
		for (b = 0; b < nu->pntsu; b++) {
			bp1 = nu->bp + b;
			bp = bp1 + ofs;
			for (a = nu->pntsv - 1; a > 0; a--, bp += ofs) {
				if (bp->hide == 0 && bp1->hide == 0) {
					glVertex3fv(bp->vec);
					glVertex3fv(bp1->vec);
				}
				bp1 = bp;
			}
		}
	}

	glEnd();

	glColor3ub(0, 0, 0);
	glLineWidth(1);
}

static void draw_editnurb(Object *ob, Nurb *nurb, int sel)
{
	Nurb *nu;
	BPoint *bp, *bp1;
	int a, b, ofs, index;
	Curve *cu = (Curve *)ob->data;

	index = 0;
	nu = nurb;
	while (nu) {
		if (nu->hide == 0) {
			switch (nu->type) {
				case CU_POLY:
					if (!sel && index == cu->actnu) {
						/* we should draw active spline highlight below everything */
						editnurb_draw_active_poly(nu);
					}

					UI_ThemeColor(TH_NURB_ULINE);
					bp = nu->bp;
					for (b = 0; b < nu->pntsv; b++) {
						if (nu->flagu & 1) glBegin(GL_LINE_LOOP);
						else glBegin(GL_LINE_STRIP);

						for (a = 0; a < nu->pntsu; a++, bp++) {
							glVertex3fv(bp->vec);
						}

						glEnd();
					}
					break;
				case CU_NURBS:
					if (!sel && index == cu->actnu) {
						/* we should draw active spline highlight below everything */
						editnurb_draw_active_nurbs(nu);
					}

					bp = nu->bp;
					for (b = 0; b < nu->pntsv; b++) {
						bp1 = bp;
						bp++;
						for (a = nu->pntsu - 1; a > 0; a--, bp++) {
							if (bp->hide == 0 && bp1->hide == 0) {
								if (sel) {
									if ((bp->f1 & SELECT) && (bp1->f1 & SELECT)) {
										UI_ThemeColor(TH_NURB_SEL_ULINE);

										glBegin(GL_LINE_STRIP);
										glVertex3fv(bp->vec);
										glVertex3fv(bp1->vec);
										glEnd();
									}
								}
								else {
									if ((bp->f1 & SELECT) && (bp1->f1 & SELECT)) {
										/* pass */
									}
									else {
										UI_ThemeColor(TH_NURB_ULINE);

										glBegin(GL_LINE_STRIP);
										glVertex3fv(bp->vec);
										glVertex3fv(bp1->vec);
										glEnd();
									}
								}
							}
							bp1 = bp;
						}
					}
					if (nu->pntsv > 1) {    /* surface */

						ofs = nu->pntsu;
						for (b = 0; b < nu->pntsu; b++) {
							bp1 = nu->bp + b;
							bp = bp1 + ofs;
							for (a = nu->pntsv - 1; a > 0; a--, bp += ofs) {
								if (bp->hide == 0 && bp1->hide == 0) {
									if (sel) {
										if ((bp->f1 & SELECT) && (bp1->f1 & SELECT)) {
											UI_ThemeColor(TH_NURB_SEL_VLINE);

											glBegin(GL_LINE_STRIP);
											glVertex3fv(bp->vec);
											glVertex3fv(bp1->vec);
											glEnd();
										}
									}
									else {
										if ((bp->f1 & SELECT) && (bp1->f1 & SELECT)) {
											/* pass */
										}
										else {
											UI_ThemeColor(TH_NURB_VLINE);

											glBegin(GL_LINE_STRIP);
											glVertex3fv(bp->vec);
											glVertex3fv(bp1->vec);
											glEnd();
										}
									}
								}
								bp1 = bp;
							}
						}

					}
					break;
			}
		}

		index++;
		nu = nu->next;
	}
}

static void drawnurb(Scene *scene, View3D *v3d, RegionView3D *rv3d, Base *base, Nurb *nurb,
                     const char dt, const short dflag, const unsigned char ob_wire_col[4])
{
	ToolSettings *ts = scene->toolsettings;
	Object *ob = base->object;
	Curve *cu = ob->data;
	Nurb *nu;
	BevList *bl;
	const bool hide_handles = (cu->drawflag & CU_HIDE_HANDLES) != 0;
	int index;
	unsigned char wire_col[3];

	/* DispList */
	UI_GetThemeColor3ubv(TH_WIRE_EDIT, wire_col);
	glColor3ubv(wire_col);

	drawDispList(scene, v3d, rv3d, base, dt, dflag, ob_wire_col);

	if (v3d->zbuf) glDepthFunc(GL_ALWAYS);
	
	/* first non-selected and active handles */
	index = 0;
	for (nu = nurb; nu; nu = nu->next) {
		if (nu->type == CU_BEZIER) {
			if (index == cu->actnu && !hide_handles)
				drawhandlesN_active(nu);
			drawhandlesN(nu, 0, hide_handles);
		}
		index++;
	}
	draw_editnurb(ob, nurb, 0);
	draw_editnurb(ob, nurb, 1);
	/* selected handles */
	for (nu = nurb; nu; nu = nu->next) {
		if (nu->type == CU_BEZIER && (cu->drawflag & CU_HIDE_HANDLES) == 0)
			drawhandlesN(nu, 1, hide_handles);
		drawvertsN(nu, 0, hide_handles, NULL);
	}
	
	if (v3d->zbuf) glDepthFunc(GL_LEQUAL);

	/* direction vectors for 3d curve paths
	 * when at its lowest, don't render normals */
	if ((cu->flag & CU_3D) && (ts->normalsize > 0.0015f) && (cu->drawflag & CU_HIDE_NORMALS) == 0) {

		UI_ThemeColor(TH_WIRE_EDIT);
		for (bl = ob->curve_cache->bev.first, nu = nurb; nu && bl; bl = bl->next, nu = nu->next) {
			BevPoint *bevp = (BevPoint *)(bl + 1);
			int nr = bl->nr;
			int skip = nu->resolu / 16;
			
			while (nr-- > 0) { /* accounts for empty bevel lists */
				const float fac = bevp->radius * ts->normalsize;
				float vec_a[3]; /* Offset perpendicular to the curve */
				float vec_b[3]; /* Delta along the curve */

				vec_a[0] = fac;
				vec_a[1] = 0.0f;
				vec_a[2] = 0.0f;

				vec_b[0] = -fac;
				vec_b[1] = 0.0f;
				vec_b[2] = 0.0f;
				
				mul_qt_v3(bevp->quat, vec_a);
				mul_qt_v3(bevp->quat, vec_b);
				add_v3_v3(vec_a, bevp->vec);
				add_v3_v3(vec_b, bevp->vec);

				madd_v3_v3fl(vec_a, bevp->dir, -fac);
				madd_v3_v3fl(vec_b, bevp->dir, -fac);

				glBegin(GL_LINE_STRIP);
				glVertex3fv(vec_a);
				glVertex3fv(bevp->vec);
				glVertex3fv(vec_b);
				glEnd();
				
				bevp += skip + 1;
				nr -= skip;
			}
		}
	}

	if (v3d->zbuf) glDepthFunc(GL_ALWAYS);
	
	for (nu = nurb; nu; nu = nu->next) {
		drawvertsN(nu, 1, hide_handles, cu->lastsel);
	}
	
	if (v3d->zbuf) glDepthFunc(GL_LEQUAL);
}

/* draw a sphere for use as an empty drawtype */
static void draw_empty_sphere(float size)
{
	static GLuint displist = 0;
	
	if (displist == 0) {
		GLUquadricObj   *qobj;
		
		displist = glGenLists(1);
		glNewList(displist, GL_COMPILE);
		
		glPushMatrix();
		
		qobj = gluNewQuadric();
		gluQuadricDrawStyle(qobj, GLU_SILHOUETTE);
		gluDisk(qobj, 0.0,  1, 16, 1);
		
		glRotatef(90, 0, 1, 0);
		gluDisk(qobj, 0.0,  1, 16, 1);
		
		glRotatef(90, 1, 0, 0);
		gluDisk(qobj, 0.0,  1, 16, 1);
		
		gluDeleteQuadric(qobj);
		
		glPopMatrix();
		glEndList();
	}
	
	glScalef(size, size, size);
	glCallList(displist);
	glScalef(1.0f / size, 1.0f / size, 1.0f / size);
}

/* draw a cone for use as an empty drawtype */
static void draw_empty_cone(float size)
{
	float cent = 0;
	float radius;
	GLUquadricObj *qobj = gluNewQuadric();
	gluQuadricDrawStyle(qobj, GLU_SILHOUETTE);
	
	
	glPushMatrix();
	
	radius = size;
	glTranslatef(cent, cent, cent);
	glScalef(radius, size * 2.0f, radius);
	glRotatef(-90.0, 1.0, 0.0, 0.0);
	gluCylinder(qobj, 1.0, 0.0, 1.0, 8, 1);

	glPopMatrix();
	
	gluDeleteQuadric(qobj);
}

static void draw_textcurs(RegionView3D *rv3d, float textcurs[4][2])
{
	cpack(0);
	bglPolygonOffset(rv3d->dist, -1.0);
	set_inverted_drawing(1);
	glBegin(GL_QUADS);
	glVertex2fv(textcurs[0]);
	glVertex2fv(textcurs[1]);
	glVertex2fv(textcurs[2]);
	glVertex2fv(textcurs[3]);
	glEnd();
	set_inverted_drawing(0);
	bglPolygonOffset(rv3d->dist, 0.0);
}

static void drawspiral(const float cent[3], float rad, float tmat[4][4], int start)
{
	float vec[3], vx[3], vy[3];
	const float tot_inv = (1.0f / (float)CIRCLE_RESOL);
	int a;
	bool inverse = false;
	float x, y, fac;

	if (start < 0) {
		inverse = true;
		start = -start;
	}

	mul_v3_v3fl(vx, tmat[0], rad);
	mul_v3_v3fl(vy, tmat[1], rad);

	glBegin(GL_LINE_STRIP);

	if (inverse == 0) {
		copy_v3_v3(vec, cent);
		glVertex3fv(vec);

		for (a = 0; a < CIRCLE_RESOL; a++) {
			if (a + start >= CIRCLE_RESOL)
				start = -a + 1;

			fac = (float)a * tot_inv;
			x = sinval[a + start] * fac;
			y = cosval[a + start] * fac;

			vec[0] = cent[0] + (x * vx[0] + y * vy[0]);
			vec[1] = cent[1] + (x * vx[1] + y * vy[1]);
			vec[2] = cent[2] + (x * vx[2] + y * vy[2]);

			glVertex3fv(vec);
		}
	}
	else {
		fac = (float)(CIRCLE_RESOL - 1) * tot_inv;
		x = sinval[start] * fac;
		y = cosval[start] * fac;

		vec[0] = cent[0] + (x * vx[0] + y * vy[0]);
		vec[1] = cent[1] + (x * vx[1] + y * vy[1]);
		vec[2] = cent[2] + (x * vx[2] + y * vy[2]);

		glVertex3fv(vec);

		for (a = 0; a < CIRCLE_RESOL; a++) {
			if (a + start >= CIRCLE_RESOL)
				start = -a + 1;

			fac = (float)(-a + (CIRCLE_RESOL - 1)) * tot_inv;
			x = sinval[a + start] * fac;
			y = cosval[a + start] * fac;

			vec[0] = cent[0] + (x * vx[0] + y * vy[0]);
			vec[1] = cent[1] + (x * vx[1] + y * vy[1]);
			vec[2] = cent[2] + (x * vx[2] + y * vy[2]);
			glVertex3fv(vec);
		}
	}

	glEnd();
}

/* draws a circle on x-z plane given the scaling of the circle, assuming that
 * all required matrices have been set (used for drawing empties)
 */
static void drawcircle_size(float size)
{
	float x, y;
	short degrees;

	glBegin(GL_LINE_LOOP);

	/* coordinates are: cos(degrees * 11.25) = x, sin(degrees*11.25) = y, 0.0f = z */
	for (degrees = 0; degrees < CIRCLE_RESOL; degrees++) {
		x = cosval[degrees];
		y = sinval[degrees];
		
		glVertex3f(x * size, 0.0f, y * size);
	}
	
	glEnd();

}

/* needs fixing if non-identity matrix used */
static void drawtube(const float vec[3], float radius, float height, float tmat[4][4])
{
	float cur[3];
	drawcircball(GL_LINE_LOOP, vec, radius, tmat);

	copy_v3_v3(cur, vec);
	cur[2] += height;

	drawcircball(GL_LINE_LOOP, cur, radius, tmat);

	glBegin(GL_LINES);
	glVertex3f(vec[0] + radius, vec[1], vec[2]);
	glVertex3f(cur[0] + radius, cur[1], cur[2]);
	glVertex3f(vec[0] - radius, vec[1], vec[2]);
	glVertex3f(cur[0] - radius, cur[1], cur[2]);
	glVertex3f(vec[0], vec[1] + radius, vec[2]);
	glVertex3f(cur[0], cur[1] + radius, cur[2]);
	glVertex3f(vec[0], vec[1] - radius, vec[2]);
	glVertex3f(cur[0], cur[1] - radius, cur[2]);
	glEnd();
}

/* needs fixing if non-identity matrix used */
static void drawcone(const float vec[3], float radius, float height, float tmat[4][4])
{
	float cur[3];

	copy_v3_v3(cur, vec);
	cur[2] += height;

	drawcircball(GL_LINE_LOOP, cur, radius, tmat);

	glBegin(GL_LINES);
	glVertex3f(vec[0], vec[1], vec[2]);
	glVertex3f(cur[0] + radius, cur[1], cur[2]);
	glVertex3f(vec[0], vec[1], vec[2]);
	glVertex3f(cur[0] - radius, cur[1], cur[2]);
	glVertex3f(vec[0], vec[1], vec[2]);
	glVertex3f(cur[0], cur[1] + radius, cur[2]);
	glVertex3f(vec[0], vec[1], vec[2]);
	glVertex3f(cur[0], cur[1] - radius, cur[2]);
	glEnd();
}

/* return true if nothing was drawn */
static bool drawmball(Scene *scene, View3D *v3d, RegionView3D *rv3d, Base *base,
                      const char dt, const short dflag, const unsigned char ob_wire_col[4])
{
	Object *ob = base->object;
	MetaBall *mb;
	MetaElem *ml;
	float imat[4][4];
	int code = 1;
	
	mb = ob->data;

	if (mb->editelems) {
		if ((G.f & G_PICKSEL) == 0) {
			unsigned char wire_col[4];
			UI_GetThemeColor4ubv(TH_WIRE_EDIT, wire_col);
			glColor3ubv(wire_col);

			drawDispList(scene, v3d, rv3d, base, dt, dflag, wire_col);
		}
		ml = mb->editelems->first;
	}
	else {
		if ((base->flag & OB_FROMDUPLI) == 0) {
			drawDispList(scene, v3d, rv3d, base, dt, dflag, ob_wire_col);
		}
		ml = mb->elems.first;
	}

	if (ml == NULL) {
		return true;
	}

	if (v3d->flag2 & V3D_RENDER_OVERRIDE) {
		return false;
	}

	invert_m4_m4(imat, rv3d->viewmatob);
	normalize_v3(imat[0]);
	normalize_v3(imat[1]);

	if (mb->editelems == NULL) {
		if ((dflag & DRAW_CONSTCOLOR) == 0) {
			glColor3ubv(ob_wire_col);
		}
	}
	
	while (ml) {
		/* draw radius */
		if (mb->editelems) {
			if ((dflag & DRAW_CONSTCOLOR) == 0) {
				if ((ml->flag & SELECT) && (ml->flag & MB_SCALE_RAD)) cpack(0xA0A0F0);
				else cpack(0x3030A0);
			}
			
			if (G.f & G_PICKSEL) {
				ml->selcol1 = code;
				glLoadName(code++);
			}
		}
		drawcircball(GL_LINE_LOOP, &(ml->x), ml->rad, imat);

		/* draw stiffness */
		if (mb->editelems) {
			if ((dflag & DRAW_CONSTCOLOR) == 0) {
				if ((ml->flag & SELECT) && !(ml->flag & MB_SCALE_RAD)) cpack(0xA0F0A0);
				else cpack(0x30A030);
			}
			
			if (G.f & G_PICKSEL) {
				ml->selcol2 = code;
				glLoadName(code++);
			}
			drawcircball(GL_LINE_LOOP, &(ml->x), ml->rad * atanf(ml->s) / (float)M_PI_2, imat);
		}
		
		ml = ml->next;
	}
	return false;
}

static void draw_forcefield(Object *ob, RegionView3D *rv3d,
                            const short dflag, const unsigned char ob_wire_col[4])
{
	PartDeflect *pd = ob->pd;
	float imat[4][4], tmat[4][4];
	float vec[3] = {0.0, 0.0, 0.0};
	float size;
	
	/* scale size of circle etc with the empty drawsize */
	if (ob->type == OB_EMPTY) size = ob->empty_drawsize;
	else size = 1.0;
	
	/* calculus here, is reused in PFIELD_FORCE */
	invert_m4_m4(imat, rv3d->viewmatob);
//	normalize_v3(imat[0]);  /* we don't do this because field doesnt scale either... apart from wind! */
//	normalize_v3(imat[1]);
	
	if (pd->forcefield == PFIELD_WIND) {
		float force_val;

		if ((dflag & DRAW_CONSTCOLOR) == 0) {
			ob_wire_color_blend_theme_id(ob_wire_col, TH_BACK, 0.5f);
		}

		//if (has_ipo_code(ob->ipo, OB_PD_FSTR))
		//	force_val = IPO_GetFloatValue(ob->ipo, OB_PD_FSTR, scene->r.cfra);
		//else
		{
			force_val = pd->f_strength;
		}

		unit_m4(tmat);
		force_val *= 0.1f;
		drawcircball(GL_LINE_LOOP, vec, size, tmat);
		vec[2] = 0.5f * force_val;
		drawcircball(GL_LINE_LOOP, vec, size, tmat);
		vec[2] = 1.0f * force_val;
		drawcircball(GL_LINE_LOOP, vec, size, tmat);
		vec[2] = 1.5f * force_val;
		drawcircball(GL_LINE_LOOP, vec, size, tmat);
		vec[2] = 0.0f; /* reset vec for max dist circle */
		
	}
	else if (pd->forcefield == PFIELD_FORCE) {
		float ffall_val;

		//if (has_ipo_code(ob->ipo, OB_PD_FFALL))
		//	ffall_val = IPO_GetFloatValue(ob->ipo, OB_PD_FFALL, scene->r.cfra);
		//else
		{
			ffall_val = pd->f_power;
		}

		if ((dflag & DRAW_CONSTCOLOR) == 0) ob_wire_color_blend_theme_id(ob_wire_col, TH_BACK, 0.5f);
		drawcircball(GL_LINE_LOOP, vec, size, imat);
		if ((dflag & DRAW_CONSTCOLOR) == 0) ob_wire_color_blend_theme_id(ob_wire_col, TH_BACK, 0.9f - 0.4f / powf(1.5f, ffall_val));
		drawcircball(GL_LINE_LOOP, vec, size * 1.5f, imat);
		if ((dflag & DRAW_CONSTCOLOR) == 0) ob_wire_color_blend_theme_id(ob_wire_col, TH_BACK, 0.9f - 0.4f / powf(2.0f, ffall_val));
		drawcircball(GL_LINE_LOOP, vec, size * 2.0f, imat);
	}
	else if (pd->forcefield == PFIELD_VORTEX) {
		float /*ffall_val,*/ force_val;

		unit_m4(tmat);
		//if (has_ipo_code(ob->ipo, OB_PD_FFALL))
		//	ffall_val = IPO_GetFloatValue(ob->ipo, OB_PD_FFALL, scene->r.cfra);
		//else
		//	ffall_val = pd->f_power;

		//if (has_ipo_code(ob->ipo, OB_PD_FSTR))
		//	force_val = IPO_GetFloatValue(ob->ipo, OB_PD_FSTR, scene->r.cfra);
		//else
		{
			force_val = pd->f_strength;
		}

		if ((dflag & DRAW_CONSTCOLOR) == 0) {
			ob_wire_color_blend_theme_id(ob_wire_col, TH_BACK, 0.7f);
		}

		if (force_val < 0) {
			drawspiral(vec, size, tmat, 1);
			drawspiral(vec, size, tmat, 16);
		}
		else {
			drawspiral(vec, size, tmat, -1);
			drawspiral(vec, size, tmat, -16);
		}
	}
	else if (pd->forcefield == PFIELD_GUIDE && ob->type == OB_CURVE) {
		Curve *cu = ob->data;
		if ((cu->flag & CU_PATH) && ob->curve_cache->path && ob->curve_cache->path->data) {
			float mindist, guidevec1[4], guidevec2[3];

			//if (has_ipo_code(ob->ipo, OB_PD_FSTR))
			//	mindist = IPO_GetFloatValue(ob->ipo, OB_PD_FSTR, scene->r.cfra);
			//else
			{
				mindist = pd->f_strength;
			}

			if ((dflag & DRAW_CONSTCOLOR) == 0) {
				ob_wire_color_blend_theme_id(ob_wire_col, TH_BACK, 0.5f);
			}

			/*path end*/
			setlinestyle(3);
			where_on_path(ob, 1.0f, guidevec1, guidevec2, NULL, NULL, NULL);
			drawcircball(GL_LINE_LOOP, guidevec1, mindist, imat);

			/*path beginning*/
			setlinestyle(0);
			where_on_path(ob, 0.0f, guidevec1, guidevec2, NULL, NULL, NULL);
			drawcircball(GL_LINE_LOOP, guidevec1, mindist, imat);
			
			copy_v3_v3(vec, guidevec1); /* max center */
		}
	}

	setlinestyle(3);

	if ((dflag & DRAW_CONSTCOLOR) == 0) {
		ob_wire_color_blend_theme_id(ob_wire_col, TH_BACK, 0.5f);
	}

	if (pd->falloff == PFIELD_FALL_SPHERE) {
		/* as last, guide curve alters it */
		if (pd->flag & PFIELD_USEMAX)
			drawcircball(GL_LINE_LOOP, vec, pd->maxdist, imat);

		if (pd->flag & PFIELD_USEMIN)
			drawcircball(GL_LINE_LOOP, vec, pd->mindist, imat);
	}
	else if (pd->falloff == PFIELD_FALL_TUBE) {
		float radius, distance;

		unit_m4(tmat);

		vec[0] = vec[1] = 0.0f;
		radius = (pd->flag & PFIELD_USEMAXR) ? pd->maxrad : 1.0f;
		distance = (pd->flag & PFIELD_USEMAX) ? pd->maxdist : 0.0f;
		vec[2] = distance;
		distance = (pd->flag & PFIELD_POSZ) ? -distance : -2.0f * distance;

		if (pd->flag & (PFIELD_USEMAX | PFIELD_USEMAXR))
			drawtube(vec, radius, distance, tmat);

		radius = (pd->flag & PFIELD_USEMINR) ? pd->minrad : 1.0f;
		distance = (pd->flag & PFIELD_USEMIN) ? pd->mindist : 0.0f;
		vec[2] = distance;
		distance = (pd->flag & PFIELD_POSZ) ? -distance : -2.0f * distance;

		if (pd->flag & (PFIELD_USEMIN | PFIELD_USEMINR))
			drawtube(vec, radius, distance, tmat);
	}
	else if (pd->falloff == PFIELD_FALL_CONE) {
		float radius, distance;

		unit_m4(tmat);

		radius = DEG2RADF((pd->flag & PFIELD_USEMAXR) ? pd->maxrad : 1.0f);
		distance = (pd->flag & PFIELD_USEMAX) ? pd->maxdist : 0.0f;

		if (pd->flag & (PFIELD_USEMAX | PFIELD_USEMAXR)) {
			drawcone(vec, distance * sinf(radius), distance * cosf(radius), tmat);
			if ((pd->flag & PFIELD_POSZ) == 0)
				drawcone(vec, distance * sinf(radius), -distance * cosf(radius), tmat);
		}

		radius = DEG2RADF((pd->flag & PFIELD_USEMINR) ? pd->minrad : 1.0f);
		distance = (pd->flag & PFIELD_USEMIN) ? pd->mindist : 0.0f;

		if (pd->flag & (PFIELD_USEMIN | PFIELD_USEMINR)) {
			drawcone(vec, distance * sinf(radius), distance * cosf(radius), tmat);
			if ((pd->flag & PFIELD_POSZ) == 0)
				drawcone(vec, distance * sinf(radius), -distance * cosf(radius), tmat);
		}
	}
	setlinestyle(0);
}

static void draw_box(float vec[8][3])
{
	glBegin(GL_LINE_STRIP);
	glVertex3fv(vec[0]); glVertex3fv(vec[1]); glVertex3fv(vec[2]); glVertex3fv(vec[3]);
	glVertex3fv(vec[0]); glVertex3fv(vec[4]); glVertex3fv(vec[5]); glVertex3fv(vec[6]);
	glVertex3fv(vec[7]); glVertex3fv(vec[4]);
	glEnd();

	glBegin(GL_LINES);
	glVertex3fv(vec[1]); glVertex3fv(vec[5]);
	glVertex3fv(vec[2]); glVertex3fv(vec[6]);
	glVertex3fv(vec[3]); glVertex3fv(vec[7]);
	glEnd();
}

/* uses boundbox, function used by Ketsji */
#if 0
static void get_local_bounds(Object *ob, float center[3], float size[3])
{
	BoundBox *bb = BKE_object_boundbox_get(ob);
	
	if (bb == NULL) {
		zero_v3(center);
		copy_v3_v3(size, ob->size);
	}
	else {
		size[0] = 0.5 * fabsf(bb->vec[0][0] - bb->vec[4][0]);
		size[1] = 0.5 * fabsf(bb->vec[0][1] - bb->vec[2][1]);
		size[2] = 0.5 * fabsf(bb->vec[0][2] - bb->vec[1][2]);

		center[0] = (bb->vec[0][0] + bb->vec[4][0]) / 2.0;
		center[1] = (bb->vec[0][1] + bb->vec[2][1]) / 2.0;
		center[2] = (bb->vec[0][2] + bb->vec[1][2]) / 2.0;
	}
}
#endif

static void draw_bb_quadric(BoundBox *bb, char type, float *offset)
{
	float size[3], cent[3];
	GLUquadricObj *qobj = gluNewQuadric();
	
	gluQuadricDrawStyle(qobj, GLU_SILHOUETTE);
	
	size[0] = 0.5f * fabsf(bb->vec[0][0] - bb->vec[4][0]);
	size[1] = 0.5f * fabsf(bb->vec[0][1] - bb->vec[2][1]);
	size[2] = 0.5f * fabsf(bb->vec[0][2] - bb->vec[1][2]);

	cent[0] = 0.5f * (bb->vec[0][0] + bb->vec[4][0]);
	cent[1] = 0.5f * (bb->vec[0][1] + bb->vec[2][1]);
	cent[2] = 0.5f * (bb->vec[0][2] + bb->vec[1][2]);
	
	glPushMatrix();
	if (offset)
		glTranslatef(offset[0], offset[1], offset[2]);
	if (type == OB_BOUND_SPHERE) {
		float scale = MAX3(size[0], size[1], size[2]);
		glTranslatef(cent[0], cent[1], cent[2]);
		glScalef(scale, scale, scale);
		gluSphere(qobj, 1.0, 8, 5);
	}
	else if (type == OB_BOUND_CYLINDER) {
		float radius = size[0] > size[1] ? size[0] : size[1];
		glTranslatef(cent[0], cent[1], cent[2] - size[2]);
		glScalef(radius, radius, 2.0f * size[2]);
		gluCylinder(qobj, 1.0, 1.0, 1.0, 8, 1);
	}
	else if (type == OB_BOUND_CONE) {
		float radius = size[0] > size[1] ? size[0] : size[1];
		glTranslatef(cent[0], cent[1], cent[2] - size[2]);
		glScalef(radius, radius, 2.0f * size[2]);
		gluCylinder(qobj, 1.0, 0.0, 1.0, 8, 1);
	}
	else if (type == OB_BOUND_CAPSULE) {
		float radius = size[0] > size[1] ? size[0] : size[1];
		float length = size[2] > radius ? 2.0f * (size[2] - radius) : 0.0f;
		glTranslatef(cent[0], cent[1], cent[2] - length * 0.5f);
		gluCylinder(qobj, radius, radius, length, 8, 1);
		gluSphere(qobj, radius, 8, 4);
		glTranslatef(0.0, 0.0, length);
		gluSphere(qobj, radius, 8, 4);
	}
	glPopMatrix();
	
	gluDeleteQuadric(qobj);
}

static void draw_bounding_volume(Scene *scene, Object *ob, char type)
{
	BoundBox  bb_local;
	BoundBox *bb = NULL;
	
	if (ob->type == OB_MESH) {
		bb = BKE_mesh_boundbox_get(ob);
	}
	else if (ELEM3(ob->type, OB_CURVE, OB_SURF, OB_FONT)) {
		bb = BKE_curve_boundbox_get(ob);
	}
	else if (ob->type == OB_MBALL) {
		if (BKE_mball_is_basis(ob)) {
			bb = ob->bb;
			if (bb == NULL) {
				BKE_displist_make_mball(scene, ob);
				bb = ob->bb;
			}
		}
	}
	else if (ob->type == OB_ARMATURE) {
		bb = BKE_armature_boundbox_get(ob);
	}
	else {
		const float min[3] = {-1.0f, -1.0f, -1.0f}, max[3] = {1.0f, 1.0f, 1.0f};
		bb = &bb_local;
		BKE_boundbox_init_from_minmax(bb, min, max);
	}
	
	if (bb == NULL)
		return;
	
	if (ob->gameflag & OB_BOUNDS) { /* need to offset bounds for game engine, so it's drawn around origin */
		float offset[3], center[3], min[3], max[3];

		mul_v3_m4v3(min, ob->obmat, bb->vec[0]);
		mul_v3_m4v3(max, ob->obmat, bb->vec[6]);
		add_v3_v3v3(center, max, min);
		mul_v3_fl(center, 0.5f);

		sub_v3_v3v3(offset, ob->obmat[3], center);

		if (type == OB_BOUND_BOX) {
			float vec[8][3];
			add_v3_v3v3(vec[0], bb->vec[0], offset);
			add_v3_v3v3(vec[1], bb->vec[1], offset);
			add_v3_v3v3(vec[2], bb->vec[2], offset);
			add_v3_v3v3(vec[3], bb->vec[3], offset);
			add_v3_v3v3(vec[4], bb->vec[4], offset);
			add_v3_v3v3(vec[5], bb->vec[5], offset);
			add_v3_v3v3(vec[6], bb->vec[6], offset);
			add_v3_v3v3(vec[7], bb->vec[7], offset);
			draw_box(vec);
		}
		else {
			draw_bb_quadric(bb, type, offset);
		}
	}
	else {
		if (type == OB_BOUND_BOX)
			draw_box(bb->vec);
		else
			draw_bb_quadric(bb, type, NULL);
	}
}

static void drawtexspace(Object *ob)
{
	float vec[8][3], loc[3], size[3];
	
	if (ob->type == OB_MESH) {
		BKE_mesh_texspace_get(ob->data, loc, NULL, size);
	}
	else if (ELEM3(ob->type, OB_CURVE, OB_SURF, OB_FONT)) {
		BKE_curve_texspace_get(ob->data, loc, NULL, size);
	}
	else if (ob->type == OB_MBALL) {
		MetaBall *mb = ob->data;
		copy_v3_v3(size, mb->size);
		copy_v3_v3(loc, mb->loc);
	}
	else {
		return;
	}

	vec[0][0] = vec[1][0] = vec[2][0] = vec[3][0] = loc[0] - size[0];
	vec[4][0] = vec[5][0] = vec[6][0] = vec[7][0] = loc[0] + size[0];
	
	vec[0][1] = vec[1][1] = vec[4][1] = vec[5][1] = loc[1] - size[1];
	vec[2][1] = vec[3][1] = vec[6][1] = vec[7][1] = loc[1] + size[1];

	vec[0][2] = vec[3][2] = vec[4][2] = vec[7][2] = loc[2] - size[2];
	vec[1][2] = vec[2][2] = vec[5][2] = vec[6][2] = loc[2] + size[2];
	
	setlinestyle(2);

	draw_box(vec);

	setlinestyle(0);
}

/* draws wire outline */
static void drawObjectSelect(Scene *scene, View3D *v3d, ARegion *ar, Base *base,
                             const unsigned char ob_wire_col[4])
{
	RegionView3D *rv3d = ar->regiondata;
	Object *ob = base->object;
	
	glLineWidth(UI_GetThemeValuef(TH_OUTLINE_WIDTH) * 2.0f);
	glDepthMask(0);
	
	if (ELEM3(ob->type, OB_FONT, OB_CURVE, OB_SURF)) {
		DerivedMesh *dm = ob->derivedFinal;
		bool has_faces = false;

		if (dm) {
			has_faces = dm->getNumTessFaces(dm);
		}
		else {
			has_faces = BKE_displist_has_faces(&ob->curve_cache->disp);
		}

		if (has_faces && ED_view3d_boundbox_clip(rv3d, ob->obmat, ob->bb)) {
			draw_index_wire = false;
			if (dm) {
				draw_mesh_object_outline(v3d, ob, dm);
			}
			else {
				drawDispListwire(&ob->curve_cache->disp);
			}
			draw_index_wire = true;
		}
	}
	else if (ob->type == OB_MBALL) {
		if (BKE_mball_is_basis(ob)) {
			if ((base->flag & OB_FROMDUPLI) == 0)
				drawDispListwire(&ob->curve_cache->disp);
		}
	}
	else if (ob->type == OB_ARMATURE) {
		if (!(ob->mode & OB_MODE_POSE && base == scene->basact))
			draw_armature(scene, v3d, ar, base, OB_WIRE, 0, ob_wire_col, true);
	}

	glLineWidth(1.0);
	glDepthMask(1);
}

static void draw_wire_extra(Scene *scene, RegionView3D *rv3d, Object *ob, unsigned char ob_wire_col[4])
{
	if (ELEM4(ob->type, OB_FONT, OB_CURVE, OB_SURF, OB_MBALL)) {

		if (scene->obedit == ob) {
			UI_ThemeColor(TH_WIRE_EDIT);
		}
		else {
			glColor3ubv(ob_wire_col);
		}

		bglPolygonOffset(rv3d->dist, 1.0);
		glDepthMask(0);  /* disable write in zbuffer, selected edge wires show better */

		if (ELEM3(ob->type, OB_FONT, OB_CURVE, OB_SURF)) {
			if (ED_view3d_boundbox_clip(rv3d, ob->obmat, ob->bb)) {
				if (ob->type == OB_CURVE)
					draw_index_wire = false;

				if (ob->derivedFinal) {
					drawCurveDMWired(ob);
				}
				else {
					drawDispListwire(&ob->curve_cache->disp);
				}

				if (ob->type == OB_CURVE)
					draw_index_wire = true;
			}
		}
		else if (ob->type == OB_MBALL) {
			if (BKE_mball_is_basis(ob)) {
				drawDispListwire(&ob->curve_cache->disp);
			}
		}

		glDepthMask(1);
		bglPolygonOffset(rv3d->dist, 0.0);
	}
}

/* should be called in view space */
static void draw_hooks(Object *ob)
{
	ModifierData *md;
	float vec[3];
	
	for (md = ob->modifiers.first; md; md = md->next) {
		if (md->type == eModifierType_Hook) {
			HookModifierData *hmd = (HookModifierData *) md;

			mul_v3_m4v3(vec, ob->obmat, hmd->cent);

			if (hmd->object) {
				setlinestyle(3);
				glBegin(GL_LINES);
				glVertex3fv(hmd->object->obmat[3]);
				glVertex3fv(vec);
				glEnd();
				setlinestyle(0);
			}

			glPointSize(3.0);
			bglBegin(GL_POINTS);
			bglVertex3fv(vec);
			bglEnd();
			glPointSize(1.0);
		}
	}
}

static void draw_rigid_body_pivot(bRigidBodyJointConstraint *data, const short dflag, unsigned char ob_wire_col[4])
{
	const char *axis_str[3] = {"px", "py", "pz"};
	int axis;
	float mat[4][4];

	eul_to_mat4(mat, &data->axX);
	glLineWidth(4.0f);
	setlinestyle(2);
	for (axis = 0; axis < 3; axis++) {
		float dir[3] = {0, 0, 0};
		float v[3];

		copy_v3_v3(v, &data->pivX);

		dir[axis] = 1.0f;
		glBegin(GL_LINES);
		mul_m4_v3(mat, dir);
		add_v3_v3(v, dir);
		glVertex3fv(&data->pivX);
		glVertex3fv(v);
		glEnd();

		/* when const color is set wirecolor is NULL - we could get the current color but
		 * with selection and group instancing its not needed to draw the text */
		if ((dflag & DRAW_CONSTCOLOR) == 0) {
			view3d_cached_text_draw_add(v, axis_str[axis], 0, V3D_CACHE_TEXT_ASCII, ob_wire_col);
		}
	}
	glLineWidth(1.0f);
	setlinestyle(0);
}

static void draw_object_wire_color(Scene *scene, Base *base, unsigned char r_ob_wire_col[4])
{
	Object *ob = base->object;
	int colindex = 0;
	const bool is_edit = (ob->mode & OB_MODE_EDIT) != 0;
	/* confusing logic here, there are 2 methods of setting the color
	 * 'colortab[colindex]' and 'theme_id', colindex overrides theme_id.
	 *
	 * note: no theme yet for 'colindex' */
	int theme_id = is_edit ? TH_WIRE_EDIT : TH_WIRE;
	int theme_shade = 0;

	if ((scene->obedit == NULL) &&
	    (G.moving & G_TRANSFORM_OBJ) &&
	    (base->flag & (SELECT + BA_WAS_SEL)))
	{
		theme_id = TH_TRANSFORM;
	}
	else {
		/* Sets the 'colindex' */
		if (ob->id.lib) {
			colindex = (base->flag & (SELECT + BA_WAS_SEL)) ? 2 : 1;
		}
		/* Sets the 'theme_id' or fallback to wire */
		else {
			if (ob->flag & OB_FROMGROUP) {
				if (base->flag & (SELECT + BA_WAS_SEL)) {
					/* uses darker active color for non-active + selected*/
					theme_id = TH_GROUP_ACTIVE;

					if (scene->basact != base) {
						theme_shade = -16;
					}
				}
				else {
					theme_id = TH_GROUP;
				}
			}
			else {
				if (base->flag & (SELECT + BA_WAS_SEL)) {
					theme_id = scene->basact == base ? TH_ACTIVE : TH_SELECT;
				}
				else {
					if (ob->type == OB_LAMP) theme_id = TH_LAMP;
					else if (ob->type == OB_SPEAKER) theme_id = TH_SPEAKER;
					else if (ob->type == OB_CAMERA) theme_id = TH_CAMERA;
					else if (ob->type == OB_EMPTY) theme_id = TH_EMPTY;
					/* fallback to TH_WIRE */
				}
			}
		}
	}

	/* finally set the color */
	if (colindex == 0) {
		if (theme_shade == 0) UI_GetThemeColor3ubv(theme_id, r_ob_wire_col);
		else                  UI_GetThemeColorShade3ubv(theme_id, theme_shade, r_ob_wire_col);
	}
	else {
		cpack_cpy_3ub(r_ob_wire_col, colortab[colindex]);
	}

	/* no reason to use this but some functions take col[4] */
	r_ob_wire_col[3] = 255;
}

static void draw_object_matcap_check(Scene *scene, View3D *v3d, Object *ob)
{
	/* fixed rule, active object draws as matcap */
	if (ob == OBACT) {
		if (ob->mode & (OB_MODE_VERTEX_PAINT | OB_MODE_WEIGHT_PAINT | OB_MODE_TEXTURE_PAINT))
			return;
			
		if (v3d->defmaterial == NULL) {
			extern Material defmaterial;
			
			v3d->defmaterial = MEM_mallocN(sizeof(Material), "matcap material");
			*(v3d->defmaterial) = defmaterial;
			v3d->defmaterial->gpumaterial.first = v3d->defmaterial->gpumaterial.last = NULL;
			v3d->defmaterial->preview = NULL;
		}
		/* first time users */
		if (v3d->matcap_icon == 0)
			v3d->matcap_icon = ICON_MATCAP_01;
		
		if (v3d->defmaterial->preview == NULL)
			v3d->defmaterial->preview = UI_icon_to_preview(v3d->matcap_icon);
		
		/* signal to all material checks, gets cleared below */
		v3d->flag2 |= V3D_SHOW_SOLID_MATCAP;
	}

}

static void draw_rigidbody_shape(Object *ob)
{
	BoundBox *bb = NULL;

	if (ob->type == OB_MESH) {
		bb = BKE_mesh_boundbox_get(ob);
	}

	if (bb == NULL)
		return;

	switch (ob->rigidbody_object->shape) {
		case RB_SHAPE_BOX:
			draw_box(bb->vec);
			break;
		case RB_SHAPE_SPHERE:
			draw_bb_quadric(bb, OB_BOUND_SPHERE, NULL);
			break;
		case RB_SHAPE_CONE:
			draw_bb_quadric(bb, OB_BOUND_CONE, NULL);
			break;
		case RB_SHAPE_CYLINDER:
			draw_bb_quadric(bb, OB_BOUND_CYLINDER, NULL);
			break;
		case RB_SHAPE_CAPSULE:
			draw_bb_quadric(bb, OB_BOUND_CAPSULE, NULL);
			break;
	}
}

/**
 * main object drawing function, draws in selection
 * \param dflag (draw flag) can be DRAW_PICKING and/or DRAW_CONSTCOLOR, DRAW_SCENESET
 */
void draw_object(Scene *scene, ARegion *ar, View3D *v3d, Base *base, const short dflag)
{
	ModifierData *md = NULL;
	Object *ob = base->object;
	Curve *cu;
	RegionView3D *rv3d = ar->regiondata;
	float vec1[3], vec2[3];
	unsigned int col = 0;
	unsigned char _ob_wire_col[4];      /* dont initialize this */
	unsigned char *ob_wire_col = NULL;  /* dont initialize this, use NULL crashes as a way to find invalid use */
	int i, selstart, selend, empty_object = 0;
	short dtx;
	char  dt;
	short zbufoff = 0;
	const bool is_obact = (ob == OBACT);
	const bool render_override = (v3d->flag2 & V3D_RENDER_OVERRIDE) != 0;
	bool particle_skip_object = false;  /* Draw particles but not their emitter object. */

	/* only once set now, will be removed too, should become a global standard */
	glBlendFunc(GL_SRC_ALPHA, GL_ONE_MINUS_SRC_ALPHA);

	if (ob != scene->obedit) {
		if (ob->restrictflag & OB_RESTRICT_VIEW) {
			return;
		}
		else if ((ob->restrictflag & OB_RESTRICT_RENDER) && render_override) {
			return;
		}
	}

	if (ob->particlesystem.first) {
		/* XXX particles are not safe for simultaneous threaded render */
		if (G.is_rendering) {
			return;
		}

		if (ob->mode == OB_MODE_OBJECT) {
			ParticleSystem *psys;

			particle_skip_object = render_override;
			for (psys = ob->particlesystem.first; psys; psys = psys->next) {
				/* Once we have found a psys which renders its emitter object, we are done. */
				if (psys->part->draw & PART_DRAW_EMITTER) {
					particle_skip_object = false;
					break;
				}
			}
		}
	}

	/* xray delay? */
	if ((dflag & DRAW_PICKING) == 0 && (base->flag & OB_FROMDUPLI) == 0 && (v3d->flag2 & V3D_RENDER_SHADOW) == 0) {
		/* don't do xray in particle mode, need the z-buffer */
		if (!(ob->mode & OB_MODE_PARTICLE_EDIT)) {
			/* xray and transp are set when it is drawing the 2nd/3rd pass */
			if (!v3d->xray && !v3d->transp && (ob->dtx & OB_DRAWXRAY) && !(ob->dtx & OB_DRAWTRANSP)) {
				ED_view3d_after_add(&v3d->afterdraw_xray, base, dflag);
				return;
			}

			/* allow transp option for empty images */
			if (ob->type == OB_EMPTY && ob->empty_drawtype == OB_EMPTY_IMAGE) {
				if (!v3d->xray && !v3d->transp && !(ob->dtx & OB_DRAWXRAY) && (ob->dtx & OB_DRAWTRANSP)) {
					ED_view3d_after_add(&v3d->afterdraw_transp, base, dflag);
					return;
				}
			}
		}
	}

	/* no return after this point, otherwise leaks */
	view3d_cached_text_draw_begin();
	
	/* draw motion paths (in view space) */
	if (ob->mpath && !render_override) {
		bAnimVizSettings *avs = &ob->avs;
		
		/* setup drawing environment for paths */
		draw_motion_paths_init(v3d, ar);
		
		/* draw motion path for object */
		draw_motion_path_instance(scene, ob, NULL, avs, ob->mpath);
		
		/* cleanup after drawing */
		draw_motion_paths_cleanup(v3d);
	}

	/* multiply view with object matrix.
	 * local viewmat and persmat, to calculate projections */
	ED_view3d_init_mats_rv3d_gl(ob, rv3d);

	/* which wire color */
	if ((dflag & DRAW_CONSTCOLOR) == 0) {

		ED_view3d_project_base(ar, base);

		draw_object_wire_color(scene, base, _ob_wire_col);
		ob_wire_col = _ob_wire_col;

		glColor3ubv(ob_wire_col);
	}

	/* maximum drawtype */
	dt = v3d->drawtype;
	if (dt == OB_RENDER) dt = OB_SOLID;
	dt = MIN2(dt, ob->dt);
	if (v3d->zbuf == 0 && dt > OB_WIRE) dt = OB_WIRE;
	dtx = 0;
	
	/* matcap check */
	if (dt == OB_SOLID && (v3d->flag2 & V3D_SOLID_MATCAP))
		draw_object_matcap_check(scene, v3d, ob);

	/* faceselect exception: also draw solid when (dt == wire), except in editmode */
	if (is_obact && (ob->mode & (OB_MODE_VERTEX_PAINT | OB_MODE_WEIGHT_PAINT | OB_MODE_TEXTURE_PAINT))) {
		if (ob->type == OB_MESH) {
			if (dt < OB_SOLID) {
				zbufoff = 1;
				dt = OB_SOLID;
			}

			if (ob->mode & (OB_MODE_VERTEX_PAINT | OB_MODE_WEIGHT_PAINT)) {
				dt = OB_PAINT;
			}

			glEnable(GL_DEPTH_TEST);
		}
		else {
			if (dt < OB_SOLID) {
				dt = OB_SOLID;
				glEnable(GL_DEPTH_TEST);
				zbufoff = 1;
			}
		}
	}
	
	/* draw-extra supported for boundbox drawmode too */
	if (dt >= OB_BOUNDBOX) {
		dtx = ob->dtx;
		if (ob->mode & OB_MODE_EDIT) {
			// the only 2 extra drawtypes alowed in editmode
			dtx = dtx & (OB_DRAWWIRE | OB_TEXSPACE);
		}

	}

	if (!particle_skip_object) {
		/* bad exception, solve this! otherwise outline shows too late */
		if (ELEM3(ob->type, OB_CURVE, OB_SURF, OB_FONT)) {
			/* still needed for curves hidden in other layers. depgraph doesnt handle that yet */
			if (ELEM(NULL, ob->curve_cache, ob->curve_cache->disp.first)) {
				BKE_displist_make_curveTypes(scene, ob, 0);
			}
		}
		
		/* draw outline for selected objects, mesh does itself */
		if ((v3d->flag & V3D_SELECT_OUTLINE) && !render_override && ob->type != OB_MESH) {
			if (dt > OB_WIRE && (ob->mode & OB_MODE_EDIT) == 0 && (dflag & DRAW_SCENESET) == 0) {
				if (!(ob->dtx & OB_DRAWWIRE) && (ob->flag & SELECT) && !(dflag & (DRAW_PICKING | DRAW_CONSTCOLOR))) {
					drawObjectSelect(scene, v3d, ar, base, ob_wire_col);
				}
			}
		}

		switch (ob->type) {
			case OB_MESH:
				empty_object = draw_mesh_object(scene, ar, v3d, rv3d, base, dt, ob_wire_col, dflag);
				if (dflag != DRAW_CONSTCOLOR) dtx &= ~OB_DRAWWIRE;  // mesh draws wire itself

				break;
			case OB_FONT:
				cu = ob->data;
				if (cu->editfont) {
					draw_textcurs(rv3d, cu->editfont->textcurs);

					if (cu->flag & CU_FAST) {
						cpack(0xFFFFFF);
						set_inverted_drawing(1);
						drawDispList(scene, v3d, rv3d, base, OB_WIRE, dflag, ob_wire_col);
						set_inverted_drawing(0);
					}
					else {
						drawDispList(scene, v3d, rv3d, base, dt, dflag, ob_wire_col);
					}

					if (cu->linewidth != 0.0f) {
						UI_ThemeColor(TH_WIRE_EDIT);
						copy_v3_v3(vec1, ob->orig);
						copy_v3_v3(vec2, ob->orig);
						vec1[0] += cu->linewidth;
						vec2[0] += cu->linewidth;
						vec1[1] += cu->linedist * cu->fsize;
						vec2[1] -= cu->lines * cu->linedist * cu->fsize;
						setlinestyle(3);
						glBegin(GL_LINE_STRIP);
						glVertex2fv(vec1);
						glVertex2fv(vec2);
						glEnd();
						setlinestyle(0);
					}

					setlinestyle(3);
					for (i = 0; i < cu->totbox; i++) {
						if (cu->tb[i].w != 0.0f) {
							UI_ThemeColor(i == (cu->actbox - 1) ? TH_ACTIVE : TH_WIRE);
							vec1[0] = (cu->xof * cu->fsize) + cu->tb[i].x;
							vec1[1] = (cu->yof * cu->fsize) + cu->tb[i].y + cu->fsize;
							vec1[2] = 0.001;
							glBegin(GL_LINE_STRIP);
							glVertex3fv(vec1);
							vec1[0] += cu->tb[i].w;
							glVertex3fv(vec1);
							vec1[1] -= cu->tb[i].h;
							glVertex3fv(vec1);
							vec1[0] -= cu->tb[i].w;
							glVertex3fv(vec1);
							vec1[1] += cu->tb[i].h;
							glVertex3fv(vec1);
							glEnd();
						}
					}
					setlinestyle(0);


					if (BKE_vfont_select_get(ob, &selstart, &selend) && cu->selboxes) {
						float selboxw;

						cpack(0xffffff);
						set_inverted_drawing(1);
						for (i = 0; i <= (selend - selstart); i++) {
							SelBox *sb = &(cu->selboxes[i]);

							if (i < (selend - selstart)) {
								if (cu->selboxes[i + 1].y == sb->y)
									selboxw = cu->selboxes[i + 1].x - sb->x;
								else
									selboxw = sb->w;
							}
							else {
								selboxw = sb->w;
							}
							glBegin(GL_QUADS);
							glVertex3f(sb->x, sb->y, 0.001);
							glVertex3f(sb->x + selboxw, sb->y, 0.001);
							glVertex3f(sb->x + selboxw, sb->y + sb->h, 0.001);
							glVertex3f(sb->x, sb->y + sb->h, 0.001);
							glEnd();
						}
						set_inverted_drawing(0);
					}
				}
				else if (dt == OB_BOUNDBOX) {
					if ((render_override && v3d->drawtype >= OB_WIRE) == 0) {
						draw_bounding_volume(scene, ob, ob->boundtype);
					}
				}
				else if (ED_view3d_boundbox_clip(rv3d, ob->obmat, ob->bb)) {
					empty_object = drawDispList(scene, v3d, rv3d, base, dt, dflag, ob_wire_col);
				}

				break;
			case OB_CURVE:
			case OB_SURF:
				cu = ob->data;

				if (cu->editnurb) {
					ListBase *nurbs = BKE_curve_editNurbs_get(cu);
					drawnurb(scene, v3d, rv3d, base, nurbs->first, dt, dflag, ob_wire_col);
				}
				else if (dt == OB_BOUNDBOX) {
					if ((render_override && (v3d->drawtype >= OB_WIRE)) == 0) {
						draw_bounding_volume(scene, ob, ob->boundtype);
					}
				}
				else if (ED_view3d_boundbox_clip(rv3d, ob->obmat, ob->bb)) {
					empty_object = drawDispList(scene, v3d, rv3d, base, dt, dflag, ob_wire_col);

//XXX old animsys				if (cu->path)
//                                  curve_draw_speed(scene, ob);
				}
				break;
			case OB_MBALL:
			{
				MetaBall *mb = ob->data;
				
				if (mb->editelems)
					drawmball(scene, v3d, rv3d, base, dt, dflag, ob_wire_col);
				else if (dt == OB_BOUNDBOX) {
					if ((render_override && (v3d->drawtype >= OB_WIRE)) == 0) {
						draw_bounding_volume(scene, ob, ob->boundtype);
					}
				}
				else
					empty_object = drawmball(scene, v3d, rv3d, base, dt, dflag, ob_wire_col);
				break;
			}
			case OB_EMPTY:
				if (!render_override) {
					if (ob->empty_drawtype == OB_EMPTY_IMAGE) {
						draw_empty_image(ob, dflag, ob_wire_col);
					}
					else {
						drawaxes(ob->empty_drawsize, ob->empty_drawtype);
					}
				}
				break;
			case OB_LAMP:
				if (!render_override) {
					drawlamp(scene, v3d, rv3d, base, dt, dflag, ob_wire_col);
				}
				break;
			case OB_CAMERA:
				if (!render_override ||
				    (rv3d->persp == RV3D_CAMOB && v3d->camera == ob)) /* special exception for active camera */
				{
					drawcamera(scene, v3d, rv3d, base, dflag, ob_wire_col);
				}
				break;
			case OB_SPEAKER:
				if (!render_override)
					drawspeaker(scene, v3d, rv3d, ob, dflag);
				break;
			case OB_LATTICE:
				if (!render_override) {
					/* Do not allow boundbox in edit nor pose mode! */
					if ((dt == OB_BOUNDBOX) && (ob->mode & OB_MODE_EDIT))
						dt = OB_WIRE;
					if (dt == OB_BOUNDBOX) {
						draw_bounding_volume(scene, ob, ob->boundtype);
					}
					else {
						drawlattice(scene, v3d, ob);
					}
				}
				break;
			case OB_ARMATURE:
				if (!render_override) {
					/* Do not allow boundbox in edit nor pose mode! */
					if ((dt == OB_BOUNDBOX) && (ob->mode & (OB_MODE_EDIT | OB_MODE_POSE)))
						dt = OB_WIRE;
					if (dt == OB_BOUNDBOX) {
						draw_bounding_volume(scene, ob, ob->boundtype);
					}
					else {
						if (dt > OB_WIRE)
							GPU_enable_material(0, NULL);  /* we use default material */
						empty_object = draw_armature(scene, v3d, ar, base, dt, dflag, ob_wire_col, false);
						if (dt > OB_WIRE)
							GPU_disable_material();
					}
				}
				break;
			default:
				if (!render_override) {
					drawaxes(1.0, OB_ARROWS);
				}
				break;
		}

		if (!render_override) {
			if (ob->soft /*&& dflag & OB_SBMOTION*/) {
				float mrt[3][3], msc[3][3], mtr[3][3];
				SoftBody *sb = NULL;
				float tipw = 0.5f, tiph = 0.5f, drawsize = 4.0f;
				if ((sb = ob->soft)) {
					if (sb->solverflags & SBSO_ESTIMATEIPO) {

						glLoadMatrixf(rv3d->viewmat);
						copy_m3_m3(msc, sb->lscale);
						copy_m3_m3(mrt, sb->lrot);
						mul_m3_m3m3(mtr, mrt, msc);
						ob_draw_RE_motion(sb->lcom, mtr, tipw, tiph, drawsize);
						glMultMatrixf(ob->obmat);
					}
				}
			}

			if (ob->pd && ob->pd->forcefield) {
				draw_forcefield(ob, rv3d, dflag, ob_wire_col);
			}
		}
	}

	/* code for new particle system */
	if ((ob->particlesystem.first) &&
	    (ob != scene->obedit))
	{
		ParticleSystem *psys;

		if (col || (ob->flag & SELECT)) cpack(0xFFFFFF);    /* for visibility, also while wpaint */
		//glDepthMask(GL_FALSE);

		glLoadMatrixf(rv3d->viewmat);
		
		view3d_cached_text_draw_begin();

		for (psys = ob->particlesystem.first; psys; psys = psys->next) {
			/* run this so that possible child particles get cached */
			if (ob->mode & OB_MODE_PARTICLE_EDIT && is_obact) {
				PTCacheEdit *edit = PE_create_current(scene, ob);
				if (edit && edit->psys == psys)
					draw_update_ptcache_edit(scene, ob, edit);
			}

			draw_new_particle_system(scene, v3d, rv3d, base, psys, dt);
		}
		invert_m4_m4(ob->imat, ob->obmat);
		view3d_cached_text_draw_end(v3d, ar, 0, NULL);

		glMultMatrixf(ob->obmat);
		
		//glDepthMask(GL_TRUE);
		if (col) cpack(col);
	}

	/* draw edit particles last so that they can draw over child particles */
	if ((dflag & DRAW_PICKING) == 0 &&
	    (!scene->obedit))
	{

		if (ob->mode & OB_MODE_PARTICLE_EDIT && is_obact) {
			PTCacheEdit *edit = PE_create_current(scene, ob);
			if (edit) {
				glLoadMatrixf(rv3d->viewmat);
				draw_update_ptcache_edit(scene, ob, edit);
				draw_ptcache_edit(scene, v3d, edit);
				glMultMatrixf(ob->obmat);
			}
		}
	}

	/* draw code for smoke */
	if ((md = modifiers_findByType(ob, eModifierType_Smoke))) {
		SmokeModifierData *smd = (SmokeModifierData *)md;

		// draw collision objects
		if ((smd->type & MOD_SMOKE_TYPE_COLL) && smd->coll) {
#if 0
			SmokeCollSettings *scs = smd->coll;
			if (scs->points) {
				size_t i;

				glLoadMatrixf(rv3d->viewmat);

				if (col || (ob->flag & SELECT)) cpack(0xFFFFFF);
				glDepthMask(GL_FALSE);
				glEnable(GL_BLEND);
				

				// glPointSize(3.0);
				bglBegin(GL_POINTS);

				for (i = 0; i < scs->numpoints; i++)
				{
					bglVertex3fv(&scs->points[3 * i]);
				}

				bglEnd();
				glPointSize(1.0);

				glMultMatrixf(ob->obmat);
				glDisable(GL_BLEND);
				glDepthMask(GL_TRUE);
				if (col) cpack(col);
				
			}
#endif
		}

		/* only draw domains */
		if (smd->domain) {
			SmokeDomainSettings *sds = smd->domain;
			float p0[3], p1[3], viewnormal[3];
			BoundBox bb;

			glLoadMatrixf(rv3d->viewmat);
			glMultMatrixf(ob->obmat);

			/* draw adaptive domain bounds */
			if (sds->flags & MOD_SMOKE_ADAPTIVE_DOMAIN) {
				/* draw domain max bounds */
				VECSUBFAC(p0, sds->p0, sds->cell_size, sds->adapt_res);
				VECADDFAC(p1, sds->p1, sds->cell_size, sds->adapt_res);
				BKE_boundbox_init_from_minmax(&bb, p0, p1);
				draw_box(bb.vec);

				/* draw base resolution bounds */
#if 0
				BKE_boundbox_init_from_minmax(&bb, sds->p0, sds->p1);
				draw_box(bb.vec);
#endif
			}

			/* don't show smoke before simulation starts, this could be made an option in the future */
			if (smd->domain->fluid && CFRA >= smd->domain->point_cache[0]->startframe) {

				// get view vector
				copy_v3_v3(viewnormal, rv3d->viewinv[2]);
				invert_m4_m4(ob->imat, ob->obmat);
				mul_mat3_m4_v3(ob->imat, viewnormal);
				normalize_v3(viewnormal);

				/* set dynamic boundaries to draw the volume
				 * also scale cube to global space to equalize volume slicing on all axises
				 *  (its scaled back before drawing) */
				p0[0] = (sds->p0[0] + sds->cell_size[0] * sds->res_min[0] + sds->obj_shift_f[0]) * fabsf(ob->size[0]);
				p0[1] = (sds->p0[1] + sds->cell_size[1] * sds->res_min[1] + sds->obj_shift_f[1]) * fabsf(ob->size[1]);
				p0[2] = (sds->p0[2] + sds->cell_size[2] * sds->res_min[2] + sds->obj_shift_f[2]) * fabsf(ob->size[2]);
				p1[0] = (sds->p0[0] + sds->cell_size[0] * sds->res_max[0] + sds->obj_shift_f[0]) * fabsf(ob->size[0]);
				p1[1] = (sds->p0[1] + sds->cell_size[1] * sds->res_max[1] + sds->obj_shift_f[1]) * fabsf(ob->size[1]);
				p1[2] = (sds->p0[2] + sds->cell_size[2] * sds->res_max[2] + sds->obj_shift_f[2]) * fabsf(ob->size[2]);

				if (!sds->wt || !(sds->viewsettings & MOD_SMOKE_VIEW_SHOWBIG)) {
					smd->domain->tex = NULL;
					GPU_create_smoke(smd, 0);
					draw_smoke_volume(sds, ob, sds->tex,
					                  p0, p1,
					                  sds->res, sds->dx, sds->scale * sds->maxres,
					                  viewnormal, sds->tex_shadow, sds->tex_flame);
					GPU_free_smoke(smd);
				}
				else if (sds->wt && (sds->viewsettings & MOD_SMOKE_VIEW_SHOWBIG)) {
					sds->tex = NULL;
					GPU_create_smoke(smd, 1);
					draw_smoke_volume(sds, ob, sds->tex,
					                  p0, p1,
					                  sds->res_wt, sds->dx, sds->scale * sds->maxres,
					                  viewnormal, sds->tex_shadow, sds->tex_flame);
					GPU_free_smoke(smd);
				}

				/* smoke debug render */
#ifdef SMOKE_DEBUG_VELOCITY
				draw_smoke_velocity(smd->domain, ob);
#endif
#ifdef SMOKE_DEBUG_HEAT
				draw_smoke_heat(smd->domain, ob);
#endif
			}
		}
	}

<<<<<<< HEAD
	if ((v3d->flag2 & V3D_RENDER_OVERRIDE) == 0) {
		if ((v3d->flag2 & V3D_NO_PHYSICS) == 0) {
			bConstraint *con;

			for (con = ob->constraints.first; con; con = con->next) {
				if (con->type == CONSTRAINT_TYPE_RIGIDBODYJOINT) {
					bRigidBodyJointConstraint *data = (bRigidBodyJointConstraint *)con->data;
					if (data->flag & CONSTRAINT_DRAW_PIVOT)
						draw_rigid_body_pivot(data, dflag, ob_wire_col);
				}
=======
	if (!render_override) {
		bConstraint *con;

		for (con = ob->constraints.first; con; con = con->next) {
			if (con->type == CONSTRAINT_TYPE_RIGIDBODYJOINT) {
				bRigidBodyJointConstraint *data = (bRigidBodyJointConstraint *)con->data;
				if (data->flag & CONSTRAINT_DRAW_PIVOT)
					draw_rigid_body_pivot(data, dflag, ob_wire_col);
>>>>>>> d846c9a3
			}

			if (ob->gameflag & OB_BOUNDS) {
				if (ob->boundtype != ob->collision_boundtype || (dtx & OB_DRAWBOUNDOX) == 0) {
					setlinestyle(2);
					draw_bounding_volume(scene, ob, ob->collision_boundtype);
					setlinestyle(0);
				}
			}
			if (ob->rigidbody_object) {
				draw_rigidbody_shape(ob);
			}
		}

		/* draw extra: after normal draw because of makeDispList */
		if (dtx && (G.f & G_RENDER_OGL) == 0) {

			if (dtx & OB_AXIS) {
				drawaxes(1.0f, OB_ARROWS);
			}
			if (dtx & OB_DRAWBOUNDOX) {
				draw_bounding_volume(scene, ob, ob->boundtype);
			}
			if (dtx & OB_TEXSPACE) {
				if ((dflag & DRAW_CONSTCOLOR) == 0) {
					/* prevent random colors being used */
					glColor3ubv(ob_wire_col);
				}
				drawtexspace(ob);
			}
			if (dtx & OB_DRAWNAME) {
				/* patch for several 3d cards (IBM mostly) that crash on GL_SELECT with text drawing */
				/* but, we also don't draw names for sets or duplicators */
				if (dflag == 0) {
					const float zero[3] = {0, 0, 0};
					view3d_cached_text_draw_add(zero, ob->id.name + 2, 10, 0, ob_wire_col);
				}
			}
			/*if (dtx & OB_DRAWIMAGE) drawDispListwire(&ob->disp);*/
			if ((dtx & OB_DRAWWIRE) && dt >= OB_SOLID) {
				if ((dflag & DRAW_CONSTCOLOR) == 0) {
					draw_wire_extra(scene, rv3d, ob, ob_wire_col);
				}
			}
		}
	}

	if ((dt <= OB_SOLID) && !render_override) {
		if (((ob->gameflag & OB_DYNAMIC) &&
		     !ELEM(ob->collision_boundtype, OB_BOUND_TRIANGLE_MESH, OB_BOUND_CONVEX_HULL)) ||

		    ((ob->gameflag & OB_BOUNDS) &&
		     (ob->boundtype == OB_BOUND_SPHERE)))
		{
			float imat[4][4], vec[3] = {0.0f, 0.0f, 0.0f};

			invert_m4_m4(imat, rv3d->viewmatob);

			if ((dflag & DRAW_CONSTCOLOR) == 0) {
				/* prevent random colors being used */
				glColor3ubv(ob_wire_col);
			}

			setlinestyle(2);
			drawcircball(GL_LINE_LOOP, vec, ob->inertia, imat);
			setlinestyle(0);
		}
	}
	
	/* return warning, this is cached text draw */
	invert_m4_m4(ob->imat, ob->obmat);
	view3d_cached_text_draw_end(v3d, ar, 1, NULL);
	/* return warning, clear temp flag */
	v3d->flag2 &= ~V3D_SHOW_SOLID_MATCAP;
	
	glLoadMatrixf(rv3d->viewmat);

	if (zbufoff) {
		glDisable(GL_DEPTH_TEST);
	}

	if ((base->flag & OB_FROMDUPLI) || render_override) {
		ED_view3d_clear_mats_rv3d(rv3d);
		return;
	}

	/* object centers, need to be drawn in viewmat space for speed, but OK for picking select */
	if (!is_obact || !(ob->mode & OB_MODE_ALL_PAINT)) {
		int do_draw_center = -1; /* defines below are zero or positive... */

		if (render_override) {
			/* don't draw */
		}
		else if ((scene->basact) == base)
			do_draw_center = ACTIVE;
		else if (base->flag & SELECT)
			do_draw_center = SELECT;
		else if (empty_object || (v3d->flag & V3D_DRAW_CENTERS))
			do_draw_center = DESELECT;

		if (do_draw_center != -1) {
			if (dflag & DRAW_PICKING) {
				/* draw a single point for opengl selection */
				glBegin(GL_POINTS);
				glVertex3fv(ob->obmat[3]);
				glEnd();
			}
			else if ((dflag & DRAW_CONSTCOLOR) == 0) {
				/* we don't draw centers for duplicators and sets */
				if (U.obcenter_dia > 0) {
					/* check > 0 otherwise grease pencil can draw into the circle select which is annoying. */
					drawcentercircle(v3d, rv3d, ob->obmat[3], do_draw_center, ob->id.lib || ob->id.us > 1);
				}
			}
		}
	}

	/* not for sets, duplicators or picking */
	if (dflag == 0 && (v3d->flag & V3D_HIDE_HELPLINES) == 0 && !render_override) {
		ListBase *list;
		RigidBodyCon *rbc = ob->rigidbody_constraint;
		
		/* draw hook center and offset line */
		if (ob != scene->obedit)
			draw_hooks(ob);

		/* help lines and so */
		if (ob != scene->obedit && ob->parent && (ob->parent->lay & v3d->lay)) {
			setlinestyle(3);
			glBegin(GL_LINES);
			glVertex3fv(ob->obmat[3]);
			glVertex3fv(ob->orig);
			glEnd();
			setlinestyle(0);
		}

		/* Drawing the constraint lines */
		if (ob->constraints.first) {
			bConstraint *curcon;
			bConstraintOb *cob;
			unsigned char col1[4], col2[4];
			
			list = &ob->constraints;
			
			UI_GetThemeColor3ubv(TH_GRID, col1);
			UI_make_axis_color(col1, col2, 'Z');
			glColor3ubv(col2);
			
			cob = BKE_constraints_make_evalob(scene, ob, NULL, CONSTRAINT_OBTYPE_OBJECT);
			
			for (curcon = list->first; curcon; curcon = curcon->next) {
				if (ELEM(curcon->type, CONSTRAINT_TYPE_FOLLOWTRACK, CONSTRAINT_TYPE_OBJECTSOLVER)) {
					/* special case for object solver and follow track constraints because they don't fill
					 * constraint targets properly (design limitation -- scene is needed for their target
					 * but it can't be accessed from get_targets callvack) */

					Object *camob = NULL;

					if (curcon->type == CONSTRAINT_TYPE_FOLLOWTRACK) {
						bFollowTrackConstraint *data = (bFollowTrackConstraint *)curcon->data;

						camob = data->camera ? data->camera : scene->camera;
					}
					else if (curcon->type == CONSTRAINT_TYPE_OBJECTSOLVER) {
						bObjectSolverConstraint *data = (bObjectSolverConstraint *)curcon->data;

						camob = data->camera ? data->camera : scene->camera;
					}

					if (camob) {
						setlinestyle(3);
						glBegin(GL_LINES);
						glVertex3fv(camob->obmat[3]);
						glVertex3fv(ob->obmat[3]);
						glEnd();
						setlinestyle(0);
					}
				}
				else {
					bConstraintTypeInfo *cti = BKE_constraint_get_typeinfo(curcon);

					if ((cti && cti->get_constraint_targets) && (curcon->flag & CONSTRAINT_EXPAND)) {
						ListBase targets = {NULL, NULL};
						bConstraintTarget *ct;

						cti->get_constraint_targets(curcon, &targets);

						for (ct = targets.first; ct; ct = ct->next) {
							/* calculate target's matrix */
							if (cti->get_target_matrix)
								cti->get_target_matrix(curcon, cob, ct, BKE_scene_frame_get(scene));
							else
								unit_m4(ct->matrix);

							setlinestyle(3);
							glBegin(GL_LINES);
							glVertex3fv(ct->matrix[3]);
							glVertex3fv(ob->obmat[3]);
							glEnd();
							setlinestyle(0);
						}

						if (cti->flush_constraint_targets)
							cti->flush_constraint_targets(curcon, &targets, 1);
					}
				}
			}
			
			BKE_constraints_clear_evalob(cob);
		}
		/* draw rigid body constraint lines */
		if (rbc) {
			UI_ThemeColor(TH_WIRE);
			setlinestyle(3);
			glBegin(GL_LINES);
			if (rbc->ob1) {
				glVertex3fv(ob->obmat[3]);
				glVertex3fv(rbc->ob1->obmat[3]);
			}
			if (rbc->ob2) {
				glVertex3fv(ob->obmat[3]);
				glVertex3fv(rbc->ob2->obmat[3]);
			}
			glEnd();
			setlinestyle(0);
		}
	}

	free_old_images();

	ED_view3d_clear_mats_rv3d(rv3d);
}

/* ***************** BACKBUF SEL (BBS) ********* */

static void bbs_obmode_mesh_verts__mapFunc(void *userData, int index, const float co[3],
                                           const float UNUSED(no_f[3]), const short UNUSED(no_s[3]))
{
	bbsObmodeMeshVerts_userData *data = userData;
	MVert *mv = &data->mvert[index];
	int offset = (intptr_t) data->offset;

	if (!(mv->flag & ME_HIDE)) {
		WM_framebuffer_index_set(offset + index);
		bglVertex3fv(co);
	}
}

static void bbs_obmode_mesh_verts(Object *ob, DerivedMesh *dm, int offset)
{
	bbsObmodeMeshVerts_userData data;
	Mesh *me = ob->data;
	MVert *mvert = me->mvert;
	data.mvert = mvert;
	data.offset = (void *)(intptr_t) offset;
	glPointSize(UI_GetThemeValuef(TH_VERTEX_SIZE));
	bglBegin(GL_POINTS);
	dm->foreachMappedVert(dm, bbs_obmode_mesh_verts__mapFunc, &data, DM_FOREACH_NOP);
	bglEnd();
	glPointSize(1.0);
}

static void bbs_mesh_verts__mapFunc(void *userData, int index, const float co[3],
                                    const float UNUSED(no_f[3]), const short UNUSED(no_s[3]))
{
	void **ptrs = userData;
	int offset = (intptr_t) ptrs[0];
	BMVert *eve = BM_vert_at_index(ptrs[1], index);

	if (!BM_elem_flag_test(eve, BM_ELEM_HIDDEN)) {
		WM_framebuffer_index_set(offset + index);
		bglVertex3fv(co);
	}
}
static void bbs_mesh_verts(BMEditMesh *em, DerivedMesh *dm, int offset)
{
	void *ptrs[2] = {(void *)(intptr_t) offset, em->bm};

	glPointSize(UI_GetThemeValuef(TH_VERTEX_SIZE));
	bglBegin(GL_POINTS);
	dm->foreachMappedVert(dm, bbs_mesh_verts__mapFunc, ptrs, DM_FOREACH_NOP);
	bglEnd();
	glPointSize(1.0);
}

static DMDrawOption bbs_mesh_wire__setDrawOptions(void *userData, int index)
{
	void **ptrs = userData;
	int offset = (intptr_t) ptrs[0];
	BMEdge *eed = BM_edge_at_index(ptrs[1], index);

	if (!BM_elem_flag_test(eed, BM_ELEM_HIDDEN)) {
		WM_framebuffer_index_set(offset + index);
		return DM_DRAW_OPTION_NORMAL;
	}
	else {
		return DM_DRAW_OPTION_SKIP;
	}
}
static void bbs_mesh_wire(BMEditMesh *em, DerivedMesh *dm, int offset)
{
	void *ptrs[2] = {(void *)(intptr_t) offset, em->bm};
	dm->drawMappedEdges(dm, bbs_mesh_wire__setDrawOptions, ptrs);
}

static DMDrawOption bbs_mesh_solid__setSolidDrawOptions(void *userData, int index)
{
	BMFace *efa = BM_face_at_index(((void **)userData)[0], index);
	
	if (!BM_elem_flag_test(efa, BM_ELEM_HIDDEN)) {
		if (((void **)userData)[1]) {
			WM_framebuffer_index_set(index + 1);
		}
		return DM_DRAW_OPTION_NORMAL;
	}
	else {
		return DM_DRAW_OPTION_SKIP;
	}
}

static void bbs_mesh_solid__drawCenter(void *userData, int index, const float cent[3], const float UNUSED(no[3]))
{
	BMFace *efa = BM_face_at_index(((void **)userData)[0], index);

	if (!BM_elem_flag_test(efa, BM_ELEM_HIDDEN)) {
		WM_framebuffer_index_set(index + 1);

		bglVertex3fv(cent);
	}
}

/* two options, facecolors or black */
static void bbs_mesh_solid_EM(BMEditMesh *em, Scene *scene, View3D *v3d,
                              Object *ob, DerivedMesh *dm, int facecol)
{
	void *ptrs[2] = {em->bm, NULL}; //second one being null means to draw black
	cpack(0);

	if (facecol) {
		ptrs[1] = (void *)(intptr_t) 1;
		dm->drawMappedFaces(dm, bbs_mesh_solid__setSolidDrawOptions, GPU_enable_material, NULL, ptrs, 0);

		if (check_ob_drawface_dot(scene, v3d, ob->dt)) {
			glPointSize(UI_GetThemeValuef(TH_FACEDOT_SIZE));

			bglBegin(GL_POINTS);
			dm->foreachMappedFaceCenter(dm, bbs_mesh_solid__drawCenter, ptrs, DM_FOREACH_NOP);
			bglEnd();
		}

	}
	else {
		dm->drawMappedFaces(dm, bbs_mesh_solid__setSolidDrawOptions, GPU_enable_material, NULL, ptrs, 0);
	}
}

static DMDrawOption bbs_mesh_solid__setDrawOpts(void *UNUSED(userData), int index)
{
	WM_framebuffer_index_set(index + 1);
	return DM_DRAW_OPTION_NORMAL;
}

static DMDrawOption bbs_mesh_solid_hide__setDrawOpts(void *userData, int index)
{
	Mesh *me = userData;

	if (!(me->mpoly[index].flag & ME_HIDE)) {
		WM_framebuffer_index_set(index + 1);
		return DM_DRAW_OPTION_NORMAL;
	}
	else {
		return DM_DRAW_OPTION_SKIP;
	}
}

/* must have called WM_framebuffer_index_set beforehand */
static DMDrawOption bbs_mesh_solid_hide2__setDrawOpts(void *userData, int index)
{
	Mesh *me = userData;

	if (!(me->mpoly[index].flag & ME_HIDE)) {
		return DM_DRAW_OPTION_NORMAL;
	}
	else {
		return DM_DRAW_OPTION_SKIP;
	}
}

static void bbs_mesh_solid_verts(Scene *scene, Object *ob)
{
	Mesh *me = ob->data;
	DerivedMesh *dm = mesh_get_derived_final(scene, ob, scene->customdata_mask);
	glColor3ub(0, 0, 0);

	dm->drawMappedFaces(dm, bbs_mesh_solid_hide2__setDrawOpts, GPU_enable_material, NULL, me, 0);

	bbs_obmode_mesh_verts(ob, dm, 1);
	bm_vertoffs = me->totvert + 1;
	dm->release(dm);
}

static void bbs_mesh_solid_faces(Scene *scene, Object *ob)
{
	DerivedMesh *dm = mesh_get_derived_final(scene, ob, scene->customdata_mask);
	Mesh *me = (Mesh *)ob->data;
	
	glColor3ub(0, 0, 0);

	if ((me->editflag & ME_EDIT_PAINT_FACE_SEL))
		dm->drawMappedFaces(dm, bbs_mesh_solid_hide__setDrawOpts, GPU_enable_material, NULL, me, 0);
	else
		dm->drawMappedFaces(dm, bbs_mesh_solid__setDrawOpts, GPU_enable_material, NULL, me, 0);

	dm->release(dm);
}

void draw_object_backbufsel(Scene *scene, View3D *v3d, RegionView3D *rv3d, Object *ob)
{
	ToolSettings *ts = scene->toolsettings;

	glMultMatrixf(ob->obmat);

	glClearDepth(1.0); glClear(GL_DEPTH_BUFFER_BIT);
	glEnable(GL_DEPTH_TEST);

	switch (ob->type) {
		case OB_MESH:
			if (ob->mode & OB_MODE_EDIT) {
				Mesh *me = ob->data;
				BMEditMesh *em = me->edit_btmesh;

				DerivedMesh *dm = editbmesh_get_derived_cage(scene, ob, em, CD_MASK_BAREMESH);

				BM_mesh_elem_table_ensure(em->bm, BM_VERT | BM_EDGE | BM_FACE);

				bbs_mesh_solid_EM(em, scene, v3d, ob, dm, ts->selectmode & SCE_SELECT_FACE);
				if (ts->selectmode & SCE_SELECT_FACE)
					bm_solidoffs = 1 + em->bm->totface;
				else
					bm_solidoffs = 1;

				bglPolygonOffset(rv3d->dist, 1.0);

				/* we draw edges always, for loop (select) tools */
				bbs_mesh_wire(em, dm, bm_solidoffs);
				bm_wireoffs = bm_solidoffs + em->bm->totedge;

				/* we draw verts if vert select mode or if in transform (for snap). */
				if ((ts->selectmode & SCE_SELECT_VERTEX) || (G.moving & G_TRANSFORM_EDIT)) {
					bbs_mesh_verts(em, dm, bm_wireoffs);
					bm_vertoffs = bm_wireoffs + em->bm->totvert;
				}
				else {
					bm_vertoffs = bm_wireoffs;
				}

				bglPolygonOffset(rv3d->dist, 0.0);

				dm->release(dm);
			}
			else {
				Mesh *me = ob->data;
				if ((me->editflag & ME_EDIT_PAINT_VERT_SEL) &&
				    /* currently vertex select only supports weight paint */
				    (ob->mode & OB_MODE_WEIGHT_PAINT))
				{
					bbs_mesh_solid_verts(scene, ob);
				}
				else {
					bbs_mesh_solid_faces(scene, ob);
				}
			}
			break;
		case OB_CURVE:
		case OB_SURF:
			break;
	}

	glLoadMatrixf(rv3d->viewmat);
}


/* ************* draw object instances for bones, for example ****************** */
/*               assumes all matrices/etc set OK */

/* helper function for drawing object instances - meshes */
static void draw_object_mesh_instance(Scene *scene, View3D *v3d, RegionView3D *rv3d,
                                      Object *ob, const short dt, int outline)
{
	Mesh *me = ob->data;
	DerivedMesh *dm = NULL, *edm = NULL;
	int glsl;
	
	if (ob->mode & OB_MODE_EDIT)
		edm = editbmesh_get_derived_base(ob, me->edit_btmesh);
	else
		dm = mesh_get_derived_final(scene, ob, CD_MASK_BAREMESH);

	if (dt <= OB_WIRE) {
		if (dm)
			dm->drawEdges(dm, 1, 0);
		else if (edm)
			edm->drawEdges(edm, 1, 0);
	}
	else {
		if (outline)
			draw_mesh_object_outline(v3d, ob, dm ? dm : edm);

		if (dm) {
			glsl = draw_glsl_material(scene, ob, v3d, dt);
			GPU_begin_object_materials(v3d, rv3d, scene, ob, glsl, NULL);
		}
		else {
			glEnable(GL_COLOR_MATERIAL);
			UI_ThemeColor(TH_BONE_SOLID);
			glDisable(GL_COLOR_MATERIAL);
		}
		
		glFrontFace((ob->transflag & OB_NEG_SCALE) ? GL_CW : GL_CCW);
		glEnable(GL_LIGHTING);
		
		if (dm) {
			dm->drawFacesSolid(dm, NULL, 0, GPU_enable_material);
			GPU_end_object_materials();
		}
		else if (edm)
			edm->drawMappedFaces(edm, NULL, GPU_enable_material, NULL, NULL, 0);
		
		glDisable(GL_LIGHTING);
	}

	if (edm) edm->release(edm);
	if (dm) dm->release(dm);
}

void draw_object_instance(Scene *scene, View3D *v3d, RegionView3D *rv3d, Object *ob, const char dt, int outline)
{
	if (ob == NULL)
		return;

	switch (ob->type) {
		case OB_MESH:
			draw_object_mesh_instance(scene, v3d, rv3d, ob, dt, outline);
			break;
		case OB_EMPTY:
			if (ob->empty_drawtype == OB_EMPTY_IMAGE) {
				/* CONSTCOLOR == no wire outline */
				draw_empty_image(ob, DRAW_CONSTCOLOR, NULL);
			}
			else {
				drawaxes(ob->empty_drawsize, ob->empty_drawtype);
			}
			break;
	}
}<|MERGE_RESOLUTION|>--- conflicted
+++ resolved
@@ -6771,6 +6771,7 @@
 	
 	/* draw-extra supported for boundbox drawmode too */
 	if (dt >= OB_BOUNDBOX) {
+
 		dtx = ob->dtx;
 		if (ob->mode & OB_MODE_EDIT) {
 			// the only 2 extra drawtypes alowed in editmode
@@ -7175,8 +7176,7 @@
 		}
 	}
 
-<<<<<<< HEAD
-	if ((v3d->flag2 & V3D_RENDER_OVERRIDE) == 0) {
+	if (!render_override) {
 		if ((v3d->flag2 & V3D_NO_PHYSICS) == 0) {
 			bConstraint *con;
 
@@ -7186,16 +7186,6 @@
 					if (data->flag & CONSTRAINT_DRAW_PIVOT)
 						draw_rigid_body_pivot(data, dflag, ob_wire_col);
 				}
-=======
-	if (!render_override) {
-		bConstraint *con;
-
-		for (con = ob->constraints.first; con; con = con->next) {
-			if (con->type == CONSTRAINT_TYPE_RIGIDBODYJOINT) {
-				bRigidBodyJointConstraint *data = (bRigidBodyJointConstraint *)con->data;
-				if (data->flag & CONSTRAINT_DRAW_PIVOT)
-					draw_rigid_body_pivot(data, dflag, ob_wire_col);
->>>>>>> d846c9a3
 			}
 
 			if (ob->gameflag & OB_BOUNDS) {
