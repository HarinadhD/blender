--- conflicted
+++ resolved
@@ -295,17 +295,10 @@
 	/* bottom right */
 	immVertex2f(pos, x2, y1);
 	immVertex2f(pos, x2, y1 + 5);
-<<<<<<< HEAD
 
 	immVertex2f(pos, x2, y1);
 	immVertex2f(pos, x2 - 5, y1);
 
-=======
-
-	immVertex2f(pos, x2, y1);
-	immVertex2f(pos, x2 - 5, y1);
-
->>>>>>> 95011f6d
 	immEnd();
 	immUnbindProgram();
 }
