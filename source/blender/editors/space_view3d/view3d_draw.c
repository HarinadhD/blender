--- conflicted
+++ resolved
@@ -2533,11 +2533,7 @@
  * stuff like shadow buffers
  */
 void ED_view3d_draw_offscreen(Scene *scene, View3D *v3d, ARegion *ar,
-<<<<<<< HEAD
-                              int winx, int winy, float viewmat[][4], float winmat[][4],
-=======
                               int winx, int winy, float viewmat[4][4], float winmat[4][4],
->>>>>>> 188718a3
                               int do_bgpic, int colormanage_background)
 {
 	RegionView3D *rv3d = ar->regiondata;
