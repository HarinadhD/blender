/*
 * ***** BEGIN GPL LICENSE BLOCK *****
 *
 * This program is free software; you can redistribute it and/or
 * modify it under the terms of the GNU General Public License
 * as published by the Free Software Foundation; either version 2
 * of the License, or (at your option) any later version. 
 *
 * This program is distributed in the hope that it will be useful,
 * but WITHOUT ANY WARRANTY; without even the implied warranty of
 * MERCHANTABILITY or FITNESS FOR A PARTICULAR PURPOSE.  See the
 * GNU General Public License for more details.
 *
 * You should have received a copy of the GNU General Public License
 * along with this program; if not, write to the Free Software Foundation,
 * Inc., 51 Franklin Street, Fifth Floor, Boston, MA 02110-1301, USA.
 *
 * The Original Code is Copyright (C) 2008 Blender Foundation.
 * All rights reserved.
 *
 * 
 * Contributor(s): Blender Foundation
 *
 * ***** END GPL LICENSE BLOCK *****
 */

/** \file blender/editors/space_view3d/view3d_draw.c
 *  \ingroup spview3d
 */

#include <string.h>
#include <stdio.h>
#include <math.h>

#include "DNA_armature_types.h"
#include "DNA_camera_types.h"
#include "DNA_customdata_types.h"
#include "DNA_object_types.h"
#include "DNA_group_types.h"
#include "DNA_key_types.h"
#include "DNA_lamp_types.h"
#include "DNA_scene_types.h"
#include "DNA_world_types.h"

#include "MEM_guardedalloc.h"

#include "BLI_blenlib.h"
#include "BLI_math.h"
#include "BLI_rand.h"
#include "BLI_utildefines.h"
#include "BLI_endian_switch.h"

#include "BKE_anim.h"
#include "BKE_camera.h"
#include "BKE_context.h"
#include "BKE_customdata.h"
#include "BKE_image.h"
#include "BKE_key.h"
#include "BKE_object.h"
#include "BKE_global.h"
#include "BKE_paint.h"
#include "BKE_scene.h"
#include "BKE_screen.h"
#include "BKE_unit.h"
#include "BKE_movieclip.h"

#include "RE_engine.h"
#include "RE_pipeline.h"  /* make_stars */

#include "IMB_imbuf_types.h"
#include "IMB_imbuf.h"
#include "IMB_colormanagement.h"

#include "BIF_glutil.h"

#include "WM_api.h"
#include "BLF_api.h"

#include "ED_armature.h"
#include "ED_keyframing.h"
#include "ED_gpencil.h"
#include "ED_screen.h"
#include "ED_space_api.h"
#include "ED_screen_types.h"
#include "ED_transform.h"

#include "UI_interface.h"
#include "UI_interface_icons.h"
#include "UI_resources.h"

#include "GPU_colors.h"
#define GPU_MANGLE_DEPRECATED 0
#include "GPU_primitives.h"
#include "GPU_draw.h"
#include "GPU_material.h"
#include "GPU_extensions.h"

#include "view3d_intern.h"  /* own include */


static void star_stuff_init_func(void)
{
	gpuImmediateFormat_V3();
	gpuCurrentColor3x(CPACK_WHITE);
	glPointSize(1.0);
	gpuBegin(GL_POINTS);
}
static void star_stuff_vertex_func(float *i)
{
	gpuVertex3fv(i);
}
static void star_stuff_term_func(void)
{
	gpuEnd();
	gpuImmediateUnformat();
}

/* ********* custom clipping *********** */

static void view3d_draw_clipping(RegionView3D *rv3d)
{
	BoundBox *bb = rv3d->clipbb;

	if (bb) {
		static const unsigned int clipping_index[6][4] = {
			{0, 1, 2, 3},
			{0, 4, 5, 1},
			{4, 7, 6, 5},
			{7, 3, 2, 6},
			{1, 5, 6, 2},
			{7, 4, 0, 3},
		};

		unsigned char col[4];

		/* fill in zero alpha for rendering & re-projection [#31530] */
		UI_GetThemeColorShade3ubv(TH_BACK, -8, col);
		col[3] = 0;
		gpuCurrentColor4ubv(col);

		gpuSingleClientRangeElements_V3F(
			GL_QUADS,
			bb->vec,
			0,
			0,
			7,
			sizeof(clipping_index) / sizeof(unsigned int),
			clipping_index);
	}
}

void ED_view3d_clipping_set(RegionView3D *rv3d)
{
	double plane[4];
	const unsigned int tot = (rv3d->viewlock) ? 4 : 6;
	unsigned int a;

	for (a = 0; a < tot; a++) {
		copy_v4db_v4fl(plane, rv3d->clip[a]);
		glClipPlane(GL_CLIP_PLANE0 + a, plane);
		glEnable(GL_CLIP_PLANE0 + a);
	}
}

/* use these to temp disable/enable clipping when 'rv3d->rflag & RV3D_CLIPPING' is set */
void ED_view3d_clipping_disable(void)
{
	unsigned int a;

	for (a = 0; a < 6; a++) {
		glDisable(GL_CLIP_PLANE0 + a);
	}
}
void ED_view3d_clipping_enable(void)
{
	unsigned int a;

	for (a = 0; a < 6; a++) {
		glEnable(GL_CLIP_PLANE0 + a);
	}
}

static int view3d_clipping_test(const float vec[3], float clip[][4])
{
	float view[3];
	copy_v3_v3(view, vec);

	if (0.0f < clip[0][3] + dot_v3v3(view, clip[0]))
		if (0.0f < clip[1][3] + dot_v3v3(view, clip[1]))
			if (0.0f < clip[2][3] + dot_v3v3(view, clip[2]))
				if (0.0f < clip[3][3] + dot_v3v3(view, clip[3]))
					return 0;

	return 1;
}

/* for 'local' ED_view3d_clipping_local must run first
 * then all comparisons can be done in localspace */
int ED_view3d_clipping_test(RegionView3D *rv3d, const float vec[3], const int is_local)
{
	return view3d_clipping_test(vec, is_local ? rv3d->clip_local : rv3d->clip);
}

/* ********* end custom clipping *********** */


static void drawgrid_draw(ARegion *ar, double wx, double wy, double x, double y, double dx)
{
	float verts[2][2];

	x += (wx);
	y += (wy);

	gpuImmediateFormat_V2();
	gpuBegin(GL_LINES);

	/* set fixed 'Y' */
	verts[0][1] = 0.0f;
	verts[1][1] = (float)ar->winy;

	/* iter over 'X' */
<<<<<<< HEAD
	verts[0][0] = verts[1][0] = x - dx *floor(x / dx);
=======
	verts[0][0] = verts[1][0] = x - dx * floor(x / dx);
	glEnableClientState(GL_VERTEX_ARRAY);
	glVertexPointer(2, GL_DOUBLE, 0, verts);
>>>>>>> 7748133b

	while (verts[0][0] < ar->winx) {
		gpuAppendLinef(verts[0][0], verts[0][1], verts[1][0], verts[1][1]);
		verts[0][0] = verts[1][0] = verts[0][0] + dx;
	}

	/* set fixed 'X' */
	verts[0][0] = 0.0f;
	verts[1][0] = (float)ar->winx;

	/* iter over 'Y' */
<<<<<<< HEAD
	verts[0][1] = verts[1][1] = y - dx *floor(y / dx);

=======
	verts[0][1] = verts[1][1] = y - dx * floor(y / dx);
>>>>>>> 7748133b
	while (verts[0][1] < ar->winy) {
		gpuAppendLinef(verts[0][0], verts[0][1], verts[1][0], verts[1][1]);
		verts[0][1] = verts[1][1] = verts[0][1] + dx;
	}

	gpuEnd();
	gpuImmediateUnformat();
}

#define GRID_MIN_PX_D   6.0
#define GRID_MIN_PX_F 6.0f

static void drawgrid(UnitSettings *unit, ARegion *ar, View3D *v3d, const char **grid_unit)
{
	/* extern short bgpicmode; */
	RegionView3D *rv3d = ar->regiondata;
	double wx, wy, x, y, fw, fx, fy, dx;
	double vec4[4];
	unsigned char col[3], col2[3];

	fx = rv3d->persmat[3][0];
	fy = rv3d->persmat[3][1];
	fw = rv3d->persmat[3][3];

	wx = (ar->winx / 2.0); /* because of rounding errors, grid at wrong location */
	wy = (ar->winy / 2.0);

	x = (wx) * fx / fw;
	y = (wy) * fy / fw;

	vec4[0] = vec4[1] = v3d->grid;

	vec4[2] = 0.0;
	vec4[3] = 1.0;
	mul_m4_v4d(rv3d->persmat, vec4);
	fx = vec4[0];
	fy = vec4[1];
	fw = vec4[3];

	dx = fabs(x - (wx) * fx / fw);
	if (dx == 0) dx = fabs(y - (wy) * fy / fw);
	
	glDepthMask(0);     /* disable write in zbuffer */

	/* check zoom out */
	UI_ThemeColor(TH_GRID);
	
	if (unit->system) {
		/* Use GRID_MIN_PX*2 for units because very very small grid
		 * items are less useful when dealing with units */
		void *usys;
		int len, i;
		double dx_scalar;
		float blend_fac;

		bUnit_GetSystem(&usys, &len, unit->system, B_UNIT_LENGTH);

		if (usys) {
			i = len;
			while (i--) {
				double scalar = bUnit_GetScaler(usys, i);

				dx_scalar = dx * scalar / (double)unit->scale_length;
				if (dx_scalar < (GRID_MIN_PX_D * 2.0))
					continue;

				/* Store the smallest drawn grid size units name so users know how big each grid cell is */
				if (*grid_unit == NULL) {
					*grid_unit = bUnit_GetNameDisplay(usys, i);
					rv3d->gridview = (float)((scalar * (double)v3d->grid) / (double)unit->scale_length);
				}
				blend_fac = 1.0f - ((GRID_MIN_PX_F * 2.0f) / (float)dx_scalar);

				/* tweak to have the fade a bit nicer */
				blend_fac = (blend_fac * blend_fac) * 2.0f;
				CLAMP(blend_fac, 0.3f, 1.0f);


				UI_ThemeColorBlend(TH_BACK, TH_GRID, blend_fac);

				drawgrid_draw(ar, wx, wy, x, y, dx_scalar);
			}
		}
	}
	else {
		short sublines = v3d->gridsubdiv;

		if (dx < GRID_MIN_PX_D) {
			rv3d->gridview *= sublines;
			dx *= sublines;

			if (dx < GRID_MIN_PX_D) {
				rv3d->gridview *= sublines;
				dx *= sublines;

				if (dx < GRID_MIN_PX_D) {
					rv3d->gridview *= sublines;
					dx *= sublines;
					if (dx < GRID_MIN_PX_D) ;
					else {
						UI_ThemeColor(TH_GRID);
						drawgrid_draw(ar, wx, wy, x, y, dx);
					}
				}
				else {  /* start blending out */
					UI_ThemeColorBlend(TH_BACK, TH_GRID, dx / (GRID_MIN_PX_D * 6.0));
					drawgrid_draw(ar, wx, wy, x, y, dx);

					UI_ThemeColor(TH_GRID);
					drawgrid_draw(ar, wx, wy, x, y, sublines * dx);
				}
			}
			else {  /* start blending out (GRID_MIN_PX < dx < (GRID_MIN_PX*10)) */
				UI_ThemeColorBlend(TH_BACK, TH_GRID, dx / (GRID_MIN_PX_D * 6.0));
				drawgrid_draw(ar, wx, wy, x, y, dx);

				UI_ThemeColor(TH_GRID);
				drawgrid_draw(ar, wx, wy, x, y, sublines * dx);
			}
		}
		else {
			if (dx > (GRID_MIN_PX_D * 10.0)) {  /* start blending in */
				rv3d->gridview /= sublines;
				dx /= sublines;
				if (dx > (GRID_MIN_PX_D * 10.0)) {  /* start blending in */
					rv3d->gridview /= sublines;
					dx /= sublines;
					if (dx > (GRID_MIN_PX_D * 10.0)) {
						UI_ThemeColor(TH_GRID);
						drawgrid_draw(ar, wx, wy, x, y, dx);
					}
					else {
						UI_ThemeColorBlend(TH_BACK, TH_GRID, dx / (GRID_MIN_PX_D * 6.0));
						drawgrid_draw(ar, wx, wy, x, y, dx);
						UI_ThemeColor(TH_GRID);
						drawgrid_draw(ar, wx, wy, x, y, dx * sublines);
					}
				}
				else {
					UI_ThemeColorBlend(TH_BACK, TH_GRID, dx / (GRID_MIN_PX_D * 6.0));
					drawgrid_draw(ar, wx, wy, x, y, dx);
					UI_ThemeColor(TH_GRID);
					drawgrid_draw(ar, wx, wy, x, y, dx * sublines);
				}
			}
			else {
				UI_ThemeColorBlend(TH_BACK, TH_GRID, dx / (GRID_MIN_PX_D * 6.0));
				drawgrid_draw(ar, wx, wy, x, y, dx);
				UI_ThemeColor(TH_GRID);
				drawgrid_draw(ar, wx, wy, x, y, dx * sublines);
			}
		}
	}


	x += (wx);
	y += (wy);
	UI_GetThemeColor3ubv(TH_GRID, col);

	setlinestyle(0);

	gpuImmediateFormat_V3(); // DOODLE: grid floor axis, 2 standard colored lines
	gpuBegin(GL_LINES);

	/* center cross */
	/* horizontal line */
	if (ELEM(rv3d->view, RV3D_VIEW_RIGHT, RV3D_VIEW_LEFT)) {
		UI_make_axis_color(col, col2, 'Y');
	}
	else {
		UI_make_axis_color(col, col2, 'X');
	}

	gpuColor3ubv(col2);
	
	gpuAppendLinef(0.0,  y,  (float)ar->winx,  y); 
	
	/* vertical line */
	if (ELEM(rv3d->view, RV3D_VIEW_TOP, RV3D_VIEW_BOTTOM)) {
		UI_make_axis_color(col, col2, 'Y');
	}
	else {
		UI_make_axis_color(col, col2, 'Z');
	}

	gpuColor3ubv(col2);

	gpuAppendLinef(x, 0.0, x, (float)ar->winy); 

	gpuEnd();
	gpuImmediateUnformat();

	glDepthMask(1);  /* enable write in zbuffer */
}
#undef GRID_MIN_PX

float ED_view3d_grid_scale(Scene *scene, View3D *v3d, const char **grid_unit)
{
	float grid_scale = v3d->grid;

	/* apply units */
	if (scene->unit.system) {
		void *usys;
		int len;

		bUnit_GetSystem(&usys, &len, scene->unit.system, B_UNIT_LENGTH);

		if (usys) {
			int i = bUnit_GetBaseUnit(usys);
			if (grid_unit)
				*grid_unit = bUnit_GetNameDisplay(usys, i);
			grid_scale = (grid_scale * (float)bUnit_GetScaler(usys, i)) / scene->unit.scale_length;
		}
	}

	return grid_scale;
}

static void drawfloor(Scene *scene, View3D *v3d, const char **grid_unit)
{
	float grid, grid_scale;
	unsigned char col_grid[3];
	const int gridlines = v3d->gridlines / 2;

	if (v3d->gridlines < 3) return;
	
	/* use 'grid_scale' instead of 'v3d->grid' from now on */
	grid_scale = ED_view3d_grid_scale(scene, v3d, grid_unit);
	grid = gridlines * grid_scale;

	if (v3d->zbuf && scene->obedit)
		glDepthMask(0);  /* for zbuffer-select */

	UI_GetThemeColor3ubv(TH_GRID, col_grid);

	/* draw the Y axis and/or grid lines */
	if (v3d->gridflag & V3D_SHOW_FLOOR) {
		float vert[4][2];
		unsigned char col_bg[3];
		unsigned char col_grid_emphasise[3], col_grid_light[3];
		int a;
		int prev_emphasise = -1;

		UI_GetThemeColor3ubv(TH_BACK, col_bg);

		/* emphasise division lines lighter instead of darker, if background is darker than grid */
		UI_GetColorPtrShade3ubv(col_grid, col_grid_light, 10);
		UI_GetColorPtrShade3ubv(col_grid, col_grid_emphasise,
		                        (((col_grid[0] + col_grid[1] + col_grid[2]) + 30) >
		                         (col_bg[0] + col_bg[1] + col_bg[2])) ? 20 : -10);

		/* set fixed axis */
		vert[0][0] = vert[2][1] =  grid;
		vert[1][0] = vert[3][1] = -grid;

		gpuImmediateFormat_C4_V2();
		gpuBegin(GL_LINES);

		for (a = -gridlines; a <= gridlines; a++) {
			const float line = a * grid_scale;
			const int is_emphasise = (a % 10) == 0;

			if (is_emphasise != prev_emphasise) {
				gpuColor3ubv(is_emphasise ? col_grid_emphasise : col_grid_light);
				prev_emphasise = is_emphasise;
			}

			/* set variable axis */
			vert[0][1] = vert[1][1] = vert[2][0] = vert[3][0] = line;

			gpuAppendLinef(vert[0][0], vert[0][1], vert[1][0], vert[1][1]);
			gpuAppendLinef(vert[2][0], vert[2][1], vert[3][0], vert[3][1]);
		}

		gpuEnd();
		gpuImmediateUnformat();

		GPU_print_error("sdsd");
	}
	
	/* draw the Z axis line */	
	/* check for the 'show Z axis' preference */
	if (v3d->gridflag & (V3D_SHOW_X | V3D_SHOW_Y | V3D_SHOW_Z)) {
		int axis;

		gpuImmediateFormat_C4_V3();
		gpuBegin(GL_LINES);

		for (axis = 0; axis < 3; axis++) {
			if (v3d->gridflag & (V3D_SHOW_X << axis)) {
				float vert[3];
				unsigned char tcol[3];

				UI_make_axis_color(col_grid, tcol, 'X' + axis);
				gpuColor3ubv(tcol);

				zero_v3(vert);
				vert[axis] = grid;
				gpuVertex3fv(vert);
				vert[axis] = -grid;
				gpuVertex3fv(vert);
			}
		}

		gpuEnd();
		gpuImmediateUnformat();
	}




	if (v3d->zbuf && scene->obedit) glDepthMask(1);
	
}

static void drawcursor(Scene *scene, ARegion *ar, View3D *v3d)
{
<<<<<<< HEAD
	int mx, my, co[2];
	int flag;

	/* we don't want the clipping for cursor */
	flag = v3d->flag;
	v3d->flag = 0;
	project_int(ar, give_cursor(scene, v3d), co);
	v3d->flag = flag;

	mx = co[0];
	my = co[1];

	if (mx != IS_CLIPPED) {
		gpuImmediateFormat_V2(); // DOODLE: view3d cursor, 2 stippled circles, 4 mono lines

		setlinestyle(0); 
		gpuCurrentColor3x(CPACK_BLUE);
		gpuDrawCircle((float)mx, (float)my, 10.0, 32);

		setlinestyle(4); 
		gpuCurrentColor3x(CPACK_WHITE);
		gpuRepeat();

		setlinestyle(0);
		gpuCurrentColor3x(CPACK_BLACK);

		gpuBegin(GL_LINES);
		gpuAppendLinei(mx - 20, my, mx - 5, my);
		gpuAppendLinei(mx + 5, my, mx + 20, my);
		gpuAppendLinei(mx, my - 20, mx, my - 5);
		gpuAppendLinei(mx, my + 5, mx, my + 20);
		gpuEnd();

		gpuImmediateUnformat();
	}
}

static void sort3(int sort[3], float a, float b, float c)
{
	if (a < b) {
		if (a < c) {
			sort[0] = 0;

			if (b < c) {
				sort[1] = 1;
				sort[2] = 2;
			}
			else {
				sort[1] = 2;
				sort[2] = 1;
			}
		}
		else {
			sort[0] = 2;
			sort[1] = 0;
			sort[2] = 1;
		}
	}
	else {
		if (b < c) {
			sort[0] = 1;

			if (a < c) {
				sort[1] = 0;
				sort[2] = 2;
			}
			else {
				sort[1] = 2;
				sort[2] = 0;
			}
		}
		else {
			sort[0] = 2;
			sort[1] = 1;
			sort[2] = 0;
		}
=======
	int co[2];

	/* we don't want the clipping for cursor */
	if (ED_view3d_project_int_global(ar, give_cursor(scene, v3d), co, V3D_PROJ_TEST_NOP) == V3D_PROJ_RET_SUCCESS) {
		setlinestyle(0); 
		cpack(0xFF);
		circ((float)co[0], (float)co[1], 10.0);
		setlinestyle(4); 
		cpack(0xFFFFFF);
		circ((float)co[0], (float)co[1], 10.0);
		setlinestyle(0);
		cpack(0x0);
		
		sdrawline(co[0] - 20, co[1], co[0] - 5, co[1]);
		sdrawline(co[0] + 5, co[1], co[0] + 20, co[1]);
		sdrawline(co[0], co[1] - 20, co[0], co[1] - 5);
		sdrawline(co[0], co[1] + 5, co[0], co[1] + 20);
>>>>>>> 7748133b
	}
}

/* Draw a live substitute of the view icon, which is always shown
 * colors copied from transform_manipulator.c, we should keep these matching. */
static void draw_view_axis(RegionView3D *rv3d)
{
	/* axis size */
	const float k = U.rvisize;

	 /* line width is proportional to size */
	const float size = k/25.0f;

	/* axis center in screen coordinates, x=y=z */
	const float start = k + 1.0f;
	float origin[3] = 
		{ start, start, start };

	/* used to see when view is quasi-orthogonal */
	const float toll = 0.5;

	/* axis alpha (rvibright has range 0-10) */
	const int bright = 25*U.rvibright + U.rvibright/51;

	float axis[3][3] = {
		{ 1, 0, 0 },
		{ 0, 1, 0 },
		{ 0, 0, 1 },
	};

	float offset[3][3] = {
		{ size, 0, 0 },
		{ 0, size, 0 },
		{ 0, 0, size },
	};

	const unsigned char label[] = "xyz";
	GLboolean showLabel[3];

	const GLubyte color[3][4] = {
		{ 220,   0,   0, bright },
		{   0, 220,   0, bright },
		{  30,  30, 220, bright },
	};

	const GLfloat jitter[4][3] = {
		{  -size/2,  0, 0 },
		{   0, -size/2, 0 },
		{   size/2,  0, 0 },
		{   0,  size/2, 0 },
	};

	int sort[3];

	int i;

	for (i = 0; i < 3; i++) {
		mul_qt_v3(rv3d->viewquat, axis[i]);
		mul_qt_v3(rv3d->viewquat, offset[i]);
		mul_v3_fl(axis[i], k);

		showLabel[i] = fabsf(axis[i][0]) > toll || fabsf(axis[i][1]) > toll;

		add_v3_v3(axis[i], origin);
		add_v3_v3(offset[i], origin);
	}

	sort3(sort, axis[0][2], axis[1][2], axis[2][2]);

	glLineWidth(size);
	glEnable(GL_BLEND);
	gpuImmediateFormat_C4_V2();
	gpuBegin(GL_LINES);
	for (i = 0; i < 3; i++) {
		if (showLabel[sort[i]]) {
			int j;
			GLfloat p0[3], p1[3];

			gpuColor4ub(color[sort[i]][0], color[sort[i]][1], color[sort[i]][2], bright / 2);

			for (j = 0; j < 4; j++) {
				add_v3_v3v3(p0, offset[sort[i]], jitter[j]);
				add_v3_v3v3(p1, axis[sort[i]], jitter[j]);

				gpuVertex2fv(p0);
				gpuVertex2fv(p1);
			}
		}
	}
	gpuEnd();
	gpuImmediateUnformat();
	glDisable(GL_BLEND);
	glLineWidth(1.0);

	BLF_draw_default_lock();
	for (i = 0; i < 3; i++) {
		if (showLabel[sort[i]]) {
			gpuCurrentColor4ubv(color[sort[i]]);
			BLF_draw_default_ascii(
				axis[sort[i]][0] + size,
				axis[sort[i]][1] + size,
				0,
				label + sort[i],
				1);
		}
	}
	BLF_draw_default_unlock();
}

/* draw center and axis of rotation for ongoing 3D mouse navigation */
static void draw_rotation_guide(RegionView3D *rv3d)
{
	float o[3];    /* center of rotation */
	float end[3];  /* endpoints for drawing */

	float color[4] = {0.0f, 0.4235f, 1.0f, 1.0f};  /* bright blue so it matches device LEDs */

	negate_v3_v3(o, rv3d->ofs);

	glEnable(GL_BLEND);
	glShadeModel(GL_SMOOTH);
	glPointSize(5);
	glEnable(GL_POINT_SMOOTH);
	glDepthMask(0);  /* don't overwrite zbuf */

	if (rv3d->rot_angle != 0.f) {
		/* -- draw rotation axis -- */
		float scaled_axis[3];
		const float scale = rv3d->dist;
		mul_v3_v3fl(scaled_axis, rv3d->rot_axis, scale);


		gpuBegin(GL_LINE_STRIP);
		color[3] = 0.f;  /* more transparent toward the ends */
		gpuColor4fv(color);
		add_v3_v3v3(end, o, scaled_axis);
		gpuVertex3fv(end);

		// color[3] = 0.2f + fabsf(rv3d->rot_angle);  /* modulate opacity with angle */
		// ^^ neat idea, but angle is frame-rate dependent, so it's usually close to 0.2

		color[3] = 0.5f;  /* more opaque toward the center */
		gpuColor4fv(color);
		gpuVertex3fv(o);

		color[3] = 0.f;
		gpuColor4fv(color);
		sub_v3_v3v3(end, o, scaled_axis);
		gpuVertex3fv(end);
		gpuEnd();
		
		/* -- draw ring around rotation center -- */
		{
#define     ROT_AXIS_DETAIL 13

			const float s = 0.05f * scale;
			const float step = 2.f * (float)(M_PI / ROT_AXIS_DETAIL);
			float angle;
			int i;

			float q[4];  /* rotate ring so it's perpendicular to axis */
			const int upright = fabsf(rv3d->rot_axis[2]) >= 0.95f;
			if (!upright) {
				const float up[3] = {0.f, 0.f, 1.f};
				float vis_angle, vis_axis[3];

				cross_v3_v3v3(vis_axis, up, rv3d->rot_axis);
				vis_angle = acosf(dot_v3v3(up, rv3d->rot_axis));
				axis_angle_to_quat(q, vis_axis, vis_angle);
			}

			color[3] = 0.25f;  /* somewhat faint */
			gpuCurrentColor4fv(color);
			gpuBegin(GL_LINE_LOOP);
			for (i = 0, angle = 0.f; i < ROT_AXIS_DETAIL; ++i, angle += step) {
				float p[3] = {s * cosf(angle), s * sinf(angle), 0.0f};

				if (!upright) {
					mul_qt_v3(q, p);
				}

				add_v3_v3(p, o);
				gpuVertex3fv(p);
			}
			gpuEnd();

#undef      ROT_AXIS_DETAIL
		}

		color[3] = 1.0f;  /* solid dot */
	}
	else
		color[3] = 0.5f;  /* see-through dot */

	/* -- draw rotation center -- */
	gpuCurrentColor4fv(color);
	gpuBegin(GL_POINTS);
	gpuVertex3fv(o);
	gpuEnd();

	/* find screen coordinates for rotation center, then draw pretty icon */
#if 0
	mul_m4_v3(rv3d->persinv, rot_center);
	UI_icon_draw(rot_center[0], rot_center[1], ICON_NDOF_TURN);
#endif
	/* ^^ just playing around, does not work */

	glDisable(GL_BLEND);
	glDisable(GL_POINT_SMOOTH);
	glDepthMask(1);
}

static void draw_view_icon(RegionView3D *rv3d)
{
	BIFIconID icon;
	
	if (ELEM(rv3d->view, RV3D_VIEW_TOP, RV3D_VIEW_BOTTOM))
		icon = ICON_AXIS_TOP;
	else if (ELEM(rv3d->view, RV3D_VIEW_FRONT, RV3D_VIEW_BACK))
		icon = ICON_AXIS_FRONT;
	else if (ELEM(rv3d->view, RV3D_VIEW_RIGHT, RV3D_VIEW_LEFT))
		icon = ICON_AXIS_SIDE;
	else return;
	
	glEnable(GL_BLEND);
	
	UI_icon_draw(5.0, 5.0, icon);
	
	glDisable(GL_BLEND);
}

static const char *view3d_get_name(View3D *v3d, RegionView3D *rv3d)
{
	const char *name = NULL;
	
	switch (rv3d->view) {
		case RV3D_VIEW_FRONT:
			if (rv3d->persp == RV3D_ORTHO) name = "Front Ortho";
			else name = "Front Persp";
			break;
		case RV3D_VIEW_BACK:
			if (rv3d->persp == RV3D_ORTHO) name = "Back Ortho";
			else name = "Back Persp";
			break;
		case RV3D_VIEW_TOP:
			if (rv3d->persp == RV3D_ORTHO) name = "Top Ortho";
			else name = "Top Persp";
			break;
		case RV3D_VIEW_BOTTOM:
			if (rv3d->persp == RV3D_ORTHO) name = "Bottom Ortho";
			else name = "Bottom Persp";
			break;
		case RV3D_VIEW_RIGHT:
			if (rv3d->persp == RV3D_ORTHO) name = "Right Ortho";
			else name = "Right Persp";
			break;
		case RV3D_VIEW_LEFT:
			if (rv3d->persp == RV3D_ORTHO) name = "Left Ortho";
			else name = "Left Persp";
			break;
			
		default:
			if (rv3d->persp == RV3D_CAMOB) {
				if ((v3d->camera) && (v3d->camera->type == OB_CAMERA)) {
					Camera *cam;
					cam = v3d->camera->data;
					name = (cam->type != CAM_ORTHO) ? "Camera Persp" : "Camera Ortho";
				}
				else {
					name = "Object as Camera";
				}
			}
			else {
				name = (rv3d->persp == RV3D_ORTHO) ? "User Ortho" : "User Persp";
			}
			break;
	}
	
	return name;
}

static void draw_viewport_name(ARegion *ar, View3D *v3d)
{
	RegionView3D *rv3d = ar->regiondata;
	const char *name = view3d_get_name(v3d, rv3d);
	char tmpstr[24];
	
	if (v3d->localvd) {
		BLI_snprintf(tmpstr, sizeof(tmpstr), "%s (Local)", name);
		name = tmpstr;
	}

	if (name) {
		UI_ThemeColor(TH_TEXT_HI);
		BLF_draw_default_ascii(22,  ar->winy - 17, 0.0f, name, sizeof(tmpstr));
	}
}

/* draw info beside axes in bottom left-corner: 
 * framenum, object name, bone name (if available), marker name (if available)
 */
static void draw_selected_name(Scene *scene, Object *ob)
{
	char info[256], *markern;
	short offset = 30;
	
	/* get name of marker on current frame (if available) */
	markern = BKE_scene_find_marker_name(scene, CFRA);
	
	/* check if there is an object */
	if (ob) {
		/* name(s) to display depends on type of object */
		if (ob->type == OB_ARMATURE) {
			bArmature *arm = ob->data;
			char *name = NULL;
			
			/* show name of active bone too (if possible) */
			if (arm->edbo) {

				if (arm->act_edbone)
					name = ((EditBone *)arm->act_edbone)->name;

			}
			else if (ob->mode & OB_MODE_POSE) {
				if (arm->act_bone) {

					if (arm->act_bone->layer & arm->layer)
						name = arm->act_bone->name;

				}
			}
			if (name && markern)
				BLI_snprintf(info, sizeof(info), "(%d) %s %s <%s>", CFRA, ob->id.name + 2, name, markern);
			else if (name)
				BLI_snprintf(info, sizeof(info), "(%d) %s %s", CFRA, ob->id.name + 2, name);
			else
				BLI_snprintf(info, sizeof(info), "(%d) %s", CFRA, ob->id.name + 2);
		}
		else if (ELEM3(ob->type, OB_MESH, OB_LATTICE, OB_CURVE)) {
			Key *key = NULL;
			KeyBlock *kb = NULL;
			char shapes[MAX_NAME + 10];
			
			/* try to display active shapekey too */
			shapes[0] = '\0';
			key = BKE_key_from_object(ob);
			if (key) {
				kb = BLI_findlink(&key->block, ob->shapenr - 1);
				if (kb) {
					BLI_snprintf(shapes, sizeof(shapes), ": %s ", kb->name);
					if (ob->shapeflag == OB_SHAPE_LOCK) {
						strcat(shapes, " (Pinned)");
					}
				}
			}
			
			if (markern)
				BLI_snprintf(info, sizeof(info), "(%d) %s %s <%s>", CFRA, ob->id.name + 2, shapes, markern);
			else
				BLI_snprintf(info, sizeof(info), "(%d) %s %s", CFRA, ob->id.name + 2, shapes);
		}
		else {
			/* standard object */
			if (markern)
				BLI_snprintf(info, sizeof(info), "(%d) %s <%s>", CFRA, ob->id.name + 2, markern);
			else
				BLI_snprintf(info, sizeof(info), "(%d) %s", CFRA, ob->id.name + 2);
		}
		
		/* color depends on whether there is a keyframe */
		if (id_frame_has_keyframe((ID *)ob, /*BKE_scene_frame_get(scene)*/ (float)(CFRA), ANIMFILTER_KEYS_LOCAL))
			UI_ThemeColor(TH_VERTEX_SELECT);
		else
			UI_ThemeColor(TH_TEXT_HI);
	}
	else {
		/* no object */
		if (markern)
			BLI_snprintf(info, sizeof(info), "(%d) <%s>", CFRA, markern);
		else
			BLI_snprintf(info, sizeof(info), "(%d)", CFRA);
		
		/* color is always white */
		UI_ThemeColor(TH_TEXT_HI);
	}
	
	if (U.uiflag & USER_SHOW_ROTVIEWICON)
		offset = 14 + (U.rvisize * 2);

	BLF_draw_default(offset,  10, 0.0f, info, sizeof(info));
}

static void view3d_camera_border(Scene *scene, ARegion *ar, View3D *v3d, RegionView3D *rv3d,
                                 rctf *viewborder_r, short no_shift, short no_zoom)
{
	CameraParams params;
	rctf rect_view, rect_camera;

	/* get viewport viewplane */
	BKE_camera_params_init(&params);
	BKE_camera_params_from_view3d(&params, v3d, rv3d);
	if (no_zoom)
		params.zoom = 1.0f;
	BKE_camera_params_compute_viewplane(&params, ar->winx, ar->winy, 1.0f, 1.0f);
	rect_view = params.viewplane;

	/* get camera viewplane */
	BKE_camera_params_init(&params);
	BKE_camera_params_from_object(&params, v3d->camera);
	if (no_shift) {
		params.shiftx = 0.0f;
		params.shifty = 0.0f;
	}
	BKE_camera_params_compute_viewplane(&params, scene->r.xsch, scene->r.ysch, scene->r.xasp, scene->r.yasp);
	rect_camera = params.viewplane;

	/* get camera border within viewport */
	viewborder_r->xmin = ((rect_camera.xmin - rect_view.xmin) / BLI_rctf_size_x(&rect_view)) * ar->winx;
	viewborder_r->xmax = ((rect_camera.xmax - rect_view.xmin) / BLI_rctf_size_x(&rect_view)) * ar->winx;
	viewborder_r->ymin = ((rect_camera.ymin - rect_view.ymin) / BLI_rctf_size_y(&rect_view)) * ar->winy;
	viewborder_r->ymax = ((rect_camera.ymax - rect_view.ymin) / BLI_rctf_size_y(&rect_view)) * ar->winy;
}

void ED_view3d_calc_camera_border_size(Scene *scene, ARegion *ar, View3D *v3d, RegionView3D *rv3d, float size_r[2])
{
	rctf viewborder;

	view3d_camera_border(scene, ar, v3d, rv3d, &viewborder, TRUE, TRUE);
	size_r[0] = BLI_rctf_size_x(&viewborder);
	size_r[1] = BLI_rctf_size_y(&viewborder);
}

void ED_view3d_calc_camera_border(Scene *scene, ARegion *ar, View3D *v3d, RegionView3D *rv3d,
                                  rctf *viewborder_r, short no_shift)
{
	view3d_camera_border(scene, ar, v3d, rv3d, viewborder_r, no_shift, FALSE);
}

static void drawviewborder_grid3(float x1, float x2, float y1, float y2, float fac)
{
	float x3, y3, x4, y4;

	x3 = x1 + fac * (x2 - x1);
	y3 = y1 + fac * (y2 - y1);
	x4 = x1 + (1.0f - fac) * (x2 - x1);
	y4 = y1 + (1.0f - fac) * (y2 - y1);

	gpuBegin(GL_LINES);
	gpuAppendLinef(x1, y3, x2, y3);
	gpuAppendLinef(x1, y4, x2, y4);
	gpuAppendLinef(x3, y1, x3, y2);
	gpuAppendLinef(x4, y1, x4, y2);
	gpuEnd();
}

/* harmonious triangle */
static void drawviewborder_triangle(float x1, float x2, float y1, float y2, const char golden, const char dir)
{
	float ofs;
	float w = x2 - x1;
	float h = y2 - y1;

	gpuBegin(GL_LINES);
	if (w > h) {
		if (golden) {
			ofs = w * (1.0f - (1.0f / 1.61803399f));
		}
		else {
			ofs = h * (h / w);
		}
		if (dir == 'B') SWAP(float, y1, y2);

		gpuAppendLinef(x1, y1, x2, y2);
		gpuAppendLinef(x2, y1, x1 + (w - ofs), y2);
		gpuAppendLinef(x1, y2, x1 + ofs, y1);
	}
	else {
		if (golden) {
			ofs = h * (1.0f - (1.0f / 1.61803399f));
		}
		else {
			ofs = w * (w / h);
		}
		if (dir == 'B') SWAP(float, x1, x2);

		gpuAppendLinef(x1, y1, x2, y2);
		gpuAppendLinef(x2, y1, x1, y1 + ofs);
		gpuAppendLinef(x1, y2, x2, y1 + (h - ofs));
	}
	gpuEnd();
}

static void drawviewborder(Scene *scene, ARegion *ar, View3D *v3d)
{
	float fac, a;
	float x1, x2, y1, y2;
	float x1i, x2i, y1i, y2i;
	float x3, y3, x4, y4;
	rctf viewborder;
	Camera *ca = NULL;
	RegionView3D *rv3d = (RegionView3D *)ar->regiondata;

	gpuImmediateFormat_V2();

	if (v3d->camera == NULL)
		return;
	if (v3d->camera->type == OB_CAMERA)
		ca = v3d->camera->data;

	ED_view3d_calc_camera_border(scene, ar, v3d, rv3d, &viewborder, FALSE);
	/* the offsets */
	x1 = viewborder.xmin;
	y1 = viewborder.ymin;
	x2 = viewborder.xmax;
	y2 = viewborder.ymax;

	/* apply offsets so the real 3D camera shows through */

	/* note: quite un-scientific but without this bit extra
	 * 0.0001 on the lower left the 2D border sometimes
	 * obscures the 3D camera border */
	/* note: with VIEW3D_CAMERA_BORDER_HACK defined this error isn't noticeable
	 * but keep it here in case we need to remove the workaround */
	x1i = (int)(x1 - 1.0001f);
	y1i = (int)(y1 - 1.0001f);
	x2i = (int)(x2 + (1.0f - 0.0001f));
	y2i = (int)(y2 + (1.0f - 0.0001f));
	
	/* passepartout, specified in camera edit buttons */
	if (ca && (ca->flag & CAM_SHOWPASSEPARTOUT) && ca->passepartalpha > 0.000001f) {
		if (ca->passepartalpha == 1.0f) {
			gpuCurrentColor3x(CPACK_BLACK);
		}
		else {
			glEnable(GL_BLEND);
			gpuCurrentColor4f(0, 0, 0, ca->passepartalpha);
		}
		if (x1i > 0.0f)
			gpuDrawFilledRectf(0.0, (float)ar->winy, x1i, 0.0);
		if (x2i < (float)ar->winx)
			gpuDrawFilledRectf(x2i, (float)ar->winy, (float)ar->winx, 0.0);
		if (y2i < (float)ar->winy)
			gpuDrawFilledRectf(x1i, (float)ar->winy, x2i, y2i);
		if (y2i > 0.0f)
			gpuDrawFilledRectf(x1i, y1i, x2i, 0.0);
		
		glDisable(GL_BLEND);
	}

	/* edge */
	setlinestyle(0);

	UI_ThemeColor(TH_BACK);

	gpuDrawWireRectf(x1i, y1i, x2i, y2i);

#ifdef VIEW3D_CAMERA_BORDER_HACK
	if (view3d_camera_border_hack_test) {
		gpuCurrentColor3ubv(view3d_camera_border_hack_col);
		gpuDrawWireRectf(x1i + 1, y1i + 1, x2i - 1, y2i - 1);
		view3d_camera_border_hack_test = FALSE;
	}
#endif

	setlinestyle(3);

	/* outer line not to confuse with object selecton */
	if (v3d->flag2 & V3D_LOCK_CAMERA) {
		UI_ThemeColor(TH_REDALERT);
		gpuDrawWireRectf(x1i - 1, y1i - 1, x2i + 1, y2i + 1);
	}

	UI_ThemeColor(TH_WIRE);
	gpuDrawWireRectf(x1i, y1i, x2i, y2i);

	/* border */
	if (scene->r.mode & R_BORDER) {
		x3 = x1 + scene->r.border.xmin * (x2 - x1);
		y3 = y1 + scene->r.border.ymin * (y2 - y1);
		x4 = x1 + scene->r.border.xmax * (x2 - x1);
		y4 = y1 + scene->r.border.ymax * (y2 - y1);
		
		gpuCurrentColor3x(0x4040FF);
		gpuDrawWireRectf(x3,  y3,  x4,  y4); 
	}

	gpuImmediateUnformat();

	/* safety border */
	if (ca) {
		gpuImmediateFormat_V2();

		if (ca->dtx & CAM_DTX_CENTER) {
			UI_ThemeColorBlendShade(TH_WIRE, TH_BACK, 0.25, 0);

			x3 = x1 + 0.5f * (x2 - x1);
			y3 = y1 + 0.5f * (y2 - y1);

			gpuBegin(GL_LINES);
			gpuAppendLinef(x1, y3, x2, y3);
			gpuAppendLinef(x3, y1, x3, y2);
			gpuEnd();
		}

		if (ca->dtx & CAM_DTX_CENTER_DIAG) {
			UI_ThemeColorBlendShade(TH_WIRE, TH_BACK, 0.25, 0);

			gpuBegin(GL_LINES);
			gpuAppendLinef(x1, y1, x2, y2);
			gpuAppendLinef(x1, y2, x2, y1);
			gpuEnd();
		}

		if (ca->dtx & CAM_DTX_THIRDS) {
			UI_ThemeColorBlendShade(TH_WIRE, TH_BACK, 0.25, 0);
			drawviewborder_grid3(x1, x2, y1, y2, 1.0f / 3.0f);
		}

		if (ca->dtx & CAM_DTX_GOLDEN) {
			UI_ThemeColorBlendShade(TH_WIRE, TH_BACK, 0.25, 0);
			drawviewborder_grid3(x1, x2, y1, y2, 1.0f - (1.0f / 1.61803399f));
		}

		if (ca->dtx & CAM_DTX_GOLDEN_TRI_A) {
			UI_ThemeColorBlendShade(TH_WIRE, TH_BACK, 0.25, 0);
			drawviewborder_triangle(x1, x2, y1, y2, 0, 'A');
		}

		if (ca->dtx & CAM_DTX_GOLDEN_TRI_B) {
			UI_ThemeColorBlendShade(TH_WIRE, TH_BACK, 0.25, 0);
			drawviewborder_triangle(x1, x2, y1, y2, 0, 'B');
		}

		if (ca->dtx & CAM_DTX_HARMONY_TRI_A) {
			UI_ThemeColorBlendShade(TH_WIRE, TH_BACK, 0.25, 0);
			drawviewborder_triangle(x1, x2, y1, y2, 1, 'A');
		}

		if (ca->dtx & CAM_DTX_HARMONY_TRI_B) {
			UI_ThemeColorBlendShade(TH_WIRE, TH_BACK, 0.25, 0);
			drawviewborder_triangle(x1, x2, y1, y2, 1, 'B');
		}

		gpuImmediateUnformat();

		if (ca->flag & CAM_SHOWTITLESAFE) {
			fac = 0.1;

			a = fac * (x2 - x1);
			x1 += a;
			x2 -= a;

			a = fac * (y2 - y1);
			y1 += a;
			y2 -= a;

			UI_ThemeColorBlendShade(TH_WIRE, TH_BACK, 0.25, 0);

			uiSetRoundBox(UI_CNR_ALL);
			uiDrawBox(GL_LINE_LOOP, x1, y1, x2, y2, 12.0);
		}
		if (ca && (ca->flag & CAM_SHOWSENSOR)) {
			/* determine sensor fit, and get sensor x/y, for auto fit we
			 * assume and square sensor and only use sensor_x */
			float sizex = scene->r.xsch * scene->r.xasp;
			float sizey = scene->r.ysch * scene->r.yasp;
			int sensor_fit = BKE_camera_sensor_fit(ca->sensor_fit, sizex, sizey);
			float sensor_x = ca->sensor_x;
			float sensor_y = (ca->sensor_fit == CAMERA_SENSOR_FIT_AUTO) ? ca->sensor_x : ca->sensor_y;

			/* determine sensor plane */
			rctf rect;

			if (sensor_fit == CAMERA_SENSOR_FIT_HOR) {
				float sensor_scale = (x2i - x1i) / sensor_x;
				float sensor_height = sensor_scale * sensor_y;

				rect.xmin = x1i;
				rect.xmax = x2i;
				rect.ymin = (y1i + y2i) * 0.5f - sensor_height * 0.5f;
				rect.ymax = rect.ymin + sensor_height;
			}
			else {
				float sensor_scale = (y2i - y1i) / sensor_y;
				float sensor_width = sensor_scale * sensor_x;

				rect.xmin = (x1i + x2i) * 0.5f - sensor_width * 0.5f;
				rect.xmax = rect.xmin + sensor_width;
				rect.ymin = y1i;
				rect.ymax = y2i;
			}

			/* draw */
			UI_ThemeColorShade(TH_WIRE, 100);
			uiDrawBox(GL_LINE_LOOP, rect.xmin, rect.ymin, rect.xmax, rect.ymax, 2.0f);
		}
	}

	setlinestyle(0);

	/* camera name - draw in highlighted text color */
	if (ca && (ca->flag & CAM_SHOWNAME)) {
		UI_ThemeColor(TH_TEXT_HI);
		BLF_draw_default(x1i, y1i - 15, 0.0f, v3d->camera->id.name + 2, sizeof(v3d->camera->id.name) - 2);
		UI_ThemeColor(TH_WIRE);
	}
}

/* *********************** backdraw for selection *************** */

static void backdrawview3d(Scene *scene, ARegion *ar, View3D *v3d)
{
	RegionView3D *rv3d = ar->regiondata;
	struct Base *base = scene->basact;
	int multisample_enabled;
	rcti winrct;

	BLI_assert(ar->regiontype == RGN_TYPE_WINDOW);

	if (base && (base->object->mode & (OB_MODE_VERTEX_PAINT | OB_MODE_WEIGHT_PAINT) ||
	             paint_facesel_test(base->object)))
	{
		/* do nothing */
	}
	else if ((base && (base->object->mode & OB_MODE_TEXTURE_PAINT)) &&
	         scene->toolsettings && (scene->toolsettings->imapaint.flag & IMAGEPAINT_PROJECT_DISABLE))
	{
		/* do nothing */
	}
	else if ((base && (base->object->mode & OB_MODE_PARTICLE_EDIT)) &&
	         v3d->drawtype > OB_WIRE && (v3d->flag & V3D_ZBUF_SELECT))
	{
		/* do nothing */
	}
	else if (scene->obedit && v3d->drawtype > OB_WIRE &&
	         (v3d->flag & V3D_ZBUF_SELECT))
	{
		/* do nothing */
	}
	else {
		v3d->flag &= ~V3D_INVALID_BACKBUF;
		return;
	}

	if (!(v3d->flag & V3D_INVALID_BACKBUF) ) return;

#if 0
	if (test) {
		if (qtest()) {
			addafterqueue(ar->win, BACKBUFDRAW, 1);
			return;
		}
	}
#endif

	if (v3d->drawtype > OB_WIRE) v3d->zbuf = TRUE;
	
	/* dithering and AA break color coding, so disable */
	glDisable(GL_DITHER);

	multisample_enabled = glIsEnabled(GL_MULTISAMPLE_ARB);
	if (multisample_enabled)
		glDisable(GL_MULTISAMPLE_ARB);

	region_scissor_winrct(ar, &winrct);
<<<<<<< HEAD
	gpuScissor(winrct.xmin, winrct.ymin, winrct.xmax - winrct.xmin, winrct.ymax - winrct.ymin);
=======
	glScissor(winrct.xmin, winrct.ymin, BLI_rcti_size_x(&winrct), BLI_rcti_size_y(&winrct));
>>>>>>> 7748133b

	gpuSetClearColor(0.0, 0.0, 0.0, 0.0); 
	if (v3d->zbuf) {
		glEnable(GL_DEPTH_TEST);
		gpuClear(GL_COLOR_BUFFER_BIT | GL_DEPTH_BUFFER_BIT);
	}
	else {
		gpuClear(GL_COLOR_BUFFER_BIT);
		glDisable(GL_DEPTH_TEST);
	}
	
	if (rv3d->rflag & RV3D_CLIPPING)
		ED_view3d_clipping_set(rv3d);
	
	G.f |= G_BACKBUFSEL;
	
	if (base && (base->lay & v3d->lay))
		draw_object_backbufsel(scene, v3d, rv3d, base->object);

	v3d->flag &= ~V3D_INVALID_BACKBUF;
	ar->swap = 0; /* mark invalid backbuf for wm draw */

	G.f &= ~G_BACKBUFSEL;
	v3d->zbuf = FALSE;
	glDisable(GL_DEPTH_TEST);
	glEnable(GL_DITHER);
	if (multisample_enabled)
		glEnable(GL_MULTISAMPLE_ARB);

	if (rv3d->rflag & RV3D_CLIPPING)
		ED_view3d_clipping_disable();

	/* it is important to end a view in a transform compatible with buttons */
//	persp(PERSP_WIN);  /* set ortho */

}

void view3d_validate_backbuf(ViewContext *vc)
{
	if (vc->v3d->flag & V3D_INVALID_BACKBUF)
		backdrawview3d(vc->scene, vc->ar, vc->v3d);
}

/* samples a single pixel (copied from vpaint) */
unsigned int view3d_sample_backbuf(ViewContext *vc, int x, int y)
{
	unsigned int col;
	
	if (x >= vc->ar->winx || y >= vc->ar->winy) {
		return 0;
	}

	x += vc->ar->winrct.xmin;
	y += vc->ar->winrct.ymin;
	
	view3d_validate_backbuf(vc);

	glReadPixels(x, y, 1, 1, GL_RGBA, GL_UNSIGNED_BYTE, &col);
	glReadBuffer(GL_BACK);
	
	if (ENDIAN_ORDER == B_ENDIAN) {
		BLI_endian_switch_uint32(&col);
	}
	
	return WM_framebuffer_to_index(col);
}

/* reads full rect, converts indices */
ImBuf *view3d_read_backbuf(ViewContext *vc, short xmin, short ymin, short xmax, short ymax)
{
	unsigned int *dr, *rd;
	struct ImBuf *ibuf, *ibuf1;
	int a;
	short xminc, yminc, xmaxc, ymaxc, xs, ys;
	
	/* clip */
	if (xmin < 0) xminc = 0; else xminc = xmin;
	if (xmax >= vc->ar->winx) xmaxc = vc->ar->winx - 1; else xmaxc = xmax;
	if (xminc > xmaxc) return NULL;

	if (ymin < 0) yminc = 0; else yminc = ymin;
	if (ymax >= vc->ar->winy) ymaxc = vc->ar->winy - 1; else ymaxc = ymax;
	if (yminc > ymaxc) return NULL;
	
	ibuf = IMB_allocImBuf((xmaxc - xminc + 1), (ymaxc - yminc + 1), 32, IB_rect);

	view3d_validate_backbuf(vc); 
	
	glReadPixels(vc->ar->winrct.xmin + xminc,
	             vc->ar->winrct.ymin + yminc,
	             (xmaxc - xminc + 1),
	             (ymaxc - yminc + 1),
	             GL_RGBA, GL_UNSIGNED_BYTE, ibuf->rect);

	glReadBuffer(GL_BACK);	

	if (ENDIAN_ORDER == B_ENDIAN) IMB_convert_rgba_to_abgr(ibuf);

	a = (xmaxc - xminc + 1) * (ymaxc - yminc + 1);
	dr = ibuf->rect;
	while (a--) {
		if (*dr) *dr = WM_framebuffer_to_index(*dr);
		dr++;
	}
	
	/* put clipped result back, if needed */
	if (xminc == xmin && xmaxc == xmax && yminc == ymin && ymaxc == ymax)
		return ibuf;
	
	ibuf1 = IMB_allocImBuf( (xmax - xmin + 1), (ymax - ymin + 1), 32, IB_rect);
	rd = ibuf->rect;
	dr = ibuf1->rect;

	for (ys = ymin; ys <= ymax; ys++) {
		for (xs = xmin; xs <= xmax; xs++, dr++) {
			if (xs >= xminc && xs <= xmaxc && ys >= yminc && ys <= ymaxc) {
				*dr = *rd;
				rd++;
			}
		}
	}
	IMB_freeImBuf(ibuf);
	return ibuf1;
}

/* smart function to sample a rect spiralling outside, nice for backbuf selection */
unsigned int view3d_sample_backbuf_rect(ViewContext *vc, const int mval[2], int size,
                                        unsigned int min, unsigned int max, int *dist, short strict,
                                        void *handle, unsigned int (*indextest)(void *handle, unsigned int index))
{
	struct ImBuf *buf;
	unsigned int *bufmin, *bufmax, *tbuf;
	int minx, miny;
	int a, b, rc, nr, amount, dirvec[4][2];
	int distance = 0;
	unsigned int index = 0;
	short indexok = 0;	

	amount = (size - 1) / 2;

	minx = mval[0] - (amount + 1);
	miny = mval[1] - (amount + 1);
	buf = view3d_read_backbuf(vc, minx, miny, minx + size - 1, miny + size - 1);
	if (!buf) return 0;

	rc = 0;
	
	dirvec[0][0] = 1; dirvec[0][1] = 0;
	dirvec[1][0] = 0; dirvec[1][1] = -size;
	dirvec[2][0] = -1; dirvec[2][1] = 0;
	dirvec[3][0] = 0; dirvec[3][1] = size;
	
	bufmin = buf->rect;
	tbuf = buf->rect;
	bufmax = buf->rect + size * size;
	tbuf += amount * size + amount;
	
	for (nr = 1; nr <= size; nr++) {
		
		for (a = 0; a < 2; a++) {
			for (b = 0; b < nr; b++, distance++) {
				if (*tbuf && *tbuf >= min && *tbuf < max) {  /* we got a hit */
					if (strict) {
						indexok =  indextest(handle, *tbuf - min + 1);
						if (indexok) {
							*dist = (short) sqrt( (float)distance);
							index = *tbuf - min + 1;
							goto exit; 
						}
					}
					else {
						*dist = (short) sqrt( (float)distance);  /* XXX, this distance is wrong - */
						index = *tbuf - min + 1;  /* messy yah, but indices start at 1 */
						goto exit;
					}
				}
				
				tbuf += (dirvec[rc][0] + dirvec[rc][1]);
				
				if (tbuf < bufmin || tbuf >= bufmax) {
					goto exit;
				}
			}
			rc++;
			rc &= 3;
		}
	}

exit:
	IMB_freeImBuf(buf);
	return index;
}


/* ************************************************************* */

static void view3d_draw_bgpic(Scene *scene, ARegion *ar, View3D *v3d,
                              const short do_foreground, const short do_camera_frame)
{
	RegionView3D *rv3d = ar->regiondata;
	BGpic *bgpic;
	int fg_flag = do_foreground ? V3D_BGPIC_FOREGROUND : 0;

	for (bgpic = v3d->bgpicbase.first; bgpic; bgpic = bgpic->next) {

		if ((bgpic->flag & V3D_BGPIC_FOREGROUND) != fg_flag)
			continue;

		if ((bgpic->view == 0) || /* zero for any */
		    (bgpic->view & (1 << rv3d->view)) || /* check agaist flags */
		    (rv3d->persp == RV3D_CAMOB && bgpic->view == (1 << RV3D_VIEW_CAMERA)))
		{
			float image_aspect[2];
			float fac, asp, zoomx, zoomy;
			float x1, y1, x2, y2;

			ImBuf *ibuf = NULL, *freeibuf;

			Image *ima;
			MovieClip *clip;

			/* disable individual images */
			if ((bgpic->flag & V3D_BGPIC_DISABLED))
				continue;

			freeibuf = NULL;
			if (bgpic->source == V3D_BGPIC_IMAGE) {
				ima = bgpic->ima;
				if (ima == NULL)
					continue;
				BKE_image_user_frame_calc(&bgpic->iuser, CFRA, 0);
				if (ima->source == IMA_SRC_SEQUENCE && !(bgpic->iuser.flag & IMA_USER_FRAME_IN_RANGE)) {
					ibuf = NULL; /* frame is out of range, dont show */
				}
				else {
					ibuf = BKE_image_get_ibuf(ima, &bgpic->iuser);
				}

				image_aspect[0] = ima->aspx;
				image_aspect[1] = ima->aspx;
			}
			else if (bgpic->source == V3D_BGPIC_MOVIE) {
				clip = NULL;

				/* TODO: skip drawing when out of frame range (as image sequences do above) */

				if (bgpic->flag & V3D_BGPIC_CAMERACLIP) {
					if (scene->camera)
						clip = BKE_object_movieclip_get(scene, scene->camera, 1);
				}
				else clip = bgpic->clip;

				if (clip == NULL)
					continue;

				BKE_movieclip_user_set_frame(&bgpic->cuser, CFRA);
				ibuf = BKE_movieclip_get_ibuf(clip, &bgpic->cuser);

				image_aspect[0] = clip->aspx;
				image_aspect[1] = clip->aspy;

				/* working with ibuf from image and clip has got different workflow now.
				 * ibuf acquired from clip is referenced by cache system and should
				 * be dereferenced after usage. */
				freeibuf = ibuf;
			}
			else {
				/* perhaps when loading future files... */
				BLI_assert(0);
				copy_v2_fl(image_aspect, 1.0f);
			}

			if (ibuf == NULL)
				continue;

			if ((ibuf->rect == NULL && ibuf->rect_float == NULL) || ibuf->channels != 4) { /* invalid image format */
				if (freeibuf)
					IMB_freeImBuf(freeibuf);

				continue;
			}

			if (ibuf->rect == NULL)
				IMB_rect_from_float(ibuf);

			if (rv3d->persp == RV3D_CAMOB) {

				if (do_camera_frame) {
					rctf vb;
					ED_view3d_calc_camera_border(scene, ar, v3d, rv3d, &vb, FALSE);
					x1 = vb.xmin;
					y1 = vb.ymin;
					x2 = vb.xmax;
					y2 = vb.ymax;
				}
				else {
					x1 = ar->winrct.xmin;
					y1 = ar->winrct.ymin;
					x2 = ar->winrct.xmax;
					y2 = ar->winrct.ymax;
				}

				/* apply offset last - camera offset is different to offset in blender units */
				/* so this has some sane way of working - this matches camera's shift _exactly_ */
				{
					const float max_dim = maxf(x2 - x1, y2 - y1);
					const float xof_scale = bgpic->xof * max_dim;
					const float yof_scale = bgpic->yof * max_dim;

					x1 += xof_scale;
					y1 += yof_scale;
					x2 += xof_scale;
					y2 += yof_scale;
				}

				/* aspect correction */
				if (bgpic->flag & V3D_BGPIC_CAMERA_ASPECT) {
					/* apply aspect from clip */
					const float w_src = ibuf->x * image_aspect[0];
					const float h_src = ibuf->y * image_aspect[1];

					/* destination aspect is already applied from the camera frame */
					const float w_dst = x1 - x2;
					const float h_dst = y1 - y2;

					const float asp_src = w_src / h_src;
					const float asp_dst = w_dst / h_dst;

					if (fabsf(asp_src - asp_dst) >= FLT_EPSILON) {
						if ((asp_src > asp_dst) == ((bgpic->flag & V3D_BGPIC_CAMERA_CROP) != 0)) {
							/* fit X */
							const float div = asp_src / asp_dst;
							const float cent = (x1 + x2) / 2.0f;
							x1 = ((x1 - cent) * div) + cent;
							x2 = ((x2 - cent) * div) + cent;
						}
						else {
							/* fit Y */
							const float div = asp_dst / asp_src;
							const float cent = (y1 + y2) / 2.0f;
							y1 = ((y1 - cent) * div) + cent;
							y2 = ((y2 - cent) * div) + cent;
						}
					}
				}
			}
			else {
				float tvec[3];
				float sco[2];
				const float mval_f[2] = {1.0f, 0.0f};

				/* calc window coord */
				initgrabz(rv3d, 0.0, 0.0, 0.0);
				ED_view3d_win_to_delta(ar, mval_f, tvec);
				fac = maxf(fabsf(tvec[0]), maxf(fabsf(tvec[1]), fabsf(tvec[2]))); /* largest abs axis */
				fac = 1.0f / fac;

				asp = (float)ibuf->y / (float)ibuf->x;

				zero_v3(tvec);
				ED_view3d_project_float_v2_m4(ar, tvec, sco, rv3d->persmat);

				x1 =  sco[0] + fac * (bgpic->xof - bgpic->size);
				y1 =  sco[1] + asp * fac * (bgpic->yof - bgpic->size);
				x2 =  sco[0] + fac * (bgpic->xof + bgpic->size);
				y2 =  sco[1] + asp * fac * (bgpic->yof + bgpic->size);
			}

			/* complete clip? */

			if (x2 < 0 || y2 < 0 || x1 > ar->winx || y1 > ar->winy) {
				if (freeibuf)
					IMB_freeImBuf(freeibuf);

				continue;
			}

			zoomx = (x2 - x1) / ibuf->x;
			zoomy = (y2 - y1) / ibuf->y;

			/* for some reason; zoomlevels down refuses to use GL_ALPHA_SCALE */
			if (zoomx < 1.0f || zoomy < 1.0f) {
				float tzoom = minf(zoomx, zoomy);
				int mip = 0;

				if ((ibuf->userflags & IB_MIPMAP_INVALID) != 0) {
					IMB_remakemipmap(ibuf, 0);
					ibuf->userflags &= ~IB_MIPMAP_INVALID;
				}
				else if (ibuf->mipmap[0] == NULL)
					IMB_makemipmap(ibuf, 0);

				while (tzoom < 1.0f && mip < 8 && ibuf->mipmap[mip]) {
					tzoom *= 2.0f;
					zoomx *= 2.0f;
					zoomy *= 2.0f;
					mip++;
				}
				if (mip > 0)
					ibuf = ibuf->mipmap[mip - 1];
			}

			if (v3d->zbuf) glDisable(GL_DEPTH_TEST);
			glDepthMask(0);

			glEnable(GL_BLEND);

			gpuMatrixMode(GL_PROJECTION);
			gpuPushMatrix();
			gpuMatrixMode(GL_MODELVIEW);
			gpuPushMatrix();
			ED_region_pixelspace(ar);

			glPixelZoom(zoomx, zoomy);

			gpuCurrentColor4x(CPACK_WHITE, 1 - bgpic->blend);
			glaDrawPixelsTex(x1, y1, ibuf->x, ibuf->y, GL_UNSIGNED_BYTE, ibuf->rect);

			glPixelZoom(1, 1);

			gpuMatrixMode(GL_PROJECTION);
			gpuPopMatrix();
			gpuMatrixMode(GL_MODELVIEW);
			gpuPopMatrix();

			glDisable(GL_BLEND);

			glDepthMask(1);
			if (v3d->zbuf) glEnable(GL_DEPTH_TEST);

			if (freeibuf) {
				IMB_freeImBuf(freeibuf);
			}
		}
	}
}

static void view3d_draw_bgpic_test(Scene *scene, ARegion *ar, View3D *v3d,
                                   const short do_foreground, const short do_camera_frame)
{
	RegionView3D *rv3d = ar->regiondata;

	if ((v3d->flag & V3D_DISPBGPICS) == 0)
		return;

	/* disabled - mango request, since footage /w only render is quite useful
	 * and this option is easy to disable all background images at once */
#if 0
	if (v3d->flag2 & V3D_RENDER_OVERRIDE)
		return;
#endif

	if ((rv3d->view == RV3D_VIEW_USER) || (rv3d->persp != RV3D_ORTHO)) {
		if (rv3d->persp == RV3D_CAMOB) {
			view3d_draw_bgpic(scene, ar, v3d, do_foreground, do_camera_frame);
		}
	}
	else {
		view3d_draw_bgpic(scene, ar, v3d, do_foreground, do_camera_frame);
	}
}

/* ****************** View3d afterdraw *************** */

typedef struct View3DAfter {
	struct View3DAfter *next, *prev;
	struct Base *base;
	short dflag;
} View3DAfter;

/* temp storage of Objects that need to be drawn as last */
void ED_view3d_after_add(ListBase *lb, Base *base, const short dflag)
{
	View3DAfter *v3da = MEM_callocN(sizeof(View3DAfter), "View 3d after");
	BLI_assert((base->flag & OB_FROMDUPLI) == 0);
	BLI_addtail(lb, v3da);
	v3da->base = base;
	v3da->dflag = dflag;
}

/* disables write in zbuffer and draws it over */
static void view3d_draw_transp(Scene *scene, ARegion *ar, View3D *v3d)
{
	View3DAfter *v3da, *next;
	
	glDepthMask(0);
	v3d->transp = TRUE;
	
	for (v3da = v3d->afterdraw_transp.first; v3da; v3da = next) {
		next = v3da->next;
		draw_object(scene, ar, v3d, v3da->base, v3da->dflag);
		BLI_remlink(&v3d->afterdraw_transp, v3da);
		MEM_freeN(v3da);
	}
	v3d->transp = FALSE;
	
	glDepthMask(1);
	
}

/* clears zbuffer and draws it over */
static void view3d_draw_xray(Scene *scene, ARegion *ar, View3D *v3d, int clear)
{
	View3DAfter *v3da, *next;

	if (clear && v3d->zbuf)
		gpuClear(GL_DEPTH_BUFFER_BIT);

	v3d->xray = TRUE;
	for (v3da = v3d->afterdraw_xray.first; v3da; v3da = next) {
		next = v3da->next;
		draw_object(scene, ar, v3d, v3da->base, v3da->dflag);
		BLI_remlink(&v3d->afterdraw_xray, v3da);
		MEM_freeN(v3da);
	}
	v3d->xray = FALSE;
}


/* clears zbuffer and draws it over */
static void view3d_draw_xraytransp(Scene *scene, ARegion *ar, View3D *v3d, int clear)
{
	View3DAfter *v3da, *next;

	if (clear && v3d->zbuf)
		gpuClear(GL_DEPTH_BUFFER_BIT);

	v3d->xray = TRUE;
	v3d->transp = TRUE;
	
	for (v3da = v3d->afterdraw_xraytransp.first; v3da; v3da = next) {
		next = v3da->next;
		draw_object(scene, ar, v3d, v3da->base, v3da->dflag);
		BLI_remlink(&v3d->afterdraw_xraytransp, v3da);
		MEM_freeN(v3da);
	}

	v3d->transp = FALSE;
	v3d->xray = FALSE;

}

/* *********************** */

/*
 * In most cases call draw_dupli_objects,
 * draw_dupli_objects_color was added because when drawing set dupli's
 * we need to force the color
 */

#if 0
int dupli_ob_sort(void *arg1, void *arg2)
{
	void *p1 = ((DupliObject *)arg1)->ob;
	void *p2 = ((DupliObject *)arg2)->ob;
	int val = 0;
	if (p1 < p2) val = -1;
	else if (p1 > p2) val = 1;
	return val;
}
#endif


static DupliObject *dupli_step(DupliObject *dob)
{
	while (dob && dob->no_draw)
		dob = dob->next;
	return dob;
}

static void draw_dupli_objects_color(Scene *scene, ARegion *ar, View3D *v3d, Base *base, int color)
{
	RegionView3D *rv3d = ar->regiondata;
	ListBase *lb;
	DupliObject *dob_prev = NULL, *dob, *dob_next = NULL;
	Base tbase = {NULL};
	BoundBox bb, *bb_tmp; /* use a copy because draw_object, calls clear_mesh_caches */
	GLuint displist = 0;
	short transflag, use_displist = -1;  /* -1 is initialize */
	char dt, dtx;
	
	if (base->object->restrictflag & OB_RESTRICT_VIEW) return;
	
	tbase.flag = OB_FROMDUPLI | base->flag;
	lb = object_duplilist(scene, base->object, FALSE);
	// BLI_sortlist(lb, dupli_ob_sort); /* might be nice to have if we have a dupli list with mixed objects. */

	dob = dupli_step(lb->first);
	if (dob) dob_next = dupli_step(dob->next);

	for (; dob; dob_prev = dob, dob = dob_next, dob_next = dob_next ? dupli_step(dob_next->next) : NULL) {
		tbase.object = dob->ob;

		/* extra service: draw the duplicator in drawtype of parent */
		/* MIN2 for the drawtype to allow bounding box objects in groups for lods */
		dt = tbase.object->dt;   tbase.object->dt = MIN2(tbase.object->dt, base->object->dt);
		dtx = tbase.object->dtx; tbase.object->dtx = base->object->dtx;

		/* negative scale flag has to propagate */
		transflag = tbase.object->transflag;
		if (base->object->transflag & OB_NEG_SCALE)
			tbase.object->transflag ^= OB_NEG_SCALE;

		UI_ThemeColorBlend(color, TH_BACK, 0.5);

		/* generate displist, test for new object */
		if (dob_prev && dob_prev->ob != dob->ob) {
			if (use_displist == TRUE)
				glDeleteLists(displist, 1);

			use_displist = -1;
		}

		/* generate displist */
		if (use_displist == -1) {

			/* note, since this was added, its checked (dob->type == OB_DUPLIGROUP)
			 * however this is very slow, it was probably needed for the NLA
			 * offset feature (used in group-duplicate.blend but no longer works in 2.5)
			 * so for now it should be ok to - campbell */

			if ( /* if this is the last no need  to make a displist */
			    (dob_next == NULL || dob_next->ob != dob->ob) ||
			    /* lamp drawing messes with matrices, could be handled smarter... but this works */
			    (dob->ob->type == OB_LAMP) ||
			    (dob->type == OB_DUPLIGROUP && dob->animated) ||
			    !(bb_tmp = BKE_object_boundbox_get(dob->ob)))
			{
				// printf("draw_dupli_objects_color: skipping displist for %s\n", dob->ob->id.name+2);
				use_displist = FALSE;
			}
			else {
				// printf("draw_dupli_objects_color: using displist for %s\n", dob->ob->id.name+2);
				bb = *bb_tmp; /* must make a copy  */

				/* disable boundbox check for list creation */
				BKE_object_boundbox_flag(dob->ob, OB_BB_DISABLED, 1);
				/* need this for next part of code */
				unit_m4(dob->ob->obmat);    /* obmat gets restored */

				displist = glGenLists(1);
				glNewList(displist, GL_COMPILE);
				draw_object(scene, ar, v3d, &tbase, DRAW_CONSTCOLOR);
				glEndList();

				use_displist = TRUE;
				BKE_object_boundbox_flag(dob->ob, OB_BB_DISABLED, 0);
			}
		}
		if (use_displist) {
			gpuMultMatrix(dob->mat);
			if (ED_view3d_boundbox_clip(rv3d, dob->mat, &bb))
				glCallList(displist);
			gpuLoadMatrix(rv3d->viewmat);
		}
		else {
			copy_m4_m4(dob->ob->obmat, dob->mat);
			draw_object(scene, ar, v3d, &tbase, DRAW_CONSTCOLOR);
		}

		tbase.object->dt = dt;
		tbase.object->dtx = dtx;
		tbase.object->transflag = transflag;
	}
	
	/* Transp afterdraw disabled, afterdraw only stores base pointers, and duplis can be same obj */
	
	free_object_duplilist(lb);  /* does restore */
	
	if (use_displist)
		glDeleteLists(displist, 1);
}

static void draw_dupli_objects(Scene *scene, ARegion *ar, View3D *v3d, Base *base)
{
	/* define the color here so draw_dupli_objects_color can be called
	 * from the set loop */
	
	int color = (base->flag & SELECT) ? TH_SELECT : TH_WIRE;
	/* debug */
	if (base->object->dup_group && base->object->dup_group->id.us < 1)
		color = TH_REDALERT;
	
	draw_dupli_objects_color(scene, ar, v3d, base, color);
}

void view3d_update_depths_rect(ARegion *ar, ViewDepths *d, rcti *rect)
{
	int x, y, w, h;	
	rcti r;
	/* clamp rect by area */

	r.xmin = 0;
	r.xmax = ar->winx - 1;
	r.ymin = 0;
	r.ymax = ar->winy - 1;

	/* Constrain rect to depth bounds */
	BLI_rcti_isect(&r, rect, rect);

	/* assign values to compare with the ViewDepths */
	x = rect->xmin;
	y = rect->ymin;

	w = BLI_rcti_size_x(rect);
	h = BLI_rcti_size_y(rect);

	if (w <= 0 || h <= 0) {
		if (d->depths)
			MEM_freeN(d->depths);
		d->depths = NULL;

		d->damaged = FALSE;
	}
	else if (d->w != w ||
	         d->h != h ||
	         d->x != x ||
	         d->y != y ||
	         d->depths == NULL
	         )
	{
		d->x = x;
		d->y = y;
		d->w = w;
		d->h = h;

		if (d->depths)
			MEM_freeN(d->depths);

		d->depths = MEM_mallocN(sizeof(float) * d->w * d->h, "View depths Subset");
		
		d->damaged = TRUE;
	}

	if (d->damaged) {
		glReadPixels(ar->winrct.xmin + d->x, ar->winrct.ymin + d->y, d->w, d->h, GL_DEPTH_COMPONENT, GL_FLOAT, d->depths);
		glGetDoublev(GL_DEPTH_RANGE, d->depth_range);
		d->damaged = FALSE;
	}
}

/* note, with nouveau drivers the glReadPixels() is very slow. [#24339] */
void ED_view3d_depth_update(ARegion *ar)
{
	RegionView3D *rv3d = ar->regiondata;
	
	/* Create storage for, and, if necessary, copy depth buffer */
	if (!rv3d->depths) rv3d->depths = MEM_callocN(sizeof(ViewDepths), "ViewDepths");
	if (rv3d->depths) {
		ViewDepths *d = rv3d->depths;
		if (d->w != ar->winx ||
		    d->h != ar->winy ||
		    !d->depths)
		{
			d->w = ar->winx;
			d->h = ar->winy;
			if (d->depths)
				MEM_freeN(d->depths);
			d->depths = MEM_mallocN(sizeof(float) * d->w * d->h, "View depths");
			d->damaged = 1;
		}
		
		if (d->damaged) {
			glReadPixels(ar->winrct.xmin, ar->winrct.ymin, d->w, d->h,
			             GL_DEPTH_COMPONENT, GL_FLOAT, d->depths);
			
			glGetDoublev(GL_DEPTH_RANGE, d->depth_range);
			
			d->damaged = 0;
		}
	}
}

/* utility function to find the closest Z value, use for autodepth */
float view3d_depth_near(ViewDepths *d)
{
	/* convert to float for comparisons */
	const float near = (float)d->depth_range[0];
	const float far_real = (float)d->depth_range[1];
	float far = far_real;

	const float *depths = d->depths;
	float depth = FLT_MAX;
	int i = (int)d->w * (int)d->h; /* cast to avoid short overflow */

	/* far is both the starting 'far' value
	 * and the closest value found. */	
	while (i--) {
		depth = *depths++;
		if ((depth < far) && (depth > near)) {
			far = depth;
		}
	}

	return far == far_real ? FLT_MAX : far;
}

void draw_depth_gpencil(Scene *scene, ARegion *ar, View3D *v3d)
{
	short zbuf = v3d->zbuf;
	RegionView3D *rv3d = ar->regiondata;

	setwinmatrixview3d(ar, v3d, NULL);  /* 0= no pick rect */
	setviewmatrixview3d(scene, v3d, rv3d);  /* note: calls BKE_object_where_is_calc for camera... */

	mult_m4_m4m4(rv3d->persmat, rv3d->winmat, rv3d->viewmat);
	invert_m4_m4(rv3d->persinv, rv3d->persmat);
	invert_m4_m4(rv3d->viewinv, rv3d->viewmat);

	gpuClear(GL_DEPTH_BUFFER_BIT);

	gpuLoadMatrix(rv3d->viewmat);

	v3d->zbuf = TRUE;
	glEnable(GL_DEPTH_TEST);

	draw_gpencil_view3d(scene, v3d, ar, 1);
	
	v3d->zbuf = zbuf;

}

void draw_depth(Scene *scene, ARegion *ar, View3D *v3d, int (*func)(void *))
{
	RegionView3D *rv3d = ar->regiondata;
	Base *base;
	short zbuf = v3d->zbuf;
	short flag = v3d->flag;
	float glalphaclip = U.glalphaclip;
	int obcenter_dia = U.obcenter_dia;
	/* temp set drawtype to solid */
	
	/* Setting these temporarily is not nice */
	v3d->flag &= ~V3D_SELECT_OUTLINE;
	U.glalphaclip = 0.5; /* not that nice but means we wont zoom into billboards */
	U.obcenter_dia = 0;
	
	setwinmatrixview3d(ar, v3d, NULL);  /* 0= no pick rect */
	setviewmatrixview3d(scene, v3d, rv3d);  /* note: calls BKE_object_where_is_calc for camera... */
	
	mult_m4_m4m4(rv3d->persmat, rv3d->winmat, rv3d->viewmat);
	invert_m4_m4(rv3d->persinv, rv3d->persmat);
	invert_m4_m4(rv3d->viewinv, rv3d->viewmat);
	
	gpuClear(GL_DEPTH_BUFFER_BIT);
	
	gpuLoadMatrix(rv3d->viewmat);
//	persp(PERSP_STORE);  /* store correct view for persp(PERSP_VIEW) calls */
	
	if (rv3d->rflag & RV3D_CLIPPING) {
		ED_view3d_clipping_set(rv3d);
	}
	
	v3d->zbuf = TRUE;
	glEnable(GL_DEPTH_TEST);
	
	/* draw set first */
	if (scene->set) {
		Scene *sce_iter;
		for (SETLOOPER(scene->set, sce_iter, base)) {
			if (v3d->lay & base->lay) {
				if (func == NULL || func(base)) {
					draw_object(scene, ar, v3d, base, 0);
					if (base->object->transflag & OB_DUPLI) {
						draw_dupli_objects_color(scene, ar, v3d, base, TH_WIRE);
					}
				}
			}
		}
	}
	
	for (base = scene->base.first; base; base = base->next) {
		if (v3d->lay & base->lay) {
			if (func == NULL || func(base)) {
				/* dupli drawing */
				if (base->object->transflag & OB_DUPLI) {
					draw_dupli_objects(scene, ar, v3d, base);
				}
				draw_object(scene, ar, v3d, base, 0);
			}
		}
	}
	
	/* this isn't that nice, draw xray objects as if they are normal */
	if (v3d->afterdraw_transp.first ||
	    v3d->afterdraw_xray.first ||
	    v3d->afterdraw_xraytransp.first)
	{
		View3DAfter *v3da, *next;
		int mask_orig;

		v3d->xray = TRUE;
		
		/* transp materials can change the depth mask, see #21388 */
		glGetIntegerv(GL_DEPTH_WRITEMASK, &mask_orig);


		if (v3d->afterdraw_xray.first || v3d->afterdraw_xraytransp.first) {
			glDepthFunc(GL_ALWAYS); /* always write into the depth bufer, overwriting front z values */
			for (v3da = v3d->afterdraw_xray.first; v3da; v3da = next) {
				next = v3da->next;
				draw_object(scene, ar, v3d, v3da->base, 0);
			}
			glDepthFunc(GL_LEQUAL); /* Now write the depth buffer normally */
		}

		/* draw 3 passes, transp/xray/xraytransp */
		v3d->xray = FALSE;
		v3d->transp = TRUE;
		for (v3da = v3d->afterdraw_transp.first; v3da; v3da = next) {
			next = v3da->next;
			draw_object(scene, ar, v3d, v3da->base, 0);
			BLI_remlink(&v3d->afterdraw_transp, v3da);
			MEM_freeN(v3da);
		}

		v3d->xray = TRUE;
		v3d->transp = FALSE;
		for (v3da = v3d->afterdraw_xray.first; v3da; v3da = next) {
			next = v3da->next;
			draw_object(scene, ar, v3d, v3da->base, 0);
			BLI_remlink(&v3d->afterdraw_xray, v3da);
			MEM_freeN(v3da);
		}

		v3d->xray = TRUE;
		v3d->transp = TRUE;
		for (v3da = v3d->afterdraw_xraytransp.first; v3da; v3da = next) {
			next = v3da->next;
			draw_object(scene, ar, v3d, v3da->base, 0);
			BLI_remlink(&v3d->afterdraw_xraytransp, v3da);
			MEM_freeN(v3da);
		}

		
		v3d->xray = FALSE;
		v3d->transp = FALSE;

		glDepthMask(mask_orig);
	}
	
	if (rv3d->rflag & RV3D_CLIPPING)
		ED_view3d_clipping_disable();
	
	v3d->zbuf = zbuf;
	if (!v3d->zbuf) glDisable(GL_DEPTH_TEST);

	U.glalphaclip = glalphaclip;
	v3d->flag = flag;
	U.obcenter_dia = obcenter_dia;
}

typedef struct View3DShadow {
	struct View3DShadow *next, *prev;
	GPULamp *lamp;
} View3DShadow;

static void gpu_render_lamp_update(Scene *scene, View3D *v3d, Object *ob, Object *par,
                                   float obmat[][4], ListBase *shadows)
{
	GPULamp *lamp;
	Lamp *la = (Lamp *)ob->data;
	View3DShadow *shadow;
	
	lamp = GPU_lamp_from_blender(scene, ob, par);
	
	if (lamp) {
		GPU_lamp_update(lamp, ob->lay, (ob->restrictflag & OB_RESTRICT_RENDER), obmat);
		GPU_lamp_update_colors(lamp, la->r, la->g, la->b, la->energy);
		
		if ((ob->lay & v3d->lay) && GPU_lamp_has_shadow_buffer(lamp)) {
			shadow = MEM_callocN(sizeof(View3DShadow), "View3DShadow");
			shadow->lamp = lamp;
			BLI_addtail(shadows, shadow);
		}
	}
}

static void gpu_update_lamps_shadows(Scene *scene, View3D *v3d)
{
	ListBase shadows;
	View3DShadow *shadow;
	Scene *sce_iter;
	Base *base;
	Object *ob;
	
	shadows.first = shadows.last = NULL;
	
	/* update lamp transform and gather shadow lamps */
	for (SETLOOPER(scene, sce_iter, base)) {
		ob = base->object;
		
		if (ob->type == OB_LAMP)
			gpu_render_lamp_update(scene, v3d, ob, NULL, ob->obmat, &shadows);
		
		if (ob->transflag & OB_DUPLI) {
			DupliObject *dob;
			ListBase *lb = object_duplilist(scene, ob, FALSE);
			
			for (dob = lb->first; dob; dob = dob->next)
				if (dob->ob->type == OB_LAMP)
					gpu_render_lamp_update(scene, v3d, dob->ob, ob, dob->mat, &shadows);
			
			free_object_duplilist(lb);
		}
	}
	
	/* render shadows after updating all lamps, nested object_duplilist
	 * don't work correct since it's replacing object matrices */
	for (shadow = shadows.first; shadow; shadow = shadow->next) {
		/* this needs to be done better .. */
		float viewmat[4][4], winmat[4][4];
		int drawtype, lay, winsize, flag2 = v3d->flag2;
		ARegion ar = {NULL};
		RegionView3D rv3d = {{{0}}};
		
		drawtype = v3d->drawtype;
		lay = v3d->lay;
		
		v3d->drawtype = OB_SOLID;
		v3d->lay &= GPU_lamp_shadow_layer(shadow->lamp);
		v3d->flag2 &= ~V3D_SOLID_TEX;
		v3d->flag2 |= V3D_RENDER_OVERRIDE | V3D_RENDER_SHADOW;
		
		GPU_lamp_shadow_buffer_bind(shadow->lamp, viewmat, &winsize, winmat);

		ar.regiondata = &rv3d;
		ar.regiontype = RGN_TYPE_WINDOW;
		rv3d.persp = RV3D_CAMOB;
		copy_m4_m4(rv3d.winmat, winmat);
		copy_m4_m4(rv3d.viewmat, viewmat);
		invert_m4_m4(rv3d.viewinv, rv3d.viewmat);
		mult_m4_m4m4(rv3d.persmat, rv3d.winmat, rv3d.viewmat);
		invert_m4_m4(rv3d.persinv, rv3d.viewinv);

		ED_view3d_draw_offscreen(scene, v3d, &ar, winsize, winsize, viewmat, winmat, FALSE, FALSE);
		GPU_lamp_shadow_buffer_unbind(shadow->lamp);
		
		v3d->drawtype = drawtype;
		v3d->lay = lay;
		v3d->flag2 = flag2;
	}
	
	BLI_freelistN(&shadows);
}

/* *********************** customdata **************** */

CustomDataMask ED_view3d_datamask(Scene *scene, View3D *v3d)
{
	CustomDataMask mask = 0;

	if (ELEM(v3d->drawtype, OB_TEXTURE, OB_MATERIAL) ||
	    ((v3d->drawtype == OB_SOLID) && (v3d->flag2 & V3D_SOLID_TEX)))
	{
		mask |= CD_MASK_MTFACE | CD_MASK_MCOL;

		if (BKE_scene_use_new_shading_nodes(scene)) {
			if (v3d->drawtype == OB_MATERIAL)
				mask |= CD_MASK_ORCO;
		}
		else {
			if (scene->gm.matmode == GAME_MAT_GLSL)
				mask |= CD_MASK_ORCO;
		}
	}

	return mask;
}

CustomDataMask ED_view3d_object_datamask(Scene *scene)
{
	Object *ob = scene->basact ? scene->basact->object : NULL;
	CustomDataMask mask = 0;

	if (ob) {
		/* check if we need tfaces & mcols due to face select or texture paint */
		if (paint_facesel_test(ob) || (ob->mode & OB_MODE_TEXTURE_PAINT)) {
			mask |= CD_MASK_MTFACE | CD_MASK_MCOL;
		}

		/* check if we need mcols due to vertex paint or weightpaint */
		if (ob->mode & OB_MODE_VERTEX_PAINT) {
			mask |= CD_MASK_MCOL;
		}

		if (ob->mode & OB_MODE_WEIGHT_PAINT) {
			mask |= CD_MASK_PREVIEW_MCOL;
		}

		if (ob->mode & OB_MODE_EDIT)
			mask |= CD_MASK_MVERT_SKIN;
	}

	return mask;
}

/* goes over all modes and view3d settings */
CustomDataMask ED_view3d_screen_datamask(bScreen *screen)
{
	Scene *scene = screen->scene;
	CustomDataMask mask = CD_MASK_BAREMESH;
	ScrArea *sa;
	
	/* check if we need tfaces & mcols due to view mode */
	for (sa = screen->areabase.first; sa; sa = sa->next) {
		if (sa->spacetype == SPACE_VIEW3D) {
			mask |= ED_view3d_datamask(scene, (View3D *)sa->spacedata.first);
		}
	}

	mask |= ED_view3d_object_datamask(scene);

	return mask;
}

void ED_view3d_update_viewmat(Scene *scene, View3D *v3d, ARegion *ar, float viewmat[][4], float winmat[][4])
{
	RegionView3D *rv3d = ar->regiondata;

	/* setup window matrices */
	if (winmat)
		copy_m4_m4(rv3d->winmat, winmat);
	else
		setwinmatrixview3d(ar, v3d, NULL);  /* NULL= no pickrect */

	/* setup view matrix */
	if (viewmat)
		copy_m4_m4(rv3d->viewmat, viewmat);
	else
		setviewmatrixview3d(scene, v3d, rv3d);  /* note: calls BKE_object_where_is_calc for camera... */

	/* update utilitity matrices */
	mult_m4_m4m4(rv3d->persmat, rv3d->winmat, rv3d->viewmat);
	invert_m4_m4(rv3d->persinv, rv3d->persmat);
	invert_m4_m4(rv3d->viewinv, rv3d->viewmat);

	/* calculate pixelsize factor once, is used for lamps and obcenters */
	{
		/* note:  '1.0f / len_v3(v1)'  replaced  'len_v3(rv3d->viewmat[0])'
		 * because of float point precision problems at large values [#23908] */
		float v1[3], v2[3];
		float len1, len2;

		v1[0] = rv3d->persmat[0][0];
		v1[1] = rv3d->persmat[1][0];
		v1[2] = rv3d->persmat[2][0];

		v2[0] = rv3d->persmat[0][1];
		v2[1] = rv3d->persmat[1][1];
		v2[2] = rv3d->persmat[2][1];

		len1 = 1.0f / len_v3(v1);
		len2 = 1.0f / len_v3(v2);

		rv3d->pixsize = (2.0f * MAX2(len1, len2)) / (float)MAX2(ar->winx, ar->winy);
	}
}

static void view3d_main_area_setup_view(Scene *scene, View3D *v3d, ARegion *ar, float viewmat[][4], float winmat[][4])
{
	RegionView3D *rv3d = ar->regiondata;

	ED_view3d_update_viewmat(scene, v3d, ar, viewmat, winmat);

	/* set for opengl */
	gpuMatrixMode(GL_PROJECTION);
	gpuLoadMatrix(rv3d->winmat);
	gpuMatrixMode(GL_MODELVIEW);
	gpuLoadMatrix(rv3d->viewmat);
}

void ED_view3d_draw_offscreen(Scene *scene, View3D *v3d, ARegion *ar,
                              int winx, int winy, float viewmat[][4], float winmat[][4],
                              int do_bgpic, int colormanage_background)
{
	RegionView3D *rv3d = ar->regiondata;
	Base *base;
	float backcol[3];
	int bwinx, bwiny;
	rcti brect;

	gpuPushMatrix();

	/* set temporary new size */
	bwinx = ar->winx;
	bwiny = ar->winy;
	brect = ar->winrct;
	
	ar->winx = winx;
	ar->winy = winy;
	ar->winrct.xmin = 0;
	ar->winrct.ymin = 0;
	ar->winrct.xmax = winx;
	ar->winrct.ymax = winy;

	/* set theme */
	UI_SetTheme(SPACE_VIEW3D, RGN_TYPE_WINDOW);
	
	/* set flags */
	G.f |= G_RENDER_OGL;

	/* free images which can have changed on frame-change
	 * warning! can be slow so only free animated images - campbell */
	GPU_free_images_anim();
	
	/* shadow buffers, before we setup matrices */
	if (draw_glsl_material(scene, NULL, v3d, v3d->drawtype))
		gpu_update_lamps_shadows(scene, v3d);

	/* set background color, fallback on the view background color
	 * (if active clip is set but frame is failed to load fallback to horizon color as background) */
	if (scene->world) {
		/* NOTE: currently OpenGL is supposed to always work in sRGB space and do not
		 *       apply any tonemaps since it's really tricky to support for all features (GLSL, textures, etc)
		 *       but due to compatibility issues background is being affected display transform, so we can
		 *       emulate behavior of disabled color management
		 *       but this function is also used for sequencer's scene strips which shouldn't be affected by
		 *       tonemaps now and should be purely sRGB, that's why we've got this colormanage_background
		 *       we can drop this flag in cost of some compatibility loss -- background wouldn't be
		 *       color managed in 3d viewport
		 *       same goes to opengl rendering, where color profile should be applied as very final step
		 */

		if (colormanage_background) {
			IMB_colormanagement_pixel_to_display_space_v3(backcol, &scene->world->horr, &scene->view_settings,
			                                              &scene->display_settings);
		}
		else {
			linearrgb_to_srgb_v3_v3(backcol, &scene->world->horr);
<<<<<<< HEAD
		else
			copy_v3_v3(backcol, &scene->world->horr);
		gpuSetClearColorvf(backcol, 0.0);
=======
		}

		glClearColor(backcol[0], backcol[1], backcol[2], 0.0);
>>>>>>> 7748133b
	}
	else {
		UI_ThemeClearColor(TH_BACK);
	}


	gpuClear(GL_COLOR_BUFFER_BIT | GL_DEPTH_BUFFER_BIT);

	/* setup view matrices */
	view3d_main_area_setup_view(scene, v3d, ar, viewmat, winmat);

	if (rv3d->rflag & RV3D_CLIPPING)
		view3d_draw_clipping(rv3d);

	/* set zbuffer */
	if (v3d->drawtype > OB_WIRE) {
		v3d->zbuf = TRUE;
		glEnable(GL_DEPTH_TEST);
	}
	else
		v3d->zbuf = FALSE;

	/* important to do before clipping */
	if (do_bgpic) {
		view3d_draw_bgpic_test(scene, ar, v3d, FALSE, FALSE);
	}

	if (rv3d->rflag & RV3D_CLIPPING)
		ED_view3d_clipping_set(rv3d);

	/* draw set first */
	if (scene->set) {
		Scene *sce_iter;
		for (SETLOOPER(scene->set, sce_iter, base)) {
			if (v3d->lay & base->lay) {
				UI_ThemeColorBlend(TH_WIRE, TH_BACK, 0.6f);
				draw_object(scene, ar, v3d, base, DRAW_CONSTCOLOR | DRAW_SCENESET);
				
				if (base->object->transflag & OB_DUPLI)
					draw_dupli_objects_color(scene, ar, v3d, base, TH_WIRE);
			}
		}
	}
	
	/* then draw not selected and the duplis, but skip editmode object */
	for (base = scene->base.first; base; base = base->next) {
		if (v3d->lay & base->lay) {
			/* dupli drawing */
			if (base->object->transflag & OB_DUPLI)
				draw_dupli_objects(scene, ar, v3d, base);

			draw_object(scene, ar, v3d, base, 0);
		}
	}

	/* must be before xray draw which clears the depth buffer */
	if (v3d->zbuf) glDisable(GL_DEPTH_TEST);
	draw_gpencil_view3d(scene, v3d, ar, 1);
	if (v3d->zbuf) glEnable(GL_DEPTH_TEST);

	/* transp and X-ray afterdraw stuff */
	if (v3d->afterdraw_transp.first)     view3d_draw_transp(scene, ar, v3d);
	if (v3d->afterdraw_xray.first)       view3d_draw_xray(scene, ar, v3d, 1);       /* clears zbuffer if it is used! */
	if (v3d->afterdraw_xraytransp.first) view3d_draw_xraytransp(scene, ar, v3d, 1);

	if (rv3d->rflag & RV3D_CLIPPING)
		ED_view3d_clipping_disable();

	/* important to do after clipping */
	if (do_bgpic) {
		view3d_draw_bgpic_test(scene, ar, v3d, TRUE, FALSE);
	}

	/* cleanup */
	if (v3d->zbuf) {
		v3d->zbuf = FALSE;
		glDisable(GL_DEPTH_TEST);
	}

	/* draw grease-pencil stuff */
	ED_region_pixelspace(ar);

	/* draw grease-pencil stuff - needed to get paint-buffer shown too (since it's 2D) */
	draw_gpencil_view3d(scene, v3d, ar, 0);

	/* freeing the images again here could be done after the operator runs, leaving for now */
	GPU_free_images_anim();

	/* restore size */
	ar->winx = bwinx;
	ar->winy = bwiny;
	ar->winrct = brect;

	gpuPopMatrix();

	/* XXX, without this the sequencer flickers with opengl draw enabled, need to find out why - campbell */
	gpuCurrentColor3x(CPACK_WHITE);

	G.f &= ~G_RENDER_OGL;
}

/* utility func for ED_view3d_draw_offscreen */
ImBuf *ED_view3d_draw_offscreen_imbuf(Scene *scene, View3D *v3d, ARegion *ar,
                                      int sizex, int sizey, unsigned int flag, int draw_background,
                                      int colormanage_background, char err_out[256])
{
	RegionView3D *rv3d = ar->regiondata;
	ImBuf *ibuf;
	GPUOffScreen *ofs;
	
	/* state changes make normal drawing go weird otherwise */
	glPushAttrib(GL_LIGHTING_BIT);

	/* bind */
	ofs = GPU_offscreen_create(sizex, sizey, err_out);
	if (ofs == NULL)
		return NULL;

	GPU_offscreen_bind(ofs);

	/* render 3d view */
	if (rv3d->persp == RV3D_CAMOB && v3d->camera) {
		CameraParams params;

		BKE_camera_params_init(&params);
		BKE_camera_params_from_object(&params, v3d->camera);
		BKE_camera_params_compute_viewplane(&params, sizex, sizey, scene->r.xasp, scene->r.yasp);
		BKE_camera_params_compute_matrix(&params);

		ED_view3d_draw_offscreen(scene, v3d, ar, sizex, sizey, NULL, params.winmat, draw_background, colormanage_background);
	}
	else {
		ED_view3d_draw_offscreen(scene, v3d, ar, sizex, sizey, NULL, NULL, draw_background, colormanage_background);
	}

	/* read in pixels & stamp */
	ibuf = IMB_allocImBuf(sizex, sizey, 32, flag);

	if (ibuf->rect_float)
		GPU_offscreen_read_pixels(ofs, GL_FLOAT, ibuf->rect_float);
	else if (ibuf->rect)
		GPU_offscreen_read_pixels(ofs, GL_UNSIGNED_BYTE, ibuf->rect);

	/* unbind */
	GPU_offscreen_unbind(ofs);
	GPU_offscreen_free(ofs);

	glPopAttrib();
	
	if (ibuf->rect_float && ibuf->rect)
		IMB_rect_from_float(ibuf);
	
	return ibuf;
}

/* creates own 3d views, used by the sequencer */
ImBuf *ED_view3d_draw_offscreen_imbuf_simple(Scene *scene, Object *camera, int width, int height,
                                             unsigned int flag, int drawtype, int draw_background,
                                             int colormanage_background, char err_out[256])
{
	View3D v3d = {NULL};
	ARegion ar = {NULL};
	RegionView3D rv3d = {{{0}}};

	/* connect data */
	v3d.regionbase.first = v3d.regionbase.last = &ar;
	ar.regiondata = &rv3d;
	ar.regiontype = RGN_TYPE_WINDOW;

	v3d.camera = camera;
	v3d.lay = scene->lay;
	v3d.drawtype = drawtype;
	v3d.flag2 = V3D_RENDER_OVERRIDE;

	rv3d.persp = RV3D_CAMOB;

	copy_m4_m4(rv3d.viewinv, v3d.camera->obmat);
	normalize_m4(rv3d.viewinv);
	invert_m4_m4(rv3d.viewmat, rv3d.viewinv);

	{
		CameraParams params;

		BKE_camera_params_init(&params);
		BKE_camera_params_from_object(&params, v3d.camera);
		BKE_camera_params_compute_viewplane(&params, width, height, scene->r.xasp, scene->r.yasp);
		BKE_camera_params_compute_matrix(&params);

		copy_m4_m4(rv3d.winmat, params.winmat);
		v3d.near = params.clipsta;
		v3d.far = params.clipend;
		v3d.lens = params.lens;
	}

	mult_m4_m4m4(rv3d.persmat, rv3d.winmat, rv3d.viewmat);
	invert_m4_m4(rv3d.persinv, rv3d.viewinv);

	return ED_view3d_draw_offscreen_imbuf(scene, &v3d, &ar, width, height, flag,
	                                      draw_background, colormanage_background, err_out);

	// seq_view3d_cb(scene, cfra, render_size, seqrectx, seqrecty);
}


/* NOTE: the info that this uses is updated in ED_refresh_viewport_fps(), 
 * which currently gets called during SCREEN_OT_animation_step.
 */
static void draw_viewport_fps(Scene *scene, ARegion *ar)
{
	ScreenFrameRateInfo *fpsi = scene->fps_info;
	float fps;
	char printable[16];
	int i, tot;
	
	if (!fpsi || !fpsi->lredrawtime || !fpsi->redrawtime)
		return;
	
	printable[0] = '\0';
	
#if 0
	/* this is too simple, better do an average */
	fps = (float)(1.0 / (fpsi->lredrawtime - fpsi->redrawtime))
#else
	fpsi->redrawtimes_fps[fpsi->redrawtime_index] = (float)(1.0 / (fpsi->lredrawtime - fpsi->redrawtime));
	
	for (i = 0, tot = 0, fps = 0.0f; i < REDRAW_FRAME_AVERAGE; i++) {
		if (fpsi->redrawtimes_fps[i]) {
			fps += fpsi->redrawtimes_fps[i];
			tot++;
		}
	}
	if (tot) {
		fpsi->redrawtime_index = (fpsi->redrawtime_index + 1) % REDRAW_FRAME_AVERAGE;
		
		//fpsi->redrawtime_index++;
		//if (fpsi->redrawtime >= REDRAW_FRAME_AVERAGE)
		//	fpsi->redrawtime = 0;
		
		fps = fps / tot;
	}
#endif

	/* is this more then half a frame behind? */
	if (fps + 0.5f < (float)(FPS)) {
		UI_ThemeColor(TH_REDALERT);
		BLI_snprintf(printable, sizeof(printable), "fps: %.2f", fps);
	} 
	else {
		UI_ThemeColor(TH_TEXT_HI);
		BLI_snprintf(printable, sizeof(printable), "fps: %i", (int)(fps + 0.5f));
	}
	
	BLF_draw_default_ascii(22,  ar->winy - 17, 0.0f, printable, sizeof(printable));
}

static void view3d_main_area_draw_objects(const bContext *C, ARegion *ar, const char **grid_unit);

static int view3d_main_area_do_render_draw(const bContext *C)
{
	Scene *scene = CTX_data_scene(C);
	RenderEngineType *type = RE_engines_find(scene->r.engine);

	return (type && type->view_update && type->view_draw);
}

static int view3d_main_area_draw_engine(const bContext *C, ARegion *ar, int draw_border)
{
	Scene *scene = CTX_data_scene(C);
	View3D *v3d = CTX_wm_view3d(C);
	RegionView3D *rv3d = CTX_wm_region_view3d(C);
	RenderEngineType *type;
	GLint scissor[4];

	/* create render engine */
	if (!rv3d->render_engine) {
		RenderEngine *engine;

		type = RE_engines_find(scene->r.engine);

		if (!(type->view_update && type->view_draw))
			return 0;

		engine = RE_engine_create(type);

		engine->tile_x = ceil(ar->winx / (float)scene->r.xparts);
		engine->tile_y = ceil(ar->winy / (float)scene->r.yparts);

		type->view_update(engine, C);

		rv3d->render_engine = engine;
	}

	/* setup view matrices */
	view3d_main_area_setup_view(scene, v3d, ar, NULL, NULL);

	/* background draw */
	ED_region_pixelspace(ar);

	if (draw_border) {
		/* for border draw, we only need to clear a subset of the 3d view */
		rctf viewborder;
		rcti cliprct;

		ED_view3d_calc_camera_border(scene, ar, v3d, rv3d, &viewborder, FALSE);

		cliprct.xmin = viewborder.xmin + scene->r.border.xmin * BLI_rctf_size_x(&viewborder);
		cliprct.ymin = viewborder.ymin + scene->r.border.ymin * BLI_rctf_size_y(&viewborder);
		cliprct.xmax = viewborder.xmin + scene->r.border.xmax * BLI_rctf_size_x(&viewborder);
		cliprct.ymax = viewborder.ymin + scene->r.border.ymax * BLI_rctf_size_y(&viewborder);

		cliprct.xmin += ar->winrct.xmin;
		cliprct.xmax += ar->winrct.xmin;
		cliprct.ymin += ar->winrct.ymin;
		cliprct.ymax += ar->winrct.ymin;

		cliprct.xmin = CLAMPIS(cliprct.xmin, ar->winrct.xmin, ar->winrct.xmax);
		cliprct.ymin = CLAMPIS(cliprct.ymin, ar->winrct.ymin, ar->winrct.ymax);
		cliprct.xmax = CLAMPIS(cliprct.xmax, ar->winrct.xmin, ar->winrct.xmax);
		cliprct.ymax = CLAMPIS(cliprct.ymax, ar->winrct.ymin, ar->winrct.ymax);

		if (cliprct.xmax > cliprct.xmin && cliprct.ymax > cliprct.ymin) {
<<<<<<< HEAD
			gpuGetSizeBox(GL_SCISSOR_BOX, scissor);
			gpuScissor(cliprct.xmin, cliprct.ymin, cliprct.xmax - cliprct.xmin, cliprct.ymax - cliprct.ymin);
=======
			glGetIntegerv(GL_SCISSOR_BOX, scissor);
			glScissor(cliprct.xmin, cliprct.ymin, BLI_rcti_size_x(&cliprct), BLI_rcti_size_y(&cliprct));
>>>>>>> 7748133b
		}
		else
			return 0;
	}

	gpuSetClearColor(0.0f, 0.0f, 0.0f, 0.0f);
	gpuClear(GL_COLOR_BUFFER_BIT | GL_DEPTH_BUFFER_BIT);

	if (v3d->flag & V3D_DISPBGPICS)
		view3d_draw_bgpic(scene, ar, v3d, FALSE, TRUE);
	else
		fdrawcheckerboard(0, 0, ar->winx, ar->winy);

	/* render result draw */
	type = rv3d->render_engine->type;
	type->view_draw(rv3d->render_engine, C);

	if (v3d->flag & V3D_DISPBGPICS)
		view3d_draw_bgpic(scene, ar, v3d, TRUE, TRUE);

	if (draw_border) {
		/* restore scissor as it was before */
		gpuScissor(scissor[0], scissor[1], scissor[2], scissor[3]);
	}

	return 1;
}

static void view3d_main_area_draw_engine_info(RegionView3D *rv3d, ARegion *ar)
{
	if (!rv3d->render_engine || !rv3d->render_engine->text)
		return;

	ED_region_info_draw(ar, rv3d->render_engine->text, 1, 0.25);
}

/* warning: this function has duplicate drawing in ED_view3d_draw_offscreen() */
static void view3d_main_area_draw_objects(const bContext *C, ARegion *ar, const char **grid_unit)
{
	Scene *scene = CTX_data_scene(C);
	View3D *v3d = CTX_wm_view3d(C);
	RegionView3D *rv3d = CTX_wm_region_view3d(C);
	Base *base;
	float backcol[3];
	unsigned int lay_used;

	/* shadow buffers, before we setup matrices */
	if (draw_glsl_material(scene, NULL, v3d, v3d->drawtype))
		gpu_update_lamps_shadows(scene, v3d);
	
	/* reset default OpenGL lights if needed (i.e. after preferences have been altered) */
	if (rv3d->rflag & RV3D_GPULIGHT_UPDATE) {
		rv3d->rflag &= ~RV3D_GPULIGHT_UPDATE;
		GPU_default_lights();
	}

	/* clear background */
	if ((v3d->flag2 & V3D_RENDER_OVERRIDE) && scene->world) {
<<<<<<< HEAD
		if (scene->r.color_mgt_flag & R_COLOR_MANAGEMENT)
			linearrgb_to_srgb_v3_v3(backcol, &scene->world->horr);
		else
			copy_v3_v3(backcol, &scene->world->horr);
		gpuSetClearColorvf(backcol, 0.0);
=======
		IMB_colormanagement_pixel_to_display_space_v3(backcol, &scene->world->horr, &scene->view_settings,
		                                              &scene->display_settings);

		glClearColor(backcol[0], backcol[1], backcol[2], 0.0);
>>>>>>> 7748133b
	}
	else
		UI_ThemeClearColor(TH_BACK);

	gpuClear(GL_COLOR_BUFFER_BIT | GL_DEPTH_BUFFER_BIT);
	
	/* setup view matrices */
	view3d_main_area_setup_view(scene, v3d, ar, NULL, NULL);

	ED_region_draw_cb_draw(C, ar, REGION_DRAW_PRE_VIEW);

	if (rv3d->rflag & RV3D_CLIPPING)
		view3d_draw_clipping(rv3d);
	
	/* set zbuffer after we draw clipping region */
	if (v3d->drawtype > OB_WIRE) {
		v3d->zbuf = TRUE;
		glEnable(GL_DEPTH_TEST);
	}
	else
		v3d->zbuf = FALSE;

	/* enables anti-aliasing for 3D view drawing */
#if 0
	if (!(U.gameflags & USER_DISABLE_AA))
		glEnable(GL_MULTISAMPLE_ARB);
#endif

	/* needs to be done always, gridview is adjusted in drawgrid() now */
	rv3d->gridview = v3d->grid;

	if ((rv3d->view == RV3D_VIEW_USER) || (rv3d->persp != RV3D_ORTHO)) {
		if ((v3d->flag2 & V3D_RENDER_OVERRIDE) == 0) {
			drawfloor(scene, v3d, grid_unit);
		}
		if (rv3d->persp == RV3D_CAMOB) {
			if (scene->world) {
				if (scene->world->mode & WO_STARS) {
					RE_make_stars(NULL, scene, star_stuff_init_func, star_stuff_vertex_func,
					              star_stuff_term_func);
				}
			}
		}
	}
	else {
		if ((v3d->flag2 & V3D_RENDER_OVERRIDE) == 0) {
			ED_region_pixelspace(ar);
			drawgrid(&scene->unit, ar, v3d, grid_unit);
			/* XXX make function? replaces persp(1) */
			gpuMatrixMode(GL_PROJECTION);
			gpuLoadMatrix(rv3d->winmat);
			gpuMatrixMode(GL_MODELVIEW);
			gpuLoadMatrix(rv3d->viewmat);
		}
	}

	view3d_draw_bgpic_test(scene, ar, v3d, FALSE, TRUE);

	if (rv3d->rflag & RV3D_CLIPPING)
		ED_view3d_clipping_set(rv3d);

	/* draw set first */
	if (scene->set) {
		Scene *sce_iter;
		for (SETLOOPER(scene->set, sce_iter, base)) {
			
			if (v3d->lay & base->lay) {
				
				UI_ThemeColorBlend(TH_WIRE, TH_BACK, 0.6f);
				draw_object(scene, ar, v3d, base, DRAW_CONSTCOLOR | DRAW_SCENESET);
				
				if (base->object->transflag & OB_DUPLI) {
					draw_dupli_objects_color(scene, ar, v3d, base, TH_WIRE);
				}
			}
		}
		
		/* Transp and X-ray afterdraw stuff for sets is done later */
	}

	lay_used = 0;

	/* then draw not selected and the duplis, but skip editmode object */
	for (base = scene->base.first; base; base = base->next) {
		lay_used |= base->lay & ((1 << 20) - 1);

		if (v3d->lay & base->lay) {
			
			/* dupli drawing */
			if (base->object->transflag & OB_DUPLI) {
				draw_dupli_objects(scene, ar, v3d, base);
			}
			if ((base->flag & SELECT) == 0) {
				if (base->object != scene->obedit)
					draw_object(scene, ar, v3d, base, 0);
			}
		}
	}

	if (v3d->lay_used != lay_used) { /* happens when loading old files or loading with UI load */
		/* find header and force tag redraw */
		ScrArea *sa = CTX_wm_area(C);
		ARegion *ar_header = BKE_area_find_region_type(sa, RGN_TYPE_HEADER);
		ED_region_tag_redraw(ar_header); /* can be NULL */
		v3d->lay_used = lay_used;
	}

	/* draw selected and editmode */
	for (base = scene->base.first; base; base = base->next) {
		if (v3d->lay & base->lay) {
			if (base->object == scene->obedit || (base->flag & SELECT) )
				draw_object(scene, ar, v3d, base, 0);
		}
	}

//	REEB_draw();

	if ((v3d->flag2 & V3D_RENDER_OVERRIDE) == 0) {
		/* must be before xray draw which clears the depth buffer */
		if (v3d->zbuf) glDisable(GL_DEPTH_TEST);
		draw_gpencil_view3d(scene, v3d, ar, 1);
		if (v3d->zbuf) glEnable(GL_DEPTH_TEST);
	}

	/* Transp and X-ray afterdraw stuff */
	if (v3d->afterdraw_transp.first) view3d_draw_transp(scene, ar, v3d);
	if (v3d->afterdraw_xray.first) view3d_draw_xray(scene, ar, v3d, 1);  /* clears zbuffer if it is used! */
	if (v3d->afterdraw_xraytransp.first) view3d_draw_xraytransp(scene, ar, v3d, 1);
	
	ED_region_draw_cb_draw(C, ar, REGION_DRAW_POST_VIEW);

	if (rv3d->rflag & RV3D_CLIPPING)
		ED_view3d_clipping_disable();
	
	/* important to do after clipping */
	view3d_draw_bgpic_test(scene, ar, v3d, TRUE, TRUE);

	BIF_draw_manipulator(C);

#if 0
	/* Disable back anti-aliasing */
	if (!(U.gameflags & USER_DISABLE_AA))
		glDisable(GL_MULTISAMPLE_ARB);
#endif

	if (v3d->zbuf) {
		v3d->zbuf = FALSE;
		glDisable(GL_DEPTH_TEST);
	}

	if ((v3d->flag2 & V3D_RENDER_OVERRIDE) == 0) {
		BDR_drawSketch(C);
	}

	if ((U.ndof_flag & NDOF_SHOW_GUIDE) && (rv3d->viewlock != RV3D_LOCKED) && (rv3d->persp != RV3D_CAMOB))
		/* TODO: draw something else (but not this) during fly mode */
		draw_rotation_guide(rv3d);

}

static void view3d_main_area_draw_info(const bContext *C, ARegion *ar, const char *grid_unit)
{
	wmWindowManager *wm = CTX_wm_manager(C);
	Scene *scene = CTX_data_scene(C);
	View3D *v3d = CTX_wm_view3d(C);
	RegionView3D *rv3d = CTX_wm_region_view3d(C);

	Object *ob;

	if (rv3d->persp == RV3D_CAMOB)
		drawviewborder(scene, ar, v3d);

	if ((v3d->flag2 & V3D_RENDER_OVERRIDE) == 0) {
		/* draw grease-pencil stuff - needed to get paint-buffer shown too (since it's 2D) */
		//	if (v3d->flag2 & V3D_DISPGP)
		draw_gpencil_view3d(scene, v3d, ar, 0);

		drawcursor(scene, ar, v3d);
	}
	
	if (U.uiflag & USER_SHOW_ROTVIEWICON)
		draw_view_axis(rv3d);
	else
		draw_view_icon(rv3d);
	
	ob = OBACT;
	if (U.uiflag & USER_DRAWVIEWINFO)
		draw_selected_name(scene, ob);

	if (rv3d->render_engine) {
		view3d_main_area_draw_engine_info(rv3d, ar);
		return;
	}

	if ((U.uiflag & USER_SHOW_FPS) && ED_screen_animation_playing(wm)) {
		draw_viewport_fps(scene, ar);
	}
	else if (U.uiflag & USER_SHOW_VIEWPORTNAME) {
		draw_viewport_name(ar, v3d);
	}

	if (grid_unit) { /* draw below the viewport name */
		char numstr[32] = "";

		UI_ThemeColor(TH_TEXT_HI);
		if (v3d->grid != 1.0f) {
			BLI_snprintf(numstr, sizeof(numstr), "%s x %.4g", grid_unit, v3d->grid);
		}

		BLF_draw_default_ascii(22,  ar->winy - (USER_SHOW_VIEWPORTNAME ? 40 : 20), 0.0f,
		                       numstr[0] ? numstr : grid_unit, sizeof(numstr));
	}
}

void view3d_main_area_draw(const bContext *C, ARegion *ar)
{
	Scene *scene = CTX_data_scene(C);
	View3D *v3d = CTX_wm_view3d(C);
	RegionView3D *rv3d = CTX_wm_region_view3d(C);
	const char *grid_unit = NULL;
	int draw_border = (rv3d->persp == RV3D_CAMOB && (scene->r.mode & R_BORDER));

	/* draw viewport using opengl */
	if (v3d->drawtype != OB_RENDER || !view3d_main_area_do_render_draw(C) || draw_border) {
		view3d_main_area_draw_objects(C, ar, &grid_unit);
		ED_region_pixelspace(ar);
	}

	/* draw viewport using external renderer */
	if (v3d->drawtype == OB_RENDER)
		view3d_main_area_draw_engine(C, ar, draw_border);
	
	view3d_main_area_draw_info(C, ar, grid_unit);

	v3d->flag |= V3D_INVALID_BACKBUF;
}
<|MERGE_RESOLUTION|>--- conflicted
+++ resolved
@@ -219,13 +219,7 @@
 	verts[1][1] = (float)ar->winy;
 
 	/* iter over 'X' */
-<<<<<<< HEAD
-	verts[0][0] = verts[1][0] = x - dx *floor(x / dx);
-=======
 	verts[0][0] = verts[1][0] = x - dx * floor(x / dx);
-	glEnableClientState(GL_VERTEX_ARRAY);
-	glVertexPointer(2, GL_DOUBLE, 0, verts);
->>>>>>> 7748133b
 
 	while (verts[0][0] < ar->winx) {
 		gpuAppendLinef(verts[0][0], verts[0][1], verts[1][0], verts[1][1]);
@@ -237,12 +231,8 @@
 	verts[1][0] = (float)ar->winx;
 
 	/* iter over 'Y' */
-<<<<<<< HEAD
-	verts[0][1] = verts[1][1] = y - dx *floor(y / dx);
-
-=======
 	verts[0][1] = verts[1][1] = y - dx * floor(y / dx);
->>>>>>> 7748133b
+
 	while (verts[0][1] < ar->winy) {
 		gpuAppendLinef(verts[0][0], verts[0][1], verts[1][0], verts[1][1]);
 		verts[0][1] = verts[1][1] = verts[0][1] + dx;
@@ -560,25 +550,15 @@
 
 static void drawcursor(Scene *scene, ARegion *ar, View3D *v3d)
 {
-<<<<<<< HEAD
-	int mx, my, co[2];
-	int flag;
+	int co[2];
 
 	/* we don't want the clipping for cursor */
-	flag = v3d->flag;
-	v3d->flag = 0;
-	project_int(ar, give_cursor(scene, v3d), co);
-	v3d->flag = flag;
-
-	mx = co[0];
-	my = co[1];
-
-	if (mx != IS_CLIPPED) {
+	if (ED_view3d_project_int_global(ar, give_cursor(scene, v3d), co, V3D_PROJ_TEST_NOP) == V3D_PROJ_RET_SUCCESS) {
 		gpuImmediateFormat_V2(); // DOODLE: view3d cursor, 2 stippled circles, 4 mono lines
 
 		setlinestyle(0); 
 		gpuCurrentColor3x(CPACK_BLUE);
-		gpuDrawCircle((float)mx, (float)my, 10.0, 32);
+		gpuDrawCircle((float)co[0], (float)co[1], 10.0, 32);
 
 		setlinestyle(4); 
 		gpuCurrentColor3x(CPACK_WHITE);
@@ -588,10 +568,10 @@
 		gpuCurrentColor3x(CPACK_BLACK);
 
 		gpuBegin(GL_LINES);
-		gpuAppendLinei(mx - 20, my, mx - 5, my);
-		gpuAppendLinei(mx + 5, my, mx + 20, my);
-		gpuAppendLinei(mx, my - 20, mx, my - 5);
-		gpuAppendLinei(mx, my + 5, mx, my + 20);
+		gpuAppendLinei(co[0] - 20, co[1], co[0] -  5, co[1]);
+		gpuAppendLinei(co[0] +  5, co[1], co[0] + 20, co[1]);
+		gpuAppendLinei(co[0], co[1] - 20, co[0], co[1] -  5);
+		gpuAppendLinei(co[0], co[1] +  5, co[0], co[1] + 20);
 		gpuEnd();
 
 		gpuImmediateUnformat();
@@ -637,25 +617,6 @@
 			sort[1] = 1;
 			sort[2] = 0;
 		}
-=======
-	int co[2];
-
-	/* we don't want the clipping for cursor */
-	if (ED_view3d_project_int_global(ar, give_cursor(scene, v3d), co, V3D_PROJ_TEST_NOP) == V3D_PROJ_RET_SUCCESS) {
-		setlinestyle(0); 
-		cpack(0xFF);
-		circ((float)co[0], (float)co[1], 10.0);
-		setlinestyle(4); 
-		cpack(0xFFFFFF);
-		circ((float)co[0], (float)co[1], 10.0);
-		setlinestyle(0);
-		cpack(0x0);
-		
-		sdrawline(co[0] - 20, co[1], co[0] - 5, co[1]);
-		sdrawline(co[0] + 5, co[1], co[0] + 20, co[1]);
-		sdrawline(co[0], co[1] - 20, co[0], co[1] - 5);
-		sdrawline(co[0], co[1] + 5, co[0], co[1] + 20);
->>>>>>> 7748133b
 	}
 }
 
@@ -1421,11 +1382,7 @@
 		glDisable(GL_MULTISAMPLE_ARB);
 
 	region_scissor_winrct(ar, &winrct);
-<<<<<<< HEAD
-	gpuScissor(winrct.xmin, winrct.ymin, winrct.xmax - winrct.xmin, winrct.ymax - winrct.ymin);
-=======
-	glScissor(winrct.xmin, winrct.ymin, BLI_rcti_size_x(&winrct), BLI_rcti_size_y(&winrct));
->>>>>>> 7748133b
+	gpuScissor(winrct.xmin, winrct.ymin, BLI_rcti_size_x(&winrct), BLI_rcti_size_y(&winrct));
 
 	gpuSetClearColor(0.0, 0.0, 0.0, 0.0); 
 	if (v3d->zbuf) {
@@ -2656,15 +2613,9 @@
 		}
 		else {
 			linearrgb_to_srgb_v3_v3(backcol, &scene->world->horr);
-<<<<<<< HEAD
-		else
-			copy_v3_v3(backcol, &scene->world->horr);
+		}
+
 		gpuSetClearColorvf(backcol, 0.0);
-=======
-		}
-
-		glClearColor(backcol[0], backcol[1], backcol[2], 0.0);
->>>>>>> 7748133b
 	}
 	else {
 		UI_ThemeClearColor(TH_BACK);
@@ -2986,13 +2937,8 @@
 		cliprct.ymax = CLAMPIS(cliprct.ymax, ar->winrct.ymin, ar->winrct.ymax);
 
 		if (cliprct.xmax > cliprct.xmin && cliprct.ymax > cliprct.ymin) {
-<<<<<<< HEAD
 			gpuGetSizeBox(GL_SCISSOR_BOX, scissor);
-			gpuScissor(cliprct.xmin, cliprct.ymin, cliprct.xmax - cliprct.xmin, cliprct.ymax - cliprct.ymin);
-=======
-			glGetIntegerv(GL_SCISSOR_BOX, scissor);
-			glScissor(cliprct.xmin, cliprct.ymin, BLI_rcti_size_x(&cliprct), BLI_rcti_size_y(&cliprct));
->>>>>>> 7748133b
+			gpuScissor(cliprct.xmin, cliprct.ymin, BLI_rcti_size_x(&cliprct), BLI_rcti_size_y(&cliprct));
 		}
 		else
 			return 0;
@@ -3051,18 +2997,10 @@
 
 	/* clear background */
 	if ((v3d->flag2 & V3D_RENDER_OVERRIDE) && scene->world) {
-<<<<<<< HEAD
-		if (scene->r.color_mgt_flag & R_COLOR_MANAGEMENT)
-			linearrgb_to_srgb_v3_v3(backcol, &scene->world->horr);
-		else
-			copy_v3_v3(backcol, &scene->world->horr);
-		gpuSetClearColorvf(backcol, 0.0);
-=======
 		IMB_colormanagement_pixel_to_display_space_v3(backcol, &scene->world->horr, &scene->view_settings,
 		                                              &scene->display_settings);
 
-		glClearColor(backcol[0], backcol[1], backcol[2], 0.0);
->>>>>>> 7748133b
+		gpuSetClearColorvf(backcol, 0.0);
 	}
 	else
 		UI_ThemeClearColor(TH_BACK);
