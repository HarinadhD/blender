--- conflicted
+++ resolved
@@ -1086,80 +1086,6 @@
 	}
 }
 
-<<<<<<< HEAD
-static void view3d_select_loop(ViewContext *vc, Scene *scene, SceneLayer *sl, View3D *v3d, ARegion *ar, bool use_obedit_skip)
-{
-	short code = 1;
-	char dt;
-	short dtx;
-
-	if (vc->obedit && vc->obedit->type == OB_MBALL) {
-		draw_object(scene, sl, ar, v3d, BASACT_NEW, DRAW_PICKING | DRAW_CONSTCOLOR);
-	}
-	else if ((vc->obedit && vc->obedit->type == OB_ARMATURE)) {
-		/* if not drawing sketch, draw bones */
-		if (!BDR_drawSketchNames(vc)) {
-			draw_object(scene, sl, ar, v3d, BASACT_NEW, DRAW_PICKING | DRAW_CONSTCOLOR);
-		}
-	}
-	else {
-		Base *base;
-
-		v3d->xray = true;  /* otherwise it postpones drawing */
-		for (base = sl->object_bases.first; base; base = base->next) {
-			if ((base->flag & BASE_VISIBLED) != 0) {
-				if (((base->flag & BASE_SELECTABLED) == 0) ||
-				    (use_obedit_skip && (scene->obedit->data == base->object->data)))
-				{
-					base->selcol = 0;
-				}
-				else {
-					base->selcol = code;
-
-					if (GPU_select_load_id(code)) {
-						draw_object(scene, sl, ar, v3d, base, DRAW_PICKING | DRAW_CONSTCOLOR);
-
-						/* we draw duplicators for selection too */
-						if ((base->object->transflag & OB_DUPLI)) {
-							ListBase *lb;
-							DupliObject *dob;
-							Base tbase;
-
-							tbase.flag_legacy = OB_FROMDUPLI;
-							lb = object_duplilist(G.main->eval_ctx, scene, base->object);
-
-							for (dob = lb->first; dob; dob = dob->next) {
-								float omat[4][4];
-
-								tbase.object = dob->ob;
-								copy_m4_m4(omat, dob->ob->obmat);
-								copy_m4_m4(dob->ob->obmat, dob->mat);
-
-								/* extra service: draw the duplicator in drawtype of parent */
-								/* MIN2 for the drawtype to allow bounding box objects in groups for lods */
-								dt = tbase.object->dt;   tbase.object->dt = MIN2(tbase.object->dt, base->object->dt);
-								dtx = tbase.object->dtx; tbase.object->dtx = base->object->dtx;
-
-								draw_object(scene, sl, ar, v3d, &tbase, DRAW_PICKING | DRAW_CONSTCOLOR);
-
-								tbase.object->dt = dt;
-								tbase.object->dtx = dtx;
-
-								copy_m4_m4(dob->ob->obmat, omat);
-							}
-							free_object_duplilist(lb);
-						}
-					}
-					code++;
-				}
-			}
-		}
-		v3d->xray = false;  /* restore */
-	}
-}
-
-=======
->>>>>>> 62cc2261
 /**
  * Optionally cache data for multiple calls to #view3d_opengl_select
  *
@@ -1255,11 +1181,7 @@
 	
 	GPU_select_begin(buffer, bufsize, &rect, gpu_select_mode, 0);
 
-<<<<<<< HEAD
-	view3d_select_loop(vc, scene, sl, v3d, ar, use_obedit_skip);
-=======
-	ED_view3d_draw_select_loop(vc, scene, v3d, ar, use_obedit_skip, use_nearest);
->>>>>>> 62cc2261
+	ED_view3d_draw_select_loop(vc, scene, sl, v3d, ar, use_obedit_skip, use_nearest);
 
 	hits = GPU_select_end();
 	
@@ -1267,11 +1189,7 @@
 	if (do_passes) {
 		GPU_select_begin(buffer, bufsize, &rect, GPU_SELECT_NEAREST_SECOND_PASS, hits);
 
-<<<<<<< HEAD
-		view3d_select_loop(vc, scene, sl, v3d, ar, use_obedit_skip);
-=======
-		ED_view3d_draw_select_loop(vc, scene, v3d, ar, use_obedit_skip, use_nearest);
->>>>>>> 62cc2261
+		ED_view3d_draw_select_loop(vc, scene, sl, v3d, ar, use_obedit_skip, use_nearest);
 
 		GPU_select_end();
 	}
