/*
 * ***** BEGIN GPL LICENSE BLOCK *****
 *
 * This program is free software; you can redistribute it and/or
 * modify it under the terms of the GNU General Public License
 * as published by the Free Software Foundation; either version 2
 * of the License, or (at your option) any later version.
 *
 * This program is distributed in the hope that it will be useful,
 * but WITHOUT ANY WARRANTY; without even the implied warranty of
 * MERCHANTABILITY or FITNESS FOR A PARTICULAR PURPOSE.  See the
 * GNU General Public License for more details.
 *
 * You should have received a copy of the GNU General Public License
 * along with this program; if not, write to the Free Software Foundation,
 * Inc., 51 Franklin Street, Fifth Floor, Boston, MA 02110-1301, USA.
 *
 * The Original Code is Copyright (C) 2001-2002 by NaN Holding BV.
 * All rights reserved.
 *
 * Contributor(s): Blender Foundation, full update, glsl support
 *
 * ***** END GPL LICENSE BLOCK *****
 */

/** \file blender/editors/space_view3d/drawmesh.c
 *  \ingroup spview3d
 */

/* my interface */
#include "view3d_intern.h"

/* my library */
#include "ED_mesh.h"
#include "ED_uvedit.h"

#include "UI_resources.h"

/* external */

#include "BIF_glutil.h"

#include "BKE_DerivedMesh.h"
#include "BKE_effect.h"
#include "BKE_global.h"
#include "BKE_image.h"
#include "BKE_material.h"
#include "BKE_paint.h"
#include "BKE_property.h"
#include "BKE_editmesh.h"
#include "BKE_scene.h"

#include "BLI_utildefines.h"
#include "BLI_blenlib.h"
#include "BLI_bitmap.h"
#include "BLI_math.h"

#include "DNA_material_types.h"
#include "DNA_mesh_types.h"
#include "DNA_meshdata_types.h"
#include "DNA_node_types.h"
#include "DNA_object_types.h"
#include "DNA_property_types.h"
#include "DNA_scene_types.h"
#include "DNA_screen_types.h"
#include "DNA_view3d_types.h"
#include "DNA_windowmanager_types.h"

#include "GPU_basic.h"
#include "GPU_blender_aspect.h"
#include "GPU_buffers.h"
#include "GPU_colors.h"
#include "GPU_draw.h"
#include "GPU_extensions.h"
#include "GPU_immediate.h"
#include "GPU_lighting.h"
#include "GPU_material.h"
#include "GPU_matrix.h"
#include "GPU_raster.h"
#include "GPU_state_latch.h"

#include "MEM_guardedalloc.h"

/* standard */
#include <string.h>
#include <math.h>


/* user data structures for derived mesh callbacks */
typedef struct drawMeshFaceSelect_userData {
	Mesh *me;
	BLI_bitmap *edge_flags; /* pairs of edge options (visible, select) */
} drawMeshFaceSelect_userData;

typedef struct drawEMTFMapped_userData {
	BMEditMesh *em;
	bool has_mcol;
	bool has_mtface;
	MFace *mf;
	MTFace *tf;
} drawEMTFMapped_userData;

typedef struct drawTFace_userData {
	Mesh *me;
	MFace *mf;
	MTFace *tf;
} drawTFace_userData;

/**************************** Face Select Mode *******************************/

/* mainly to be less confusing */
BLI_INLINE int edge_vis_index(const int index) { return index * 2; }
BLI_INLINE int edge_sel_index(const int index) { return index * 2 + 1; }

static BLI_bitmap *get_tface_mesh_marked_edge_info(Mesh *me)
{
	BLI_bitmap *bitmap_edge_flags = BLI_BITMAP_NEW(me->totedge * 2, __func__);
	MPoly *mp;
	MLoop *ml;
	int i, j;
	bool select_set;
	
	for (i = 0; i < me->totpoly; i++) {
		mp = &me->mpoly[i];

		if (!(mp->flag & ME_HIDE)) {
			select_set = (mp->flag & ME_FACE_SEL) != 0;

			ml = me->mloop + mp->loopstart;
			for (j = 0; j < mp->totloop; j++, ml++) {
				BLI_BITMAP_SET(bitmap_edge_flags, edge_vis_index(ml->e));
				if (select_set) BLI_BITMAP_SET(bitmap_edge_flags, edge_sel_index(ml->e));
			}
		}
	}

	return bitmap_edge_flags;
}


static DMDrawOption draw_mesh_face_select__setHiddenOpts(void *userData, int index)
{
	drawMeshFaceSelect_userData *data = userData;
	Mesh *me = data->me;

	if (me->drawflag & ME_DRAWEDGES) {
		if ((me->drawflag & ME_HIDDENEDGES) || (BLI_BITMAP_GET(data->edge_flags, edge_vis_index(index))))
			return DM_DRAW_OPTION_NORMALLY;
		else
			return DM_DRAW_OPTION_SKIP;
	}
	else if (BLI_BITMAP_GET(data->edge_flags, edge_sel_index(index)))
		return DM_DRAW_OPTION_NORMALLY;
	else
		return DM_DRAW_OPTION_SKIP;
}

static DMDrawOption draw_mesh_face_select__setSelectOpts(void *userData, int index)
{
	drawMeshFaceSelect_userData *data = userData;
	return (BLI_BITMAP_GET(data->edge_flags, edge_sel_index(index))) ? DM_DRAW_OPTION_NORMALLY : DM_DRAW_OPTION_SKIP;
}

/* draws unselected */
static DMDrawOption draw_mesh_face_select__drawFaceOptsInv(void *userData, int index)
{
	Mesh *me = (Mesh *)userData;

	MPoly *mpoly = &me->mpoly[index];
	if (!(mpoly->flag & ME_HIDE) && !(mpoly->flag & ME_FACE_SEL))
		return DM_DRAW_OPTION_NO_MCOL;  /* Don't set color */
	else
		return DM_DRAW_OPTION_SKIP;
}

void draw_mesh_face_select(RegionView3D *rv3d, Mesh *me, DerivedMesh *dm)
{
	drawMeshFaceSelect_userData data;

	data.me = me;
	data.edge_flags = get_tface_mesh_marked_edge_info(me);

	glEnable(GL_DEPTH_TEST);
<<<<<<< HEAD

	// SSS Disable Lighting
	GPU_aspect_disable(GPU_ASPECT_BASIC, GPU_BASIC_LIGHTING);

	bglPolygonOffset(rv3d->dist, 1.0);
=======
	glDisable(GL_LIGHTING);
	ED_view3d_polygon_offset(rv3d, 1.0);
>>>>>>> 42946c37

	/* Draw (Hidden) Edges */
	GPU_raster_begin();

	GPU_raster_set_line_style(1);
	UI_ThemeColor(TH_EDGE_FACESEL);
	gpuImmediateFormat_C4_V3(); /* XXX: jwilkins, C4 only because CCG age visualization may be enabled */
	dm->drawMappedEdges(dm, draw_mesh_face_select__setHiddenOpts, &data);
	gpuImmediateUnformat();
	GPU_raster_set_line_style(0);

	GPU_raster_end();

	/* Draw Selected Faces */
	if (me->drawflag & ME_DRAWFACES) {
		glEnable(GL_BLEND);
		/* dull unselected faces so as not to get in the way of seeing color */
		gpuGray4f(0.376f, 0.250f);
		gpuImmediateFormat_V3();
		/* XXX: jwilkins, drawing without mesh colors, so setDrawOption that turns off color for unselected faces is redundant? */
		dm->drawMappedFaces(dm, draw_mesh_face_select__drawFaceOptsInv, NULL, NULL, me, 0);
		gpuImmediateUnformat();
		glDisable(GL_BLEND);
	}
	
	ED_view3d_polygon_offset(rv3d, 1.0);

	/* Draw Stippled Outline for selected faces */
	gpuColor3P(CPACK_WHITE);

	GPU_raster_begin();

	GPU_raster_set_line_style(1);
	gpuImmediateFormat_C4_V3(); /* XXX: jwilkins, C4 only because CCG age visualization may be enabled */
	dm->drawMappedEdges(dm, draw_mesh_face_select__setSelectOpts, &data);
	gpuImmediateUnformat();
	GPU_raster_set_line_style(0);

	GPU_raster_end();

	ED_view3d_polygon_offset(rv3d, 0.0);  /* resets correctly now, even after calling accumulated offsets */

	MEM_freeN(data.edge_flags);
}

/***************************** Texture Drawing ******************************/

static Material *give_current_material_or_def(Object *ob, int matnr)
{
	extern Material defmaterial;  /* render module abuse... */
	Material *ma = give_current_material(ob, matnr);

	return ma ? ma : &defmaterial;
}

/* Icky globals, fix with userdata parameter */

static struct TextureDrawState {
	Object *ob;
	int is_lit, is_tex;
	int color_profile;
	bool use_backface_culling;
	unsigned char obcol[4];
} Gtexdraw = {NULL, 0, 0, 0, false, {0, 0, 0, 0}};

static bool set_draw_settings_cached(int clearcache, MTFace *texface, Material *ma, struct TextureDrawState gtexdraw)
{
	static Material *c_ma;
	static int c_textured;
	static MTFace c_texface;
	static int c_backculled;
	static bool c_badtex;
	static int c_lit;
	static int c_has_texface;

	Object *litob = NULL;  /* to get mode to turn off mipmap in painting mode */
	int backculled = 1;
	int alphablend = 0;
	int textured = 0;
	int lit = 0;
	int has_texface = texface != NULL;
	bool need_set_tpage = false;

	if (clearcache) {
		c_textured = c_lit = c_backculled = -1;
		memset(&c_texface, 0, sizeof(MTFace));
		c_badtex = false;
		c_has_texface = -1;
	}
	else {
		textured = gtexdraw.is_tex;
		litob = gtexdraw.ob;
	}

	/* convert number of lights into boolean */
	if (gtexdraw.is_lit) lit = 1;

	if (ma) {
		alphablend = ma->game.alpha_blend;
		if (ma->mode & MA_SHLESS) lit = 0;
		backculled = (ma->game.flag & GEMAT_BACKCULL) || gtexdraw.use_backface_culling;
	}

	if (texface) {
		textured = textured && (texface->tpage);

		/* no material, render alpha if texture has depth=32 */
		if (!ma && BKE_image_has_alpha(texface->tpage))
			alphablend = GPU_BLEND_ALPHA;
	}

	else
		textured = 0;

	if (backculled != c_backculled) {
		if (backculled) glEnable(GL_CULL_FACE);
		else glDisable(GL_CULL_FACE);

		c_backculled = backculled;
	}

	/* need to re-set tpage if textured flag changed or existsment of texface changed..  */
	need_set_tpage = textured != c_textured || has_texface != c_has_texface;
	/* ..or if settings inside texface were changed (if texface was used) */
	need_set_tpage |= texface && memcmp(&c_texface, texface, sizeof(c_texface));

	if (need_set_tpage) {
		if (textured) {
			c_badtex = !GPU_set_tpage(texface, !(litob->mode & OB_MODE_TEXTURE_PAINT), alphablend);
		}
		else {
			GPU_set_tpage(NULL, 0, 0);
			c_badtex = false;
		}
		c_textured = textured;
		c_has_texface = has_texface;
		if (texface)
			memcpy(&c_texface, texface, sizeof(c_texface));
	}

	if (c_badtex) {
		lit = 0;
	}

	if (lit != c_lit || ma != c_ma) {
		if (lit) {
			float spec[4];
			if (!ma) ma = give_current_material_or_def(NULL, 0);  /* default material */

			spec[0] = ma->spec * ma->specr;
			spec[1] = ma->spec * ma->specg;
			spec[2] = ma->spec * ma->specb;
			spec[3] = 1.0;

			// SSS Material
			GPU_set_basic_material_specular (spec);    // XXX jwilkins: couldn't find where specular is returned to default
			GPU_set_basic_material_shininess(ma->har); // XXX jwilkins: couldn't find where shininess is returned to default

			// SSS Enable Lighting
			GPU_aspect_enable(GPU_ASPECT_BASIC, GPU_BASIC_LIGHTING);
		}
		else {
			// SSS Disable Lighting
			GPU_aspect_disable(GPU_ASPECT_BASIC, GPU_BASIC_LIGHTING);
		}

		c_lit = lit;
	}

	return c_badtex;
}

static void draw_textured_begin(Scene *scene, View3D *v3d, RegionView3D *rv3d, Object *ob)
{
	unsigned char obcol[4];
	bool is_tex, solidtex;
	Mesh *me = ob->data;

	/* XXX scene->obedit warning */

	/* texture draw is abused for mask selection mode, do this so wire draw
	 * with face selection in weight paint is not lit. */
	if ((v3d->drawtype <= OB_WIRE) && (ob->mode & (OB_MODE_VERTEX_PAINT | OB_MODE_WEIGHT_PAINT))) {
		solidtex = false;
		Gtexdraw.is_lit = 0;
	}
	else if (v3d->drawtype == OB_SOLID || ((ob->mode & OB_MODE_EDIT) && v3d->drawtype != OB_TEXTURE)) {
		/* draw with default lights in solid draw mode and edit mode */
		solidtex = true;
		Gtexdraw.is_lit = -1;
	}
	else {
		/* draw with lights in the scene otherwise */
		solidtex = false;
		if (v3d->flag2 & V3D_SHADELESS_TEX)
			Gtexdraw.is_lit = 0;
		else
			Gtexdraw.is_lit = GPU_scene_object_lights(scene, ob, v3d->lay, rv3d->viewmat, !rv3d->is_persp);
	}
	
	rgba_float_to_uchar(obcol, ob->col);

	if (solidtex || v3d->drawtype == OB_TEXTURE) is_tex = true;
	else is_tex = false;

	Gtexdraw.ob = ob;
	Gtexdraw.is_tex = is_tex;

	Gtexdraw.color_profile = BKE_scene_check_color_management_enabled(scene);
	Gtexdraw.use_backface_culling = (v3d->flag2 & V3D_BACKFACE_CULLING) != 0;

	memcpy(Gtexdraw.obcol, obcol, sizeof(obcol));
	set_draw_settings_cached(1, NULL, NULL, Gtexdraw);

	// SSS Enable Smooth
	GPU_aspect_enable(GPU_ASPECT_BASIC, GPU_BASIC_SMOOTH);

	// SSS Enable/Disable Two-Sided Lighting
	if (me->flag & ME_TWOSIDED)
		GPU_aspect_enable(GPU_ASPECT_BASIC, GPU_BASIC_TWO_SIDE);
	else
		GPU_aspect_disable(GPU_ASPECT_BASIC, GPU_BASIC_TWO_SIDE);

	glCullFace(GL_BACK);
}

static void draw_textured_end(void)
{
	/* switch off textures */
	GPU_set_tpage(NULL, 0, 0);

	glDisable(GL_CULL_FACE);

	// SSS Disable Smooth & Two-Sided Lighting
	// XXX jwilkins
	GPU_aspect_disable(GPU_ASPECT_BASIC, 0xFFFFFFFF);//GPU_BASIC_TWO_SIDE|GPU_BASIC_SMOOTH);
	gpuColor4f(1,1,1,1);

	/* XXX, bad patch - GPU_default_lights() calls
	 * glLightfv(GL_POSITION, ...) which
	 * is transformed by the current matrix... we
	 * need to make sure that matrix is identity.
	 * 
	 * It would be better if drawmesh.c kept track
	 * of and restored the light settings it changed.
	 *  - zr
	 */
	gpuPushMatrix();
	gpuLoadIdentity();	
	GPU_default_lights();
	gpuPopMatrix();
}

static DMDrawOption draw_tface__set_draw_legacy(MTFace *tface, const bool has_mcol, int matnr)
{
	Material *ma = give_current_material(Gtexdraw.ob, matnr + 1);
	bool invalidtexture = false;

	if (ma && (ma->game.flag & GEMAT_INVISIBLE))
		return DM_DRAW_OPTION_SKIP;

	invalidtexture = set_draw_settings_cached(0, tface, ma, Gtexdraw);

	if (tface && invalidtexture) {
		gpuColor3P(CPACK_MAGENTA);
		return DM_DRAW_OPTION_NO_MCOL; /* Don't set color */
	}
	else if (ma && (ma->shade_flag & MA_OBCOLOR)) {
		gpuColor3ubv(Gtexdraw.obcol);
		return DM_DRAW_OPTION_NO_MCOL; /* Don't set color */
	}
	else if (!has_mcol) {
		if (tface) {
			gpuColor3P(CPACK_WHITE);
		}
		else {
			if (ma) {
				float col[3];
				if (Gtexdraw.color_profile) linearrgb_to_srgb_v3_v3(col, &ma->r);
				else copy_v3_v3(col, &ma->r);
				
				gpuColor3fv(col);
			}
			else {
				gpuColor3P(CPACK_WHITE);
			}

		}
		return DM_DRAW_OPTION_NO_MCOL; /* Don't set color */
	}
	else {
		return DM_DRAW_OPTION_NORMALLY; /* Set color from mcol */
	}
}

static DMDrawOption draw_mcol__set_draw_legacy(MTFace *UNUSED(tface), const bool has_mcol, int UNUSED(matnr))
{
	if (has_mcol)
		return DM_DRAW_OPTION_NORMALLY;
	else
		return DM_DRAW_OPTION_NO_MCOL;
}

static DMDrawOption draw_tface__set_draw(MTFace *tface, const bool UNUSED(has_mcol), int matnr)
{
	Material *ma = give_current_material(Gtexdraw.ob, matnr + 1);

	if (ma && (ma->game.flag & GEMAT_INVISIBLE)) return 0;

	if (tface)
		set_draw_settings_cached(0, tface, ma, Gtexdraw);

	/* always use color from mcol, as set in update_tface_color_layer */
	return DM_DRAW_OPTION_NORMALLY;
}

static void update_tface_color_layer(DerivedMesh *dm)
{
	MTFace *tface = DM_get_tessface_data_layer(dm, CD_MTFACE);
	MFace *mface = dm->getTessFaceArray(dm);
	MCol *finalCol;
	int i, j;
	MCol *mcol = dm->getTessFaceDataArray(dm, CD_PREVIEW_MCOL);
	if (!mcol)
		mcol = dm->getTessFaceDataArray(dm, CD_MCOL);

	if (CustomData_has_layer(&dm->faceData, CD_TEXTURE_MCOL)) {
		finalCol = CustomData_get_layer(&dm->faceData, CD_TEXTURE_MCOL);
	}
	else {
		finalCol = MEM_mallocN(sizeof(MCol) * 4 * dm->getNumTessFaces(dm), "add_tface_color_layer");

		CustomData_add_layer(&dm->faceData, CD_TEXTURE_MCOL, CD_ASSIGN, finalCol, dm->numTessFaceData);
	}

	for (i = 0; i < dm->getNumTessFaces(dm); i++) {
		Material *ma = give_current_material(Gtexdraw.ob, mface[i].mat_nr + 1);

		if (ma && (ma->game.flag & GEMAT_INVISIBLE)) {
			if (mcol)
				memcpy(&finalCol[i * 4], &mcol[i * 4], sizeof(MCol) * 4);
			else
				for (j = 0; j < 4; j++) {
					finalCol[i * 4 + j].b = 255;
					finalCol[i * 4 + j].g = 255;
					finalCol[i * 4 + j].r = 255;
				}
		}
		else if (tface && set_draw_settings_cached(0, tface, ma, Gtexdraw)) {
			for (j = 0; j < 4; j++) {
				finalCol[i * 4 + j].b = 255;
				finalCol[i * 4 + j].g = 0;
				finalCol[i * 4 + j].r = 255;
			}
		}
		else if (ma && (ma->shade_flag & MA_OBCOLOR)) {
			for (j = 0; j < 4; j++) {
				finalCol[i * 4 + j].b = Gtexdraw.obcol[0];
				finalCol[i * 4 + j].g = Gtexdraw.obcol[1];
				finalCol[i * 4 + j].r = Gtexdraw.obcol[2];
			}
		}
		else if (!mcol) {
			if (tface) {
				for (j = 0; j < 4; j++) {
					finalCol[i * 4 + j].b = 255;
					finalCol[i * 4 + j].g = 255;
					finalCol[i * 4 + j].r = 255;
				}
			}
			else {
				float col[3];

				if (ma) {
					if (Gtexdraw.color_profile) linearrgb_to_srgb_v3_v3(col, &ma->r);
					else copy_v3_v3(col, &ma->r);
					
					for (j = 0; j < 4; j++) {
						finalCol[i * 4 + j].b = FTOCHAR(col[0]);
						finalCol[i * 4 + j].g = FTOCHAR(col[1]);
						finalCol[i * 4 + j].r = FTOCHAR(col[2]);
					}
				}
				else
					for (j = 0; j < 4; j++) {
						finalCol[i * 4 + j].b = 255;
						finalCol[i * 4 + j].g = 255;
						finalCol[i * 4 + j].r = 255;
					}
			}
		}
		else {
			for (j = 0; j < 4; j++) {
				finalCol[i * 4 + j].r = mcol[i * 4 + j].r;
				finalCol[i * 4 + j].g = mcol[i * 4 + j].g;
				finalCol[i * 4 + j].b = mcol[i * 4 + j].b;
			}
		}
	}
}

static DMDrawOption draw_tface_mapped__set_draw(void *userData, int index)
{
	Mesh *me = ((drawTFace_userData *)userData)->me;

	/* array checked for NULL before calling */
	MPoly *mpoly = &me->mpoly[index];

	BLI_assert(index >= 0 && index < me->totpoly);

	if (mpoly->flag & ME_HIDE) {
		return DM_DRAW_OPTION_SKIP;
	}
	else {
		MTexPoly *tpoly = (me->mtpoly) ? &me->mtpoly[index] : NULL;
		MTFace mtf = {{{0}}};
		int matnr = mpoly->mat_nr;

		if (tpoly) {
			ME_MTEXFACE_CPY(&mtf, tpoly);
		}

		return draw_tface__set_draw(&mtf, (me->mloopcol != NULL), matnr);
	}
}

static DMDrawOption draw_em_tf_mapped__set_draw(void *userData, int index)
{
	drawEMTFMapped_userData *data = userData;
	BMEditMesh *em = data->em;
	BMFace *efa;

	if (UNLIKELY(index >= em->bm->totface))
		return DM_DRAW_OPTION_NORMAL;

	efa = BM_face_at_index(em->bm, index);

	if (BM_elem_flag_test(efa, BM_ELEM_HIDDEN)) {
		return DM_DRAW_OPTION_SKIP;
	}
	else {
		MTFace mtf = {{{0}}};
		int matnr = efa->mat_nr;

		if (data->has_mtface) {
			MTexPoly *tpoly = CustomData_bmesh_get(&em->bm->pdata, efa->head.data, CD_MTEXPOLY);
			ME_MTEXFACE_CPY(&mtf, tpoly);
		}

		return draw_tface__set_draw_legacy(data->has_mtface ? &mtf : NULL,
		                                   data->has_mcol, matnr);
	}
}

/* when face select is on, use face hidden flag */
static DMDrawOption wpaint__setSolidDrawOptions_facemask(Mesh *me, int index)
{
	MPoly *mp = &me->mpoly[index];

	return (mp->flag & ME_HIDE) ? DM_DRAW_OPTION_SKIP : DM_DRAW_OPTION_NORMALLY;
}

static void draw_mesh_text(Scene *scene, Object *ob, int glsl)
{
	Mesh *me = ob->data;
	DerivedMesh *ddm;
	MPoly *mp, *mface  = me->mpoly;
	MTexPoly *mtpoly   = me->mtpoly;
	MLoopUV *mloopuv   = me->mloopuv;
	MLoopUV *luv;
	MLoopCol *mloopcol = me->mloopcol;  /* why does mcol exist? */
	MLoopCol *lcol;

	bProperty *prop = BKE_bproperty_object_get(ob, "Text");
	GPUVertexAttribs gattribs;
	int a, totpoly = me->totpoly;

	/* fake values to pass to GPU_render_text() */
	MCol  tmp_mcol[4]  = {{0}};
	MCol *tmp_mcol_pt  = mloopcol ? tmp_mcol : NULL;
	MTFace tmp_tf      = {{{0}}};

	/* don't draw without tfaces */
	if (!mtpoly || !mloopuv)
		return;

	/* don't draw when editing */
	if (ob->mode & OB_MODE_EDIT)
		return;
	else if (ob == OBACT)
		if (paint_facesel_test(ob) || paint_vertsel_test(ob))
			return;

	ddm = mesh_get_derived_deform(scene, ob, CD_MASK_BAREMESH);

	for (a = 0, mp = mface; a < totpoly; a++, mtpoly++, mp++) {
		short matnr = mp->mat_nr;
		int mf_smooth = mp->flag & ME_SMOOTH;
		Material *mat = (me->mat) ? me->mat[matnr] : NULL;
		int mode = mat ? mat->game.flag : GEMAT_INVISIBLE;


		if (!(mode & GEMAT_INVISIBLE) && (mode & GEMAT_TEXT) && mp->totloop >= 3) {
			/* get the polygon as a tri/quad */
			int mp_vi[4];
			float v1[3], v2[3], v3[3], v4[3];
			char string[MAX_PROPSTRING];
			int characters, i, glattrib = -1, badtex = 0;


			/* TEXFACE */
			ME_MTEXFACE_CPY(&tmp_tf, mtpoly);

			if (glsl) {
				GPU_enable_material(matnr + 1, &gattribs);

				for (i = 0; i < gattribs.totlayer; i++) {
					if (gattribs.layer[i].type == CD_MTFACE) {
						glattrib = gattribs.layer[i].glindex;
						break;
					}
				}
			}
			else {
				badtex = set_draw_settings_cached(0, &tmp_tf, mat, Gtexdraw);
				if (badtex) {
					continue;
				}
			}

			mp_vi[0] = me->mloop[mp->loopstart + 0].v;
			mp_vi[1] = me->mloop[mp->loopstart + 1].v;
			mp_vi[2] = me->mloop[mp->loopstart + 2].v;
			mp_vi[3] = (mp->totloop >= 4) ? me->mloop[mp->loopstart + 3].v : 0;

			/* UV */
			luv = &mloopuv[mp->loopstart];
			copy_v2_v2(tmp_tf.uv[0], luv->uv); luv++;
			copy_v2_v2(tmp_tf.uv[1], luv->uv); luv++;
			copy_v2_v2(tmp_tf.uv[2], luv->uv); luv++;
			if (mp->totloop >= 4) {
				copy_v2_v2(tmp_tf.uv[3], luv->uv);
			}

			/* COLOR */
			if (mloopcol) {
				unsigned int totloop_clamp = min_ii(4, mp->totloop);
				unsigned int j;
				lcol = &mloopcol[mp->loopstart];

				for (j = 0; j < totloop_clamp; j++, lcol++) {
					MESH_MLOOPCOL_TO_MCOL(lcol, &tmp_mcol[j]);
				}
			}

			/* LOCATION */
			ddm->getVertCo(ddm, mp_vi[0], v1);
			ddm->getVertCo(ddm, mp_vi[1], v2);
			ddm->getVertCo(ddm, mp_vi[2], v3);
			if (mp->totloop >= 4) {
				ddm->getVertCo(ddm, mp_vi[3], v4);
			}



			/* The BM_FONT handling is in the gpu module, shared with the
			 * game engine, was duplicated previously */

			BKE_bproperty_set_valstr(prop, string);
			characters = strlen(string);
			
			if (!BKE_image_has_ibuf(mtpoly->tpage, NULL))
				characters = 0;

			if (!mf_smooth) {
				float nor[3];

				normal_tri_v3(nor, v1, v2, v3);

				gpuNormal3fv(nor);
			}

			GPU_render_text(&tmp_tf, mode, string, characters,
			                (unsigned int *)tmp_mcol_pt, v1, v2, v3, (mp->totloop >= 4 ? v4 : NULL), glattrib);
		}
	}

	ddm->release(ddm);
}

static int compareDrawOptions(void *userData, int cur_index, int next_index)
{
	drawTFace_userData *data = userData;

	if (data->mf && data->mf[cur_index].mat_nr != data->mf[next_index].mat_nr)
		return 0;

	if (data->tf && data->tf[cur_index].tpage != data->tf[next_index].tpage)
		return 0;

	return 1;
}


static int compareDrawOptionsEm(void *userData, int cur_index, int next_index)
{
	drawEMTFMapped_userData *data = userData;

	if (data->mf && data->mf[cur_index].mat_nr != data->mf[next_index].mat_nr)
		return 0;

	if (data->tf && data->tf[cur_index].tpage != data->tf[next_index].tpage)
		return 0;

	return 1;
}

static void draw_mesh_textured_old(Scene *scene, View3D *v3d, RegionView3D *rv3d,
                                   Object *ob, DerivedMesh *dm, const int draw_flags)
{
	Mesh *me = ob->data;
	
	/* correct for negative scale */
	if (ob->transflag & OB_NEG_SCALE) glFrontFace(GL_CW);
	else glFrontFace(GL_CCW);
	
	/* draw the textured mesh */
	draw_textured_begin(scene, v3d, rv3d, ob);

	gpuColor3P(CPACK_WHITE);

	if (ob->mode & OB_MODE_EDIT) {
		drawEMTFMapped_userData data;

		data.em = me->edit_btmesh;
		data.has_mcol = CustomData_has_layer(&me->edit_btmesh->bm->ldata, CD_MLOOPCOL);
		data.has_mtface = CustomData_has_layer(&me->edit_btmesh->bm->pdata, CD_MTEXPOLY);
		data.mf = DM_get_tessface_data_layer(dm, CD_MFACE);
		data.tf = DM_get_tessface_data_layer(dm, CD_MTFACE);

		dm->drawMappedFacesTex(dm, draw_em_tf_mapped__set_draw, compareDrawOptionsEm, &data);
	}
	else if (draw_flags & DRAW_FACE_SELECT) {
<<<<<<< HEAD
		if (ob->mode & OB_MODE_WEIGHT_PAINT) {
			gpuImmediateFormat_C4_V3();
			dm->drawMappedFaces(
				dm,
				wpaint__setSolidDrawOptions_facemask,
				GPU_enable_material,
				NULL,
				me,
				DM_DRAW_USE_COLORS|DM_DRAW_ALWAYS_SMOOTH);
			gpuImmediateUnformat();
		}
		else {
			dm->drawMappedFacesTex(
				dm,
				me->mpoly ? draw_tface_mapped__set_draw : NULL,
				NULL,
				me);
=======
		if (ob->mode & OB_MODE_WEIGHT_PAINT)
			dm->drawMappedFaces(dm, wpaint__setSolidDrawOptions_facemask, GPU_enable_material, NULL, me,
			                    DM_DRAW_USE_COLORS | DM_DRAW_ALWAYS_SMOOTH);
		else {
			drawTFace_userData userData;

			userData.mf = DM_get_tessface_data_layer(dm, CD_MFACE);
			userData.tf = DM_get_tessface_data_layer(dm, CD_MTFACE);
			userData.me = me;
			dm->drawMappedFacesTex(dm, me->mpoly ? draw_tface_mapped__set_draw : NULL, compareDrawOptions, &userData);
>>>>>>> 42946c37
		}
	}
	else {
		if (GPU_buffer_legacy(dm)) {
			if (draw_flags & DRAW_MODIFIERS_PREVIEW)
				dm->drawFacesTex(dm, draw_mcol__set_draw_legacy, NULL, NULL);
			else 
				dm->drawFacesTex(dm, draw_tface__set_draw_legacy, NULL, NULL);
		}
		else {
			drawTFace_userData userData;

			update_tface_color_layer(dm);

			userData.mf = DM_get_tessface_data_layer(dm, CD_MFACE);
			userData.tf = DM_get_tessface_data_layer(dm, CD_MTFACE);
			userData.me = NULL;

			dm->drawFacesTex(dm, draw_tface__set_draw, compareDrawOptions, &userData);
		}
	}

	/* draw game engine text hack */
	if (BKE_bproperty_object_get(ob, "Text"))
		draw_mesh_text(scene, ob, 0);

	draw_textured_end();
	
	/* draw edges and selected faces over textured mesh */
	if (!(ob == scene->obedit) && (draw_flags & DRAW_FACE_SELECT))
		draw_mesh_face_select(rv3d, me, dm);

	/* reset from negative scale correction */
	glFrontFace(GL_CCW);
}

/************************** NEW SHADING NODES ********************************/

typedef struct TexMatCallback {
	Scene *scene;
	Object *ob;
	Mesh *me;
	DerivedMesh *dm;
} TexMatCallback;

static void tex_mat_set_material_cb(void *UNUSED(userData), int mat_nr, void *attribs)
{
	/* all we have to do here is simply enable the GLSL material, but note
	 * that the GLSL code will give different result depending on the drawtype,
	 * in texture draw mode it will output the active texture node, in material
	 * draw mode it will show the full material. */
	GPU_enable_material(mat_nr, attribs);
}

static void tex_mat_set_texture_cb(void *userData, int mat_nr, void *attribs)
{
	/* texture draw mode without GLSL */
	TexMatCallback *data = (TexMatCallback *)userData;
	GPUVertexAttribs *gattribs = attribs;
	Image *ima;
	ImageUser *iuser;
	bNode *node;
	int texture_set = 0;

	/* draw image texture if we find one */
	if (ED_object_get_active_image(data->ob, mat_nr, &ima, &iuser, &node)) {
		/* get openl texture */
		int mipmap = 1;
		int bindcode = (ima) ? GPU_verify_image(ima, iuser, 0, 0, mipmap, false) : 0;
		static const float zero[4] = {0, 0, 0, 1};

		if (bindcode) {
			NodeTexBase *texbase = node->storage;

			/* disable existing material */
			GPU_disable_material();

			// SSS Material
			GPU_set_basic_material_specular (zero); // XXX jwilkins: where does this get reset to default?
			GPU_set_basic_material_shininess(0); // XXX jwilkins: where does this get reset to default?

			/* bind texture */

			// SSS Enable Texturing
			GPU_aspect_enable(GPU_ASPECT_BASIC, GPU_BASIC_TEXTURE_2D);

			gpuBindTexture(GL_TEXTURE_2D, ima->bindcode);
			gpuColor3P(CPACK_WHITE);

			gpuMatrixMode(GL_TEXTURE);
			gpuLoadMatrix(texbase->tex_mapping.mat[0]);
			gpuMatrixMode(GL_MODELVIEW);

			/* use active UV texture layer */
			memset(gattribs, 0, sizeof(*gattribs));

			gattribs->layer[0].type = CD_MTFACE;
			gattribs->layer[0].name[0] = '\0';
			gattribs->layer[0].gltexco = 1;
			gattribs->totlayer = 1;

			texture_set = 1;
		}
	}

	if (!texture_set) {
		gpuMatrixMode(GL_TEXTURE);
		gpuLoadIdentity();
		gpuMatrixMode(GL_MODELVIEW);

		/* disable texture */

		// SSS Disable Texturing
		GPU_aspect_disable(GPU_ASPECT_BASIC, GPU_BASIC_TEXTURE_2D);

		/* draw single color */
		GPU_enable_material(mat_nr, attribs);
	}
}

static bool tex_mat_set_face_mesh_cb(void *userData, int index)
{
	/* faceselect mode face hiding */
	TexMatCallback *data = (TexMatCallback *)userData;
	Mesh *me = (Mesh *)data->me;
	MPoly *mp = &me->mpoly[index];

	return !(mp->flag & ME_HIDE);
}

static bool tex_mat_set_face_editmesh_cb(void *userData, int index)
{
	/* editmode face hiding */
	TexMatCallback *data = (TexMatCallback *)userData;
	Mesh *me = (Mesh *)data->me;
	BMEditMesh *em = me->edit_btmesh;
	BMFace *efa;

	if (UNLIKELY(index >= em->bm->totface))
		return DM_DRAW_OPTION_NORMAL;

	efa = BM_face_at_index(em->bm, index);

	return !BM_elem_flag_test(efa, BM_ELEM_HIDDEN);
}

void draw_mesh_textured(Scene *scene, View3D *v3d, RegionView3D *rv3d,
                        Object *ob, DerivedMesh *dm, const int draw_flags)
{
	/* if not cycles, or preview-modifiers, or drawing matcaps */
	if ((!BKE_scene_use_new_shading_nodes(scene)) || (draw_flags & DRAW_MODIFIERS_PREVIEW) || (v3d->flag2 & V3D_SHOW_SOLID_MATCAP)) {
		draw_mesh_textured_old(scene, v3d, rv3d, ob, dm, draw_flags);
		return;
	}
	else if (ob->mode & (OB_MODE_VERTEX_PAINT | OB_MODE_WEIGHT_PAINT)) {
		draw_mesh_paint(v3d, rv3d, ob, dm, draw_flags);
		return;
	}

	/* set opengl state for negative scale & color */
	if (ob->transflag & OB_NEG_SCALE) glFrontFace(GL_CW);
	else glFrontFace(GL_CCW);

<<<<<<< HEAD
=======
	if ((v3d->drawtype == OB_TEXTURE) && (v3d->flag2 & V3D_SHADELESS_TEX))
		glColor3f(1.0f, 1.0f, 1.0f);
	else
		glEnable(GL_LIGHTING);

>>>>>>> 42946c37
	{
		Mesh *me = ob->data;
		TexMatCallback data = {scene, ob, me, dm};
		bool (*set_face_cb)(void *, int);
		int glsl, picking = (G.f & G_PICKSEL);
		
		/* face hiding callback depending on mode */
		if (ob == scene->obedit)
			set_face_cb = tex_mat_set_face_editmesh_cb;
		else if (draw_flags & DRAW_FACE_SELECT)
			set_face_cb = tex_mat_set_face_mesh_cb;
		else
			set_face_cb = NULL;

		/* test if we can use glsl */
		glsl = (v3d->drawtype == OB_MATERIAL) && GPU_glsl_support() && !picking;

		GPU_begin_object_materials(v3d, rv3d, scene, ob, glsl, NULL);

		if (glsl || picking) {
<<<<<<< HEAD
			// XXX jwilkins: need aspect for codegen shader instead of simple shader

			/* draw glsl */
=======
			/* draw glsl or solid */
>>>>>>> 42946c37
			dm->drawMappedFacesMat(dm,
			                       tex_mat_set_material_cb,
			                       set_face_cb, &data);
		}
		else {
			static const float zero[4] = {0, 0, 0, 1};

			/* draw textured */

			// SSS Material
			GPU_set_basic_material_specular (zero); // XXX jwilkins: where does this get reset to default?
			GPU_set_basic_material_shininess(0);    // XXX jwilkins: where does this get reset to default?

			// SSS Enable Lighting & Textures
			GPU_aspect_enable(GPU_ASPECT_BASIC, GPU_BASIC_LIGHTING|GPU_BASIC_TEXTURE_2D);

			dm->drawMappedFacesMat(dm,
			                       tex_mat_set_texture_cb,
			                       set_face_cb, &data);

			/* reset opengl state */

			// SSS Disable Lighting & Texture
			GPU_aspect_disable(GPU_ASPECT_BASIC, GPU_BASIC_LIGHTING|GPU_BASIC_TEXTURE_2D);
		}

		GPU_end_object_materials();
	}

	// SSS Disable Textures
	GPU_aspect_disable(GPU_ASPECT_BASIC, GPU_BASIC_TEXTURE_2D);

	gpuBindTexture(GL_TEXTURE_2D, 0); /* restore default */

	glFrontFace(GL_CCW);

	gpuMatrixMode(GL_TEXTURE);
	gpuLoadIdentity();
	gpuMatrixMode(GL_MODELVIEW);

	/* faceselect mode drawing over textured mesh */
	if (!(ob == scene->obedit) && (draw_flags & DRAW_FACE_SELECT))
		draw_mesh_face_select(rv3d, ob->data, dm);
}

/* Vertex Paint and Weight Paint */
void draw_mesh_paint_weight_faces(DerivedMesh *dm, const bool use_light,
                                  void *facemask_cb, void *user_data)
{
	if (use_light) {
		const float spec[4] = {0.47f, 0.47f, 0.47f, 0.47f};

		/* but set default spec */
		glColorMaterial(GL_FRONT_AND_BACK, GL_SPECULAR);
		glMaterialfv(GL_FRONT_AND_BACK, GL_SPECULAR, spec);

		/* diffuse */
		glColorMaterial(GL_FRONT_AND_BACK, GL_DIFFUSE);
		glEnable(GL_LIGHTING);
		glEnable(GL_COLOR_MATERIAL);
	}

	dm->drawMappedFaces(dm, (DMSetDrawOptions)facemask_cb, GPU_enable_material, NULL, user_data,
	                    DM_DRAW_USE_COLORS | DM_DRAW_ALWAYS_SMOOTH);

	if (use_light) {
		glDisable(GL_COLOR_MATERIAL);
		glDisable(GL_LIGHTING);

		GPU_disable_material();
	}
}

void draw_mesh_paint_weight_edges(RegionView3D *rv3d, DerivedMesh *dm, const bool use_depth,
                                  void *edgemask_cb, void *user_data)
{
	/* weight paint in solid mode, special case. focus on making the weights clear
	 * rather than the shading, this is also forced in wire view */

	if (use_depth) {
		ED_view3d_polygon_offset(rv3d, 1.0);
		glDepthMask(0);  /* disable write in zbuffer, selected edge wires show better */
	}
	else {
		glDisable(GL_DEPTH_TEST);
	}

	glEnable(GL_BLEND);
	glColor4ub(255, 255, 255, 96);
	glEnable(GL_LINE_STIPPLE);
	glLineStipple(1, 0xAAAA);

	dm->drawMappedEdges(dm, (DMSetDrawOptions)edgemask_cb, user_data);

	if (use_depth) {
		ED_view3d_polygon_offset(rv3d, 0.0);
		glDepthMask(1);
	}
	else {
		glEnable(GL_DEPTH_TEST);
	}

	glDisable(GL_LINE_STIPPLE);
	glDisable(GL_BLEND);
}

void draw_mesh_paint(View3D *v3d, RegionView3D *rv3d,
                     Object *ob, DerivedMesh *dm, const int draw_flags)
{
	DMSetDrawOptions facemask;
	Mesh *me = ob->data;
	const bool use_light = (v3d->drawtype >= OB_SOLID);

	/* hide faces in face select mode */
	facemask = (me->editflag & (ME_EDIT_PAINT_VERT_SEL | ME_EDIT_PAINT_FACE_SEL)) ? facemask = wpaint__setSolidDrawOptions_facemask : NULL;

	if (ob->mode & OB_MODE_WEIGHT_PAINT) {
<<<<<<< HEAD

		if (do_light) {
			static const GLfloat spec[4] = {0.47f, 0.47f, 0.47f, 0.47f};

			/* enforce default material settings */
			GPU_enable_material(0, NULL);
		
			/* but set default spec */
			GPU_set_basic_material_specular(spec); // XXX jwilkins: couldn't find where specular is returned to default
			                                       // XXX jwilkins: is this supposed to use the default shininess?

			/* diffuse */

			// SSS Enable Lighting
			GPU_aspect_enable(GPU_ASPECT_BASIC, GPU_BASIC_LIGHTING);
		}

		if (do_light) {
			gpuImmediateFormat_C4_N3_V3();
		}
		else {
			gpuImmediateFormat_C4_V3();
		}

		dm->drawMappedFaces(
			dm,
			facemask,
			GPU_enable_material,
			NULL,
			me,
			DM_DRAW_USE_COLORS | DM_DRAW_ALWAYS_SMOOTH | (do_light ? DM_DRAW_USE_NORMALS : 0));

		gpuImmediateUnformat();

		if (do_light) {
			// SSS Disable Lighting
			GPU_aspect_disable(GPU_ASPECT_BASIC, GPU_BASIC_LIGHTING);

			GPU_disable_material();
		}
=======
		if (use_light) {
			GPU_enable_material(0, NULL);
		}

		draw_mesh_paint_weight_faces(dm, use_light, facemask, me);
>>>>>>> 42946c37
	}
	else if (ob->mode & OB_MODE_VERTEX_PAINT) {
		if (me->mloopcol) {
			gpuImmediateFormat_C4_V3();
			dm->drawMappedFaces(
				dm,
				facemask,
				GPU_enable_material,
				NULL,
				me,
				DM_DRAW_USE_COLORS | DM_DRAW_ALWAYS_SMOOTH);
			gpuImmediateUnformat();
		}
		else {
			gpuColor3P(CPACK_WHITE);
			gpuImmediateFormat_V3();
			dm->drawMappedFaces(
				dm,
				facemask,
				GPU_enable_material,
				NULL,
				me,
				DM_DRAW_ALWAYS_SMOOTH);
			gpuImmediateUnformat();
		}
	}

	/* draw face selection on top */
	if (draw_flags & DRAW_FACE_SELECT) {
		draw_mesh_face_select(rv3d, me, dm);
	}
<<<<<<< HEAD
	else if ((do_light == false) || (ob->dtx & OB_DRAWWIRE)) {
		const int use_depth = (v3d->flag & V3D_ZBUF_SELECT) || !(ob->mode & OB_MODE_WEIGHT_PAINT);

		/* weight paint in solid mode, special case. focus on making the weights clear
		 * rather than the shading, this is also forced in wire view */

		if (use_depth) {
			bglPolygonOffset(rv3d->dist, 1.0);
			gpuDepthMask(GL_FALSE);  /* disable write in zbuffer, selected edge wires show better */
		}
		else {
			glDisable(GL_DEPTH_TEST);
		}

		gpuColor4P(CPACK_WHITE, 0.376f);

		glEnable(GL_BLEND);

		GPU_raster_begin();

		GPU_aspect_enable(GPU_ASPECT_RASTER, GPU_RASTER_STIPPLE);

		gpuLineStipple(1, 0xAAAA);

		dm->drawEdges(dm, 1, 1);

		GPU_aspect_disable(GPU_ASPECT_RASTER, GPU_RASTER_STIPPLE);

		GPU_raster_end();

		glDisable(GL_BLEND);

		if (use_depth) {
			bglPolygonOffset(rv3d->dist, 0.0);
			gpuDepthMask(GL_TRUE);
		}
		else {
			glEnable(GL_DEPTH_TEST);
		}
=======
	else if ((use_light == false) || (ob->dtx & OB_DRAWWIRE)) {
		const bool use_depth = (v3d->flag & V3D_ZBUF_SELECT) || !(ob->mode & OB_MODE_WEIGHT_PAINT);
		draw_mesh_paint_weight_edges(rv3d, dm, use_depth, NULL, NULL);
>>>>>>> 42946c37
	}
}<|MERGE_RESOLUTION|>--- conflicted
+++ resolved
@@ -181,16 +181,11 @@
 	data.edge_flags = get_tface_mesh_marked_edge_info(me);
 
 	glEnable(GL_DEPTH_TEST);
-<<<<<<< HEAD
 
 	// SSS Disable Lighting
 	GPU_aspect_disable(GPU_ASPECT_BASIC, GPU_BASIC_LIGHTING);
 
-	bglPolygonOffset(rv3d->dist, 1.0);
-=======
-	glDisable(GL_LIGHTING);
 	ED_view3d_polygon_offset(rv3d, 1.0);
->>>>>>> 42946c37
 
 	/* Draw (Hidden) Edges */
 	GPU_raster_begin();
@@ -834,7 +829,6 @@
 		dm->drawMappedFacesTex(dm, draw_em_tf_mapped__set_draw, compareDrawOptionsEm, &data);
 	}
 	else if (draw_flags & DRAW_FACE_SELECT) {
-<<<<<<< HEAD
 		if (ob->mode & OB_MODE_WEIGHT_PAINT) {
 			gpuImmediateFormat_C4_V3();
 			dm->drawMappedFaces(
@@ -844,26 +838,18 @@
 				NULL,
 				me,
 				DM_DRAW_USE_COLORS|DM_DRAW_ALWAYS_SMOOTH);
-			gpuImmediateUnformat();
-		}
 		else {
+			drawTFace_userData userData;
+
+			userData.mf = DM_get_tessface_data_layer(dm, CD_MFACE);
+			userData.tf = DM_get_tessface_data_layer(dm, CD_MTFACE);
+			userData.me = me;
+			
 			dm->drawMappedFacesTex(
 				dm,
 				me->mpoly ? draw_tface_mapped__set_draw : NULL,
-				NULL,
-				me);
-=======
-		if (ob->mode & OB_MODE_WEIGHT_PAINT)
-			dm->drawMappedFaces(dm, wpaint__setSolidDrawOptions_facemask, GPU_enable_material, NULL, me,
-			                    DM_DRAW_USE_COLORS | DM_DRAW_ALWAYS_SMOOTH);
-		else {
-			drawTFace_userData userData;
-
-			userData.mf = DM_get_tessface_data_layer(dm, CD_MFACE);
-			userData.tf = DM_get_tessface_data_layer(dm, CD_MTFACE);
-			userData.me = me;
-			dm->drawMappedFacesTex(dm, me->mpoly ? draw_tface_mapped__set_draw : NULL, compareDrawOptions, &userData);
->>>>>>> 42946c37
+				compareDrawOptions,
+				&userData);
 		}
 	}
 	else {
@@ -1027,14 +1013,11 @@
 	if (ob->transflag & OB_NEG_SCALE) glFrontFace(GL_CW);
 	else glFrontFace(GL_CCW);
 
-<<<<<<< HEAD
-=======
 	if ((v3d->drawtype == OB_TEXTURE) && (v3d->flag2 & V3D_SHADELESS_TEX))
-		glColor3f(1.0f, 1.0f, 1.0f);
+		gpuColor3f(1.0f, 1.0f, 1.0f);
 	else
-		glEnable(GL_LIGHTING);
-
->>>>>>> 42946c37
+		GPU_aspect_enable(GPU_ASPECT_BASIC, GPU_BASIC_LIGHTING); // XXX jwilkins: is this needed?  what about codegen?
+
 	{
 		Mesh *me = ob->data;
 		TexMatCallback data = {scene, ob, me, dm};
@@ -1055,13 +1038,9 @@
 		GPU_begin_object_materials(v3d, rv3d, scene, ob, glsl, NULL);
 
 		if (glsl || picking) {
-<<<<<<< HEAD
 			// XXX jwilkins: need aspect for codegen shader instead of simple shader
-
-			/* draw glsl */
-=======
 			/* draw glsl or solid */
->>>>>>> 42946c37
+
 			dm->drawMappedFacesMat(dm,
 			                       tex_mat_set_material_cb,
 			                       set_face_cb, &data);
@@ -1115,25 +1094,41 @@
 		const float spec[4] = {0.47f, 0.47f, 0.47f, 0.47f};
 
 		/* but set default spec */
-		glColorMaterial(GL_FRONT_AND_BACK, GL_SPECULAR);
-		glMaterialfv(GL_FRONT_AND_BACK, GL_SPECULAR, spec);
+		GPU_set_basic_material_specular(spec); // XXX jwilkins: couldn't find where specular is returned to default
+		                                       // XXX jwilkins: is this supposed to use the default shininess?
 
 		/* diffuse */
-		glColorMaterial(GL_FRONT_AND_BACK, GL_DIFFUSE);
-		glEnable(GL_LIGHTING);
-		glEnable(GL_COLOR_MATERIAL);
-	}
-
-	dm->drawMappedFaces(dm, (DMSetDrawOptions)facemask_cb, GPU_enable_material, NULL, user_data,
-	                    DM_DRAW_USE_COLORS | DM_DRAW_ALWAYS_SMOOTH);
-
+
+		// SSS Enable Lighting
+		GPU_aspect_enable(GPU_ASPECT_BASIC, GPU_BASIC_LIGHTING);
+	}
+	
 	if (use_light) {
-		glDisable(GL_COLOR_MATERIAL);
-		glDisable(GL_LIGHTING);
+		gpuImmediateFormat_C4_N3_V3();
+	}
+	else {
+		gpuImmediateFormat_C4_V3();
+	}
+	
+	dm->drawMappedFaces(
+		dm,
+		(DMSetDrawOptions)facemask_cb,
+		GPU_enable_material,
+		NULL,
+		user_data,
+		DM_DRAW_USE_COLORS | DM_DRAW_ALWAYS_SMOOTH | (do_light ? DM_DRAW_USE_NORMALS : 0));
+
+	gpuImmediateUnformat();
+
+	if (use_light) {
+		// SSS Disable Lighting
+		GPU_aspect_disable(GPU_ASPECT_BASIC, GPU_BASIC_LIGHTING);
 
 		GPU_disable_material();
 	}
 }
+
+
 
 void draw_mesh_paint_weight_edges(RegionView3D *rv3d, DerivedMesh *dm, const bool use_depth,
                                   void *edgemask_cb, void *user_data)
@@ -1143,114 +1138,66 @@
 
 	if (use_depth) {
 		ED_view3d_polygon_offset(rv3d, 1.0);
-		glDepthMask(0);  /* disable write in zbuffer, selected edge wires show better */
+		gpuDepthMask(GL_FALSE);  /* disable write in zbuffer, selected edge wires show better */
 	}
 	else {
 		glDisable(GL_DEPTH_TEST);
 	}
 
+	gpuColor4P(CPACK_WHITE, 0.376f);
+
 	glEnable(GL_BLEND);
-	glColor4ub(255, 255, 255, 96);
-	glEnable(GL_LINE_STIPPLE);
-	glLineStipple(1, 0xAAAA);
+
+	GPU_raster_begin();
+
+	GPU_aspect_enable(GPU_ASPECT_RASTER, GPU_RASTER_STIPPLE);
+
+	gpuLineStipple(1, 0xAAAA);
 
 	dm->drawMappedEdges(dm, (DMSetDrawOptions)edgemask_cb, user_data);
+
+	GPU_aspect_disable(GPU_ASPECT_RASTER, GPU_RASTER_STIPPLE);
+
+	GPU_raster_end();
+
+	glDisable(GL_BLEND);
 
 	if (use_depth) {
 		ED_view3d_polygon_offset(rv3d, 0.0);
-		glDepthMask(1);
+		gpuDepthMask(GL_TRUE);
 	}
 	else {
 		glEnable(GL_DEPTH_TEST);
 	}
-
-	glDisable(GL_LINE_STIPPLE);
-	glDisable(GL_BLEND);
 }
 
 void draw_mesh_paint(View3D *v3d, RegionView3D *rv3d,
                      Object *ob, DerivedMesh *dm, const int draw_flags)
 {
-	DMSetDrawOptions facemask;
+	DMSetDrawOptions facemask = NULL;
 	Mesh *me = ob->data;
 	const bool use_light = (v3d->drawtype >= OB_SOLID);
 
 	/* hide faces in face select mode */
-	facemask = (me->editflag & (ME_EDIT_PAINT_VERT_SEL | ME_EDIT_PAINT_FACE_SEL)) ? facemask = wpaint__setSolidDrawOptions_facemask : NULL;
+	if (me->editflag & (ME_EDIT_PAINT_VERT_SEL | ME_EDIT_PAINT_FACE_SEL))
+		facemask = wpaint__setSolidDrawOptions_facemask;
 
 	if (ob->mode & OB_MODE_WEIGHT_PAINT) {
-<<<<<<< HEAD
-
-		if (do_light) {
-			static const GLfloat spec[4] = {0.47f, 0.47f, 0.47f, 0.47f};
-
-			/* enforce default material settings */
-			GPU_enable_material(0, NULL);
-		
-			/* but set default spec */
-			GPU_set_basic_material_specular(spec); // XXX jwilkins: couldn't find where specular is returned to default
-			                                       // XXX jwilkins: is this supposed to use the default shininess?
-
-			/* diffuse */
-
-			// SSS Enable Lighting
-			GPU_aspect_enable(GPU_ASPECT_BASIC, GPU_BASIC_LIGHTING);
-		}
-
-		if (do_light) {
-			gpuImmediateFormat_C4_N3_V3();
-		}
-		else {
-			gpuImmediateFormat_C4_V3();
-		}
-
-		dm->drawMappedFaces(
-			dm,
-			facemask,
-			GPU_enable_material,
-			NULL,
-			me,
-			DM_DRAW_USE_COLORS | DM_DRAW_ALWAYS_SMOOTH | (do_light ? DM_DRAW_USE_NORMALS : 0));
-
-		gpuImmediateUnformat();
-
-		if (do_light) {
-			// SSS Disable Lighting
-			GPU_aspect_disable(GPU_ASPECT_BASIC, GPU_BASIC_LIGHTING);
-
-			GPU_disable_material();
-		}
-=======
 		if (use_light) {
 			GPU_enable_material(0, NULL);
 		}
 
 		draw_mesh_paint_weight_faces(dm, use_light, facemask, me);
->>>>>>> 42946c37
 	}
 	else if (ob->mode & OB_MODE_VERTEX_PAINT) {
 		if (me->mloopcol) {
-			gpuImmediateFormat_C4_V3();
-			dm->drawMappedFaces(
-				dm,
-				facemask,
-				GPU_enable_material,
-				NULL,
-				me,
-				DM_DRAW_USE_COLORS | DM_DRAW_ALWAYS_SMOOTH);
-			gpuImmediateUnformat();
+			dm->drawMappedFaces(dm, facemask, GPU_enable_material, NULL, me,
+			                    DM_DRAW_USE_COLORS | DM_DRAW_ALWAYS_SMOOTH);
 		}
 		else {
-			gpuColor3P(CPACK_WHITE);
-			gpuImmediateFormat_V3();
-			dm->drawMappedFaces(
-				dm,
-				facemask,
-				GPU_enable_material,
-				NULL,
-				me,
-				DM_DRAW_ALWAYS_SMOOTH);
-			gpuImmediateUnformat();
+			glColor3f(1.0f, 1.0f, 1.0f);
+			dm->drawMappedFaces(dm, facemask, GPU_enable_material, NULL, me,
+			                    DM_DRAW_ALWAYS_SMOOTH);
 		}
 	}
 
@@ -1258,50 +1205,8 @@
 	if (draw_flags & DRAW_FACE_SELECT) {
 		draw_mesh_face_select(rv3d, me, dm);
 	}
-<<<<<<< HEAD
-	else if ((do_light == false) || (ob->dtx & OB_DRAWWIRE)) {
-		const int use_depth = (v3d->flag & V3D_ZBUF_SELECT) || !(ob->mode & OB_MODE_WEIGHT_PAINT);
-
-		/* weight paint in solid mode, special case. focus on making the weights clear
-		 * rather than the shading, this is also forced in wire view */
-
-		if (use_depth) {
-			bglPolygonOffset(rv3d->dist, 1.0);
-			gpuDepthMask(GL_FALSE);  /* disable write in zbuffer, selected edge wires show better */
-		}
-		else {
-			glDisable(GL_DEPTH_TEST);
-		}
-
-		gpuColor4P(CPACK_WHITE, 0.376f);
-
-		glEnable(GL_BLEND);
-
-		GPU_raster_begin();
-
-		GPU_aspect_enable(GPU_ASPECT_RASTER, GPU_RASTER_STIPPLE);
-
-		gpuLineStipple(1, 0xAAAA);
-
-		dm->drawEdges(dm, 1, 1);
-
-		GPU_aspect_disable(GPU_ASPECT_RASTER, GPU_RASTER_STIPPLE);
-
-		GPU_raster_end();
-
-		glDisable(GL_BLEND);
-
-		if (use_depth) {
-			bglPolygonOffset(rv3d->dist, 0.0);
-			gpuDepthMask(GL_TRUE);
-		}
-		else {
-			glEnable(GL_DEPTH_TEST);
-		}
-=======
 	else if ((use_light == false) || (ob->dtx & OB_DRAWWIRE)) {
 		const bool use_depth = (v3d->flag & V3D_ZBUF_SELECT) || !(ob->mode & OB_MODE_WEIGHT_PAINT);
 		draw_mesh_paint_weight_edges(rv3d, dm, use_depth, NULL, NULL);
->>>>>>> 42946c37
 	}
 }