/*
 * ***** BEGIN GPL LICENSE BLOCK *****
 *
 * This program is free software; you can redistribute it and/or
 * modify it under the terms of the GNU General Public License
 * as published by the Free Software Foundation; either version 2
 * of the License, or (at your option) any later version.
 *
 * This program is distributed in the hope that it will be useful,
 * but WITHOUT ANY WARRANTY; without even the implied warranty of
 * MERCHANTABILITY or FITNESS FOR A PARTICULAR PURPOSE.  See the
 * GNU General Public License for more details.
 *
 * You should have received a copy of the GNU General Public License
 * along with this program; if not, write to the Free Software Foundation,
 * Inc., 51 Franklin Street, Fifth Floor, Boston, MA 02110-1301, USA.
 *
 * The Original Code is Copyright (C) 2001-2002 by NaN Holding BV.
 * All rights reserved.
 *
 * Contributor(s): Blender Foundation
 *
 * ***** END GPL LICENSE BLOCK *****
 * Making screendumps.
 */

/** \file blender/editors/screen/screendump.c
 *  \ingroup edscr
 */


#include <string.h>

#include "MEM_guardedalloc.h"

#include "BLI_blenlib.h"
#include "BLI_utildefines.h"
#include "BLI_math.h"

#include "IMB_imbuf_types.h"
#include "IMB_imbuf.h"

#include "DNA_scene_types.h"
#include "DNA_screen_types.h"
#include "DNA_space_types.h"
#include "DNA_userdef_types.h"

#include "BKE_context.h"
#include "BKE_global.h"
#include "BKE_main.h"
#include "BKE_image.h"
#include "BKE_report.h"
#include "BKE_writeavi.h"

#include "GPU_blender_aspect.h"
#include "GPU_matrix.h"
#include "GPU_primitives.h"
#include "GPU_raster.h"

#include "BIF_glutil.h"

#include "RNA_access.h"
#include "RNA_define.h"

#include "UI_interface.h"

#include "WM_types.h"
#include "WM_api.h"

#include "PIL_time.h"

#include "ED_screen_types.h"

#include "screen_intern.h"

typedef struct ScreenshotData {
	unsigned int *dumprect;
	int dumpsx, dumpsy;
	rcti crop;

	ImageFormatData im_format;
} ScreenshotData;

static void screenshot_read_pixels(int x, int y, int w, int h, unsigned char *rect)
{
	int i;

	glReadPixels(x, y, w, h, GL_RGBA, GL_UNSIGNED_BYTE, rect);
	glFinish();

	/* clear alpha, it is not set to a meaningful value in opengl */
	for (i = 0, rect += 3; i < w * h; i++, rect += 4)
		*rect = 255;
}

/* get shot from frontbuffer */
static unsigned int *screenshot(bContext *C, int *dumpsx, int *dumpsy)
{
	wmWindow *win = CTX_wm_window(C);
	int x = 0, y = 0;
	unsigned int *dumprect = NULL;

	x = 0;
	y = 0;
	*dumpsx = WM_window_pixels_x(win);
	*dumpsy = WM_window_pixels_y(win);

	if (*dumpsx && *dumpsy) {
		
		dumprect = MEM_mallocN(sizeof(int) * (*dumpsx) * (*dumpsy), "dumprect");
<<<<<<< HEAD
#if !defined(GLEW_ES_ONLY) // XXX jwilkins: ES can only read from COLOR_ATTACHMENT0, which might work out OK if swap method is COPY
	glReadBuffer(GL_FRONT);
#endif
		glReadPixels(x, y, *dumpsx, *dumpsy, GL_RGBA, GL_UNSIGNED_BYTE, dumprect);
		glFinish();
#if !defined(GLEW_ES_ONLY)
=======
		glReadBuffer(GL_FRONT);
		screenshot_read_pixels(x, y, *dumpsx, *dumpsy, (unsigned char *)dumprect);
>>>>>>> 42946c37
		glReadBuffer(GL_BACK);
#endif
	}

	return dumprect;
}

/* call from both exec and invoke */
static int screenshot_data_create(bContext *C, wmOperator *op)
{
	unsigned int *dumprect;
	int dumpsx, dumpsy;

	/* do redraw so we don't show popups/menus */
	WM_redraw_windows(C);
	
	dumprect = screenshot(C, &dumpsx, &dumpsy);

	if (dumprect) {
		ScreenshotData *scd = MEM_callocN(sizeof(ScreenshotData), "screenshot");
		ScrArea *sa = CTX_wm_area(C);
		
		scd->dumpsx = dumpsx;
		scd->dumpsy = dumpsy;
		scd->dumprect = dumprect;
		if (sa) {
			scd->crop = sa->totrct;
		}

		BKE_imformat_defaults(&scd->im_format);

		op->customdata = scd;

		return TRUE;
	}
	else {
		op->customdata = NULL;
		return FALSE;
	}
}

static void screenshot_data_free(wmOperator *op)
{
	ScreenshotData *scd = op->customdata;

	if (scd) {
		if (scd->dumprect)
			MEM_freeN(scd->dumprect);
		MEM_freeN(scd);
		op->customdata = NULL;
	}
}

static void screenshot_crop(ImBuf *ibuf, rcti crop)
{
	unsigned int *to = ibuf->rect;
	unsigned int *from = ibuf->rect + crop.ymin * ibuf->x + crop.xmin;
	int crop_x = BLI_rcti_size_x(&crop);
	int crop_y = BLI_rcti_size_y(&crop);
	int y;

	if (crop_x > 0 && crop_y > 0) {
		for (y = 0; y < crop_y; y++, to += crop_x, from += ibuf->x)
			memmove(to, from, sizeof(unsigned int) * crop_x);

		ibuf->x = crop_x;
		ibuf->y = crop_y;
	}
}

static int screenshot_exec(bContext *C, wmOperator *op)
{
	ScreenshotData *scd = op->customdata;

	if (scd == NULL) {
		/* when running exec directly */
		screenshot_data_create(C, op);
		scd = op->customdata;
	}

	if (scd) {
		if (scd->dumprect) {
			ImBuf *ibuf;
			char path[FILE_MAX];

			RNA_string_get(op->ptr, "filepath", path);
			BLI_path_abs(path, G.main->name);

			/* operator ensures the extension */
			ibuf = IMB_allocImBuf(scd->dumpsx, scd->dumpsy, 24, 0);
			ibuf->rect = scd->dumprect;

			/* crop to show only single editor */
			if (!RNA_boolean_get(op->ptr, "full"))
				screenshot_crop(ibuf, scd->crop);

			if (scd->im_format.planes == R_IMF_PLANES_BW) {
				/* bw screenshot? - users will notice if it fails! */
				IMB_color_to_bw(ibuf);
			}
			BKE_imbuf_write(ibuf, path, &scd->im_format);

			IMB_freeImBuf(ibuf);
		}
	}

	screenshot_data_free(op);
	return OPERATOR_FINISHED;
}

static int screenshot_invoke(bContext *C, wmOperator *op, const wmEvent *UNUSED(event))
{
	if (screenshot_data_create(C, op)) {
		if (RNA_struct_property_is_set(op->ptr, "filepath"))
			return screenshot_exec(C, op);

		/* extension is added by 'screenshot_check' after */
		RNA_string_set(op->ptr, "filepath", G.relbase_valid ? G.main->name : "//screen");
		
		WM_event_add_fileselect(C, op);
	
		return OPERATOR_RUNNING_MODAL;
	}
	return OPERATOR_CANCELLED;
}

static bool screenshot_check(bContext *UNUSED(C), wmOperator *op)
{
	ScreenshotData *scd = op->customdata;
	return WM_operator_filesel_ensure_ext_imtype(op, &scd->im_format);
}

static void screenshot_cancel(bContext *UNUSED(C), wmOperator *op)
{
	screenshot_data_free(op);
}

static bool screenshot_draw_check_prop(PointerRNA *UNUSED(ptr), PropertyRNA *prop)
{
	const char *prop_id = RNA_property_identifier(prop);

	return !(STREQ(prop_id, "filepath"));
}

static void screenshot_draw(bContext *UNUSED(C), wmOperator *op)
{
	uiLayout *layout = op->layout;
	ScreenshotData *scd = op->customdata;
	PointerRNA ptr;

	/* image template */
	RNA_pointer_create(NULL, &RNA_ImageFormatSettings, &scd->im_format, &ptr);
	uiTemplateImageSettings(layout, &ptr, FALSE);

	/* main draw call */
	RNA_pointer_create(NULL, op->type->srna, op->properties, &ptr);
	uiDefAutoButsRNA(layout, &ptr, screenshot_draw_check_prop, '\0');
}

static int screenshot_poll(bContext *C)
{
	if (G.background)
		return false;

	return WM_operator_winactive(C);
}

void SCREEN_OT_screenshot(wmOperatorType *ot)
{
	ot->name = "Save Screenshot"; /* weak: opname starting with 'save' makes filewindow give save-over */
	ot->idname = "SCREEN_OT_screenshot";
	ot->description = "Capture a picture of the active area or whole Blender window";
	
	ot->invoke = screenshot_invoke;
	ot->check = screenshot_check;
	ot->exec = screenshot_exec;
	ot->cancel = screenshot_cancel;
	ot->ui = screenshot_draw;
	ot->poll = screenshot_poll;
	
	ot->flag = 0;
	
	WM_operator_properties_filesel(ot, FOLDERFILE | IMAGEFILE, FILE_SPECIAL, FILE_SAVE,
	                               WM_FILESEL_FILEPATH, FILE_DEFAULTDISPLAY);
	RNA_def_boolean(ot->srna, "full", 1, "Full Screen",
	                "Capture the whole window (otherwise only capture the active area)");
}

/* *************** screenshot movie job ************************* */

typedef struct ScreenshotJob {
	Main *bmain;
	Scene *scene;
	wmWindowManager *wm;
	unsigned int *dumprect;
	int x, y, dumpsx, dumpsy;
	short *stop;
	short *do_update;
	ReportList reports;
} ScreenshotJob;


static void screenshot_freejob(void *sjv)
{
	ScreenshotJob *sj = sjv;
	
	if (sj->dumprect)
		MEM_freeN(sj->dumprect);
	
	MEM_freeN(sj);
}


/* called before redraw notifiers, copies a new dumprect */
static void screenshot_updatejob(void *sjv)
{
	ScreenshotJob *sj = sjv;
	unsigned int *dumprect;
	
	if (sj->dumprect == NULL) {
		dumprect = MEM_mallocN(sizeof(int) * sj->dumpsx * sj->dumpsy, "dumprect");
		screenshot_read_pixels(sj->x, sj->y, sj->dumpsx, sj->dumpsy, (unsigned char *)dumprect);
		
		sj->dumprect = dumprect;
	}
}


/* only this runs inside thread */
static void screenshot_startjob(void *sjv, short *stop, short *do_update, float *UNUSED(progress))
{
	ScreenshotJob *sj = sjv;
	RenderData rd = sj->scene->r;
	bMovieHandle *mh = BKE_movie_handle_get(sj->scene->r.im_format.imtype);
	
	/* we need this as local variables for renderdata */
	rd.frs_sec = U.scrcastfps;
	rd.frs_sec_base = 1.0f;
	
	if (BKE_imtype_is_movie(rd.im_format.imtype)) {
		if (!mh->start_movie(sj->scene, &rd, sj->dumpsx, sj->dumpsy, &sj->reports)) {
			printf("screencast job stopped\n");
			return;
		}
	}
	else
		mh = NULL;
	
	sj->stop = stop;
	sj->do_update = do_update;
	
	*do_update = TRUE; /* wait for opengl rect */
	
	while (*stop == 0) {
		
		if (sj->dumprect) {
			
			if (mh) {
				if (mh->append_movie(&rd, rd.sfra, rd.cfra, (int *)sj->dumprect,
				                     sj->dumpsx, sj->dumpsy, &sj->reports))
				{
					BKE_reportf(&sj->reports, RPT_INFO, "Appended frame: %d", rd.cfra);
					printf("Appended frame %d\n", rd.cfra);
				}
				else {
					break;
				}
			}
			else {
				ImBuf *ibuf = IMB_allocImBuf(sj->dumpsx, sj->dumpsy, rd.im_format.planes, 0);
				char name[FILE_MAX];
				int ok;
				
				BKE_makepicstring(name, rd.pic, sj->bmain->name, rd.cfra, &rd.im_format, rd.scemode & R_EXTENSION, TRUE);
				
				ibuf->rect = sj->dumprect;
				ok = BKE_imbuf_write(ibuf, name, &rd.im_format);
				
				if (ok == 0) {
					printf("Write error: cannot save %s\n", name);
					BKE_reportf(&sj->reports, RPT_INFO, "Write error: cannot save %s", name);
					break;
				}
				else {
					printf("Saved file: %s\n", name);
					BKE_reportf(&sj->reports, RPT_INFO, "Saved file: %s", name);
				}
				
				/* imbuf knows which rects are not part of ibuf */
				IMB_freeImBuf(ibuf);
			}
			
			MEM_freeN(sj->dumprect);
			sj->dumprect = NULL;
			
			*do_update = TRUE;
			
			rd.cfra++;

		}
		else 
			PIL_sleep_ms(U.scrcastwait);
	}
	
	if (mh)
		mh->end_movie();

	BKE_report(&sj->reports, RPT_INFO, "Screencast job stopped");
}

/* Helper callback for drawing the cursor itself */
static void screencast_draw_cursor(bContext *UNUSED(C), int x, int y, void *UNUSED(p_ptr))
{
	gpuPushMatrix();

	gpuTranslate((float)x, (float)y, 0.0f);

	GPU_raster_begin();

	GPU_aspect_enable(GPU_ASPECT_RASTER, GPU_RASTER_AA);

	glEnable(GL_BLEND);

	gpuColor4ub(0, 0, 0, 32);
	gpuSingleArc(0, 0, 0, 2*M_PI, 20, 20, 40);

	gpuColor4ub(255, 255, 255, 128);
	gpuSingleArc(0, 0, 0, 2*M_PI, 20, 20, 40);

	glDisable(GL_BLEND);

	GPU_aspect_disable(GPU_ASPECT_RASTER, GPU_RASTER_AA);

	GPU_raster_end();

	gpuPopMatrix();
}

/* Turn brush cursor in 3D view on/off */
static void screencast_cursor_toggle(wmWindowManager *wm, short enable)
{
	static void *cursor = NULL;
	
	if (cursor && !enable) {
		/* clear cursor */
		WM_paint_cursor_end(wm, cursor);
		cursor = NULL;
	}
	else if (enable) {
		/* enable cursor */
		cursor = WM_paint_cursor_activate(wm, NULL, screencast_draw_cursor, NULL);
	}
}

static void screenshot_endjob(void *sjv)
{
	ScreenshotJob *sj = sjv;
	
	screencast_cursor_toggle(sj->wm, 0);
}


static int screencast_exec(bContext *C, wmOperator *op)
{
	wmWindowManager *wm = CTX_wm_manager(C);
	wmWindow *win = CTX_wm_window(C);
	bScreen *screen = CTX_wm_screen(C);
	wmJob *wm_job;
	ScreenshotJob *sj;

	/* if called again, stop the running job */
	if (WM_jobs_test(wm, screen, WM_JOB_TYPE_SCREENCAST))
		WM_jobs_stop(wm, screen, screenshot_startjob);
	
	wm_job = WM_jobs_get(wm, win, screen, "Screencast", 0, WM_JOB_TYPE_SCREENCAST);
	sj = MEM_callocN(sizeof(ScreenshotJob), "screenshot job");
	
	/* setup sj */
	if (RNA_boolean_get(op->ptr, "full")) {
		sj->x = 0;
		sj->y = 0;
		sj->dumpsx = WM_window_pixels_x(win);
		sj->dumpsy = WM_window_pixels_y(win);
	}
	else {
		ScrArea *curarea = CTX_wm_area(C);
		sj->x = curarea->totrct.xmin;
		sj->y = curarea->totrct.ymin;
		sj->dumpsx = curarea->totrct.xmax - sj->x;
		sj->dumpsy = curarea->totrct.ymax - sj->y;
	}
	sj->bmain = CTX_data_main(C);
	sj->scene = CTX_data_scene(C);
	sj->wm = wm;
	
	BKE_reports_init(&sj->reports, RPT_PRINT);

	/* setup job */
	WM_jobs_customdata_set(wm_job, sj, screenshot_freejob);
	WM_jobs_timer(wm_job, 0.1, 0, NC_SCREEN | ND_SCREENCAST);
	WM_jobs_callbacks(wm_job, screenshot_startjob, NULL, screenshot_updatejob, screenshot_endjob);
	
	WM_jobs_start(sj->wm, wm_job);
	
	screencast_cursor_toggle(sj->wm, 1);
	
	WM_event_add_notifier(C, NC_SCREEN | ND_SCREENCAST, screen);
	
	return OPERATOR_FINISHED;
}

void SCREEN_OT_screencast(wmOperatorType *ot)
{
	ot->name = "Make Screencast";
	ot->idname = "SCREEN_OT_screencast";
	ot->description = "Capture a video of the active area or whole Blender window";
	
	ot->invoke = WM_operator_confirm;
	ot->exec = screencast_exec;
	ot->poll = screenshot_poll;  /* shared poll */
	
	ot->flag = 0;
	
	RNA_def_property(ot->srna, "filepath", PROP_STRING, PROP_FILEPATH);
	RNA_def_boolean(ot->srna, "full", 1, "Full Screen",
	                "Capture the whole window (otherwise only capture the active area)");
}<|MERGE_RESOLUTION|>--- conflicted
+++ resolved
@@ -108,18 +108,12 @@
 	if (*dumpsx && *dumpsy) {
 		
 		dumprect = MEM_mallocN(sizeof(int) * (*dumpsx) * (*dumpsy), "dumprect");
-<<<<<<< HEAD
 #if !defined(GLEW_ES_ONLY) // XXX jwilkins: ES can only read from COLOR_ATTACHMENT0, which might work out OK if swap method is COPY
-	glReadBuffer(GL_FRONT);
+		glReadBuffer(GL_FRONT); // XXX jwilkins: this will probably cause a gl error with ES profile
 #endif
-		glReadPixels(x, y, *dumpsx, *dumpsy, GL_RGBA, GL_UNSIGNED_BYTE, dumprect);
-		glFinish();
+		screenshot_read_pixels(x, y, *dumpsx, *dumpsy, (unsigned char *)dumprect);
 #if !defined(GLEW_ES_ONLY)
-=======
-		glReadBuffer(GL_FRONT);
-		screenshot_read_pixels(x, y, *dumpsx, *dumpsy, (unsigned char *)dumprect);
->>>>>>> 42946c37
-		glReadBuffer(GL_BACK);
+		glReadBuffer(GL_BACK); // XXX jwilkins: this will probably cause a gl error with ES profile
 #endif
 	}
 
