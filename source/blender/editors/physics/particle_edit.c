--- conflicted
+++ resolved
@@ -1977,13 +1977,9 @@
 {
 	Object *ob= CTX_data_active_object(C);
 	Scene *scene= CTX_data_scene(C);
-<<<<<<< HEAD
 	SceneLayer *sl = CTX_data_scene_layer(C);
 	PTCacheEdit *edit= PE_get_current(scene, sl, ob);
-=======
-	PTCacheEdit *edit = PE_get_current(scene, ob);
 	const bool select = RNA_boolean_get(op->ptr, "select");
->>>>>>> 65af15ad
 	POINT_P; KEY_K;
 
 	LOOP_POINTS {
