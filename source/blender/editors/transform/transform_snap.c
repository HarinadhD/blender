/*
 * ***** BEGIN GPL LICENSE BLOCK *****
 *
 * This program is free software; you can redistribute it and/or
 * modify it under the terms of the GNU General Public License
 * as published by the Free Software Foundation; either version 2
 * of the License, or (at your option) any later version.
 *
 * This program is distributed in the hope that it will be useful,
 * but WITHOUT ANY WARRANTY; without even the implied warranty of
 * MERCHANTABILITY or FITNESS FOR A PARTICULAR PURPOSE.  See the
 * GNU General Public License for more details.
 *
 * You should have received a copy of the GNU General Public License
 * along with this program; if not, write to the Free Software Foundation,
 * Inc., 51 Franklin Street, Fifth Floor, Boston, MA 02110-1301, USA.
 *
 * The Original Code is Copyright (C) 2001-2002 by NaN Holding BV.
 * All rights reserved.
 *
 * The Original Code is: all of this file.
 *
 * Contributor(s): Martin Poirier
 *
 * ***** END GPL LICENSE BLOCK *****
 */

/** \file blender/editors/transform/transform_snap.c
 *  \ingroup edtransform
 */

#include <stdlib.h>
#include <math.h>
#include <float.h>
#include <stdio.h>

#include "PIL_time.h"

#include "DNA_armature_types.h"
#include "DNA_scene_types.h"
#include "DNA_object_types.h"
#include "DNA_mesh_types.h"
#include "DNA_meshdata_types.h"  /* Temporary, for snapping to other unselected meshes */
#include "DNA_node_types.h"
#include "DNA_space_types.h"
#include "DNA_screen_types.h"
#include "DNA_view3d_types.h"
#include "DNA_windowmanager_types.h"

#include "BLI_math.h"
#include "BLI_blenlib.h"
#include "BLI_utildefines.h"

#include "BIF_gl.h"

#include "BKE_DerivedMesh.h"
#include "BKE_object.h"
#include "BKE_anim.h"  /* for duplis */
#include "BKE_context.h"
#include "BKE_editmesh.h"
#include "BKE_mesh.h"
<<<<<<< HEAD
#include "BKE_scene.h"  /* for EvaluationContext */
=======
#include "BKE_tracking.h"
>>>>>>> e052fc98

#include "RNA_access.h"

#include "WM_types.h"

#include "ED_armature.h"
#include "ED_image.h"
#include "ED_mesh.h"
#include "ED_node.h"
#include "ED_uvedit.h"
#include "ED_view3d.h"

#include "UI_resources.h"
#include "UI_view2d.h"

#include "MEM_guardedalloc.h"

#include "transform.h"

/* this should be passed as an arg for use in snap functions */
#undef BASACT

#define TRANSFORM_DIST_MAX_PX 1000.0f
#define TRANSFORM_SNAP_MAX_PX 100.0f
/* use half of flt-max so we can scale up without an exception */

/********************* PROTOTYPES ***********************/

static void setSnappingCallback(TransInfo *t);

static void ApplySnapTranslation(TransInfo *t, float vec[3]);
static void ApplySnapRotation(TransInfo *t, float *vec);
static void ApplySnapResize(TransInfo *t, float vec[2]);

/* static void CalcSnapGrid(TransInfo *t, float *vec); */
static void CalcSnapGeometry(TransInfo *t, float *vec);

static void TargetSnapMedian(TransInfo *t);
static void TargetSnapCenter(TransInfo *t);
static void TargetSnapClosest(TransInfo *t);
static void TargetSnapActive(TransInfo *t);

static float RotationBetween(TransInfo *t, float p1[3], float p2[3]);
static float TranslationBetween(TransInfo *t, float p1[3], float p2[3]);
static float ResizeBetween(TransInfo *t, float p1[3], float p2[3]);


/****************** IMPLEMENTATIONS *********************/

static bool snapNodeTest(View2D *v2d, bNode *node, SnapMode mode);
static NodeBorder snapNodeBorder(int snap_node_mode);

#if 0
int BIF_snappingSupported(Object *obedit)
{
	int status = 0;
	
	if (obedit == NULL || ELEM4(obedit->type, OB_MESH, OB_ARMATURE, OB_CURVE, OB_LATTICE)) /* only support object mesh, armature, curves */
	{
		status = 1;
	}
	
	return status;
}
#endif

bool validSnap(TransInfo *t)
{
	return (t->tsnap.status & (POINT_INIT | TARGET_INIT)) == (POINT_INIT | TARGET_INIT) ||
	       (t->tsnap.status & (MULTI_POINTS | TARGET_INIT)) == (MULTI_POINTS | TARGET_INIT);
}

bool activeSnap(TransInfo *t)
{
	return (t->modifiers & (MOD_SNAP | MOD_SNAP_INVERT)) == MOD_SNAP || (t->modifiers & (MOD_SNAP | MOD_SNAP_INVERT)) == MOD_SNAP_INVERT;
}

void drawSnapping(const struct bContext *C, TransInfo *t)
{
	unsigned char col[4], selectedCol[4], activeCol[4];
	
	if (!activeSnap(t))
		return;
	
	UI_GetThemeColor3ubv(TH_TRANSFORM, col);
	col[3] = 128;
	
	UI_GetThemeColor3ubv(TH_SELECT, selectedCol);
	selectedCol[3] = 128;
	
	UI_GetThemeColor3ubv(TH_ACTIVE, activeCol);
	activeCol[3] = 192;
	
	if (t->spacetype == SPACE_VIEW3D) {
		if (validSnap(t)) {
			TransSnapPoint *p;
			View3D *v3d = CTX_wm_view3d(C);
			RegionView3D *rv3d = CTX_wm_region_view3d(C);
			float imat[4][4];
			float size;
			
			glDisable(GL_DEPTH_TEST);
			
			size = 2.5f * UI_GetThemeValuef(TH_VERTEX_SIZE);
			
			invert_m4_m4(imat, rv3d->viewmat);
			
			for (p = t->tsnap.points.first; p; p = p->next) {
				if (p == t->tsnap.selectedPoint) {
					glColor4ubv(selectedCol);
				}
				else {
					glColor4ubv(col);
				}
				
				drawcircball(GL_LINE_LOOP, p->co, ED_view3d_pixel_size(rv3d, p->co) * size * 0.75f, imat);
			}
			
			if (t->tsnap.status & POINT_INIT) {
				glColor4ubv(activeCol);
				
				drawcircball(GL_LINE_LOOP, t->tsnap.snapPoint, ED_view3d_pixel_size(rv3d, t->tsnap.snapPoint) * size, imat);
			}
			
			/* draw normal if needed */
			if (usingSnappingNormal(t) && validSnappingNormal(t)) {
				glColor4ubv(activeCol);
				
				glBegin(GL_LINES);
				glVertex3f(t->tsnap.snapPoint[0], t->tsnap.snapPoint[1], t->tsnap.snapPoint[2]);
				glVertex3f(t->tsnap.snapPoint[0] + t->tsnap.snapNormal[0],
				           t->tsnap.snapPoint[1] + t->tsnap.snapNormal[1],
				           t->tsnap.snapPoint[2] + t->tsnap.snapNormal[2]);
				glEnd();
			}
			
			if (v3d->zbuf)
				glEnable(GL_DEPTH_TEST);
		}
	}
	else if (t->spacetype == SPACE_IMAGE) {
		if (validSnap(t)) {
			/* This will not draw, and Im nor sure why - campbell */
#if 0
			float xuser_asp, yuser_asp;
			int wi, hi;
			float w, h;
			
			calc_image_view(G.sima, 'f');   // float
			myortho2(G.v2d->cur.xmin, G.v2d->cur.xmax, G.v2d->cur.ymin, G.v2d->cur.ymax);
			glLoadIdentity();
			
			ED_space_image_get_aspect(t->sa->spacedata.first, &xuser_aspx, &yuser_asp);
			ED_space_image_width(t->sa->spacedata.first, &wi, &hi);
			w = (((float)wi) / IMG_SIZE_FALLBACK) * G.sima->zoom * xuser_asp;
			h = (((float)hi) / IMG_SIZE_FALLBACK) * G.sima->zoom * yuser_asp;
			
			cpack(0xFFFFFF);
			glTranslatef(t->tsnap.snapPoint[0], t->tsnap.snapPoint[1], 0.0f);
			
			//glRectf(0, 0, 1, 1);
			
			setlinestyle(0);
			cpack(0x0);
			fdrawline(-0.020 / w, 0, -0.1 / w, 0);
			fdrawline(0.1 / w, 0, 0.020 / w, 0);
			fdrawline(0, -0.020 / h, 0, -0.1 / h);
			fdrawline(0, 0.1 / h, 0, 0.020 / h);
			
			glTranslatef(-t->tsnap.snapPoint[0], -t->tsnap.snapPoint[1], 0.0f);
			setlinestyle(0);
#endif
		}
	}
	else if (t->spacetype == SPACE_NODE) {
		if (validSnap(t)) {
			ARegion *ar = CTX_wm_region(C);
			TransSnapPoint *p;
			float size;
			
			size = 2.5f * UI_GetThemeValuef(TH_VERTEX_SIZE);
			
			glEnable(GL_BLEND);
			
			for (p = t->tsnap.points.first; p; p = p->next) {
				if (p == t->tsnap.selectedPoint) {
					glColor4ubv(selectedCol);
				}
				else {
					glColor4ubv(col);
				}
				
				ED_node_draw_snap(&ar->v2d, p->co, size, 0);
			}
			
			if (t->tsnap.status & POINT_INIT) {
				glColor4ubv(activeCol);
				
				ED_node_draw_snap(&ar->v2d, t->tsnap.snapPoint, size, t->tsnap.snapNodeBorder);
			}
			
			glDisable(GL_BLEND);
		}
	}
}

bool handleSnapping(TransInfo *t, const wmEvent *event)
{
	bool status = false;

#if 0 // XXX need a proper selector for all snap mode
	if (BIF_snappingSupported(t->obedit) && event->type == TABKEY && event->shift) {
		/* toggle snap and reinit */
		t->settings->snap_flag ^= SCE_SNAP;
		initSnapping(t, NULL);
		status = 1;
	}
#endif
	if (event->type == MOUSEMOVE) {
		status |= updateSelectedSnapPoint(t);
	}
	
	return status;
}

void applyProject(TransInfo *t)
{
	/* XXX FLICKER IN OBJECT MODE */
	if ((t->tsnap.project) && activeSnap(t) && (t->flag & T_NO_PROJECT) == 0 && (t->con.mode & CON_APPLY) == 0) {
		TransData *td = t->data;
		float tvec[3];
		float imat[4][4];
		int i;
	
		if (t->flag & (T_EDIT | T_POSE)) {
			Object *ob = t->obedit ? t->obedit : t->poseobj;
			invert_m4_m4(imat, ob->obmat);
		}

		for (i = 0; i < t->total; i++, td++) {
			float iloc[3], loc[3], no[3];
			float mval_fl[2];
			float dist_px = TRANSFORM_DIST_MAX_PX;
			
			if (td->flag & TD_NOACTION)
				break;
			
			if (td->flag & TD_SKIP)
				continue;

			if ((t->flag & T_PROP_EDIT) && (td->factor == 0.0f))
				continue;
			
			copy_v3_v3(iloc, td->loc);
			if (t->flag & (T_EDIT | T_POSE)) {
				Object *ob = t->obedit ? t->obedit : t->poseobj;
				mul_m4_v3(ob->obmat, iloc);
			}
			else if (t->flag & T_OBJECT) {
				/* TODO(sergey): Ideally force update is not needed here. */
				EvaluationContext evaluation_context;
				evaluation_context.for_render = false;
				td->ob->recalc |= OB_RECALC_OB | OB_RECALC_DATA | OB_RECALC_TIME;
				BKE_object_handle_update(&evaluation_context, t->scene, td->ob);
				copy_v3_v3(iloc, td->ob->obmat[3]);
			}
			
			if (ED_view3d_project_float_global(t->ar, iloc, mval_fl, V3D_PROJ_TEST_NOP) == V3D_PROJ_RET_OK) {
				if (snapObjectsTransform(t, mval_fl, &dist_px, loc, no, t->tsnap.modeSelect)) {
//					if (t->flag & (T_EDIT|T_POSE)) {
//						mul_m4_v3(imat, loc);
//					}

					sub_v3_v3v3(tvec, loc, iloc);

					mul_m3_v3(td->smtx, tvec);

					add_v3_v3(td->loc, tvec);
				}
			}
			
			//XXX constraintTransLim(t, td);
		}
	}
}

void applySnapping(TransInfo *t, float *vec)
{
	/* project is not applied this way */
	if (t->tsnap.project)
		return;
	
	if (t->tsnap.status & SNAP_FORCED) {
		t->tsnap.targetSnap(t);
	
		t->tsnap.applySnap(t, vec);
	}
	else if ((t->tsnap.mode != SCE_SNAP_MODE_INCREMENT) && activeSnap(t)) {
		double current = PIL_check_seconds_timer();
		
		// Time base quirky code to go around findnearest slowness
		/* !TODO! add exception for object mode, no need to slow it down then */
		if (current - t->tsnap.last >= 0.01) {
			t->tsnap.calcSnap(t, vec);
			t->tsnap.targetSnap(t);
	
			t->tsnap.last = current;
		}
		if (validSnap(t)) {
			t->tsnap.applySnap(t, vec);
		}
	}
}

void resetSnapping(TransInfo *t)
{
	t->tsnap.status = 0;
	t->tsnap.align = false;
	t->tsnap.project = 0;
	t->tsnap.mode = 0;
	t->tsnap.modeSelect = 0;
	t->tsnap.target = 0;
	t->tsnap.last = 0;
	t->tsnap.applySnap = NULL;

	t->tsnap.snapNormal[0] = 0;
	t->tsnap.snapNormal[1] = 0;
	t->tsnap.snapNormal[2] = 0;
	
	t->tsnap.snapNodeBorder = 0;
}

bool usingSnappingNormal(TransInfo *t)
{
	return t->tsnap.align;
}

bool validSnappingNormal(TransInfo *t)
{
	if (validSnap(t)) {
		if (dot_v3v3(t->tsnap.snapNormal, t->tsnap.snapNormal) > 0) {
			return true;
		}
	}
	
	return false;
}

static void initSnappingMode(TransInfo *t)
{
	ToolSettings *ts = t->settings;
	Object *obedit = t->obedit;
	Scene *scene = t->scene;
	Base *base_act = scene->basact;

	if (t->spacetype == SPACE_NODE) {
		/* force project off when not supported */
		t->tsnap.project = 0;
		
		t->tsnap.mode = ts->snap_node_mode;
	}
	else if (t->spacetype == SPACE_IMAGE) {
		/* force project off when not supported */
		t->tsnap.project = 0;
		
		t->tsnap.mode = ts->snap_uv_mode;
	}
	else {
		/* force project off when not supported */
		if (ts->snap_mode != SCE_SNAP_MODE_FACE)
			t->tsnap.project = 0;
		
		t->tsnap.mode = ts->snap_mode;
	}

	if ((t->spacetype == SPACE_VIEW3D || t->spacetype == SPACE_IMAGE) &&  /* Only 3D view or UV */
	    (t->flag & T_CAMERA) == 0)  /* Not with camera selected in camera view */
	{
		setSnappingCallback(t);

		/* Edit mode */
		if (t->tsnap.applySnap != NULL && // A snapping function actually exist
		    (obedit != NULL && ELEM4(obedit->type, OB_MESH, OB_ARMATURE, OB_CURVE, OB_LATTICE)) ) // Temporary limited to edit mode meshes, armature, curves
		{
			/* Exclude editmesh if using proportional edit */
			if ((obedit->type == OB_MESH) && (t->flag & T_PROP_EDIT)) {
				t->tsnap.modeSelect = SNAP_NOT_OBEDIT;
			}
			else {
				t->tsnap.modeSelect = t->tsnap.snap_self ? SNAP_ALL : SNAP_NOT_OBEDIT;
			}
		}
		/* Particles edit mode*/
		else if (t->tsnap.applySnap != NULL && // A snapping function actually exist
		         (obedit == NULL && base_act && base_act->object && base_act->object->mode & OB_MODE_PARTICLE_EDIT))
		{
			t->tsnap.modeSelect = SNAP_ALL;
		}
		/* Object mode */
		else if (t->tsnap.applySnap != NULL && // A snapping function actually exist
		         (obedit == NULL) ) // Object Mode
		{
			t->tsnap.modeSelect = SNAP_NOT_SELECTED;
		}
		else {
			/* Grid if snap is not possible */
			t->tsnap.mode = SCE_SNAP_MODE_INCREMENT;
		}
	}
	else if (t->spacetype == SPACE_NODE) {
		setSnappingCallback(t);
		
		if (t->tsnap.applySnap != NULL) {
			t->tsnap.modeSelect = SNAP_NOT_SELECTED;
		}
		else {
			/* Grid if snap is not possible */
			t->tsnap.mode = SCE_SNAP_MODE_INCREMENT;
		}
	}
	else {
		/* Always grid outside of 3D view */
		t->tsnap.mode = SCE_SNAP_MODE_INCREMENT;
	}
}

void initSnapping(TransInfo *t, wmOperator *op)
{
	ToolSettings *ts = t->settings;
	short snap_target = t->settings->snap_target;
	
	resetSnapping(t);
	
	/* if snap property exists */
	if (op && RNA_struct_find_property(op->ptr, "snap") && RNA_struct_property_is_set(op->ptr, "snap")) {
		if (RNA_boolean_get(op->ptr, "snap")) {
			t->modifiers |= MOD_SNAP;

			if (RNA_struct_property_is_set(op->ptr, "snap_target")) {
				snap_target = RNA_enum_get(op->ptr, "snap_target");
			}
			
			if (RNA_struct_property_is_set(op->ptr, "snap_point")) {
				RNA_float_get_array(op->ptr, "snap_point", t->tsnap.snapPoint);
				t->tsnap.status |= SNAP_FORCED | POINT_INIT;
			}
			
			/* snap align only defined in specific cases */
			if (RNA_struct_find_property(op->ptr, "snap_align")) {
				t->tsnap.align = RNA_boolean_get(op->ptr, "snap_align");
				RNA_float_get_array(op->ptr, "snap_normal", t->tsnap.snapNormal);
				normalize_v3(t->tsnap.snapNormal);
			}

			if (RNA_struct_find_property(op->ptr, "use_snap_project")) {
				t->tsnap.project = RNA_boolean_get(op->ptr, "use_snap_project");
			}

			if (RNA_struct_find_property(op->ptr, "use_snap_self")) {
				t->tsnap.snap_self = RNA_boolean_get(op->ptr, "use_snap_self");
			}
		}
	}
	/* use scene defaults only when transform is modal */
	else if (t->flag & T_MODAL) {
		if (ELEM3(t->spacetype, SPACE_VIEW3D, SPACE_IMAGE, SPACE_NODE)) {
			if (ts->snap_flag & SCE_SNAP) {
				t->modifiers |= MOD_SNAP;
			}

			t->tsnap.align = ((t->settings->snap_flag & SCE_SNAP_ROTATE) == SCE_SNAP_ROTATE);
			t->tsnap.project = ((t->settings->snap_flag & SCE_SNAP_PROJECT) == SCE_SNAP_PROJECT);
			t->tsnap.snap_self = !((t->settings->snap_flag & SCE_SNAP_NO_SELF) == SCE_SNAP_NO_SELF);
			t->tsnap.peel = ((t->settings->snap_flag & SCE_SNAP_PROJECT) == SCE_SNAP_PROJECT);
		}
	}
	
	t->tsnap.target = snap_target;

	initSnappingMode(t);
}

static void setSnappingCallback(TransInfo *t)
{
	t->tsnap.calcSnap = CalcSnapGeometry;

	switch (t->tsnap.target) {
		case SCE_SNAP_TARGET_CLOSEST:
			t->tsnap.targetSnap = TargetSnapClosest;
			break;
		case SCE_SNAP_TARGET_CENTER:
			t->tsnap.targetSnap = TargetSnapCenter;
			break;
		case SCE_SNAP_TARGET_MEDIAN:
			t->tsnap.targetSnap = TargetSnapMedian;
			break;
		case SCE_SNAP_TARGET_ACTIVE:
			t->tsnap.targetSnap = TargetSnapActive;
			break;

	}

	switch (t->mode) {
		case TFM_TRANSLATION:
			t->tsnap.applySnap = ApplySnapTranslation;
			t->tsnap.distance = TranslationBetween;
			break;
		case TFM_ROTATION:
			t->tsnap.applySnap = ApplySnapRotation;
			t->tsnap.distance = RotationBetween;

			// Can't do TARGET_CENTER with rotation, use TARGET_MEDIAN instead
			if (t->tsnap.target == SCE_SNAP_TARGET_CENTER) {
				t->tsnap.target = SCE_SNAP_TARGET_MEDIAN;
				t->tsnap.targetSnap = TargetSnapMedian;
			}
			break;
		case TFM_RESIZE:
			t->tsnap.applySnap = ApplySnapResize;
			t->tsnap.distance = ResizeBetween;

			// Can't do TARGET_CENTER with resize, use TARGET_MEDIAN instead
			if (t->tsnap.target == SCE_SNAP_TARGET_CENTER) {
				t->tsnap.target = SCE_SNAP_TARGET_MEDIAN;
				t->tsnap.targetSnap = TargetSnapMedian;
			}
			break;
		default:
			t->tsnap.applySnap = NULL;
			break;
	}
}

void addSnapPoint(TransInfo *t)
{
	if (t->tsnap.status & POINT_INIT) {
		TransSnapPoint *p = MEM_callocN(sizeof(TransSnapPoint), "SnapPoint");

		t->tsnap.selectedPoint = p;

		copy_v3_v3(p->co, t->tsnap.snapPoint);

		BLI_addtail(&t->tsnap.points, p);

		t->tsnap.status |= MULTI_POINTS;
	}
}

bool updateSelectedSnapPoint(TransInfo *t)
{
	bool status = false;
	if (t->tsnap.status & MULTI_POINTS) {
		TransSnapPoint *p, *closest_p = NULL;
		float closest_dist = TRANSFORM_SNAP_MAX_PX;
		const float mval_fl[2] = {t->mval[0], t->mval[1]};
		float screen_loc[2];

		for (p = t->tsnap.points.first; p; p = p->next) {
			float dist;

			if (ED_view3d_project_float_global(t->ar, p->co, screen_loc, V3D_PROJ_TEST_NOP) != V3D_PROJ_RET_OK) {
				continue;
			}

			dist = len_squared_v2v2(mval_fl, screen_loc);

			if (dist < closest_dist) {
				closest_p = p;
				closest_dist = dist;
			}
		}

		if (closest_p) {
			status = (t->tsnap.selectedPoint != closest_p);
			t->tsnap.selectedPoint = closest_p;
		}
	}

	return status;
}

void removeSnapPoint(TransInfo *t)
{
	if (t->tsnap.status & MULTI_POINTS) {
		updateSelectedSnapPoint(t);

		if (t->tsnap.selectedPoint) {
			BLI_freelinkN(&t->tsnap.points, t->tsnap.selectedPoint);

			if (t->tsnap.points.first == NULL) {
				t->tsnap.status &= ~MULTI_POINTS;
			}

			t->tsnap.selectedPoint = NULL;
		}

	}
}

void getSnapPoint(TransInfo *t, float vec[3])
{
	if (t->tsnap.points.first) {
		TransSnapPoint *p;
		int total = 0;

		vec[0] = vec[1] = vec[2] = 0;

		for (p = t->tsnap.points.first; p; p = p->next, total++) {
			add_v3_v3(vec, p->co);
		}

		if (t->tsnap.status & POINT_INIT) {
			add_v3_v3(vec, t->tsnap.snapPoint);
			total++;
		}

		mul_v3_fl(vec, 1.0f / total);
	}
	else {
		copy_v3_v3(vec, t->tsnap.snapPoint);
	}
}

/********************** APPLY **************************/

static void ApplySnapTranslation(TransInfo *t, float vec[3])
{
	float point[3];
	getSnapPoint(t, point);

	if (t->spacetype == SPACE_NODE) {
		char border = t->tsnap.snapNodeBorder;
		if (border & (NODE_LEFT | NODE_RIGHT))
			vec[0] = point[0] - t->tsnap.snapTarget[0];
		if (border & (NODE_BOTTOM | NODE_TOP))
			vec[1] = point[1] - t->tsnap.snapTarget[1];
	}
	else {
		sub_v3_v3v3(vec, point, t->tsnap.snapTarget);
	}
}

static void ApplySnapRotation(TransInfo *t, float *value)
{
	if (t->tsnap.target == SCE_SNAP_TARGET_CLOSEST) {
		*value = t->tsnap.dist;
	}
	else {
		float point[3];
		getSnapPoint(t, point);
		*value = RotationBetween(t, t->tsnap.snapTarget, point);
	}
}

static void ApplySnapResize(TransInfo *t, float vec[3])
{
	if (t->tsnap.target == SCE_SNAP_TARGET_CLOSEST) {
		vec[0] = vec[1] = vec[2] = t->tsnap.dist;
	}
	else {
		float point[3];
		getSnapPoint(t, point);
		vec[0] = vec[1] = vec[2] = ResizeBetween(t, t->tsnap.snapTarget, point);
	}
}

/********************** DISTANCE **************************/

static float TranslationBetween(TransInfo *UNUSED(t), float p1[3], float p2[3])
{
	return len_v3v3(p1, p2);
}

static float RotationBetween(TransInfo *t, float p1[3], float p2[3])
{
	float angle, start[3], end[3], center[3];
	
	copy_v3_v3(center, t->center);
	if (t->flag & (T_EDIT | T_POSE)) {
		Object *ob = t->obedit ? t->obedit : t->poseobj;
		mul_m4_v3(ob->obmat, center);
	}

	sub_v3_v3v3(start, p1, center);
	sub_v3_v3v3(end, p2, center);
		
	// Angle around a constraint axis (error prone, will need debug)
	if (t->con.applyRot != NULL && (t->con.mode & CON_APPLY)) {
		float axis[3], tmp[3];
		
		t->con.applyRot(t, NULL, axis, NULL);

		project_v3_v3v3(tmp, end, axis);
		sub_v3_v3v3(end, end, tmp);
		
		project_v3_v3v3(tmp, start, axis);
		sub_v3_v3v3(start, start, tmp);
		
		normalize_v3(end);
		normalize_v3(start);
		
		cross_v3_v3v3(tmp, start, end);
		
		if (dot_v3v3(tmp, axis) < 0.0f)
			angle = -acos(dot_v3v3(start, end));
		else
			angle = acos(dot_v3v3(start, end));
	}
	else {
		float mtx[3][3];
		
		copy_m3_m4(mtx, t->viewmat);

		mul_m3_v3(mtx, end);
		mul_m3_v3(mtx, start);
		
		angle = atan2(start[1], start[0]) - atan2(end[1], end[0]);
	}
	
	if (angle > (float)M_PI) {
		angle = angle - 2 * (float)M_PI;
	}
	else if (angle < -((float)M_PI)) {
		angle = 2.0f * (float)M_PI + angle;
	}
	
	return angle;
}

static float ResizeBetween(TransInfo *t, float p1[3], float p2[3])
{
	float d1[3], d2[3], center[3], len_d1;
	
	copy_v3_v3(center, t->center);
	if (t->flag & (T_EDIT | T_POSE)) {
		Object *ob = t->obedit ? t->obedit : t->poseobj;
		mul_m4_v3(ob->obmat, center);
	}

	sub_v3_v3v3(d1, p1, center);
	sub_v3_v3v3(d2, p2, center);
	
	if (t->con.applyRot != NULL && (t->con.mode & CON_APPLY)) {
		mul_m3_v3(t->con.pmtx, d1);
		mul_m3_v3(t->con.pmtx, d2);
	}
	
	len_d1 = len_v3(d1);

	return len_d1 != 0.0f ? len_v3(d2) / len_d1 : 1;
}

/********************** CALC **************************/

static void UNUSED_FUNCTION(CalcSnapGrid) (TransInfo *t, float *UNUSED(vec))
{
	snapGridAction(t, t->tsnap.snapPoint, BIG_GEARS);
}

static void CalcSnapGeometry(TransInfo *t, float *UNUSED(vec))
{
	if (t->spacetype == SPACE_VIEW3D) {
		float loc[3];
		float no[3];
		float mval[2];
		bool found = false;
		float dist_px = SNAP_MIN_DISTANCE; // Use a user defined value here
		
		mval[0] = t->mval[0];
		mval[1] = t->mval[1];
		
		if (t->tsnap.mode == SCE_SNAP_MODE_VOLUME) {
			ListBase depth_peels;
			DepthPeel *p1, *p2;
			float *last_p = NULL;
			float max_dist = FLT_MAX;
			float p[3] = {0.0f, 0.0f, 0.0f};
			
			depth_peels.first = depth_peels.last = NULL;
			
			peelObjectsTransForm(t, &depth_peels, mval, t->tsnap.modeSelect);
			
//			if (LAST_SNAP_POINT_VALID)
//			{
//				last_p = LAST_SNAP_POINT;
//			}
//			else
//			{
				last_p = t->tsnap.snapPoint;
//			}
			
			
			for (p1 = depth_peels.first; p1; p1 = p1->next) {
				if (p1->flag == 0) {
					float vec[3];
					float new_dist;
					
					p2 = NULL;
					p1->flag = 1;
		
					/* if peeling objects, take the first and last from each object */
					if (t->settings->snap_flag & SCE_SNAP_PEEL_OBJECT) {
						DepthPeel *peel;
						for (peel = p1->next; peel; peel = peel->next) {
							if (peel->ob == p1->ob) {
								peel->flag = 1;
								p2 = peel;
							}
						}
					}
					/* otherwise, pair first with second and so on */
					else {
						for (p2 = p1->next; p2 && p2->ob != p1->ob; p2 = p2->next) {
							/* nothing to do here */
						}
					}
					
					if (p2) {
						p2->flag = 1;
						
						add_v3_v3v3(vec, p1->p, p2->p);
						mul_v3_fl(vec, 0.5f);
					}
					else {
						copy_v3_v3(vec, p1->p);
					}

					if (last_p == NULL) {
						copy_v3_v3(p, vec);
						max_dist = 0;
						break;
					}
					
					new_dist = len_v3v3(last_p, vec);
					
					if (new_dist < max_dist) {
						copy_v3_v3(p, vec);
						max_dist = new_dist;
					}
				}
			}
			
			if (max_dist != FLT_MAX) {
				copy_v3_v3(loc, p);
				/* XXX, is there a correct normal in this case ???, for now just z up */
				no[0] = 0.0;
				no[1] = 0.0;
				no[2] = 1.0;
				found = true;
			}
			
			BLI_freelistN(&depth_peels);
		}
		else {
			found = snapObjectsTransform(t, mval, &dist_px, loc, no, t->tsnap.modeSelect);
		}
		
		if (found == true) {
			float tangent[3];
			
			sub_v3_v3v3(tangent, loc, t->tsnap.snapPoint);
			tangent[2] = 0; 
			
			if (dot_v3v3(tangent, tangent) > 0) {
				copy_v3_v3(t->tsnap.snapTangent, tangent);
			}
			
			copy_v3_v3(t->tsnap.snapPoint, loc);
			copy_v3_v3(t->tsnap.snapNormal, no);

			t->tsnap.status |=  POINT_INIT;
		}
		else {
			t->tsnap.status &= ~POINT_INIT;
		}
	}
	else if (t->spacetype == SPACE_IMAGE && t->obedit != NULL && t->obedit->type == OB_MESH) {
		/* same as above but for UV's */
		Image *ima = ED_space_image(t->sa->spacedata.first);
		float aspx, aspy, co[2];
		
		UI_view2d_region_to_view(&t->ar->v2d, t->mval[0], t->mval[1], co, co + 1);

		if (ED_uvedit_nearest_uv(t->scene, t->obedit, ima, co, t->tsnap.snapPoint)) {
			ED_space_image_get_uv_aspect(t->sa->spacedata.first, &aspx, &aspy);
			t->tsnap.snapPoint[0] *= aspx;
			t->tsnap.snapPoint[1] *= aspy;

			t->tsnap.status |=  POINT_INIT;
		}
		else {
			t->tsnap.status &= ~POINT_INIT;
		}
	}
	else if (t->spacetype == SPACE_NODE) {
		float loc[2];
		float dist_px = SNAP_MIN_DISTANCE; // Use a user defined value here
		char node_border;
		
		if (snapNodesTransform(t, t->mval, &dist_px, loc, &node_border, t->tsnap.modeSelect)) {
			copy_v2_v2(t->tsnap.snapPoint, loc);
			t->tsnap.snapNodeBorder = node_border;
			
			t->tsnap.status |=  POINT_INIT;
		}
		else {
			t->tsnap.status &= ~POINT_INIT;
		}
	}
}

/********************** TARGET **************************/

static void TargetSnapOffset(TransInfo *t, TransData *td)
{
	if (t->spacetype == SPACE_NODE && td != NULL) {
		bNode *node = td->extra;
		char border = t->tsnap.snapNodeBorder;
		float width  = BLI_rctf_size_x(&node->totr);
		float height = BLI_rctf_size_y(&node->totr);
		
		if (border & NODE_LEFT)
			t->tsnap.snapTarget[0] -= 0.5f * width;
		if (border & NODE_RIGHT)
			t->tsnap.snapTarget[0] += 0.5f * width;
		if (border & NODE_BOTTOM)
			t->tsnap.snapTarget[1] -= 0.5f * height;
		if (border & NODE_TOP)
			t->tsnap.snapTarget[1] += 0.5f * height;
	}
}

static void TargetSnapCenter(TransInfo *t)
{
	/* Only need to calculate once */
	if ((t->tsnap.status & TARGET_INIT) == 0) {
		copy_v3_v3(t->tsnap.snapTarget, t->center);
		
		if (t->flag & (T_EDIT | T_POSE)) {
			Object *ob = t->obedit ? t->obedit : t->poseobj;
			mul_m4_v3(ob->obmat, t->tsnap.snapTarget);
		}
		
		TargetSnapOffset(t, NULL);
		
		t->tsnap.status |= TARGET_INIT;
	}
}

static void TargetSnapActive(TransInfo *t)
{
	/* Only need to calculate once */
	if ((t->tsnap.status & TARGET_INIT) == 0) {
		TransData *td = NULL;
		TransData *active_td = NULL;
		int i;

		for (td = t->data, i = 0; i < t->total && td->flag & TD_SELECTED; i++, td++) {
			if (td->flag & TD_ACTIVE) {
				active_td = td;
				break;
			}
		}

		if (active_td) {
			copy_v3_v3(t->tsnap.snapTarget, active_td->center);
			
			if (t->flag & (T_EDIT | T_POSE)) {
				Object *ob = t->obedit ? t->obedit : t->poseobj;
				mul_m4_v3(ob->obmat, t->tsnap.snapTarget);
			}
			
			TargetSnapOffset(t, active_td);
			
			t->tsnap.status |= TARGET_INIT;
		}
		/* No active, default to median */
		else {
			t->tsnap.target = SCE_SNAP_TARGET_MEDIAN;
			t->tsnap.targetSnap = TargetSnapMedian;
			TargetSnapMedian(t);
		}
	}
}

static void TargetSnapMedian(TransInfo *t)
{
	// Only need to calculate once
	if ((t->tsnap.status & TARGET_INIT) == 0) {
		TransData *td = NULL;
		int i;

		t->tsnap.snapTarget[0] = 0;
		t->tsnap.snapTarget[1] = 0;
		t->tsnap.snapTarget[2] = 0;
		
		for (td = t->data, i = 0; i < t->total && td->flag & TD_SELECTED; i++, td++) {
			add_v3_v3(t->tsnap.snapTarget, td->center);
		}
		
		mul_v3_fl(t->tsnap.snapTarget, 1.0 / i);
		
		if (t->flag & (T_EDIT | T_POSE)) {
			Object *ob = t->obedit ? t->obedit : t->poseobj;
			mul_m4_v3(ob->obmat, t->tsnap.snapTarget);
		}
		
		TargetSnapOffset(t, NULL);
		
		t->tsnap.status |= TARGET_INIT;
	}
}

static void TargetSnapClosest(TransInfo *t)
{
	// Only valid if a snap point has been selected
	if (t->tsnap.status & POINT_INIT) {
		TransData *closest = NULL, *td = NULL;
		
		/* Object mode */
		if (t->flag & T_OBJECT) {
			int i;
			for (td = t->data, i = 0; i < t->total && td->flag & TD_SELECTED; i++, td++) {
				struct BoundBox *bb = BKE_object_boundbox_get(td->ob);
				
				/* use boundbox if possible */
				if (bb) {
					int j;
					
					for (j = 0; j < 8; j++) {
						float loc[3];
						float dist;
						
						copy_v3_v3(loc, bb->vec[j]);
						mul_m4_v3(td->ext->obmat, loc);
						
						dist = t->tsnap.distance(t, loc, t->tsnap.snapPoint);
						
						if (closest == NULL || fabsf(dist) < fabsf(t->tsnap.dist)) {
							copy_v3_v3(t->tsnap.snapTarget, loc);
							closest = td;
							t->tsnap.dist = dist; 
						}
					}
				}
				/* use element center otherwise */
				else {
					float loc[3];
					float dist;
					
					copy_v3_v3(loc, td->center);
					
					dist = t->tsnap.distance(t, loc, t->tsnap.snapPoint);
					
					if (closest == NULL || fabsf(dist) < fabsf(t->tsnap.dist)) {
						copy_v3_v3(t->tsnap.snapTarget, loc);
						closest = td;
						t->tsnap.dist = dist; 
					}
				}
			}
		}
		else {
			int i;
			for (td = t->data, i = 0; i < t->total && td->flag & TD_SELECTED; i++, td++) {
				float loc[3];
				float dist;
				
				copy_v3_v3(loc, td->center);
				
				if (t->flag & (T_EDIT | T_POSE)) {
					Object *ob = t->obedit ? t->obedit : t->poseobj;
					mul_m4_v3(ob->obmat, loc);
				}
				
				dist = t->tsnap.distance(t, loc, t->tsnap.snapPoint);
				
				if (closest == NULL || fabsf(dist) < fabsf(t->tsnap.dist)) {
					copy_v3_v3(t->tsnap.snapTarget, loc);
					closest = td;
					t->tsnap.dist = dist; 
				}
			}
		}
		
		TargetSnapOffset(t, closest);
		
		t->tsnap.status |= TARGET_INIT;
	}
}

static bool snapEdge(ARegion *ar, const float v1co[3], const short v1no[3], const float v2co[3], const short v2no[3], float obmat[4][4], float timat[3][3],
                     const float ray_start[3], const float ray_start_local[3], const float ray_normal_local[3], const float mval_fl[2],
                     float r_loc[3], float r_no[3], float *r_dist_px, float *r_depth)
{
	float intersect[3] = {0, 0, 0}, ray_end[3], dvec[3];
	int result;
	bool retval = false;
	
	copy_v3_v3(ray_end, ray_normal_local);
	mul_v3_fl(ray_end, 2000);
	add_v3_v3v3(ray_end, ray_start_local, ray_end);
	
	result = isect_line_line_v3(v1co, v2co, ray_start_local, ray_end, intersect, dvec); /* dvec used but we don't care about result */
	
	if (result) {
		float edge_loc[3], vec[3];
		float mul;
	
		/* check for behind ray_start */
		sub_v3_v3v3(dvec, intersect, ray_start_local);
		
		sub_v3_v3v3(edge_loc, v1co, v2co);
		sub_v3_v3v3(vec, intersect, v2co);
		
		mul = dot_v3v3(vec, edge_loc) / dot_v3v3(edge_loc, edge_loc);
		
		if (mul > 1) {
			mul = 1;
			copy_v3_v3(intersect, v1co);
		}
		else if (mul < 0) {
			mul = 0;
			copy_v3_v3(intersect, v2co);
		}

		if (dot_v3v3(ray_normal_local, dvec) > 0) {
			float location[3];
			float new_depth;
			float screen_loc[2];
			float new_dist;
			
			copy_v3_v3(location, intersect);
			
			mul_m4_v3(obmat, location);
			
			new_depth = len_v3v3(location, ray_start);
			
			if (ED_view3d_project_float_global(ar, location, screen_loc, V3D_PROJ_TEST_NOP) == V3D_PROJ_RET_OK) {
				new_dist = len_manhattan_v2v2(mval_fl, screen_loc);
			}
			else {
				new_dist = TRANSFORM_DIST_MAX_PX;
			}
			
			/* 10% threshold if edge is closer but a bit further
			 * this takes care of series of connected edges a bit slanted w.r.t the viewport
			 * otherwise, it would stick to the verts of the closest edge and not slide along merrily 
			 * */
			if (new_dist <= *r_dist_px && new_depth < *r_depth * 1.001f) {
				float n1[3], n2[3];
				
				*r_depth = new_depth;
				retval = true;
				
				sub_v3_v3v3(edge_loc, v1co, v2co);
				sub_v3_v3v3(vec, intersect, v2co);
				
				mul = dot_v3v3(vec, edge_loc) / dot_v3v3(edge_loc, edge_loc);
				
				if (r_no) {
					normal_short_to_float_v3(n1, v1no);
					normal_short_to_float_v3(n2, v2no);
					interp_v3_v3v3(r_no, n2, n1, mul);
					mul_m3_v3(timat, r_no);
					normalize_v3(r_no);
				}

				copy_v3_v3(r_loc, location);
				
				*r_dist_px = new_dist;
			}
		}
	}
	
	return retval;
}

static bool snapVertex(ARegion *ar, const float vco[3], const short vno[3], float obmat[4][4], float timat[3][3],
                       const float ray_start[3], const float ray_start_local[3], const float ray_normal_local[3], const float mval_fl[2],
                       float r_loc[3], float r_no[3], float *r_dist_px, float *r_depth)
{
	bool retval = false;
	float dvec[3];
	
	sub_v3_v3v3(dvec, vco, ray_start_local);
	
	if (dot_v3v3(ray_normal_local, dvec) > 0) {
		float location[3];
		float new_depth;
		float screen_loc[2];
		float new_dist;
		
		copy_v3_v3(location, vco);
		
		mul_m4_v3(obmat, location);
		
		new_depth = len_v3v3(location, ray_start);
		
		if (ED_view3d_project_float_global(ar, location, screen_loc, V3D_PROJ_TEST_NOP) == V3D_PROJ_RET_OK) {
			new_dist = len_manhattan_v2v2(mval_fl, screen_loc);
		}
		else {
			new_dist = TRANSFORM_DIST_MAX_PX;
		}

		
		if (new_dist <= *r_dist_px && new_depth < *r_depth) {
			*r_depth = new_depth;
			retval = true;
			
			copy_v3_v3(r_loc, location);
			
			if (r_no) {
				normal_short_to_float_v3(r_no, vno);
				mul_m3_v3(timat, r_no);
				normalize_v3(r_no);
			}

			*r_dist_px = new_dist;
		}
	}
	
	return retval;
}

static bool snapArmature(short snap_mode, ARegion *ar, Object *ob, bArmature *arm, float obmat[4][4],
                         const float ray_start[3], const float ray_normal[3], const float mval[2],
                         float r_loc[3], float *UNUSED(r_no), float *r_dist_px, float *r_depth)
{
	float imat[4][4];
	float ray_start_local[3], ray_normal_local[3];
	bool retval = false;

	invert_m4_m4(imat, obmat);

	copy_v3_v3(ray_start_local, ray_start);
	copy_v3_v3(ray_normal_local, ray_normal);
	
	mul_m4_v3(imat, ray_start_local);
	mul_mat3_m4_v3(imat, ray_normal_local);

	if (arm->edbo) {
		EditBone *eBone;

		for (eBone = arm->edbo->first; eBone; eBone = eBone->next) {
			if (eBone->layer & arm->layer) {
				/* skip hidden or moving (selected) bones */
				if ((eBone->flag & (BONE_HIDDEN_A | BONE_ROOTSEL | BONE_TIPSEL)) == 0) {
					switch (snap_mode) {
						case SCE_SNAP_MODE_VERTEX:
							retval |= snapVertex(ar, eBone->head, NULL, obmat, NULL, ray_start, ray_start_local, ray_normal_local, mval, r_loc, NULL, r_dist_px, r_depth);
							retval |= snapVertex(ar, eBone->tail, NULL, obmat, NULL, ray_start, ray_start_local, ray_normal_local, mval, r_loc, NULL, r_dist_px, r_depth);
							break;
						case SCE_SNAP_MODE_EDGE:
							retval |= snapEdge(ar, eBone->head, NULL, eBone->tail, NULL, obmat, NULL, ray_start, ray_start_local, ray_normal_local, mval, r_loc, NULL, r_dist_px, r_depth);
							break;
					}
				}
			}
		}
	}
	else if (ob->pose && ob->pose->chanbase.first) {
		bPoseChannel *pchan;
		Bone *bone;
		
		for (pchan = ob->pose->chanbase.first; pchan; pchan = pchan->next) {
			bone = pchan->bone;
			/* skip hidden bones */
			if (bone && !(bone->flag & (BONE_HIDDEN_P | BONE_HIDDEN_PG))) {
				float *head_vec = pchan->pose_head;
				float *tail_vec = pchan->pose_tail;
				
				switch (snap_mode) {
					case SCE_SNAP_MODE_VERTEX:
						retval |= snapVertex(ar, head_vec, NULL, obmat, NULL, ray_start, ray_start_local, ray_normal_local, mval, r_loc, NULL, r_dist_px, r_depth);
						retval |= snapVertex(ar, tail_vec, NULL, obmat, NULL, ray_start, ray_start_local, ray_normal_local, mval, r_loc, NULL, r_dist_px, r_depth);
						break;
					case SCE_SNAP_MODE_EDGE:
						retval |= snapEdge(ar, head_vec, NULL, tail_vec, NULL, obmat, NULL, ray_start, ray_start_local, ray_normal_local, mval, r_loc, NULL, r_dist_px, r_depth);
						break;
				}
			}
		}
	}

	return retval;
}

static bool snapDerivedMesh(short snap_mode, ARegion *ar, Object *ob, DerivedMesh *dm, BMEditMesh *em, float obmat[4][4],
                            const float ray_start[3], const float ray_normal[3], const float mval[2],
                            float r_loc[3], float r_no[3], float *r_dist_px, float *r_depth)
{
	bool retval = false;
	int totvert = dm->getNumVerts(dm);
	int totface = dm->getNumTessFaces(dm);

	if (totvert > 0) {
		float imat[4][4];
		float timat[3][3]; /* transpose inverse matrix for normals */
		float ray_start_local[3], ray_normal_local[3];
		int test = 1;

		invert_m4_m4(imat, obmat);

		copy_m3_m4(timat, imat);
		transpose_m3(timat);
		
		copy_v3_v3(ray_start_local, ray_start);
		copy_v3_v3(ray_normal_local, ray_normal);
		
		mul_m4_v3(imat, ray_start_local);
		mul_mat3_m4_v3(imat, ray_normal_local);
		
		
		/* If number of vert is more than an arbitrary limit, 
		 * test against boundbox first
		 * */
		if (totface > 16) {
			struct BoundBox *bb = BKE_object_boundbox_get(ob);
			test = BKE_boundbox_ray_hit_check(bb, ray_start_local, ray_normal_local);
		}
		
		if (test == 1) {
			
			switch (snap_mode) {
				case SCE_SNAP_MODE_FACE:
				{
					BVHTreeRayHit hit;
					BVHTreeFromMesh treeData;

					/* local scale in normal direction */
					float local_scale = len_v3(ray_normal_local);

					treeData.em_evil = em;
					bvhtree_from_mesh_faces(&treeData, dm, 0.0f, 4, 6);

					hit.index = -1;
					hit.dist = *r_depth * (*r_depth == TRANSFORM_DIST_MAX_RAY ? 1.0f : local_scale);

					if (treeData.tree && BLI_bvhtree_ray_cast(treeData.tree, ray_start_local, ray_normal_local, 0.0f, &hit, treeData.raycast_callback, &treeData) != -1) {
						if (hit.dist / local_scale <= *r_depth) {
							*r_depth = hit.dist / local_scale;
							copy_v3_v3(r_loc, hit.co);
							copy_v3_v3(r_no, hit.no);

							/* back to worldspace */
							mul_m4_v3(obmat, r_loc);
							copy_v3_v3(r_no, hit.no);

							mul_m3_v3(timat, r_no);
							normalize_v3(r_no);

							retval |= 1;
						}
					}
					break;
				}
				case SCE_SNAP_MODE_VERTEX:
				{
					MVert *verts = dm->getVertArray(dm);
					int *index_array = NULL;
					int index = 0;
					int i;
					
					if (em != NULL) {
						index_array = dm->getVertDataArray(dm, CD_ORIGINDEX);
						EDBM_index_arrays_ensure(em, BM_VERT);
					}
					
					for (i = 0; i < totvert; i++) {
						BMVert *eve = NULL;
						MVert *v = verts + i;
						
						test = 1; /* reset for every vert */
					
						if (em != NULL) {
							if (index_array) {
								index = index_array[i];
							}
							else {
								index = i;
							}
							
							if (index == ORIGINDEX_NONE) {
								test = 0;
							}
							else {
								eve = EDBM_vert_at_index(em, index);
								
								if ((BM_elem_flag_test(eve, BM_ELEM_HIDDEN) ||
								     BM_elem_flag_test(eve, BM_ELEM_SELECT)))
								{
									test = 0;
								}
							}
						}
						
						
						if (test) {
							retval |= snapVertex(ar, v->co, v->no, obmat, timat, ray_start, ray_start_local, ray_normal_local, mval, r_loc, r_no, r_dist_px, r_depth);
						}
					}

					break;
				}
				case SCE_SNAP_MODE_EDGE:
				{
					MVert *verts = dm->getVertArray(dm);
					MEdge *edges = dm->getEdgeArray(dm);
					int totedge = dm->getNumEdges(dm);
					int *index_array = NULL;
					int index = 0;
					int i;
					
					if (em != NULL) {
						index_array = dm->getEdgeDataArray(dm, CD_ORIGINDEX);
						EDBM_index_arrays_ensure(em, BM_EDGE);
					}
					
					for (i = 0; i < totedge; i++) {
						MEdge *e = edges + i;
						
						test = 1; /* reset for every vert */
					
						if (em != NULL) {
							if (index_array) {
								index = index_array[i];
							}
							else {
								index = i;
							}
							
							if (index == ORIGINDEX_NONE) {
								test = 0;
							}
							else {
								BMEdge *eed = EDBM_edge_at_index(em, index);

								if ((BM_elem_flag_test(eed, BM_ELEM_HIDDEN) ||
								     BM_elem_flag_test(eed->v1, BM_ELEM_SELECT) ||
								     BM_elem_flag_test(eed->v2, BM_ELEM_SELECT)))
								{
									test = 0;
								}
							}
						}

						if (test) {
							retval |= snapEdge(ar, verts[e->v1].co, verts[e->v1].no, verts[e->v2].co, verts[e->v2].no, obmat, timat, ray_start, ray_start_local, ray_normal_local, mval, r_loc, r_no, r_dist_px, r_depth);
						}
					}

					break;
				}
			}
		}
	}

	return retval;
} 

/* may extend later (for now just snaps to empty center) */
static bool snapEmpty(short snap_mode, ARegion *ar, Object *ob, float obmat[4][4],
                      const float ray_start[3], const float ray_normal[3], const float mval[2],
                      float r_loc[3], float *UNUSED(r_no), float *r_dist_px, float *r_depth)
{
	float imat[4][4];
	float ray_start_local[3], ray_normal_local[3];
	bool retval = false;

	if (ob->transflag & OB_DUPLI) {
		return retval;
	}
	/* for now only vertex supported */
	if (snap_mode != SCE_SNAP_MODE_VERTEX) {
		return retval;
	}

	invert_m4_m4(imat, obmat);

	copy_v3_v3(ray_start_local, ray_start);
	copy_v3_v3(ray_normal_local, ray_normal);

	mul_m4_v3(imat, ray_start_local);
	mul_mat3_m4_v3(imat, ray_normal_local);

	switch (snap_mode) {
		case SCE_SNAP_MODE_VERTEX:
		{
			const float zero_co[3] = {0.0f};
			retval |= snapVertex(ar, zero_co, NULL, obmat, NULL, ray_start, ray_start_local, ray_normal_local, mval, r_loc, NULL, r_dist_px, r_depth);
			break;
		}
		default:
			break;
	}

	return retval;
}

static bool snapCamera(short snap_mode, ARegion *ar, Scene *scene, Object *object, float obmat[4][4],
                       const float ray_start[3], const float ray_normal[3], const float mval[2],
                       float r_loc[3], float *UNUSED(r_no), float *r_dist_px, float *r_depth)
{
	float orig_camera_mat[4][4], orig_camera_imat[4][4], imat[4][4];
	bool retval = false;
	MovieClip *clip = BKE_object_movieclip_get(scene, object, false);
	MovieTracking *tracking;
	float ray_start_local[3], ray_normal_local[3];

	if (clip == NULL) {
		return retval;
	}
	if (object->transflag & OB_DUPLI) {
		return retval;
	}

	tracking = &clip->tracking;

	BKE_tracking_get_camera_object_matrix(scene, object, orig_camera_mat);

	invert_m4_m4(orig_camera_imat, orig_camera_mat);
	invert_m4_m4(imat, obmat);

	switch (snap_mode) {
		case SCE_SNAP_MODE_VERTEX:
		{
			MovieTrackingObject *tracking_object;

			for (tracking_object = tracking->objects.first;
			     tracking_object;
			     tracking_object = tracking_object->next)
			{
				ListBase *tracksbase = BKE_tracking_object_get_tracks(tracking, tracking_object);
				MovieTrackingTrack *track;
				float reconstructed_camera_mat[4][4],
				      reconstructed_camera_imat[4][4];
				float (*vertex_obmat)[4];

				copy_v3_v3(ray_start_local, ray_start);
				copy_v3_v3(ray_normal_local, ray_normal);

				if ((tracking_object->flag & TRACKING_OBJECT_CAMERA) == 0) {
					BKE_tracking_camera_get_reconstructed_interpolate(tracking, tracking_object,
					                                                  CFRA, reconstructed_camera_mat);

					invert_m4_m4(reconstructed_camera_imat, reconstructed_camera_mat);
				}

				for (track = tracksbase->first; track; track = track->next) {
					float bundle_pos[3];

					if ((track->flag & TRACK_HAS_BUNDLE) == 0) {
						continue;
					}

					copy_v3_v3(bundle_pos, track->bundle_pos);
					if (tracking_object->flag & TRACKING_OBJECT_CAMERA) {
						mul_m4_v3(orig_camera_imat, ray_start_local);
						mul_mat3_m4_v3(orig_camera_imat, ray_normal_local);
						vertex_obmat = orig_camera_mat;
					}
					else {
						mul_m4_v3(reconstructed_camera_imat, bundle_pos);
						mul_m4_v3(imat, ray_start_local);
						mul_mat3_m4_v3(imat, ray_normal_local);
						vertex_obmat = obmat;
					}

					retval |= snapVertex(ar, bundle_pos, NULL, vertex_obmat, NULL,
					                     ray_start, ray_start_local, ray_normal_local, mval,
					                     r_loc, NULL, r_dist_px, r_depth);
				}
			}

			break;
		}
		default:
			break;
	}

	return retval;
}

static bool snapObject(Scene *scene, short snap_mode, ARegion *ar, Object *ob, float obmat[4][4], bool use_obedit,
                       Object **r_ob, float r_obmat[4][4],
                       const float ray_start[3], const float ray_normal[3], const float mval[2],
                       float r_loc[3], float r_no[3], float *r_dist_px, float *r_depth)
{
	bool retval = false;
	
	if (ob->type == OB_MESH) {
		BMEditMesh *em;
		DerivedMesh *dm;
		
		if (use_obedit) {
			em = BKE_editmesh_from_object(ob);
			dm = editbmesh_get_derived_cage(scene, ob, em, CD_MASK_BAREMESH);
		}
		else {
			em = NULL;
			dm = mesh_get_derived_final(scene, ob, CD_MASK_BAREMESH);
		}
		
		retval = snapDerivedMesh(snap_mode, ar, ob, dm, em, obmat, ray_start, ray_normal, mval, r_loc, r_no, r_dist_px, r_depth);

		dm->release(dm);
	}
	else if (ob->type == OB_ARMATURE) {
		retval = snapArmature(snap_mode, ar, ob, ob->data, obmat, ray_start, ray_normal, mval, r_loc, r_no, r_dist_px, r_depth);
	}
	else if (ob->type == OB_EMPTY) {
		retval = snapEmpty(snap_mode, ar, ob, obmat, ray_start, ray_normal, mval, r_loc, r_no, r_dist_px, r_depth);
	}
	else if (ob->type == OB_CAMERA) {
		retval = snapCamera(snap_mode, ar, scene, ob, obmat, ray_start, ray_normal, mval, r_loc, r_no, r_dist_px, r_depth);
	}
	
	if (retval) {
		if (r_ob) {
			*r_ob = ob;
			copy_m4_m4(r_obmat, obmat);
		}
	}

	return retval;
}

static bool snapObjectsRay(Scene *scene, short snap_mode, Base *base_act, View3D *v3d, ARegion *ar, Object *obedit,
                           Object **r_ob, float r_obmat[4][4],
                           const float ray_start[3], const float ray_normal[3], float *r_ray_dist,
                           const float mval[2], float *r_dist_px, float r_loc[3], float r_no[3], SnapMode mode)
{
	Base *base;
	bool retval = false;

	if (mode == SNAP_ALL && obedit) {
		Object *ob = obedit;

		retval |= snapObject(scene, snap_mode, ar, ob, ob->obmat, true,
		                     r_ob, r_obmat,
		                     ray_start, ray_normal, mval, r_loc, r_no, r_dist_px, r_ray_dist);
	}

	/* Need an exception for particle edit because the base is flagged with BA_HAS_RECALC_DATA
	 * which makes the loop skip it, even the derived mesh will never change
	 *
	 * To solve that problem, we do it first as an exception. 
	 * */
	base = base_act;
	if (base && base->object && base->object->mode & OB_MODE_PARTICLE_EDIT) {
		Object *ob = base->object;
		retval |= snapObject(scene, snap_mode, ar, ob, ob->obmat, false,
		                     r_ob, r_obmat,
		                     ray_start, ray_normal, mval, r_loc, r_no, r_dist_px, r_ray_dist);
	}

	for (base = FIRSTBASE; base != NULL; base = base->next) {
		if ((BASE_VISIBLE_BGMODE(v3d, scene, base)) &&
		    (base->flag & (BA_HAS_RECALC_OB | BA_HAS_RECALC_DATA)) == 0 &&

		    ((mode == SNAP_NOT_SELECTED && (base->flag & (SELECT | BA_WAS_SEL)) == 0) ||
		     (ELEM(mode, SNAP_ALL, SNAP_NOT_OBEDIT) && base != base_act)))
		{
			Object *ob = base->object;
			
			if (ob->transflag & OB_DUPLI) {
				DupliObject *dupli_ob;
				ListBase *lb = object_duplilist_viewport(scene, ob);
				
				for (dupli_ob = lb->first; dupli_ob; dupli_ob = dupli_ob->next) {
					retval |= snapObject(scene, snap_mode, ar, dupli_ob->ob, dupli_ob->mat, false,
					                     r_ob, r_obmat,
					                     ray_start, ray_normal, mval, r_loc, r_no, r_dist_px, r_ray_dist);
				}
				
				free_object_duplilist(lb);
			}
			
			retval |= snapObject(scene, snap_mode, ar, ob, ob->obmat, false,
			                     r_ob, r_obmat,
			                     ray_start, ray_normal, mval, r_loc, r_no, r_dist_px, r_ray_dist);
		}
	}
	
	return retval;
}
static bool snapObjects(Scene *scene, short snap_mode, Base *base_act, View3D *v3d, ARegion *ar, Object *obedit,
                        const float mval[2], float *r_dist_px,
                        float r_loc[3], float r_no[3], float *r_ray_dist, SnapMode mode)
{
	float ray_start[3], ray_normal[3];

	if (ED_view3d_win_to_ray(ar, v3d, mval, ray_start, ray_normal, true) == false) {
		return false;
	}

	return snapObjectsRay(scene, snap_mode, base_act, v3d, ar, obedit,
	                      NULL, NULL,
	                      ray_start, ray_normal, r_ray_dist,
	                      mval, r_dist_px, r_loc, r_no, mode);
}

bool snapObjectsTransform(TransInfo *t, const float mval[2], float *r_dist_px, float r_loc[3], float r_no[3], SnapMode mode)
{
	float ray_dist = TRANSFORM_DIST_MAX_RAY;
	return snapObjects(t->scene, t->scene->toolsettings->snap_mode, t->scene->basact, t->view, t->ar, t->obedit,
	                   mval, r_dist_px, r_loc, r_no, &ray_dist, mode);
}

bool snapObjectsContext(bContext *C, const float mval[2], float *r_dist_px, float r_loc[3], float r_no[3], SnapMode mode)
{
	ScrArea *sa = CTX_wm_area(C);
	View3D *v3d = sa->spacedata.first;
	Scene *scene = CTX_data_scene(C);
	ARegion *ar = CTX_wm_region(C);
	Object *obedit = CTX_data_edit_object(C);
	float ray_dist = TRANSFORM_DIST_MAX_RAY;

	return snapObjects(scene, scene->toolsettings->snap_mode, scene->basact, v3d, ar, obedit,
	                   mval, r_dist_px, r_loc, r_no, &ray_dist, mode);
}

bool snapObjectsEx(Scene *scene, Base *base_act, View3D *v3d, ARegion *ar, Object *obedit, short snap_mode,
                   const float mval[2], float *r_dist_px,
                   float r_loc[3], float r_no[3], float *r_ray_dist, SnapMode mode)
{
	return snapObjects(scene, snap_mode, base_act, v3d, ar, obedit,
	                   mval, r_dist_px,
	                   r_loc, r_no, r_ray_dist, mode);
}
bool snapObjectsRayEx(Scene *scene, Base *base_act, View3D *v3d, ARegion *ar, Object *obedit, short snap_mode,
                      Object **r_ob, float r_obmat[4][4],
                      const float ray_start[3], const float ray_normal[3], float *r_ray_dist,
                      const float mval[2], float *r_dist_px, float r_loc[3], float r_no[3], SnapMode mode)
{
	return snapObjectsRay(scene, snap_mode, base_act, v3d, ar, obedit,
	                      r_ob, r_obmat,
	                      ray_start, ray_normal, r_ray_dist,
	                      mval, r_dist_px, r_loc, r_no, mode);
}

/******************** PEELING *********************************/


static int cmpPeel(void *arg1, void *arg2)
{
	DepthPeel *p1 = arg1;
	DepthPeel *p2 = arg2;
	int val = 0;
	
	if (p1->depth < p2->depth) {
		val = -1;
	}
	else if (p1->depth > p2->depth) {
		val = 1;
	}
	
	return val;
}

static void removeDoublesPeel(ListBase *depth_peels)
{
	DepthPeel *peel;
	
	for (peel = depth_peels->first; peel; peel = peel->next) {
		DepthPeel *next_peel = peel->next;

		if (next_peel && ABS(peel->depth - next_peel->depth) < 0.0015f) {
			peel->next = next_peel->next;
			
			if (next_peel->next) {
				next_peel->next->prev = peel;
			}
			
			MEM_freeN(next_peel);
		}
	}
}

static void addDepthPeel(ListBase *depth_peels, float depth, float p[3], float no[3], Object *ob)
{
	DepthPeel *peel = MEM_callocN(sizeof(DepthPeel), "DepthPeel");
	
	peel->depth = depth;
	peel->ob = ob;
	copy_v3_v3(peel->p, p);
	copy_v3_v3(peel->no, no);
	
	BLI_addtail(depth_peels, peel);
	
	peel->flag = 0;
}

static bool peelDerivedMesh(Object *ob, DerivedMesh *dm, float obmat[4][4],
                            const float ray_start[3], const float ray_normal[3], const float UNUSED(mval[2]),
                            ListBase *depth_peels)
{
	bool retval = false;
	int totvert = dm->getNumVerts(dm);
	int totface = dm->getNumTessFaces(dm);
	
	if (totvert > 0) {
		float imat[4][4];
		float timat[3][3]; /* transpose inverse matrix for normals */
		float ray_start_local[3], ray_normal_local[3];
		int test = 1;

		invert_m4_m4(imat, obmat);

		copy_m3_m4(timat, imat);
		transpose_m3(timat);
		
		copy_v3_v3(ray_start_local, ray_start);
		copy_v3_v3(ray_normal_local, ray_normal);
		
		mul_m4_v3(imat, ray_start_local);
		mul_mat3_m4_v3(imat, ray_normal_local);
		
		
		/* If number of vert is more than an arbitrary limit, 
		 * test against boundbox first
		 * */
		if (totface > 16) {
			struct BoundBox *bb = BKE_object_boundbox_get(ob);
			test = BKE_boundbox_ray_hit_check(bb, ray_start_local, ray_normal_local);
		}
		
		if (test == 1) {
			MVert *verts = dm->getVertArray(dm);
			MFace *faces = dm->getTessFaceArray(dm);
			int i;
			
			for (i = 0; i < totface; i++) {
				MFace *f = faces + i;
				float lambda;
				int result;
				
				
				result = isect_ray_tri_threshold_v3(ray_start_local, ray_normal_local, verts[f->v1].co, verts[f->v2].co, verts[f->v3].co, &lambda, NULL, 0.001);
				
				if (result) {
					float location[3], normal[3];
					float intersect[3];
					float new_depth;
					
					copy_v3_v3(intersect, ray_normal_local);
					mul_v3_fl(intersect, lambda);
					add_v3_v3(intersect, ray_start_local);
					
					copy_v3_v3(location, intersect);
					
					if (f->v4)
						normal_quad_v3(normal, verts[f->v1].co, verts[f->v2].co, verts[f->v3].co, verts[f->v4].co);
					else
						normal_tri_v3(normal, verts[f->v1].co, verts[f->v2].co, verts[f->v3].co);

					mul_m4_v3(obmat, location);
					
					new_depth = len_v3v3(location, ray_start);
					
					mul_m3_v3(timat, normal);
					normalize_v3(normal);

					addDepthPeel(depth_peels, new_depth, location, normal, ob);
				}
		
				if (f->v4 && result == 0) {
					result = isect_ray_tri_threshold_v3(ray_start_local, ray_normal_local, verts[f->v3].co, verts[f->v4].co, verts[f->v1].co, &lambda, NULL, 0.001);
					
					if (result) {
						float location[3], normal[3];
						float intersect[3];
						float new_depth;
						
						copy_v3_v3(intersect, ray_normal_local);
						mul_v3_fl(intersect, lambda);
						add_v3_v3(intersect, ray_start_local);
						
						copy_v3_v3(location, intersect);
						
						if (f->v4)
							normal_quad_v3(normal, verts[f->v1].co, verts[f->v2].co, verts[f->v3].co, verts[f->v4].co);
						else
							normal_tri_v3(normal, verts[f->v1].co, verts[f->v2].co, verts[f->v3].co);

						mul_m4_v3(obmat, location);
						
						new_depth = len_v3v3(location, ray_start);
						
						mul_m3_v3(timat, normal);
						normalize_v3(normal);
	
						addDepthPeel(depth_peels, new_depth, location, normal, ob);
					}
				}
			}
		}
	}

	return retval;
} 

static bool peelObjects(Scene *scene, View3D *v3d, ARegion *ar, Object *obedit,
                        ListBase *depth_peels, const float mval[2], SnapMode mode)
{
	Base *base;
	bool retval = false;
	float ray_start[3], ray_normal[3];
	
	if (ED_view3d_win_to_ray(ar, v3d, mval, ray_start, ray_normal, true) == false) {
		return false;
	}

	for (base = scene->base.first; base != NULL; base = base->next) {
		if (BASE_SELECTABLE(v3d, base)) {
			Object *ob = base->object;

			if (ob->transflag & OB_DUPLI) {
				DupliObject *dupli_ob;
				ListBase *lb = object_duplilist_viewport(scene, ob);
				
				for (dupli_ob = lb->first; dupli_ob; dupli_ob = dupli_ob->next) {
					Object *dob = dupli_ob->ob;
					
					if (dob->type == OB_MESH) {
						BMEditMesh *em;
						DerivedMesh *dm = NULL;
						bool val;

						if (dob != obedit) {
							dm = mesh_get_derived_final(scene, dob, CD_MASK_BAREMESH);
							
							val = peelDerivedMesh(dob, dm, dob->obmat, ray_start, ray_normal, mval, depth_peels);
						}
						else {
							em = BKE_editmesh_from_object(dob);
							dm = editbmesh_get_derived_cage(scene, obedit, em, CD_MASK_BAREMESH);
							
							val = peelDerivedMesh(dob, dm, dob->obmat, ray_start, ray_normal, mval, depth_peels);
						}

						retval = retval || val;
						
						dm->release(dm);
					}
				}
				
				free_object_duplilist(lb);
			}
			
			if (ob->type == OB_MESH) {
				bool val = false;

				if (ob != obedit && ((mode == SNAP_NOT_SELECTED && (base->flag & (SELECT | BA_WAS_SEL)) == 0) || ELEM(mode, SNAP_ALL, SNAP_NOT_OBEDIT))) {
					DerivedMesh *dm = mesh_get_derived_final(scene, ob, CD_MASK_BAREMESH);
					
					val = peelDerivedMesh(ob, dm, ob->obmat, ray_start, ray_normal, mval, depth_peels);
					dm->release(dm);
				}
				else if (ob == obedit && mode != SNAP_NOT_OBEDIT) {
					BMEditMesh *em = BKE_editmesh_from_object(ob);
					DerivedMesh *dm = editbmesh_get_derived_cage(scene, obedit, em, CD_MASK_BAREMESH);
					
					val = peelDerivedMesh(ob, dm, ob->obmat, ray_start, ray_normal, mval, depth_peels);
					dm->release(dm);
				}
					
				retval = retval || val;
				
			}
		}
	}
	
	BLI_sortlist(depth_peels, cmpPeel);
	removeDoublesPeel(depth_peels);
	
	return retval;
}

bool peelObjectsTransForm(TransInfo *t, ListBase *depth_peels, const float mval[2], SnapMode mode)
{
	return peelObjects(t->scene, t->view, t->ar, t->obedit, depth_peels, mval, mode);
}

bool peelObjectsContext(bContext *C, ListBase *depth_peels, const float mval[2], SnapMode mode)
{
	Scene *scene = CTX_data_scene(C);
	ScrArea *sa = CTX_wm_area(C);
	View3D *v3d = sa->spacedata.first;
	ARegion *ar = CTX_wm_region(C);
	Object *obedit = CTX_data_edit_object(C);

	return peelObjects(scene, v3d, ar, obedit, depth_peels, mval, mode);
}

/******************** NODES ***********************************/

static bool snapNodeTest(View2D *v2d, bNode *node, SnapMode mode)
{
	/* node is use for snapping only if a) snap mode matches and b) node is inside the view */
	return ((mode == SNAP_NOT_SELECTED && !(node->flag & NODE_SELECT)) ||
	        (mode == SNAP_ALL && !(node->flag & NODE_ACTIVE))) &&
	        (node->totr.xmin < v2d->cur.xmax && node->totr.xmax > v2d->cur.xmin &&
	         node->totr.ymin < v2d->cur.ymax && node->totr.ymax > v2d->cur.ymin);
}

static NodeBorder snapNodeBorder(int snap_node_mode)
{
	switch (snap_node_mode) {
		case SCE_SNAP_MODE_NODE_X:
			return NODE_LEFT | NODE_RIGHT;
		case SCE_SNAP_MODE_NODE_Y:
			return NODE_TOP | NODE_BOTTOM;
		case SCE_SNAP_MODE_NODE_XY:
			return NODE_LEFT | NODE_RIGHT | NODE_TOP | NODE_BOTTOM;
	}
	return 0;
}

static bool snapNode(ToolSettings *ts, SpaceNode *UNUSED(snode), ARegion *ar, bNode *node, const int mval[2],
                     float r_loc[2], float *r_dist_px, char *r_node_border)
{
	View2D *v2d = &ar->v2d;
	NodeBorder border = snapNodeBorder(ts->snap_node_mode);
	bool retval = false;
	rcti totr;
	int new_dist;
	
	UI_view2d_to_region_no_clip(v2d, node->totr.xmin, node->totr.ymin, &totr.xmin, &totr.ymin);
	UI_view2d_to_region_no_clip(v2d, node->totr.xmax, node->totr.ymax, &totr.xmax, &totr.ymax);
	
	if (border & NODE_LEFT) {
		new_dist = abs(totr.xmin - mval[0]);
		if (new_dist < *r_dist_px) {
			UI_view2d_region_to_view(v2d, totr.xmin, mval[1], &r_loc[0], &r_loc[1]);
			*r_dist_px = new_dist;
			*r_node_border = NODE_LEFT;
			retval = true;
		}
	}
	
	if (border & NODE_RIGHT) {
		new_dist = abs(totr.xmax - mval[0]);
		if (new_dist < *r_dist_px) {
			UI_view2d_region_to_view(v2d, totr.xmax, mval[1], &r_loc[0], &r_loc[1]);
			*r_dist_px = new_dist;
			*r_node_border = NODE_RIGHT;
			retval = true;
		}
	}
	
	if (border & NODE_BOTTOM) {
		new_dist = abs(totr.ymin - mval[1]);
		if (new_dist < *r_dist_px) {
			UI_view2d_region_to_view(v2d, mval[0], totr.ymin, &r_loc[0], &r_loc[1]);
			*r_dist_px = new_dist;
			*r_node_border = NODE_BOTTOM;
			retval = true;
		}
	}
	
	if (border & NODE_TOP) {
		new_dist = abs(totr.ymax - mval[1]);
		if (new_dist < *r_dist_px) {
			UI_view2d_region_to_view(v2d, mval[0], totr.ymax, &r_loc[0], &r_loc[1]);
			*r_dist_px = new_dist;
			*r_node_border = NODE_TOP;
			retval = true;
		}
	}
	
	return retval;
}

static bool snapNodes(ToolSettings *ts, SpaceNode *snode, ARegion *ar, const int mval[2],
                     float *r_dist_px, float r_loc[2], char *r_node_border, SnapMode mode)
{
	bNodeTree *ntree = snode->edittree;
	bNode *node;
	bool retval = false;
	
	*r_node_border = 0;
	
	for (node = ntree->nodes.first; node; node = node->next) {
		if (snapNodeTest(&ar->v2d, node, mode))
			retval |= snapNode(ts, snode, ar, node, mval, r_loc, r_dist_px, r_node_border);
	}
	
	return retval;
}

bool snapNodesTransform(TransInfo *t, const int mval[2], float *r_dist_px, float r_loc[2], char *r_node_border, SnapMode mode)
{
	return snapNodes(t->settings, t->sa->spacedata.first, t->ar, mval, r_dist_px, r_loc, r_node_border, mode);
}

bool snapNodesContext(bContext *C, const int mval[2], float *r_dist_px, float r_loc[2], char *r_node_border, SnapMode mode)
{
	Scene *scene = CTX_data_scene(C);
	ARegion *ar = CTX_wm_region(C);
	return snapNodes(scene->toolsettings, CTX_wm_space_node(C), ar, mval, r_dist_px, r_loc, r_node_border, mode);
}

/*================================================================*/

static void applyGrid(TransInfo *t, float *val, int max_index, float fac[3], GearsType action);


void snapGridAction(TransInfo *t, float *val, GearsType action)
{
	float fac[3];

	fac[NO_GEARS]    = t->snap[0];
	fac[BIG_GEARS]   = t->snap[1];
	fac[SMALL_GEARS] = t->snap[2];
	
	applyGrid(t, val, t->idx_max, fac, action);
}


void snapGrid(TransInfo *t, float *val)
{
	GearsType action;

	// Only do something if using Snap to Grid
	if (t->tsnap.mode != SCE_SNAP_MODE_INCREMENT)
		return;

	action = activeSnap(t) ? BIG_GEARS : NO_GEARS;

	if (action == BIG_GEARS && (t->modifiers & MOD_PRECISION)) {
		action = SMALL_GEARS;
	}

	snapGridAction(t, val, action);
}


static void applyGrid(TransInfo *t, float *val, int max_index, float fac[3], GearsType action)
{
	int i;
	float asp[3] = {1.0f, 1.0f, 1.0f}; // TODO: Remove hard coded limit here (3)

	if (max_index > 2) {
		printf("applyGrid: invalid index %d, clamping\n", max_index);
		max_index = 2;
	}

	// Early bailing out if no need to snap
	if (fac[action] == 0.0f)
		return;
	
	/* evil hack - snapping needs to be adapted for image aspect ratio */
	if ((t->spacetype == SPACE_IMAGE) && (t->mode == TFM_TRANSLATION)) {
		if (t->options & CTX_MASK) {
			ED_space_image_get_aspect(t->sa->spacedata.first, asp, asp + 1);
		}
		else {
			ED_space_image_get_uv_aspect(t->sa->spacedata.first, asp, asp + 1);
		}
	}

	for (i = 0; i <= max_index; i++) {
		val[i] = fac[action] * asp[i] * (float)floor(val[i] / (fac[action] * asp[i]) + 0.5f);
	}
}<|MERGE_RESOLUTION|>--- conflicted
+++ resolved
@@ -59,11 +59,8 @@
 #include "BKE_context.h"
 #include "BKE_editmesh.h"
 #include "BKE_mesh.h"
-<<<<<<< HEAD
 #include "BKE_scene.h"  /* for EvaluationContext */
-=======
 #include "BKE_tracking.h"
->>>>>>> e052fc98
 
 #include "RNA_access.h"
 
