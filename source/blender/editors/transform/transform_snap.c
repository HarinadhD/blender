/*
 * ***** BEGIN GPL LICENSE BLOCK *****
 *
 * This program is free software; you can redistribute it and/or
 * modify it under the terms of the GNU General Public License
 * as published by the Free Software Foundation; either version 2
 * of the License, or (at your option) any later version.
 *
 * This program is distributed in the hope that it will be useful,
 * but WITHOUT ANY WARRANTY; without even the implied warranty of
 * MERCHANTABILITY or FITNESS FOR A PARTICULAR PURPOSE.  See the
 * GNU General Public License for more details.
 *
 * You should have received a copy of the GNU General Public License
 * along with this program; if not, write to the Free Software Foundation,
 * Inc., 51 Franklin Street, Fifth Floor, Boston, MA 02110-1301, USA.
 *
 * The Original Code is Copyright (C) 2001-2002 by NaN Holding BV.
 * All rights reserved.
 *
 * The Original Code is: all of this file.
 *
 * Contributor(s): Martin Poirier
 *
 * ***** END GPL LICENSE BLOCK *****
 */

/** \file blender/editors/transform/transform_snap.c
 *  \ingroup edtransform
 */

#include <stdlib.h>
#include <math.h>
#include <float.h>
#include <stdio.h>

#include "PIL_time.h"

#include "DNA_scene_types.h"
#include "DNA_object_types.h"
#include "DNA_meshdata_types.h"  /* Temporary, for snapping to other unselected meshes */
#include "DNA_node_types.h"
#include "DNA_space_types.h"
#include "DNA_screen_types.h"
#include "DNA_view3d_types.h"
#include "DNA_windowmanager_types.h"

#include "BLI_math.h"
#include "BLI_blenlib.h"
#include "BLI_utildefines.h"

#include "GPU_immediate.h"

#include "BKE_DerivedMesh.h"
#include "BKE_global.h"
#include "BKE_object.h"
#include "BKE_anim.h"  /* for duplis */
#include "BKE_context.h"
#include "BKE_editmesh.h"
#include "BKE_sequencer.h"
#include "BKE_main.h"

#include "RNA_access.h"

#include "WM_types.h"

#include "ED_image.h"
#include "ED_node.h"
#include "ED_uvedit.h"
#include "ED_view3d.h"
#include "ED_transform_snap_object_context.h"

#include "DEG_depsgraph.h"

#include "UI_resources.h"
#include "UI_view2d.h"

#include "MEM_guardedalloc.h"

#include "transform.h"

/* this should be passed as an arg for use in snap functions */
#undef BASACT

/* use half of flt-max so we can scale up without an exception */

/********************* PROTOTYPES ***********************/

static void setSnappingCallback(TransInfo *t);

static void ApplySnapTranslation(TransInfo *t, float vec[3]);
static void ApplySnapRotation(TransInfo *t, float *vec);
static void ApplySnapResize(TransInfo *t, float vec[2]);

/* static void CalcSnapGrid(TransInfo *t, float *vec); */
static void CalcSnapGeometry(TransInfo *t, float *vec);

static void TargetSnapMedian(TransInfo *t);
static void TargetSnapCenter(TransInfo *t);
static void TargetSnapClosest(TransInfo *t);
static void TargetSnapActive(TransInfo *t);

static float RotationBetween(TransInfo *t, const float p1[3], const float p2[3]);
static float TranslationBetween(TransInfo *t, const float p1[3], const float p2[3]);
static float ResizeBetween(TransInfo *t, const float p1[3], const float p2[3]);


/****************** IMPLEMENTATIONS *********************/

static bool snapNodeTest(View2D *v2d, bNode *node, eSnapSelect snap_select);
static NodeBorder snapNodeBorder(int snap_node_mode);

#if 0
int BIF_snappingSupported(Object *obedit)
{
	int status = 0;

	/* only support object mesh, armature, curves */
	if (obedit == NULL || ELEM(obedit->type, OB_MESH, OB_ARMATURE, OB_CURVE, OB_LATTICE, OB_MBALL)) {
		status = 1;
	}

	return status;
}
#endif

bool validSnap(TransInfo *t)
{
	return (t->tsnap.status & (POINT_INIT | TARGET_INIT)) == (POINT_INIT | TARGET_INIT) ||
	       (t->tsnap.status & (MULTI_POINTS | TARGET_INIT)) == (MULTI_POINTS | TARGET_INIT);
}

bool activeSnap(TransInfo *t)
{
	return ((t->modifiers & (MOD_SNAP | MOD_SNAP_INVERT)) == MOD_SNAP) ||
	       ((t->modifiers & (MOD_SNAP | MOD_SNAP_INVERT)) == MOD_SNAP_INVERT);
}

void drawSnapping(const struct bContext *C, TransInfo *t)
{
	unsigned char col[4], selectedCol[4], activeCol[4];

	if (!activeSnap(t))
		return;

	UI_GetThemeColor3ubv(TH_TRANSFORM, col);
	col[3] = 128;

	UI_GetThemeColor3ubv(TH_SELECT, selectedCol);
	selectedCol[3] = 128;

	UI_GetThemeColor3ubv(TH_ACTIVE, activeCol);
	activeCol[3] = 192;

	if (t->spacetype == SPACE_VIEW3D) {
		if (validSnap(t)) {
			TransSnapPoint *p;
			View3D *v3d = CTX_wm_view3d(C);
			RegionView3D *rv3d = CTX_wm_region_view3d(C);
			float imat[4][4];
			float size;

			glDisable(GL_DEPTH_TEST);

			size = 2.5f * UI_GetThemeValuef(TH_VERTEX_SIZE);

			invert_m4_m4(imat, rv3d->viewmat);

			unsigned int pos = GWN_vertformat_attr_add(immVertexFormat(), "pos", GWN_COMP_F32, 3, GWN_FETCH_FLOAT);

			immBindBuiltinProgram(GPU_SHADER_3D_UNIFORM_COLOR);

			for (p = t->tsnap.points.first; p; p = p->next) {
				if (p == t->tsnap.selectedPoint) {
					immUniformColor4ubv(selectedCol);
				}
				else {
					immUniformColor4ubv(col);
				}

				imm_drawcircball(p->co, ED_view3d_pixel_size(rv3d, p->co) * size * 0.75f, imat, pos);
			}

			if (t->tsnap.status & POINT_INIT) {
				immUniformColor4ubv(activeCol);

				imm_drawcircball(t->tsnap.snapPoint, ED_view3d_pixel_size(rv3d, t->tsnap.snapPoint) * size, imat, pos);
			}

			/* draw normal if needed */
			if (usingSnappingNormal(t) && validSnappingNormal(t)) {
				immUniformColor4ubv(activeCol);

				immBegin(GWN_PRIM_LINES, 2);
				immVertex3f(pos, t->tsnap.snapPoint[0], t->tsnap.snapPoint[1], t->tsnap.snapPoint[2]);
				immVertex3f(pos, t->tsnap.snapPoint[0] + t->tsnap.snapNormal[0],
				            t->tsnap.snapPoint[1] + t->tsnap.snapNormal[1],
				            t->tsnap.snapPoint[2] + t->tsnap.snapNormal[2]);
				immEnd();
			}

			immUnbindProgram();

			if (v3d->zbuf)
				glEnable(GL_DEPTH_TEST);
		}
	}
	else if (t->spacetype == SPACE_IMAGE) {
		if (validSnap(t)) {
			/* This will not draw, and Im nor sure why - campbell */
			/* TODO: see 2.7x for non-working code */
		}
	}
	else if (t->spacetype == SPACE_NODE) {
		if (validSnap(t)) {
			ARegion *ar = CTX_wm_region(C);
			TransSnapPoint *p;
			float size;

			size = 2.5f * UI_GetThemeValuef(TH_VERTEX_SIZE);

			glEnable(GL_BLEND);

			unsigned int pos = GWN_vertformat_attr_add(immVertexFormat(), "pos", GWN_COMP_F32, 2, GWN_FETCH_FLOAT);

			immBindBuiltinProgram(GPU_SHADER_2D_UNIFORM_COLOR);

			for (p = t->tsnap.points.first; p; p = p->next) {
				if (p == t->tsnap.selectedPoint) {
					immUniformColor4ubv(selectedCol);
				}
				else {
					immUniformColor4ubv(col);
				}

				ED_node_draw_snap(&ar->v2d, p->co, size, 0, pos);
			}

			if (t->tsnap.status & POINT_INIT) {
				immUniformColor4ubv(activeCol);

				ED_node_draw_snap(&ar->v2d, t->tsnap.snapPoint, size, t->tsnap.snapNodeBorder, pos);
			}

			immUnbindProgram();

			glDisable(GL_BLEND);
		}
	}
}

eRedrawFlag handleSnapping(TransInfo *t, const wmEvent *event)
{
	eRedrawFlag status = TREDRAW_NOTHING;

#if 0 // XXX need a proper selector for all snap mode
	if (BIF_snappingSupported(t->obedit) && event->type == TABKEY && event->shift) {
		/* toggle snap and reinit */
		t->settings->snap_flag ^= SCE_SNAP;
		initSnapping(t, NULL);
		status = TREDRAW_HARD;
	}
#endif
	if (event->type == MOUSEMOVE) {
		status |= updateSelectedSnapPoint(t);
	}

	return status;
}

void applyProject(TransInfo *t)
{
	Main *bmain = CTX_data_main(t->context);

	/* XXX FLICKER IN OBJECT MODE */
	if ((t->tsnap.project) && activeSnap(t) && (t->flag & T_NO_PROJECT) == 0) {
		float tvec[3];
		int i;

		FOREACH_TRANS_DATA_CONTAINER(t, tc) {
			TransData *td = tc->data;
			for (i = 0; i < tc->data_len; i++, td++) {
				float iloc[3], loc[3], no[3];
				float mval_fl[2];

				if (td->flag & TD_NOACTION)
					break;

				if (td->flag & TD_SKIP)
					continue;

				if ((t->flag & T_PROP_EDIT) && (td->factor == 0.0f))
					continue;

<<<<<<< HEAD
				copy_v3_v3(iloc, td->loc);
				if (tc->use_local_mat) {
					mul_m4_v3(tc->mat, iloc);
				}
				else if (t->flag & T_OBJECT) {
					BKE_object_eval_transform_all(t->depsgraph, t->scene, td->ob);
					copy_v3_v3(iloc, td->ob->obmat[3]);
				}
=======
			copy_v3_v3(iloc, td->loc);
			if (t->flag & (T_EDIT | T_POSE)) {
				Object *ob = t->obedit ? t->obedit : t->poseobj;
				mul_m4_v3(ob->obmat, iloc);
			}
			else if (t->flag & T_OBJECT) {
				BKE_object_eval_transform_all(bmain->eval_ctx, t->scene, td->ob);
				copy_v3_v3(iloc, td->ob->obmat[3]);
			}
>>>>>>> 7b6af843

				if (ED_view3d_project_float_global(t->ar, iloc, mval_fl, V3D_PROJ_TEST_NOP) == V3D_PROJ_RET_OK) {
					if (ED_transform_snap_object_project_view3d(
					        t->tsnap.object_context,
					        SCE_SNAP_MODE_FACE,
					        &(const struct SnapObjectParams){
					            .snap_select = t->tsnap.modeSelect,
					            .use_object_edit_cage = (t->flag & T_EDIT) != 0,
					            .use_occlusion_test = false,
					        },
					        mval_fl, 0, loc, no))
					{
#if 0
						if (tc->use_local_mat) {
							mul_m4_v3(tc->imat, loc);
						}
#endif

						sub_v3_v3v3(tvec, loc, iloc);

						mul_m3_v3(td->smtx, tvec);

						add_v3_v3(td->loc, tvec);

						if (t->tsnap.align && (t->flag & T_OBJECT)) {
							/* handle alignment as well */
							const float *original_normal;
							float mat[3][3];

							/* In pose mode, we want to align normals with Y axis of bones... */
							original_normal = td->axismtx[2];

							rotation_between_vecs_to_mat3(mat, original_normal, no);

							transform_data_ext_rotate(td, mat, true);

							/* TODO support constraints for rotation too? see ElementRotation */
						}
					}
				}

				//XXX constraintTransLim(t, td);
			}
		}
	}
}

void applyGridAbsolute(TransInfo *t)
{
	Main *bmain = CTX_data_main(t->context);

	float grid_size = 0.0f;
	GearsType grid_action;
	int i;

	if (!(activeSnap(t) && (t->tsnap.mode & (SCE_SNAP_MODE_INCREMENT | SCE_SNAP_MODE_GRID))))
		return;

	grid_action = BIG_GEARS;
	if (t->modifiers & MOD_PRECISION)
		grid_action = SMALL_GEARS;

	switch (grid_action) {
		case NO_GEARS: grid_size = t->snap_spatial[0]; break;
		case BIG_GEARS: grid_size = t->snap_spatial[1]; break;
		case SMALL_GEARS: grid_size = t->snap_spatial[2]; break;
	}
	/* early exit on unusable grid size */
	if (grid_size == 0.0f)
		return;

	FOREACH_TRANS_DATA_CONTAINER(t, tc) {
		TransData *td;

		for (i = 0, td = tc->data; i < tc->data_len; i++, td++) {
			float iloc[3], loc[3], tvec[3];

			if (td->flag & TD_NOACTION)
				break;

			if (td->flag & TD_SKIP)
				continue;

			if ((t->flag & T_PROP_EDIT) && (td->factor == 0.0f))
				continue;

<<<<<<< HEAD
			copy_v3_v3(iloc, td->loc);
			if (tc->use_local_mat) {
				mul_m4_v3(tc->mat, iloc);
			}
			else if (t->flag & T_OBJECT) {
				BKE_object_eval_transform_all(t->depsgraph, t->scene, td->ob);
				copy_v3_v3(iloc, td->ob->obmat[3]);
			}
=======
		copy_v3_v3(iloc, td->loc);
		if (use_obmat) {
			mul_m4_v3(obmat, iloc);
		}
		else if (t->flag & T_OBJECT) {
			BKE_object_eval_transform_all(bmain->eval_ctx, t->scene, td->ob);
			copy_v3_v3(iloc, td->ob->obmat[3]);
		}
>>>>>>> 7b6af843

			mul_v3_v3fl(loc, iloc, 1.0f / grid_size);
			loc[0] = roundf(loc[0]);
			loc[1] = roundf(loc[1]);
			loc[2] = roundf(loc[2]);
			mul_v3_fl(loc, grid_size);

			sub_v3_v3v3(tvec, loc, iloc);
			mul_m3_v3(td->smtx, tvec);
			add_v3_v3(td->loc, tvec);
		}
	}
}

void applySnapping(TransInfo *t, float *vec)
{
	if (t->tsnap.project && t->tsnap.mode == SCE_SNAP_MODE_FACE) {
		/* Each Trans Data already makes the snap to face */
		return;
	}

	if (t->tsnap.status & SNAP_FORCED) {
		t->tsnap.targetSnap(t);

		t->tsnap.applySnap(t, vec);
	}
	else if (((t->tsnap.mode & ~(SCE_SNAP_MODE_INCREMENT | SCE_SNAP_MODE_GRID)) != 0) &&
	         activeSnap(t))
	{
		double current = PIL_check_seconds_timer();

		// Time base quirky code to go around findnearest slowness
		/* !TODO! add exception for object mode, no need to slow it down then */
		if (current - t->tsnap.last >= 0.01) {
			t->tsnap.calcSnap(t, vec);
			t->tsnap.targetSnap(t);

			t->tsnap.last = current;
		}
		if (validSnap(t)) {
			t->tsnap.applySnap(t, vec);
		}
	}
}

void resetSnapping(TransInfo *t)
{
	t->tsnap.status = 0;
	t->tsnap.align = false;
	t->tsnap.project = 0;
	t->tsnap.mode = 0;
	t->tsnap.modeSelect = 0;
	t->tsnap.target = 0;
	t->tsnap.last = 0;
	t->tsnap.applySnap = NULL;

	t->tsnap.snapNormal[0] = 0;
	t->tsnap.snapNormal[1] = 0;
	t->tsnap.snapNormal[2] = 0;

	t->tsnap.snapNodeBorder = 0;
}

bool usingSnappingNormal(TransInfo *t)
{
	return t->tsnap.align;
}

bool validSnappingNormal(TransInfo *t)
{
	if (validSnap(t)) {
		if (!is_zero_v3(t->tsnap.snapNormal)) {
			return true;
		}
	}

	return false;
}

static bool bm_edge_is_snap_target(BMEdge *e, void *UNUSED(user_data))
{
	if (BM_elem_flag_test(e, BM_ELEM_SELECT | BM_ELEM_HIDDEN) ||
	    BM_elem_flag_test(e->v1, BM_ELEM_SELECT) ||
	    BM_elem_flag_test(e->v2, BM_ELEM_SELECT))
	{
		return false;
	}

	return true;
}

static bool bm_face_is_snap_target(BMFace *f, void *UNUSED(user_data))
{
	if (BM_elem_flag_test(f, BM_ELEM_SELECT | BM_ELEM_HIDDEN)) {
		return false;
	}

	BMLoop *l_iter, *l_first;
	l_iter = l_first = BM_FACE_FIRST_LOOP(f);
	do {
		if (BM_elem_flag_test(l_iter->v, BM_ELEM_SELECT)) {
			return false;
		}
	} while ((l_iter = l_iter->next) != l_first);

	return true;
}

static void initSnappingMode(TransInfo *t)
{
	Main *bmain = CTX_data_main(t->context);
	ToolSettings *ts = t->settings;
	/* All obedit types will match. */
	const int obedit_type = t->data_container->obedit ? t->data_container->obedit->type : -1;
	ViewLayer *view_layer = t->view_layer;
	Base *base_act = view_layer->basact;

	if (t->spacetype == SPACE_NODE) {
		/* force project off when not supported */
		t->tsnap.project = 0;

		t->tsnap.mode = ts->snap_node_mode;
	}
	else if (t->spacetype == SPACE_IMAGE) {
		/* force project off when not supported */
		t->tsnap.project = 0;

		t->tsnap.mode = ts->snap_uv_mode;
	}
	else {
		/* force project off when not supported */
		if ((ts->snap_mode & SCE_SNAP_MODE_FACE) == 0)
			t->tsnap.project = 0;

		t->tsnap.mode = ts->snap_mode;
	}

	if ((t->spacetype == SPACE_VIEW3D || t->spacetype == SPACE_IMAGE) &&  /* Only 3D view or UV */
	    (t->flag & T_CAMERA) == 0)  /* Not with camera selected in camera view */
	{
		setSnappingCallback(t);

		/* Edit mode */
		if (t->tsnap.applySnap != NULL && // A snapping function actually exist
		    ((obedit_type != -1) && ELEM(obedit_type, OB_MESH, OB_ARMATURE, OB_CURVE, OB_LATTICE, OB_MBALL)) ) // Temporary limited to edit mode meshes, armature, curves, mballs
		{
			/* Exclude editmesh if using proportional edit */
			if ((obedit_type == OB_MESH) && (t->flag & T_PROP_EDIT)) {
				t->tsnap.modeSelect = SNAP_NOT_ACTIVE;
			}
			else {
				t->tsnap.modeSelect = t->tsnap.snap_self ? SNAP_ALL : SNAP_NOT_ACTIVE;
			}
		}
		/* Particles edit mode*/
		else if (t->tsnap.applySnap != NULL && // A snapping function actually exist
		         ((obedit_type == -1) && base_act && base_act->object && base_act->object->mode & OB_MODE_PARTICLE_EDIT))
		{
			t->tsnap.modeSelect = SNAP_ALL;
		}
		/* Object mode */
		else if (t->tsnap.applySnap != NULL && // A snapping function actually exist
		         (obedit_type == -1) ) // Object Mode
		{
			/* In "Edit Strokes" mode, Snap tool can perform snap to selected or active objects (see T49632)
			 * TODO: perform self snap in gpencil_strokes */
			t->tsnap.modeSelect = (
			        ((t->options & (CTX_GPENCIL_STROKES | CTX_CURSOR)) != 0) ?
			        SNAP_ALL : SNAP_NOT_SELECTED);
		}
		else {
			/* Grid if snap is not possible */
			t->tsnap.mode = SCE_SNAP_MODE_INCREMENT;
		}
	}
	else if (t->spacetype == SPACE_NODE) {
		setSnappingCallback(t);

		if (t->tsnap.applySnap != NULL) {
			t->tsnap.modeSelect = SNAP_NOT_SELECTED;
		}
		else {
			/* Grid if snap is not possible */
			t->tsnap.mode = SCE_SNAP_MODE_INCREMENT;
		}
	}
	else if (t->spacetype == SPACE_SEQ) {
		/* We do our own snapping currently, so nothing here */
		t->tsnap.mode = SCE_SNAP_MODE_GRID;  /* Dummy, should we rather add a NOP mode? */
	}
	else {
		/* Always grid outside of 3D view */
		t->tsnap.mode = SCE_SNAP_MODE_INCREMENT;
	}

	if (t->spacetype == SPACE_VIEW3D) {
		if (t->tsnap.object_context == NULL) {
			t->tsnap.object_context = ED_transform_snap_object_context_create_view3d(
<<<<<<< HEAD
			        t->scene, t->depsgraph, 0, t->ar, t->view);
=======
			        bmain, t->scene, 0,
			        t->ar, t->view);
>>>>>>> 7b6af843

			ED_transform_snap_object_context_set_editmesh_callbacks(
			        t->tsnap.object_context,
			        (bool (*)(BMVert *, void *))BM_elem_cb_check_hflag_disabled,
			        bm_edge_is_snap_target,
			        bm_face_is_snap_target,
			        SET_UINT_IN_POINTER((BM_ELEM_SELECT | BM_ELEM_HIDDEN)));
		}
	}
}

void initSnapping(TransInfo *t, wmOperator *op)
{
	ToolSettings *ts = t->settings;
	short snap_target = t->settings->snap_target;

	resetSnapping(t);

	/* if snap property exists */
	if (op && RNA_struct_find_property(op->ptr, "snap") && RNA_struct_property_is_set(op->ptr, "snap")) {
		if (RNA_boolean_get(op->ptr, "snap")) {
			t->modifiers |= MOD_SNAP;

			if (RNA_struct_property_is_set(op->ptr, "snap_target")) {
				snap_target = RNA_enum_get(op->ptr, "snap_target");
			}

			if (RNA_struct_property_is_set(op->ptr, "snap_point")) {
				RNA_float_get_array(op->ptr, "snap_point", t->tsnap.snapPoint);
				t->tsnap.status |= SNAP_FORCED | POINT_INIT;
			}

			/* snap align only defined in specific cases */
			if (RNA_struct_find_property(op->ptr, "snap_align")) {
				t->tsnap.align = RNA_boolean_get(op->ptr, "snap_align");
				RNA_float_get_array(op->ptr, "snap_normal", t->tsnap.snapNormal);
				normalize_v3(t->tsnap.snapNormal);
			}

			if (RNA_struct_find_property(op->ptr, "use_snap_project")) {
				t->tsnap.project = RNA_boolean_get(op->ptr, "use_snap_project");
			}

			if (RNA_struct_find_property(op->ptr, "use_snap_self")) {
				t->tsnap.snap_self = RNA_boolean_get(op->ptr, "use_snap_self");
			}
		}
	}
	/* use scene defaults only when transform is modal */
	else if (t->flag & T_MODAL) {
		if (ELEM(t->spacetype, SPACE_VIEW3D, SPACE_IMAGE, SPACE_NODE)) {
			if (ts->snap_flag & SCE_SNAP) {
				t->modifiers |= MOD_SNAP;
			}

			t->tsnap.align = ((t->settings->snap_flag & SCE_SNAP_ROTATE) != 0);
			t->tsnap.project = ((t->settings->snap_flag & SCE_SNAP_PROJECT) != 0);
			t->tsnap.snap_self = !((t->settings->snap_flag & SCE_SNAP_NO_SELF) != 0);
			t->tsnap.peel = ((t->settings->snap_flag & SCE_SNAP_PROJECT) != 0);
		}

		/* for now only 3d view (others can be added if we want) */
		if (t->spacetype == SPACE_VIEW3D) {
			t->tsnap.snap_spatial_grid = ((t->settings->snap_flag & SCE_SNAP_ABS_GRID) != 0);
		}
	}

	t->tsnap.target = snap_target;

	initSnappingMode(t);
}

void freeSnapping(TransInfo *t)
{
	if (t->tsnap.object_context) {
		ED_transform_snap_object_context_destroy(t->tsnap.object_context);
		t->tsnap.object_context = NULL;
	}
}

static void setSnappingCallback(TransInfo *t)
{
	t->tsnap.calcSnap = CalcSnapGeometry;

	switch (t->tsnap.target) {
		case SCE_SNAP_TARGET_CLOSEST:
			t->tsnap.targetSnap = TargetSnapClosest;
			break;
		case SCE_SNAP_TARGET_CENTER:
			t->tsnap.targetSnap = TargetSnapCenter;
			break;
		case SCE_SNAP_TARGET_MEDIAN:
			t->tsnap.targetSnap = TargetSnapMedian;
			break;
		case SCE_SNAP_TARGET_ACTIVE:
			t->tsnap.targetSnap = TargetSnapActive;
			break;

	}

	switch (t->mode) {
		case TFM_TRANSLATION:
			t->tsnap.applySnap = ApplySnapTranslation;
			t->tsnap.distance = TranslationBetween;
			break;
		case TFM_ROTATION:
			t->tsnap.applySnap = ApplySnapRotation;
			t->tsnap.distance = RotationBetween;

			// Can't do TARGET_CENTER with rotation, use TARGET_MEDIAN instead
			if (t->tsnap.target == SCE_SNAP_TARGET_CENTER) {
				t->tsnap.target = SCE_SNAP_TARGET_MEDIAN;
				t->tsnap.targetSnap = TargetSnapMedian;
			}
			break;
		case TFM_RESIZE:
			t->tsnap.applySnap = ApplySnapResize;
			t->tsnap.distance = ResizeBetween;

			// Can't do TARGET_CENTER with resize, use TARGET_MEDIAN instead
			if (t->tsnap.target == SCE_SNAP_TARGET_CENTER) {
				t->tsnap.target = SCE_SNAP_TARGET_MEDIAN;
				t->tsnap.targetSnap = TargetSnapMedian;
			}
			break;
		default:
			t->tsnap.applySnap = NULL;
			break;
	}
}

void addSnapPoint(TransInfo *t)
{
	/* Currently only 3D viewport works for snapping points. */
	if (t->tsnap.status & POINT_INIT && t->spacetype == SPACE_VIEW3D) {
		TransSnapPoint *p = MEM_callocN(sizeof(TransSnapPoint), "SnapPoint");

		t->tsnap.selectedPoint = p;

		copy_v3_v3(p->co, t->tsnap.snapPoint);

		BLI_addtail(&t->tsnap.points, p);

		t->tsnap.status |= MULTI_POINTS;
	}
}

eRedrawFlag updateSelectedSnapPoint(TransInfo *t)
{
	eRedrawFlag status = TREDRAW_NOTHING;

	if (t->tsnap.status & MULTI_POINTS) {
		TransSnapPoint *p, *closest_p = NULL;
		float dist_min_sq = TRANSFORM_SNAP_MAX_PX;
		const float mval_fl[2] = {t->mval[0], t->mval[1]};
		float screen_loc[2];

		for (p = t->tsnap.points.first; p; p = p->next) {
			float dist_sq;

			if (ED_view3d_project_float_global(t->ar, p->co, screen_loc, V3D_PROJ_TEST_NOP) != V3D_PROJ_RET_OK) {
				continue;
			}

			dist_sq = len_squared_v2v2(mval_fl, screen_loc);

			if (dist_sq < dist_min_sq) {
				closest_p = p;
				dist_min_sq = dist_sq;
			}
		}

		if (closest_p) {
			if (t->tsnap.selectedPoint != closest_p) {
				status = TREDRAW_HARD;
			}

			t->tsnap.selectedPoint = closest_p;
		}
	}

	return status;
}

void removeSnapPoint(TransInfo *t)
{
	if (t->tsnap.status & MULTI_POINTS) {
		updateSelectedSnapPoint(t);

		if (t->tsnap.selectedPoint) {
			BLI_freelinkN(&t->tsnap.points, t->tsnap.selectedPoint);

			if (BLI_listbase_is_empty(&t->tsnap.points)) {
				t->tsnap.status &= ~MULTI_POINTS;
			}

			t->tsnap.selectedPoint = NULL;
		}

	}
}

void getSnapPoint(TransInfo *t, float vec[3])
{
	if (t->tsnap.points.first) {
		TransSnapPoint *p;
		int total = 0;

		vec[0] = vec[1] = vec[2] = 0;

		for (p = t->tsnap.points.first; p; p = p->next, total++) {
			add_v3_v3(vec, p->co);
		}

		if (t->tsnap.status & POINT_INIT) {
			add_v3_v3(vec, t->tsnap.snapPoint);
			total++;
		}

		mul_v3_fl(vec, 1.0f / total);
	}
	else {
		copy_v3_v3(vec, t->tsnap.snapPoint);
	}
}

/********************** APPLY **************************/

static void ApplySnapTranslation(TransInfo *t, float vec[3])
{
	float point[3];
	getSnapPoint(t, point);

	if (t->spacetype == SPACE_NODE) {
		char border = t->tsnap.snapNodeBorder;
		if (border & (NODE_LEFT | NODE_RIGHT))
			vec[0] = point[0] - t->tsnap.snapTarget[0];
		if (border & (NODE_BOTTOM | NODE_TOP))
			vec[1] = point[1] - t->tsnap.snapTarget[1];
	}
	else {
		if (t->spacetype == SPACE_VIEW3D) {
			if (t->options & CTX_PAINT_CURVE) {
				if (ED_view3d_project_float_global(t->ar, point, point, V3D_PROJ_TEST_NOP) != V3D_PROJ_RET_OK) {
					zero_v3(point);  /* no good answer here... */
				}
			}
		}

		sub_v3_v3v3(vec, point, t->tsnap.snapTarget);
	}
}

static void ApplySnapRotation(TransInfo *t, float *value)
{
	float point[3];
	getSnapPoint(t, point);

	float dist = RotationBetween(t, t->tsnap.snapTarget, point);
	*value = dist;
}

static void ApplySnapResize(TransInfo *t, float vec[3])
{
	float point[3];
	getSnapPoint(t, point);

	float dist = ResizeBetween(t, t->tsnap.snapTarget, point);
	copy_v3_fl(vec, dist);
}

/********************** DISTANCE **************************/

static float TranslationBetween(TransInfo *UNUSED(t), const float p1[3], const float p2[3])
{
	return len_squared_v3v3(p1, p2);
}

static float RotationBetween(
        TransInfo *t, const float p1[3], const float p2[3])
{
	float angle, start[3], end[3];

	sub_v3_v3v3(start, p1, t->center_global);
	sub_v3_v3v3(end,   p2, t->center_global);

	// Angle around a constraint axis (error prone, will need debug)
	if (t->con.applyRot != NULL && (t->con.mode & CON_APPLY)) {
		float axis[3], tmp[3];

		t->con.applyRot(t, NULL, NULL, axis, NULL);

		project_v3_v3v3(tmp, end, axis);
		sub_v3_v3v3(end, end, tmp);

		project_v3_v3v3(tmp, start, axis);
		sub_v3_v3v3(start, start, tmp);

		normalize_v3(end);
		normalize_v3(start);

		cross_v3_v3v3(tmp, start, end);

		if (dot_v3v3(tmp, axis) < 0.0f)
			angle = -acosf(dot_v3v3(start, end));
		else
			angle = acosf(dot_v3v3(start, end));
	}
	else {
		float mtx[3][3];

		copy_m3_m4(mtx, t->viewmat);

		mul_m3_v3(mtx, end);
		mul_m3_v3(mtx, start);

		angle = atan2f(start[1], start[0]) - atan2f(end[1], end[0]);
	}

	if (angle > (float)M_PI) {
		angle = angle - 2 * (float)M_PI;
	}
	else if (angle < -((float)M_PI)) {
		angle = 2.0f * (float)M_PI + angle;
	}

	return angle;
}

static float ResizeBetween(TransInfo *t, const float p1[3], const float p2[3])
{
	float d1[3], d2[3], len_d1;

	sub_v3_v3v3(d1, p1, t->center_global);
	sub_v3_v3v3(d2, p2, t->center_global);

	if (t->con.applyRot != NULL && (t->con.mode & CON_APPLY)) {
		mul_m3_v3(t->con.pmtx, d1);
		mul_m3_v3(t->con.pmtx, d2);
	}

	project_v3_v3v3(d1, d1, d2);

	len_d1 = len_v3(d1);

	/* Use 'invalid' dist when `center == p1` (after projecting),
	 * in this case scale will _never_ move the point in relation to the center,
	 * so it makes no sense to take it into account when scaling. see: T46503 */
	return len_d1 != 0.0f ? len_v3(d2) / len_d1 : TRANSFORM_DIST_INVALID;
}

/********************** CALC **************************/

static void UNUSED_FUNCTION(CalcSnapGrid) (TransInfo *t, float *UNUSED(vec))
{
	snapGridIncrementAction(t, t->tsnap.snapPoint, BIG_GEARS);
}

static void CalcSnapGeometry(TransInfo *t, float *UNUSED(vec))
{
	if (t->spacetype == SPACE_VIEW3D) {
		float loc[3];
		float no[3];
		float mval[2];
		bool found = false;
		float dist_px = SNAP_MIN_DISTANCE; // Use a user defined value here

		mval[0] = t->mval[0];
		mval[1] = t->mval[1];

		if (t->tsnap.mode &
		    (SCE_SNAP_MODE_VERTEX |
		     SCE_SNAP_MODE_EDGE   |
		     SCE_SNAP_MODE_FACE))
		{
			zero_v3(no);  /* objects won't set this */
			found = snapObjectsTransform(
			        t, mval, &dist_px,
			        loc, no);
		}
		if ((found == false) && (t->tsnap.mode & SCE_SNAP_MODE_VOLUME)) {
			found = peelObjectsTransform(
			        t, mval,
			        (t->settings->snap_flag & SCE_SNAP_PEEL_OBJECT) != 0,
			        loc, no, NULL);
		}

		if (found == true) {
			copy_v3_v3(t->tsnap.snapPoint, loc);
			copy_v3_v3(t->tsnap.snapNormal, no);

			t->tsnap.status |=  POINT_INIT;
		}
		else {
			t->tsnap.status &= ~POINT_INIT;
		}
	}
	else if (t->spacetype == SPACE_IMAGE && t->obedit_type == OB_MESH) {
		if (t->tsnap.mode & SCE_SNAP_MODE_VERTEX) {
			Image *ima = ED_space_image(t->sa->spacedata.first);
			float co[2];

			UI_view2d_region_to_view(&t->ar->v2d, t->mval[0], t->mval[1], &co[0], &co[1]);

			if (ED_uvedit_nearest_uv(t->scene, TRANS_DATA_CONTAINER_FIRST_EVIL(t)->obedit, ima, co, t->tsnap.snapPoint)) {
				t->tsnap.snapPoint[0] *= t->aspect[0];
				t->tsnap.snapPoint[1] *= t->aspect[1];

				t->tsnap.status |= POINT_INIT;
			}
			else {
				t->tsnap.status &= ~POINT_INIT;
			}
		}
	}
	else if (t->spacetype == SPACE_NODE) {
		if (t->tsnap.mode & (SCE_SNAP_MODE_NODE_X | SCE_SNAP_MODE_NODE_Y)) {
			float loc[2];
			float dist_px = SNAP_MIN_DISTANCE; // Use a user defined value here
			char node_border;

			if (snapNodesTransform(t, t->mval, loc, &dist_px, &node_border)) {
				copy_v2_v2(t->tsnap.snapPoint, loc);
				t->tsnap.snapNodeBorder = node_border;

				t->tsnap.status |= POINT_INIT;
			}
			else {
				t->tsnap.status &= ~POINT_INIT;
			}
		}
	}
}

/********************** TARGET **************************/

static void TargetSnapOffset(TransInfo *t, TransData *td)
{
	if (t->spacetype == SPACE_NODE && td != NULL) {
		bNode *node = td->extra;
		char border = t->tsnap.snapNodeBorder;
		float width  = BLI_rctf_size_x(&node->totr);
		float height = BLI_rctf_size_y(&node->totr);

#ifdef USE_NODE_CENTER
		if (border & NODE_LEFT)
			t->tsnap.snapTarget[0] -= 0.5f * width;
		if (border & NODE_RIGHT)
			t->tsnap.snapTarget[0] += 0.5f * width;
		if (border & NODE_BOTTOM)
			t->tsnap.snapTarget[1] -= 0.5f * height;
		if (border & NODE_TOP)
			t->tsnap.snapTarget[1] += 0.5f * height;
#else
		if (border & NODE_LEFT)
			t->tsnap.snapTarget[0] -= 0.0f;
		if (border & NODE_RIGHT)
			t->tsnap.snapTarget[0] += width;
		if (border & NODE_BOTTOM)
			t->tsnap.snapTarget[1] -= height;
		if (border & NODE_TOP)
			t->tsnap.snapTarget[1] += 0.0f;
#endif
	}
}

static void TargetSnapCenter(TransInfo *t)
{
	/* Only need to calculate once */
	if ((t->tsnap.status & TARGET_INIT) == 0) {
		copy_v3_v3(t->tsnap.snapTarget, t->center_global);
		TargetSnapOffset(t, NULL);

		t->tsnap.status |= TARGET_INIT;
	}
}

static void TargetSnapActive(TransInfo *t)
{
	/* Only need to calculate once */
	if ((t->tsnap.status & TARGET_INIT) == 0) {
		if (calculateCenterActive(t, true, t->tsnap.snapTarget)) {
			TargetSnapOffset(t, NULL);

			t->tsnap.status |= TARGET_INIT;
		}
		/* No active, default to median */
		else {
			t->tsnap.target = SCE_SNAP_TARGET_MEDIAN;
			t->tsnap.targetSnap = TargetSnapMedian;
			TargetSnapMedian(t);
		}
	}
}

static void TargetSnapMedian(TransInfo *t)
{
	// Only need to calculate once
	if ((t->tsnap.status & TARGET_INIT) == 0) {
		int i_accum = 0;

		t->tsnap.snapTarget[0] = 0;
		t->tsnap.snapTarget[1] = 0;
		t->tsnap.snapTarget[2] = 0;

		FOREACH_TRANS_DATA_CONTAINER (t, tc) {
			TransData *td = tc->data;
			int i;
			for (i = 0; i < tc->data_len && td->flag & TD_SELECTED; i++, td++) {
				/* TODO(campbell): perform the global transformation once per TransDataContainer */
				if (tc->use_local_mat) {
					float v[3];
					mul_v3_m4v3(v, tc->mat, td->center);
					add_v3_v3(t->tsnap.snapTarget, v);
				}
				else {
					add_v3_v3(t->tsnap.snapTarget, td->center);
				}
			}
			i_accum += i;
		}

		mul_v3_fl(t->tsnap.snapTarget, 1.0 / i_accum);

		TargetSnapOffset(t, NULL);

		t->tsnap.status |= TARGET_INIT;
	}
}

static void TargetSnapClosest(TransInfo *t)
{
	// Only valid if a snap point has been selected
	if (t->tsnap.status & POINT_INIT) {
		float dist_closest = 0.0f;
		TransData *closest = NULL;

		/* Object mode */
		if (t->flag & T_OBJECT) {
			int i;
			FOREACH_TRANS_DATA_CONTAINER(t, tc) {
				TransData *td = tc->data;
				for (td = tc->data, i = 0; i < tc->data_len && td->flag & TD_SELECTED; i++, td++) {
					struct BoundBox *bb = BKE_object_boundbox_get(td->ob);

					/* use boundbox if possible */
					if (bb) {
						int j;

						for (j = 0; j < 8; j++) {
							float loc[3];
							float dist;

							copy_v3_v3(loc, bb->vec[j]);
							mul_m4_v3(td->ext->obmat, loc);

							dist = t->tsnap.distance(t, loc, t->tsnap.snapPoint);

							if ((dist != TRANSFORM_DIST_INVALID) &&
							    (closest == NULL || fabsf(dist) < fabsf(dist_closest)))
							{
								copy_v3_v3(t->tsnap.snapTarget, loc);
								closest = td;
								dist_closest = dist;
							}
						}
					}
					/* use element center otherwise */
					else {
						float loc[3];
						float dist;

						copy_v3_v3(loc, td->center);

						dist = t->tsnap.distance(t, loc, t->tsnap.snapPoint);

						if ((dist != TRANSFORM_DIST_INVALID) &&
						    (closest == NULL || fabsf(dist) < fabsf(dist_closest)))
						{
							copy_v3_v3(t->tsnap.snapTarget, loc);
							closest = td;
						}
					}
				}
			}
		}
		else {
			FOREACH_TRANS_DATA_CONTAINER(t, tc) {
				TransData *td = tc->data;
				int i;
				for (i = 0; i < tc->data_len && td->flag & TD_SELECTED; i++, td++) {
					float loc[3];
					float dist;

					copy_v3_v3(loc, td->center);

					if (tc->use_local_mat) {
						mul_m4_v3(tc->mat, loc);
					}

					dist = t->tsnap.distance(t, loc, t->tsnap.snapPoint);

					if ((dist != TRANSFORM_DIST_INVALID) &&
					    (closest == NULL || fabsf(dist) < fabsf(dist_closest)))
					{
						copy_v3_v3(t->tsnap.snapTarget, loc);
						closest = td;
						dist_closest = dist;
					}
				}
			}
		}

		TargetSnapOffset(t, closest);

		t->tsnap.status |= TARGET_INIT;
	}
}

bool snapObjectsTransform(
        TransInfo *t, const float mval[2],
        float *dist_px,
        float r_loc[3], float r_no[3])
{
	return ED_transform_snap_object_project_view3d(
	        t->tsnap.object_context,
	        t->scene->toolsettings->snap_mode,
	        &(const struct SnapObjectParams){
	            .snap_select = t->tsnap.modeSelect,
	            .use_object_edit_cage = (t->flag & T_EDIT) != 0,
	            .use_occlusion_test = t->scene->toolsettings->snap_mode != SCE_SNAP_MODE_FACE,
	        },
	        mval, dist_px, r_loc, r_no);
}


/******************** PEELING *********************************/

bool peelObjectsSnapContext(
        SnapObjectContext *sctx,
        const float mval[2],
        const struct SnapObjectParams *params,
        const bool use_peel_object,
        /* return args */
        float r_loc[3], float r_no[3], float *r_thickness)
{
	ListBase depths_peel = {0};
	ED_transform_snap_object_project_all_view3d_ex(
	        sctx,
	        params,
	        mval, -1.0f, false,
	        &depths_peel);

	if (!BLI_listbase_is_empty(&depths_peel)) {
		/* At the moment we only use the hits of the first object */
		struct SnapObjectHitDepth *hit_min = depths_peel.first;
		for (struct SnapObjectHitDepth *iter = hit_min->next; iter; iter = iter->next) {
			if (iter->depth < hit_min->depth) {
				hit_min = iter;
			}
		}
		struct SnapObjectHitDepth *hit_max = NULL;

		if (use_peel_object) {
			/* if peeling objects, take the first and last from each object */
			hit_max = hit_min;
			for (struct SnapObjectHitDepth *iter = depths_peel.first; iter; iter = iter->next) {
				if ((iter->depth > hit_max->depth) && (iter->ob_uuid == hit_min->ob_uuid)) {
					hit_max = iter;
				}
			}
		}
		else {
			/* otherwise, pair first with second and so on */
			for (struct SnapObjectHitDepth *iter = depths_peel.first; iter; iter = iter->next) {
				if ((iter != hit_min) && (iter->ob_uuid == hit_min->ob_uuid)) {
					if (hit_max == NULL) {
						hit_max = iter;
					}
					else if (iter->depth < hit_max->depth) {
						hit_max = iter;
					}
				}
			}
			/* in this case has only one hit. treat as raycast */
			if (hit_max == NULL) {
				hit_max = hit_min;
			}
		}

		mid_v3_v3v3(r_loc, hit_min->co, hit_max->co);

		if (r_thickness) {
			*r_thickness = hit_max->depth - hit_min->depth;
		}

		/* XXX, is there a correct normal in this case ???, for now just z up */
		r_no[0] = 0.0;
		r_no[1] = 0.0;
		r_no[2] = 1.0;

		BLI_freelistN(&depths_peel);
		return true;
	}
	return false;
}

bool peelObjectsTransform(
        TransInfo *t,
        const float mval[2],
        const bool use_peel_object,
        /* return args */
        float r_loc[3], float r_no[3], float *r_thickness)
{
	return peelObjectsSnapContext(
	        t->tsnap.object_context,
	        mval,
	        &(const struct SnapObjectParams){
	            .snap_select = t->tsnap.modeSelect,
	            .use_object_edit_cage = (t->flag & T_EDIT) != 0,
	        },
	        use_peel_object,
	        r_loc, r_no, r_thickness);
}

/******************** NODES ***********************************/

static bool snapNodeTest(View2D *v2d, bNode *node, eSnapSelect snap_select)
{
	/* node is use for snapping only if a) snap mode matches and b) node is inside the view */
	return ((snap_select == SNAP_NOT_SELECTED && !(node->flag & NODE_SELECT)) ||
	        (snap_select == SNAP_ALL          && !(node->flag & NODE_ACTIVE))) &&
	        (node->totr.xmin < v2d->cur.xmax && node->totr.xmax > v2d->cur.xmin &&
	         node->totr.ymin < v2d->cur.ymax && node->totr.ymax > v2d->cur.ymin);
}

static NodeBorder snapNodeBorder(int snap_node_mode)
{
	NodeBorder flag = 0;
	if (snap_node_mode & SCE_SNAP_MODE_NODE_X) {
		flag |= NODE_LEFT | NODE_RIGHT;
	}
	if (snap_node_mode & SCE_SNAP_MODE_NODE_Y) {
		flag |= NODE_TOP | NODE_BOTTOM;
	}
	return flag;
}

static bool snapNode(
        ToolSettings *ts, SpaceNode *UNUSED(snode), ARegion *ar, bNode *node, const int mval[2],
        float r_loc[2], float *r_dist_px, char *r_node_border)
{
	View2D *v2d = &ar->v2d;
	NodeBorder border = snapNodeBorder(ts->snap_node_mode);
	bool retval = false;
	rcti totr;
	int new_dist;

	UI_view2d_view_to_region_rcti(v2d, &node->totr, &totr);

	if (border & NODE_LEFT) {
		new_dist = abs(totr.xmin - mval[0]);
		if (new_dist < *r_dist_px) {
			UI_view2d_region_to_view(v2d, totr.xmin, mval[1], &r_loc[0], &r_loc[1]);
			*r_dist_px = new_dist;
			*r_node_border = NODE_LEFT;
			retval = true;
		}
	}

	if (border & NODE_RIGHT) {
		new_dist = abs(totr.xmax - mval[0]);
		if (new_dist < *r_dist_px) {
			UI_view2d_region_to_view(v2d, totr.xmax, mval[1], &r_loc[0], &r_loc[1]);
			*r_dist_px = new_dist;
			*r_node_border = NODE_RIGHT;
			retval = true;
		}
	}

	if (border & NODE_BOTTOM) {
		new_dist = abs(totr.ymin - mval[1]);
		if (new_dist < *r_dist_px) {
			UI_view2d_region_to_view(v2d, mval[0], totr.ymin, &r_loc[0], &r_loc[1]);
			*r_dist_px = new_dist;
			*r_node_border = NODE_BOTTOM;
			retval = true;
		}
	}

	if (border & NODE_TOP) {
		new_dist = abs(totr.ymax - mval[1]);
		if (new_dist < *r_dist_px) {
			UI_view2d_region_to_view(v2d, mval[0], totr.ymax, &r_loc[0], &r_loc[1]);
			*r_dist_px = new_dist;
			*r_node_border = NODE_TOP;
			retval = true;
		}
	}

	return retval;
}

static bool snapNodes(
        ToolSettings *ts, SpaceNode *snode, ARegion *ar,
        const int mval[2], eSnapSelect snap_select,
        float r_loc[2], float *r_dist_px, char *r_node_border)
{
	bNodeTree *ntree = snode->edittree;
	bNode *node;
	bool retval = false;

	*r_node_border = 0;

	for (node = ntree->nodes.first; node; node = node->next) {
		if (snapNodeTest(&ar->v2d, node, snap_select)) {
			retval |= snapNode(ts, snode, ar, node, mval, r_loc, r_dist_px, r_node_border);
		}
	}

	return retval;
}

bool snapNodesTransform(
        TransInfo *t, const int mval[2],
        float r_loc[2], float *r_dist_px, char *r_node_border)
{
	return snapNodes(
	        t->settings, t->sa->spacedata.first, t->ar, mval, t->tsnap.modeSelect,
	        r_loc, r_dist_px, r_node_border);
}

/*================================================================*/

static void applyGridIncrement(TransInfo *t, float *val, int max_index, const float fac[3], GearsType action);


void snapGridIncrementAction(TransInfo *t, float *val, GearsType action)
{
	float fac[3];

	fac[NO_GEARS]    = t->snap[0];
	fac[BIG_GEARS]   = t->snap[1];
	fac[SMALL_GEARS] = t->snap[2];

	applyGridIncrement(t, val, t->idx_max, fac, action);
}


void snapGridIncrement(TransInfo *t, float *val)
{
	GearsType action;

	/* only do something if using absolute or incremental grid snapping
	 * and there is no valid snap point */
	if (!(t->tsnap.mode & (SCE_SNAP_MODE_INCREMENT | SCE_SNAP_MODE_GRID)) ||
	    validSnap(t))
	{
		return;
	}

	action = activeSnap(t) ? BIG_GEARS : NO_GEARS;

	if (action == BIG_GEARS && (t->modifiers & MOD_PRECISION)) {
		action = SMALL_GEARS;
	}

	snapGridIncrementAction(t, val, action);
}

void snapSequenceBounds(TransInfo *t, const int mval[2])
{
	float xmouse, ymouse;
	int frame;
	int mframe;
	TransSeq *ts = t->custom.type.data;
	/* reuse increment, strictly speaking could be another snap mode, but leave as is */
	if (!(t->modifiers & MOD_SNAP_INVERT))
		return;

	/* convert to frame range */
	UI_view2d_region_to_view(&t->ar->v2d, mval[0], mval[1], &xmouse, &ymouse);
	mframe = round_fl_to_int(xmouse);
	/* now find the closest sequence */
	frame = BKE_sequencer_find_next_prev_edit(t->scene, mframe, SEQ_SIDE_BOTH, true, false, true);

	if (!ts->snap_left)
		frame = frame - (ts->max - ts->min);

	t->values[0] = frame - ts->min;
}

static void applyGridIncrement(TransInfo *t, float *val, int max_index, const float fac[3], GearsType action)
{
	float asp_local[3] = {1, 1, 1};
	const bool use_aspect = ELEM(t->mode, TFM_TRANSLATION);
	const float *asp = use_aspect ? t->aspect : asp_local;
	int i;

	BLI_assert(t->tsnap.mode & (SCE_SNAP_MODE_INCREMENT | SCE_SNAP_MODE_GRID));
	BLI_assert(max_index <= 2);

	/* Early bailing out if no need to snap */
	if (fac[action] == 0.0f) {
		return;
	}

	if (use_aspect) {
		/* custom aspect for fcurve */
		if (t->spacetype == SPACE_IPO) {
			View2D *v2d = &t->ar->v2d;
			View2DGrid *grid;
			SpaceIpo *sipo = t->sa->spacedata.first;
			int unity = V2D_UNIT_VALUES;
			int unitx = (sipo->flag & SIPO_DRAWTIME) ? V2D_UNIT_SECONDS : V2D_UNIT_FRAMESCALE;

			/* grid */
			grid = UI_view2d_grid_calc(t->scene, v2d, unitx, V2D_GRID_NOCLAMP, unity, V2D_GRID_NOCLAMP, t->ar->winx, t->ar->winy);

			UI_view2d_grid_size(grid, &asp_local[0], &asp_local[1]);
			UI_view2d_grid_free(grid);

			asp = asp_local;
		}
	}

	/* absolute snapping on grid based on global center */
	if ((t->tsnap.snap_spatial_grid) && (t->mode == TFM_TRANSLATION)) {
		const float *center_global = t->center_global;

		/* use a fallback for cursor selection,
		 * this isn't useful as a global center for absolute grid snapping
		 * since its not based on the position of the selection. */
		if (t->around == V3D_AROUND_CURSOR) {
			const TransCenterData *cd = transformCenter_from_type(t, V3D_AROUND_CENTER_MEAN);
			center_global = cd->global;
		}

		for (i = 0; i <= max_index; i++) {
			/* do not let unconstrained axis jump to absolute grid increments */
			if (!(t->con.mode & CON_APPLY) || t->con.mode & (CON_AXIS0 << i)) {
				const float iter_fac = fac[action] * asp[i];
				val[i] = iter_fac * roundf((val[i] + center_global[i]) / iter_fac) - center_global[i];
			}
		}
	}
	else {
		/* relative snapping in fixed increments */
		for (i = 0; i <= max_index; i++) {
			const float iter_fac = fac[action] * asp[i];
			val[i] = iter_fac * roundf(val[i] / iter_fac);
		}
	}
}<|MERGE_RESOLUTION|>--- conflicted
+++ resolved
@@ -292,7 +292,6 @@
 				if ((t->flag & T_PROP_EDIT) && (td->factor == 0.0f))
 					continue;
 
-<<<<<<< HEAD
 				copy_v3_v3(iloc, td->loc);
 				if (tc->use_local_mat) {
 					mul_m4_v3(tc->mat, iloc);
@@ -301,17 +300,6 @@
 					BKE_object_eval_transform_all(t->depsgraph, t->scene, td->ob);
 					copy_v3_v3(iloc, td->ob->obmat[3]);
 				}
-=======
-			copy_v3_v3(iloc, td->loc);
-			if (t->flag & (T_EDIT | T_POSE)) {
-				Object *ob = t->obedit ? t->obedit : t->poseobj;
-				mul_m4_v3(ob->obmat, iloc);
-			}
-			else if (t->flag & T_OBJECT) {
-				BKE_object_eval_transform_all(bmain->eval_ctx, t->scene, td->ob);
-				copy_v3_v3(iloc, td->ob->obmat[3]);
-			}
->>>>>>> 7b6af843
 
 				if (ED_view3d_project_float_global(t->ar, iloc, mval_fl, V3D_PROJ_TEST_NOP) == V3D_PROJ_RET_OK) {
 					if (ED_transform_snap_object_project_view3d(
@@ -361,8 +349,6 @@
 
 void applyGridAbsolute(TransInfo *t)
 {
-	Main *bmain = CTX_data_main(t->context);
-
 	float grid_size = 0.0f;
 	GearsType grid_action;
 	int i;
@@ -398,7 +384,6 @@
 			if ((t->flag & T_PROP_EDIT) && (td->factor == 0.0f))
 				continue;
 
-<<<<<<< HEAD
 			copy_v3_v3(iloc, td->loc);
 			if (tc->use_local_mat) {
 				mul_m4_v3(tc->mat, iloc);
@@ -407,16 +392,6 @@
 				BKE_object_eval_transform_all(t->depsgraph, t->scene, td->ob);
 				copy_v3_v3(iloc, td->ob->obmat[3]);
 			}
-=======
-		copy_v3_v3(iloc, td->loc);
-		if (use_obmat) {
-			mul_m4_v3(obmat, iloc);
-		}
-		else if (t->flag & T_OBJECT) {
-			BKE_object_eval_transform_all(bmain->eval_ctx, t->scene, td->ob);
-			copy_v3_v3(iloc, td->ob->obmat[3]);
-		}
->>>>>>> 7b6af843
 
 			mul_v3_v3fl(loc, iloc, 1.0f / grid_size);
 			loc[0] = roundf(loc[0]);
@@ -615,12 +590,7 @@
 	if (t->spacetype == SPACE_VIEW3D) {
 		if (t->tsnap.object_context == NULL) {
 			t->tsnap.object_context = ED_transform_snap_object_context_create_view3d(
-<<<<<<< HEAD
-			        t->scene, t->depsgraph, 0, t->ar, t->view);
-=======
-			        bmain, t->scene, 0,
-			        t->ar, t->view);
->>>>>>> 7b6af843
+			        bmain, t->scene, t->depsgraph, 0, t->ar, t->view);
 
 			ED_transform_snap_object_context_set_editmesh_callbacks(
 			        t->tsnap.object_context,
