/*
 * ***** BEGIN GPL LICENSE BLOCK *****
 *
 * This program is free software; you can redistribute it and/or
 * modify it under the terms of the GNU General Public License
 * as published by the Free Software Foundation; either version 2
 * of the License, or (at your option) any later version.
 *
 * This program is distributed in the hope that it will be useful,
 * but WITHOUT ANY WARRANTY; without even the implied warranty of
 * MERCHANTABILITY or FITNESS FOR A PARTICULAR PURPOSE.  See the
 * GNU General Public License for more details.
 *
 * You should have received a copy of the GNU General Public License
 * along with this program; if not, write to the Free Software Foundation,
 * Inc., 51 Franklin Street, Fifth Floor, Boston, MA 02110-1301, USA.
 *
 * The Original Code is Copyright (C) 2001-2002 by NaN Holding BV.
 * All rights reserved.
 *
 * The Original Code is: all of this file.
 *
 * Contributor(s): none yet.
 *
 * ***** END GPL LICENSE BLOCK *****
 */

/** \file blender/editors/transform/transform.c
 *  \ingroup edtransform
 */

#include <stdlib.h>
#include <stdio.h>
#include <string.h>
#include <math.h>
#include <float.h>

#include "MEM_guardedalloc.h"

#include "DNA_anim_types.h"
#include "DNA_armature_types.h"
#include "DNA_constraint_types.h"
#include "DNA_mask_types.h"
#include "DNA_movieclip_types.h"
#include "DNA_scene_types.h"  /* PET modes */

#include "BLI_utildefines.h"
#include "BLI_math.h"
#include "BLI_rect.h"
#include "BLI_listbase.h"
#include "BLI_string.h"
#include "BLI_ghash.h"

#include "BKE_nla.h"
#include "BKE_editmesh_bvh.h"
#include "BKE_context.h"
#include "BKE_constraint.h"
#include "BKE_particle.h"
#include "BKE_unit.h"
#include "BKE_mask.h"
#include "BKE_report.h"

#include "BIF_gl.h"
#include "BIF_glutil.h"

#include "ED_image.h"
#include "ED_keyframing.h"
#include "ED_screen.h"
#include "ED_space_api.h"
#include "ED_markers.h"
#include "ED_view3d.h"
#include "ED_mesh.h"
#include "ED_clip.h"
#include "ED_node.h"

#include "WM_types.h"
#include "WM_api.h"

#include "UI_view2d.h"
#include "UI_interface_icons.h"
#include "UI_resources.h"

#include "RNA_access.h"

#include "BLF_api.h"
#include "BLF_translation.h"

#include "transform.h"

/* Disabling, since when you type you know what you are doing, and being able to set it to zero is handy. */
// #define USE_NUM_NO_ZERO

#define MAX_INFO_LEN 256

static void drawTransformApply(const struct bContext *C, ARegion *ar, void *arg);
static int doEdgeSlide(TransInfo *t, float perc);
static int doVertSlide(TransInfo *t, float perc);

static void drawEdgeSlide(const struct bContext *C, TransInfo *t);
static void drawVertSlide(const struct bContext *C, TransInfo *t);
static void len_v3_ensure(float v[3], const float length);
static void postInputRotation(TransInfo *t, float values[3]);


/* Transform Callbacks */
static void initBend(TransInfo *t);
static eRedrawFlag handleEventBend(TransInfo *t, const struct wmEvent *event);
static void Bend(TransInfo *t, const int mval[2]);

static void initShear(TransInfo *t);
static eRedrawFlag handleEventShear(TransInfo *t, const struct wmEvent *event);
static void applyShear(TransInfo *t, const int mval[2]);

static void initResize(TransInfo *t);
static void applyResize(TransInfo *t, const int mval[2]);

static void initSkinResize(TransInfo *t);
static void applySkinResize(TransInfo *t, const int mval[2]);

static void initTranslation(TransInfo *t);
static void applyTranslation(TransInfo *t, const int mval[2]);

static void initToSphere(TransInfo *t);
static void applyToSphere(TransInfo *t, const int mval[2]);

static void initRotation(TransInfo *t);
static void applyRotation(TransInfo *t, const int mval[2]);

static void initShrinkFatten(TransInfo *t);
static void applyShrinkFatten(TransInfo *t, const int mval[2]);

static void initTilt(TransInfo *t);
static void applyTilt(TransInfo *t, const int mval[2]);

static void initCurveShrinkFatten(TransInfo *t);
static void applyCurveShrinkFatten(TransInfo *t, const int mval[2]);

static void initMaskShrinkFatten(TransInfo *t);
static void applyMaskShrinkFatten(TransInfo *t, const int mval[2]);

static void initTrackball(TransInfo *t);
static void applyTrackball(TransInfo *t, const int mval[2]);

static void initPushPull(TransInfo *t);
static void applyPushPull(TransInfo *t, const int mval[2]);

static void initBevelWeight(TransInfo *t);
static void applyBevelWeight(TransInfo *t, const int mval[2]);

static void initCrease(TransInfo *t);
static void applyCrease(TransInfo *t, const int mval[2]);

static void initBoneSize(TransInfo *t);
static void applyBoneSize(TransInfo *t, const int mval[2]);

static void initBoneEnvelope(TransInfo *t);
static void applyBoneEnvelope(TransInfo *t, const int mval[2]);

static void initBoneRoll(TransInfo *t);
static void applyBoneRoll(TransInfo *t, const int mval[2]);

static void initEdgeSlide(TransInfo *t);
static eRedrawFlag handleEventEdgeSlide(TransInfo *t, const struct wmEvent *event);
static void applyEdgeSlide(TransInfo *t, const int mval[2]);

static void initVertSlide(TransInfo *t);
static eRedrawFlag handleEventVertSlide(TransInfo *t, const struct wmEvent *event);
static void applyVertSlide(TransInfo *t, const int mval[2]);

static void initTimeTranslate(TransInfo *t);
static void applyTimeTranslate(TransInfo *t, const int mval[2]);

static void initTimeSlide(TransInfo *t);
static void applyTimeSlide(TransInfo *t, const int mval[2]);

static void initTimeScale(TransInfo *t);
static void applyTimeScale(TransInfo *t, const int mval[2]);

static void initBakeTime(TransInfo *t);
static void applyBakeTime(TransInfo *t, const int mval[2]);

static void initMirror(TransInfo *t);
static void applyMirror(TransInfo *t, const int mval[2]);

static void initAlign(TransInfo *t);
static void applyAlign(TransInfo *t, const int mval[2]);

static void initSeqSlide(TransInfo *t);
static void applySeqSlide(TransInfo *t, const int mval[2]);
/* end transform callbacks */


static bool transdata_check_local_center(TransInfo *t, short around)
{
	return ((around == V3D_LOCAL) && (
	            (t->flag & (T_OBJECT | T_POSE)) ||
	            (t->obedit && ELEM(t->obedit->type, OB_MESH, OB_CURVE, OB_MBALL, OB_ARMATURE)) ||
	            (t->spacetype == SPACE_IPO) ||
	            (t->options & (CTX_MOVIECLIP | CTX_MASK | CTX_PAINT_CURVE)))
	        );
}

/* ************************** SPACE DEPENDANT CODE **************************** */

void setTransformViewMatrices(TransInfo *t)
{
	if (t->spacetype == SPACE_VIEW3D && t->ar && t->ar->regiontype == RGN_TYPE_WINDOW) {
		RegionView3D *rv3d = t->ar->regiondata;

		copy_m4_m4(t->viewmat, rv3d->viewmat);
		copy_m4_m4(t->viewinv, rv3d->viewinv);
		copy_m4_m4(t->persmat, rv3d->persmat);
		copy_m4_m4(t->persinv, rv3d->persinv);
		t->persp = rv3d->persp;
	}
	else {
		unit_m4(t->viewmat);
		unit_m4(t->viewinv);
		unit_m4(t->persmat);
		unit_m4(t->persinv);
		t->persp = RV3D_ORTHO;
	}

	calculateCenter2D(t);
}

static void convertViewVec2D(View2D *v2d, float r_vec[3], int dx, int dy)
{
	float divx, divy;
	
	divx = BLI_rcti_size_x(&v2d->mask);
	divy = BLI_rcti_size_y(&v2d->mask);

	r_vec[0] = BLI_rctf_size_x(&v2d->cur) * dx / divx;
	r_vec[1] = BLI_rctf_size_y(&v2d->cur) * dy / divy;
	r_vec[2] = 0.0f;
}

static void convertViewVec2D_mask(View2D *v2d, float r_vec[3], int dx, int dy)
{
	float divx, divy;
	float mulx, muly;

	divx = BLI_rcti_size_x(&v2d->mask);
	divy = BLI_rcti_size_y(&v2d->mask);

	mulx = BLI_rctf_size_x(&v2d->cur);
	muly = BLI_rctf_size_y(&v2d->cur);

	/* difference with convertViewVec2D */
	/* clamp w/h, mask only */
	if (mulx / divx < muly / divy) {
		divy = divx;
		muly = mulx;
	}
	else {
		divx = divy;
		mulx = muly;
	}
	/* end difference */

	r_vec[0] = mulx * dx / divx;
	r_vec[1] = muly * dy / divy;
	r_vec[2] = 0.0f;
}

void convertViewVec(TransInfo *t, float r_vec[3], int dx, int dy)
{
	if ((t->spacetype == SPACE_VIEW3D) && (t->ar->regiontype == RGN_TYPE_WINDOW)) {
		if (t->options & CTX_PAINT_CURVE) {
			r_vec[0] = dx;
			r_vec[1] = dy;
		}
		else {
			const float mval_f[2] = {(float)dx, (float)dy};
			ED_view3d_win_to_delta(t->ar, mval_f, r_vec, t->zfac);
		}
	}
	else if (t->spacetype == SPACE_IMAGE) {
		float aspx, aspy;

		if (t->options & CTX_MASK) {
			convertViewVec2D_mask(t->view, r_vec, dx, dy);
			ED_space_image_get_aspect(t->sa->spacedata.first, &aspx, &aspy);
		}
		else if (t->options & CTX_PAINT_CURVE) {
			r_vec[0] = dx;
			r_vec[1] = dy;

			aspx = aspy = 1.0;
		}
		else {
			convertViewVec2D(t->view, r_vec, dx, dy);
			ED_space_image_get_uv_aspect(t->sa->spacedata.first, &aspx, &aspy);
		}

		r_vec[0] *= aspx;
		r_vec[1] *= aspy;
	}
	else if (ELEM(t->spacetype, SPACE_IPO, SPACE_NLA)) {
		convertViewVec2D(t->view, r_vec, dx, dy);
	}
	else if (ELEM(t->spacetype, SPACE_NODE, SPACE_SEQ)) {
		convertViewVec2D(&t->ar->v2d, r_vec, dx, dy);
	}
	else if (t->spacetype == SPACE_CLIP) {
		float aspx, aspy;

		if (t->options & CTX_MASK) {
			convertViewVec2D_mask(t->view, r_vec, dx, dy);
		}
		else {
			convertViewVec2D(t->view, r_vec, dx, dy);
		}

		if (t->options & CTX_MOVIECLIP) {
			ED_space_clip_get_aspect_dimension_aware(t->sa->spacedata.first, &aspx, &aspy);
		}
		else if (t->options & CTX_MASK) {
			/* TODO - NOT WORKING, this isnt so bad since its only display aspect */
			ED_space_clip_get_aspect(t->sa->spacedata.first, &aspx, &aspy);
		}
		else {
			/* should never happen, quiet warnings */
			BLI_assert(0);
			aspx = aspy = 1.0f;
		}

		r_vec[0] *= aspx;
		r_vec[1] *= aspy;
	}
	else {
		printf("%s: called in an invalid context\n", __func__);
		zero_v3(r_vec);
	}
}

void projectIntViewEx(TransInfo *t, const float vec[3], int adr[2], const eV3DProjTest flag)
{
	if (t->spacetype == SPACE_VIEW3D) {
		if (t->ar->regiontype == RGN_TYPE_WINDOW) {
			if (ED_view3d_project_int_global(t->ar, vec, adr, flag) != V3D_PROJ_RET_OK) {
				adr[0] = (int)2140000000.0f;  /* this is what was done in 2.64, perhaps we can be smarter? */
				adr[1] = (int)2140000000.0f;
			}
		}
	}
	else if (t->spacetype == SPACE_IMAGE) {
		SpaceImage *sima = t->sa->spacedata.first;

		if (t->options & CTX_MASK) {
			float aspx, aspy;
			float v[2];

			ED_space_image_get_aspect(sima, &aspx, &aspy);

			copy_v2_v2(v, vec);

			v[0] = v[0] / aspx;
			v[1] = v[1] / aspy;

			BKE_mask_coord_to_image(sima->image, &sima->iuser, v, v);

			ED_image_point_pos__reverse(sima, t->ar, v, v);

			adr[0] = v[0];
			adr[1] = v[1];
		}
		else if (t->options & CTX_PAINT_CURVE) {
			adr[0] = vec[0];
			adr[1] = vec[1];
		}
		else {
			float aspx, aspy, v[2];

			ED_space_image_get_uv_aspect(t->sa->spacedata.first, &aspx, &aspy);
			v[0] = vec[0] / aspx;
			v[1] = vec[1] / aspy;

			UI_view2d_view_to_region(t->view, v[0], v[1], &adr[0], &adr[1]);
		}
	}
	else if (t->spacetype == SPACE_ACTION) {
		int out[2] = {0, 0};
#if 0
		SpaceAction *sact = t->sa->spacedata.first;

		if (sact->flag & SACTION_DRAWTIME) {
			//vec[0] = vec[0]/((t->scene->r.frs_sec / t->scene->r.frs_sec_base));
			/* same as below */
			UI_view2d_view_to_region((View2D *)t->view, vec[0], vec[1], &out[0], &out[1]);
		}
		else
#endif
		{
			UI_view2d_view_to_region((View2D *)t->view, vec[0], vec[1], &out[0], &out[1]);
		}

		adr[0] = out[0];
		adr[1] = out[1];
	}
	else if (ELEM(t->spacetype, SPACE_IPO, SPACE_NLA)) {
		int out[2] = {0, 0};

		UI_view2d_view_to_region((View2D *)t->view, vec[0], vec[1], &out[0], &out[1]);
		adr[0] = out[0];
		adr[1] = out[1];
	}
	else if (t->spacetype == SPACE_SEQ) { /* XXX not tested yet, but should work */
		int out[2] = {0, 0};

		UI_view2d_view_to_region((View2D *)t->view, vec[0], vec[1], &out[0], &out[1]);
		adr[0] = out[0];
		adr[1] = out[1];
	}
	else if (t->spacetype == SPACE_CLIP) {
		SpaceClip *sc = t->sa->spacedata.first;

		if (t->options & CTX_MASK) {
			MovieClip *clip = ED_space_clip_get_clip(sc);

			if (clip) {
				float aspx, aspy;
				float v[2];

				ED_space_clip_get_aspect(sc, &aspx, &aspy);

				copy_v2_v2(v, vec);

				v[0] = v[0] / aspx;
				v[1] = v[1] / aspy;

				BKE_mask_coord_to_movieclip(sc->clip, &sc->user, v, v);

				ED_clip_point_stable_pos__reverse(sc, t->ar, v, v);

				adr[0] = v[0];
				adr[1] = v[1];
			}
			else {
				adr[0] = 0;
				adr[1] = 0;
			}
		}
		else if (t->options & CTX_MOVIECLIP) {
			float v[2], aspx, aspy;

			copy_v2_v2(v, vec);
			ED_space_clip_get_aspect_dimension_aware(t->sa->spacedata.first, &aspx, &aspy);

			v[0] /= aspx;
			v[1] /= aspy;

			UI_view2d_view_to_region(t->view, v[0], v[1], &adr[0], &adr[1]);
		}
		else {
			BLI_assert(0);
		}
	}
	else if (t->spacetype == SPACE_NODE) {
		UI_view2d_view_to_region((View2D *)t->view, vec[0], vec[1], &adr[0], &adr[1]);
	}
}
void projectIntView(TransInfo *t, const float vec[3], int adr[2])
{
	projectIntViewEx(t, vec, adr, V3D_PROJ_TEST_NOP);
}

void projectFloatViewEx(TransInfo *t, const float vec[3], float adr[2], const eV3DProjTest flag)
{
	switch (t->spacetype) {
		case SPACE_VIEW3D:
		{
			if (t->options & CTX_PAINT_CURVE) {
				adr[0] = vec[0];
				adr[1] = vec[1];
			}
			else if (t->ar->regiontype == RGN_TYPE_WINDOW) {
				/* allow points behind the view [#33643] */
				if (ED_view3d_project_float_global(t->ar, vec, adr, flag) != V3D_PROJ_RET_OK) {
					/* XXX, 2.64 and prior did this, weak! */
					adr[0] = t->ar->winx / 2.0f;
					adr[1] = t->ar->winy / 2.0f;
				}
				return;
			}
			break;
		}
		default:
		{
			int a[2] = {0, 0};
			projectIntView(t, vec, a);
			adr[0] = a[0];
			adr[1] = a[1];
			break;
		}
	}
}
void projectFloatView(TransInfo *t, const float vec[3], float adr[2])
{
	projectFloatViewEx(t, vec, adr, V3D_PROJ_TEST_NOP);
}

void applyAspectRatio(TransInfo *t, float vec[2])
{
	if ((t->spacetype == SPACE_IMAGE) && (t->mode == TFM_TRANSLATION) && !(t->options & CTX_PAINT_CURVE)) {
		SpaceImage *sima = t->sa->spacedata.first;
		float aspx, aspy;

		if ((sima->flag & SI_COORDFLOATS) == 0) {
			int width, height;
			ED_space_image_get_size(sima, &width, &height);

			vec[0] *= width;
			vec[1] *= height;
		}

		ED_space_image_get_uv_aspect(sima, &aspx, &aspy);
		vec[0] /= aspx;
		vec[1] /= aspy;
	}
	else if ((t->spacetype == SPACE_CLIP) && (t->mode == TFM_TRANSLATION)) {
		if (t->options & (CTX_MOVIECLIP | CTX_MASK)) {
			SpaceClip *sc = t->sa->spacedata.first;
			float aspx, aspy;


			if (t->options & CTX_MOVIECLIP) {
				ED_space_clip_get_aspect_dimension_aware(sc, &aspx, &aspy);

				vec[0] /= aspx;
				vec[1] /= aspy;
			}
			else if (t->options & CTX_MASK) {
				ED_space_clip_get_aspect(sc, &aspx, &aspy);

				vec[0] /= aspx;
				vec[1] /= aspy;
			}
		}
	}
}

void removeAspectRatio(TransInfo *t, float vec[2])
{
	if ((t->spacetype == SPACE_IMAGE) && (t->mode == TFM_TRANSLATION)) {
		SpaceImage *sima = t->sa->spacedata.first;
		float aspx, aspy;

		if ((sima->flag & SI_COORDFLOATS) == 0) {
			int width, height;
			ED_space_image_get_size(sima, &width, &height);

			vec[0] /= width;
			vec[1] /= height;
		}

		ED_space_image_get_uv_aspect(sima, &aspx, &aspy);
		vec[0] *= aspx;
		vec[1] *= aspy;
	}
	else if ((t->spacetype == SPACE_CLIP) && (t->mode == TFM_TRANSLATION)) {
		if (t->options & (CTX_MOVIECLIP | CTX_MASK)) {
			SpaceClip *sc = t->sa->spacedata.first;
			float aspx = 1.0f, aspy = 1.0f;

			if (t->options & CTX_MOVIECLIP) {
				ED_space_clip_get_aspect_dimension_aware(sc, &aspx, &aspy);
			}
			else if (t->options & CTX_MASK) {
				ED_space_clip_get_aspect(sc, &aspx, &aspy);
			}

			vec[0] *= aspx;
			vec[1] *= aspy;
		}
	}
}

static void viewRedrawForce(const bContext *C, TransInfo *t)
{
	if (t->spacetype == SPACE_VIEW3D) {
		if (t->options & CTX_PAINT_CURVE) {
			wmWindow *window = CTX_wm_window(C);
			WM_paint_cursor_tag_redraw(window, t->ar);
		}
		else {
			/* Do we need more refined tags? */
			if (t->flag & T_POSE)
				WM_event_add_notifier(C, NC_OBJECT | ND_POSE, NULL);
			else
				WM_event_add_notifier(C, NC_OBJECT | ND_TRANSFORM, NULL);

			/* for realtime animation record - send notifiers recognised by animation editors */
			// XXX: is this notifier a lame duck?
			if ((t->animtimer) && IS_AUTOKEY_ON(t->scene))
				WM_event_add_notifier(C, NC_OBJECT | ND_KEYS, NULL);

		}
	}
	else if (t->spacetype == SPACE_ACTION) {
		//SpaceAction *saction = (SpaceAction *)t->sa->spacedata.first;
		WM_event_add_notifier(C, NC_ANIMATION | ND_KEYFRAME | NA_EDITED, NULL);
	}
	else if (t->spacetype == SPACE_IPO) {
		//SpaceIpo *sipo = (SpaceIpo *)t->sa->spacedata.first;
		WM_event_add_notifier(C, NC_ANIMATION | ND_KEYFRAME | NA_EDITED, NULL);
	}
	else if (t->spacetype == SPACE_NLA) {
		WM_event_add_notifier(C, NC_ANIMATION | ND_NLA | NA_EDITED, NULL);
	}
	else if (t->spacetype == SPACE_NODE) {
		//ED_area_tag_redraw(t->sa);
		WM_event_add_notifier(C, NC_SPACE | ND_SPACE_NODE_VIEW, NULL);
	}
	else if (t->spacetype == SPACE_SEQ) {
		WM_event_add_notifier(C, NC_SCENE | ND_SEQUENCER, NULL);
	}
	else if (t->spacetype == SPACE_IMAGE) {
		if (t->options & CTX_MASK) {
			Mask *mask = CTX_data_edit_mask(C);

			WM_event_add_notifier(C, NC_MASK | NA_EDITED, mask);
		}
		else if (t->options & CTX_PAINT_CURVE) {
			wmWindow *window = CTX_wm_window(C);
			WM_paint_cursor_tag_redraw(window, t->ar);
		}
		else {
			// XXX how to deal with lock?
			SpaceImage *sima = (SpaceImage *)t->sa->spacedata.first;
			if (sima->lock) WM_event_add_notifier(C, NC_GEOM | ND_DATA, t->obedit->data);
			else ED_area_tag_redraw(t->sa);
		}
	}
	else if (t->spacetype == SPACE_CLIP) {
		SpaceClip *sc = (SpaceClip *)t->sa->spacedata.first;

		if (ED_space_clip_check_show_trackedit(sc)) {
			MovieClip *clip = ED_space_clip_get_clip(sc);

			/* objects could be parented to tracking data, so send this for viewport refresh */
			WM_event_add_notifier(C, NC_OBJECT | ND_TRANSFORM, NULL);

			WM_event_add_notifier(C, NC_MOVIECLIP | NA_EDITED, clip);
		}
		else if (ED_space_clip_check_show_maskedit(sc)) {
			Mask *mask = CTX_data_edit_mask(C);

			WM_event_add_notifier(C, NC_MASK | NA_EDITED, mask);
		}
	}
}

static void viewRedrawPost(bContext *C, TransInfo *t)
{
	ED_area_headerprint(t->sa, NULL);
	
	if (t->spacetype == SPACE_VIEW3D) {
		/* if autokeying is enabled, send notifiers that keyframes were added */
		if (IS_AUTOKEY_ON(t->scene))
			WM_main_add_notifier(NC_ANIMATION | ND_KEYFRAME | NA_EDITED, NULL);

		/* redraw UV editor */
		if (t->mode == TFM_EDGE_SLIDE && (t->settings->uvcalc_flag & UVCALC_TRANSFORM_CORRECT))
			WM_event_add_notifier(C, NC_GEOM | ND_DATA, NULL);
		
		/* XXX temp, first hack to get auto-render in compositor work (ton) */
		WM_event_add_notifier(C, NC_SCENE | ND_TRANSFORM_DONE, CTX_data_scene(C));

	}
	
#if 0 // TRANSFORM_FIX_ME
	if (t->spacetype == SPACE_VIEW3D) {
		allqueue(REDRAWBUTSOBJECT, 0);
		allqueue(REDRAWVIEW3D, 0);
	}
	else if (t->spacetype == SPACE_IMAGE) {
		allqueue(REDRAWIMAGE, 0);
		allqueue(REDRAWVIEW3D, 0);
	}
	else if (ELEM(t->spacetype, SPACE_ACTION, SPACE_NLA, SPACE_IPO)) {
		allqueue(REDRAWVIEW3D, 0);
		allqueue(REDRAWACTION, 0);
		allqueue(REDRAWNLA, 0);
		allqueue(REDRAWIPO, 0);
		allqueue(REDRAWTIME, 0);
		allqueue(REDRAWBUTSOBJECT, 0);
	}

	scrarea_queue_headredraw(curarea);
#endif
}

/* ************************** TRANSFORMATIONS **************************** */

static void view_editmove(unsigned short UNUSED(event))
{
#if 0 // TRANSFORM_FIX_ME
	int refresh = 0;
	/* Regular:   Zoom in */
	/* Shift:     Scroll up */
	/* Ctrl:      Scroll right */
	/* Alt-Shift: Rotate up */
	/* Alt-Ctrl:  Rotate right */

	/* only work in 3D window for now
	 * In the end, will have to send to event to a 2D window handler instead
	 */
	if (Trans.flag & T_2D_EDIT)
		return;

	switch (event) {
		case WHEELUPMOUSE:

			if (G.qual & LR_SHIFTKEY) {
				if (G.qual & LR_ALTKEY) {
					G.qual &= ~LR_SHIFTKEY;
					persptoetsen(PAD2);
					G.qual |= LR_SHIFTKEY;
				}
				else {
					persptoetsen(PAD2);
				}
			}
			else if (G.qual & LR_CTRLKEY) {
				if (G.qual & LR_ALTKEY) {
					G.qual &= ~LR_CTRLKEY;
					persptoetsen(PAD4);
					G.qual |= LR_CTRLKEY;
				}
				else {
					persptoetsen(PAD4);
				}
			}
			else if (U.uiflag & USER_WHEELZOOMDIR)
				persptoetsen(PADMINUS);
			else
				persptoetsen(PADPLUSKEY);

			refresh = 1;
			break;
		case WHEELDOWNMOUSE:
			if (G.qual & LR_SHIFTKEY) {
				if (G.qual & LR_ALTKEY) {
					G.qual &= ~LR_SHIFTKEY;
					persptoetsen(PAD8);
					G.qual |= LR_SHIFTKEY;
				}
				else {
					persptoetsen(PAD8);
				}
			}
			else if (G.qual & LR_CTRLKEY) {
				if (G.qual & LR_ALTKEY) {
					G.qual &= ~LR_CTRLKEY;
					persptoetsen(PAD6);
					G.qual |= LR_CTRLKEY;
				}
				else {
					persptoetsen(PAD6);
				}
			}
			else if (U.uiflag & USER_WHEELZOOMDIR)
				persptoetsen(PADPLUSKEY);
			else
				persptoetsen(PADMINUS);

			refresh = 1;
			break;
	}

	if (refresh)
		setTransformViewMatrices(&Trans);
#endif
}

/* ************************************************* */

/* NOTE: these defines are saved in keymap files, do not change values but just add new ones */
#define TFM_MODAL_CANCEL        1
#define TFM_MODAL_CONFIRM       2
#define TFM_MODAL_TRANSLATE     3
#define TFM_MODAL_ROTATE        4
#define TFM_MODAL_RESIZE        5
#define TFM_MODAL_SNAP_INV_ON   6
#define TFM_MODAL_SNAP_INV_OFF  7
#define TFM_MODAL_SNAP_TOGGLE   8
#define TFM_MODAL_AXIS_X        9
#define TFM_MODAL_AXIS_Y        10
#define TFM_MODAL_AXIS_Z        11
#define TFM_MODAL_PLANE_X       12
#define TFM_MODAL_PLANE_Y       13
#define TFM_MODAL_PLANE_Z       14
#define TFM_MODAL_CONS_OFF      15
#define TFM_MODAL_ADD_SNAP      16
#define TFM_MODAL_REMOVE_SNAP   17
/*	18 and 19 used by numinput, defined in transform.h
 * */
#define TFM_MODAL_PROPSIZE_UP   20
#define TFM_MODAL_PROPSIZE_DOWN 21
#define TFM_MODAL_AUTOIK_LEN_INC 22
#define TFM_MODAL_AUTOIK_LEN_DEC 23

#define TFM_MODAL_EDGESLIDE_UP 24
#define TFM_MODAL_EDGESLIDE_DOWN 25

/* for analog input, like trackpad */
#define TFM_MODAL_PROPSIZE		26

/* called in transform_ops.c, on each regeneration of keymaps */
wmKeyMap *transform_modal_keymap(wmKeyConfig *keyconf)
{
	static EnumPropertyItem modal_items[] = {
		{TFM_MODAL_CANCEL, "CANCEL", 0, "Cancel", ""},
		{TFM_MODAL_CONFIRM, "CONFIRM", 0, "Confirm", ""},
		{TFM_MODAL_TRANSLATE, "TRANSLATE", 0, "Translate", ""},
		{TFM_MODAL_ROTATE, "ROTATE", 0, "Rotate", ""},
		{TFM_MODAL_RESIZE, "RESIZE", 0, "Resize", ""},
		{TFM_MODAL_SNAP_INV_ON, "SNAP_INV_ON", 0, "Invert Snap On", ""},
		{TFM_MODAL_SNAP_INV_OFF, "SNAP_INV_OFF", 0, "Invert Snap Off", ""},
		{TFM_MODAL_SNAP_TOGGLE, "SNAP_TOGGLE", 0, "Snap Toggle", ""},
		{TFM_MODAL_AXIS_X, "AXIS_X", 0, "Orientation X axis", ""},
		{TFM_MODAL_AXIS_Y, "AXIS_Y", 0, "Orientation Y axis", ""},
		{TFM_MODAL_AXIS_Z, "AXIS_Z", 0, "Orientation Z axis", ""},
		{TFM_MODAL_PLANE_X, "PLANE_X", 0, "Orientation X plane", ""},
		{TFM_MODAL_PLANE_Y, "PLANE_Y", 0, "Orientation Y plane", ""},
		{TFM_MODAL_PLANE_Z, "PLANE_Z", 0, "Orientation Z plane", ""},
		{TFM_MODAL_CONS_OFF, "CONS_OFF", 0, "Remove Constraints", ""},
		{TFM_MODAL_ADD_SNAP, "ADD_SNAP", 0, "Add Snap Point", ""},
		{TFM_MODAL_REMOVE_SNAP, "REMOVE_SNAP", 0, "Remove Last Snap Point", ""},
		{NUM_MODAL_INCREMENT_UP, "INCREMENT_UP", 0, "Numinput Increment Up", ""},
		{NUM_MODAL_INCREMENT_DOWN, "INCREMENT_DOWN", 0, "Numinput Increment Down", ""},
		{TFM_MODAL_PROPSIZE_UP, "PROPORTIONAL_SIZE_UP", 0, "Increase Proportional Influence", ""},
		{TFM_MODAL_PROPSIZE_DOWN, "PROPORTIONAL_SIZE_DOWN", 0, "Decrease Proportional Influence", ""},
		{TFM_MODAL_AUTOIK_LEN_INC, "AUTOIK_CHAIN_LEN_UP", 0, "Increase Max AutoIK Chain Length", ""},
		{TFM_MODAL_AUTOIK_LEN_DEC, "AUTOIK_CHAIN_LEN_DOWN", 0, "Decrease Max AutoIK Chain Length", ""},
		{TFM_MODAL_EDGESLIDE_UP, "EDGESLIDE_EDGE_NEXT", 0, "Select next Edge Slide Edge", ""},
		{TFM_MODAL_EDGESLIDE_DOWN, "EDGESLIDE_PREV_NEXT", 0, "Select previous Edge Slide Edge", ""},
		{TFM_MODAL_PROPSIZE, "PROPORTIONAL_SIZE", 0, "Adjust Proportional Influence", ""},
		{0, NULL, 0, NULL, NULL}
	};
	
	wmKeyMap *keymap = WM_modalkeymap_get(keyconf, "Transform Modal Map");
	
	/* this function is called for each spacetype, only needs to add map once */
	if (keymap && keymap->modal_items) return NULL;
	
	keymap = WM_modalkeymap_add(keyconf, "Transform Modal Map", modal_items);
	
	/* items for modal map */
	WM_modalkeymap_add_item(keymap, ESCKEY,    KM_PRESS, KM_ANY, 0, TFM_MODAL_CANCEL);
	WM_modalkeymap_add_item(keymap, LEFTMOUSE, KM_PRESS, KM_ANY, 0, TFM_MODAL_CONFIRM);
	WM_modalkeymap_add_item(keymap, RETKEY, KM_PRESS, KM_ANY, 0, TFM_MODAL_CONFIRM);
	WM_modalkeymap_add_item(keymap, PADENTER, KM_PRESS, KM_ANY, 0, TFM_MODAL_CONFIRM);

	WM_modalkeymap_add_item(keymap, GKEY, KM_PRESS, 0, 0, TFM_MODAL_TRANSLATE);
	WM_modalkeymap_add_item(keymap, RKEY, KM_PRESS, 0, 0, TFM_MODAL_ROTATE);
	WM_modalkeymap_add_item(keymap, SKEY, KM_PRESS, 0, 0, TFM_MODAL_RESIZE);
	
	WM_modalkeymap_add_item(keymap, TABKEY, KM_PRESS, KM_SHIFT, 0, TFM_MODAL_SNAP_TOGGLE);

	WM_modalkeymap_add_item(keymap, LEFTCTRLKEY, KM_PRESS, KM_ANY, 0, TFM_MODAL_SNAP_INV_ON);
	WM_modalkeymap_add_item(keymap, LEFTCTRLKEY, KM_RELEASE, KM_ANY, 0, TFM_MODAL_SNAP_INV_OFF);

	WM_modalkeymap_add_item(keymap, RIGHTCTRLKEY, KM_PRESS, KM_ANY, 0, TFM_MODAL_SNAP_INV_ON);
	WM_modalkeymap_add_item(keymap, RIGHTCTRLKEY, KM_RELEASE, KM_ANY, 0, TFM_MODAL_SNAP_INV_OFF);
	
	WM_modalkeymap_add_item(keymap, AKEY, KM_PRESS, 0, 0, TFM_MODAL_ADD_SNAP);
	WM_modalkeymap_add_item(keymap, AKEY, KM_PRESS, KM_ALT, 0, TFM_MODAL_REMOVE_SNAP);

	WM_modalkeymap_add_item(keymap, PAGEUPKEY, KM_PRESS, 0, 0, TFM_MODAL_PROPSIZE_UP);
	WM_modalkeymap_add_item(keymap, PAGEDOWNKEY, KM_PRESS, 0, 0, TFM_MODAL_PROPSIZE_DOWN);
	WM_modalkeymap_add_item(keymap, WHEELDOWNMOUSE, KM_PRESS, 0, 0, TFM_MODAL_PROPSIZE_UP);
	WM_modalkeymap_add_item(keymap, WHEELUPMOUSE, KM_PRESS, 0, 0, TFM_MODAL_PROPSIZE_DOWN);
	WM_modalkeymap_add_item(keymap, MOUSEPAN, 0, 0, 0, TFM_MODAL_PROPSIZE);

	WM_modalkeymap_add_item(keymap, WHEELDOWNMOUSE, KM_PRESS, KM_ALT, 0, TFM_MODAL_EDGESLIDE_UP);
	WM_modalkeymap_add_item(keymap, WHEELUPMOUSE, KM_PRESS, KM_ALT, 0, TFM_MODAL_EDGESLIDE_DOWN);
	
	WM_modalkeymap_add_item(keymap, PAGEUPKEY, KM_PRESS, KM_SHIFT, 0, TFM_MODAL_AUTOIK_LEN_INC);
	WM_modalkeymap_add_item(keymap, PAGEDOWNKEY, KM_PRESS, KM_SHIFT, 0, TFM_MODAL_AUTOIK_LEN_DEC);
	WM_modalkeymap_add_item(keymap, WHEELDOWNMOUSE, KM_PRESS, KM_SHIFT, 0, TFM_MODAL_AUTOIK_LEN_INC);
	WM_modalkeymap_add_item(keymap, WHEELUPMOUSE, KM_PRESS, KM_SHIFT, 0, TFM_MODAL_AUTOIK_LEN_DEC);
	
	return keymap;
}

static void transform_event_xyz_constraint(TransInfo *t, short key_type, char cmode)
{
	if (!(t->flag & T_NO_CONSTRAINT)) {
		int constraint_axis, constraint_plane;
		int edit_2d = (t->flag & T_2D_EDIT);
		const char *msg1 = "", *msg2 = "", *msg3 = "";
		char axis;
	
		/* Initialize */
		switch (key_type) {
			case XKEY:
				msg1 = IFACE_("along X");
				msg2 = IFACE_("along %s X");
				msg3 = IFACE_("locking %s X");
				axis = 'X';
				constraint_axis = CON_AXIS0;
				break;
			case YKEY:
				msg1 = IFACE_("along Y");
				msg2 = IFACE_("along %s Y");
				msg3 = IFACE_("locking %s Y");
				axis = 'Y';
				constraint_axis = CON_AXIS1;
				break;
			case ZKEY:
				msg1 = IFACE_("along Z");
				msg2 = IFACE_("along %s Z");
				msg3 = IFACE_("locking %s Z");
				axis = 'Z';
				constraint_axis = CON_AXIS2;
				break;
			default:
				/* Invalid key */
				return;
		}
		constraint_plane = ((CON_AXIS0 | CON_AXIS1 | CON_AXIS2) & (~constraint_axis));

		if (edit_2d && (key_type != ZKEY)) {
			if (cmode == axis) {
				stopConstraint(t);
			}
			else {
				setUserConstraint(t, V3D_MANIP_GLOBAL, constraint_axis, msg1);
			}
		}
		else if (!edit_2d) {
			if (cmode == axis) {
				if (t->con.orientation != V3D_MANIP_GLOBAL) {
					stopConstraint(t);
				}
				else {
					short orientation = (t->current_orientation != V3D_MANIP_GLOBAL ?
					                     t->current_orientation : V3D_MANIP_LOCAL);
					if (!(t->modifiers & MOD_CONSTRAINT_PLANE))
						setUserConstraint(t, orientation, constraint_axis, msg2);
					else if (t->modifiers & MOD_CONSTRAINT_PLANE)
						setUserConstraint(t, orientation, constraint_plane, msg3);
				}
			}
			else {
				if (!(t->modifiers & MOD_CONSTRAINT_PLANE))
					setUserConstraint(t, V3D_MANIP_GLOBAL, constraint_axis, msg2);
				else if (t->modifiers & MOD_CONSTRAINT_PLANE)
					setUserConstraint(t, V3D_MANIP_GLOBAL, constraint_plane, msg3);
			}
		}
		t->redraw |= TREDRAW_HARD;
	}
}

int transformEvent(TransInfo *t, const wmEvent *event)
{
	char cmode = constraintModeToChar(t);
	bool handled = false;

	t->redraw |= handleMouseInput(t, &t->mouse, event);

	/* Handle modal numinput events first, if already activated. */
	if (((event->val == KM_PRESS) || (event->type == EVT_MODAL_MAP)) &&
	    hasNumInput(&t->num) && handleNumInput(t->context, &(t->num), event))
	{
		t->redraw |= TREDRAW_HARD;
		handled = true;
	}
	else if (event->type == MOUSEMOVE) {
		if (t->modifiers & MOD_CONSTRAINT_SELECT)
			t->con.mode |= CON_SELECT;

		copy_v2_v2_int(t->mval, event->mval);

		// t->redraw |= TREDRAW_SOFT; /* Use this for soft redraw. Might cause flicker in object mode */
		t->redraw |= TREDRAW_HARD;

		if (t->state == TRANS_STARTING) {
			t->state = TRANS_RUNNING;
		}

		applyMouseInput(t, &t->mouse, t->mval, t->values);

		// Snapping mouse move events
		t->redraw |= handleSnapping(t, event);
		handled = true;
	}
	/* handle modal keymap first */
	else if (event->type == EVT_MODAL_MAP) {
		switch (event->val) {
			case TFM_MODAL_CANCEL:
				t->state = TRANS_CANCEL;
				handled = true;
				break;
			case TFM_MODAL_CONFIRM:
				t->state = TRANS_CONFIRM;
				handled = true;
				break;
			case TFM_MODAL_TRANSLATE:
				/* only switch when... */
				if (ELEM(t->mode, TFM_ROTATION, TFM_RESIZE, TFM_TRACKBALL, TFM_EDGE_SLIDE, TFM_VERT_SLIDE)) {
					resetTransModal(t);
					resetTransRestrictions(t);
					restoreTransObjects(t);
					initTranslation(t);
					initSnapping(t, NULL); // need to reinit after mode change
					t->redraw |= TREDRAW_HARD;
					WM_event_add_mousemove(t->context);
					handled = true;
				}
				else if (t->mode == TFM_SEQ_SLIDE) {
					t->flag ^= T_ALT_TRANSFORM;
					t->redraw |= TREDRAW_HARD;
					handled = true;
				}
				else {
					if (t->obedit && t->obedit->type == OB_MESH) {
						if ((t->mode == TFM_TRANSLATION) && (t->spacetype == SPACE_VIEW3D)) {
							resetTransModal(t);
							resetTransRestrictions(t);
							restoreTransObjects(t);

							/* first try edge slide */
							initEdgeSlide(t);
							/* if that fails, do vertex slide */
							if (t->state == TRANS_CANCEL) {
								t->state = TRANS_STARTING;
								initVertSlide(t);
							}
							/* vert slide can fail on unconnected vertices (rare but possible) */
							if (t->state == TRANS_CANCEL) {
								t->state = TRANS_STARTING;
								resetTransRestrictions(t);
								restoreTransObjects(t);
								initTranslation(t);
							}
							initSnapping(t, NULL); // need to reinit after mode change
							t->redraw |= TREDRAW_HARD;
							handled = true;
							WM_event_add_mousemove(t->context);
						}
					}
					else if (t->options & (CTX_MOVIECLIP | CTX_MASK)) {
						if (t->mode == TFM_TRANSLATION) {
							restoreTransObjects(t);

							t->flag ^= T_ALT_TRANSFORM;
							t->redraw |= TREDRAW_HARD;
							handled = true;
						}
					}
				}
				break;
			case TFM_MODAL_ROTATE:
				/* only switch when... */
				if (!(t->options & CTX_TEXTURE) && !(t->options & (CTX_MOVIECLIP | CTX_MASK))) {
					if (ELEM(t->mode, TFM_ROTATION, TFM_RESIZE, TFM_TRACKBALL, TFM_TRANSLATION, TFM_EDGE_SLIDE, TFM_VERT_SLIDE)) {
						resetTransModal(t);
						resetTransRestrictions(t);
						
						if (t->mode == TFM_ROTATION) {
							restoreTransObjects(t);
							initTrackball(t);
						}
						else {
							restoreTransObjects(t);
							initRotation(t);
						}
						initSnapping(t, NULL); // need to reinit after mode change
						t->redraw |= TREDRAW_HARD;
						handled = true;
					}
				}
				break;
			case TFM_MODAL_RESIZE:
				/* only switch when... */
				if (ELEM(t->mode, TFM_ROTATION, TFM_TRANSLATION, TFM_TRACKBALL, TFM_EDGE_SLIDE, TFM_VERT_SLIDE)) {

					/* Scale isn't normally very useful after extrude along normals, see T39756 */
					if ((t->con.mode & CON_APPLY) && (t->con.orientation == V3D_MANIP_NORMAL)) {
						stopConstraint(t);
					}

					resetTransModal(t);
					resetTransRestrictions(t);
					restoreTransObjects(t);
					initResize(t);
					initSnapping(t, NULL); // need to reinit after mode change
					t->redraw |= TREDRAW_HARD;
					handled = true;
				}
				else if (t->mode == TFM_SHRINKFATTEN) {
					t->flag ^= T_ALT_TRANSFORM;
					t->redraw |= TREDRAW_HARD;
					handled = true;
				}
				else if (t->mode == TFM_RESIZE) {
					if (t->options & CTX_MOVIECLIP) {
						restoreTransObjects(t);

						t->flag ^= T_ALT_TRANSFORM;
						t->redraw |= TREDRAW_HARD;
						handled = true;
					}
				}
				break;
				
			case TFM_MODAL_SNAP_INV_ON:
				t->modifiers |= MOD_SNAP_INVERT;
				t->redraw |= TREDRAW_HARD;
				handled = true;
				break;
			case TFM_MODAL_SNAP_INV_OFF:
				t->modifiers &= ~MOD_SNAP_INVERT;
				t->redraw |= TREDRAW_HARD;
				handled = true;
				break;
			case TFM_MODAL_SNAP_TOGGLE:
				t->modifiers ^= MOD_SNAP;
				t->redraw |= TREDRAW_HARD;
				handled = true;
				break;
			case TFM_MODAL_AXIS_X:
				if (!(t->flag & T_NO_CONSTRAINT)) {
					transform_event_xyz_constraint(t, XKEY, cmode);
					t->redraw |= TREDRAW_HARD;
					handled = true;
				}
				break;
			case TFM_MODAL_AXIS_Y:
				if ((t->flag & T_NO_CONSTRAINT) == 0) {
					transform_event_xyz_constraint(t, YKEY, cmode);
					t->redraw |= TREDRAW_HARD;
					handled = true;
				}
				break;
			case TFM_MODAL_AXIS_Z:
				if ((t->flag & (T_NO_CONSTRAINT)) == 0) {
					transform_event_xyz_constraint(t, ZKEY, cmode);
					t->redraw |= TREDRAW_HARD;
					handled = true;
				}
				break;
			case TFM_MODAL_PLANE_X:
				if ((t->flag & (T_NO_CONSTRAINT | T_2D_EDIT)) == 0) {
					if (cmode == 'X') {
						stopConstraint(t);
					}
					else {
						setUserConstraint(t, t->current_orientation, (CON_AXIS1 | CON_AXIS2), IFACE_("locking %s X"));
					}
					t->redraw |= TREDRAW_HARD;
					handled = true;
				}
				break;
			case TFM_MODAL_PLANE_Y:
				if ((t->flag & (T_NO_CONSTRAINT | T_2D_EDIT)) == 0) {
					if (cmode == 'Y') {
						stopConstraint(t);
					}
					else {
						setUserConstraint(t, t->current_orientation, (CON_AXIS0 | CON_AXIS2), IFACE_("locking %s Y"));
					}
					t->redraw |= TREDRAW_HARD;
					handled = true;
				}
				break;
			case TFM_MODAL_PLANE_Z:
				if ((t->flag & (T_NO_CONSTRAINT | T_2D_EDIT)) == 0) {
					if (cmode == 'Z') {
						stopConstraint(t);
					}
					else {
						setUserConstraint(t, t->current_orientation, (CON_AXIS0 | CON_AXIS1), IFACE_("locking %s Z"));
					}
					t->redraw |= TREDRAW_HARD;
					handled = true;
				}
				break;
			case TFM_MODAL_CONS_OFF:
				if ((t->flag & T_NO_CONSTRAINT) == 0) {
					stopConstraint(t);
					t->redraw |= TREDRAW_HARD;
					handled = true;
				}
				break;
			case TFM_MODAL_ADD_SNAP:
				addSnapPoint(t);
				t->redraw |= TREDRAW_HARD;
				handled = true;
				break;
			case TFM_MODAL_REMOVE_SNAP:
				removeSnapPoint(t);
				t->redraw |= TREDRAW_HARD;
				handled = true;
				break;
			case TFM_MODAL_PROPSIZE:
				/* MOUSEPAN usage... */
				if (t->flag & T_PROP_EDIT) {
					float fac = 1.0f + 0.005f *(event->y - event->prevy);
					t->prop_size *= fac;
					if (t->spacetype == SPACE_VIEW3D && t->persp != RV3D_ORTHO)
						t->prop_size = min_ff(t->prop_size, ((View3D *)t->view)->far);
					calculatePropRatio(t);
					t->redraw |= TREDRAW_HARD;
					handled = true;
				}
				break;
			case TFM_MODAL_PROPSIZE_UP:
				if (t->flag & T_PROP_EDIT) {
					t->prop_size *= 1.1f;
					if (t->spacetype == SPACE_VIEW3D && t->persp != RV3D_ORTHO)
						t->prop_size = min_ff(t->prop_size, ((View3D *)t->view)->far);
					calculatePropRatio(t);
					t->redraw |= TREDRAW_HARD;
					handled = true;
				}
				break;
			case TFM_MODAL_PROPSIZE_DOWN:
				if (t->flag & T_PROP_EDIT) {
					t->prop_size *= 0.90909090f;
					calculatePropRatio(t);
					t->redraw |= TREDRAW_HARD;
					handled = true;
				}
				break;
			case TFM_MODAL_EDGESLIDE_UP:
			case TFM_MODAL_EDGESLIDE_DOWN:
				t->redraw |= TREDRAW_HARD;
				handled = true;
				break;
			case TFM_MODAL_AUTOIK_LEN_INC:
				if (t->flag & T_AUTOIK) {
					transform_autoik_update(t, 1);
					t->redraw |= TREDRAW_HARD;
					handled = true;
				}
				break;
			case TFM_MODAL_AUTOIK_LEN_DEC:
				if (t->flag & T_AUTOIK) {
					transform_autoik_update(t, -1);
					t->redraw |= TREDRAW_HARD;
					handled = true;
				}
				break;
			default:
				break;
		}
	}
	/* else do non-mapped events */
	else if (event->val == KM_PRESS) {
		switch (event->type) {
			case RIGHTMOUSE:
				t->state = TRANS_CANCEL;
				handled = true;
				break;
			/* enforce redraw of transform when modifiers are used */
			case LEFTSHIFTKEY:
			case RIGHTSHIFTKEY:
				t->modifiers |= MOD_CONSTRAINT_PLANE;
				t->redraw |= TREDRAW_HARD;
				handled = true;
				break;

			case SPACEKEY:
				t->state = TRANS_CONFIRM;
				handled = true;
				break;

			case MIDDLEMOUSE:
				if ((t->flag & T_NO_CONSTRAINT) == 0) {
					/* exception for switching to dolly, or trackball, in camera view */
					if (t->flag & T_CAMERA) {
						if (t->mode == TFM_TRANSLATION)
							setLocalConstraint(t, (CON_AXIS2), IFACE_("along local Z"));
						else if (t->mode == TFM_ROTATION) {
							restoreTransObjects(t);
							initTrackball(t);
						}
					}
					else {
						t->modifiers |= MOD_CONSTRAINT_SELECT;
						if (t->con.mode & CON_APPLY) {
							stopConstraint(t);
						}
						else {
							if (event->shift) {
								initSelectConstraint(t, t->spacemtx);
							}
							else {
								/* bit hackish... but it prevents mmb select to print the orientation from menu */
								float mati[3][3];
								strcpy(t->spacename, "global");
								unit_m3(mati);
								initSelectConstraint(t, mati);
							}
							postSelectConstraint(t);
						}
					}
					t->redraw |= TREDRAW_HARD;
					handled = true;
				}
				break;
			case ESCKEY:
				t->state = TRANS_CANCEL;
				handled = true;
				break;
			case PADENTER:
			case RETKEY:
				t->state = TRANS_CONFIRM;
				handled = true;
				break;
			case GKEY:
				/* only switch when... */
				if (ELEM(t->mode, TFM_ROTATION, TFM_RESIZE, TFM_TRACKBALL)) {
					resetTransModal(t);
					resetTransRestrictions(t);
					restoreTransObjects(t);
					initTranslation(t);
					initSnapping(t, NULL); // need to reinit after mode change
					t->redraw |= TREDRAW_HARD;
					handled = true;
				}
				break;
			case SKEY:
				/* only switch when... */
				if (ELEM(t->mode, TFM_ROTATION, TFM_TRANSLATION, TFM_TRACKBALL)) {
					resetTransModal(t);
					resetTransRestrictions(t);
					restoreTransObjects(t);
					initResize(t);
					initSnapping(t, NULL); // need to reinit after mode change
					t->redraw |= TREDRAW_HARD;
					handled = true;
				}
				break;
			case RKEY:
				/* only switch when... */
				if (!(t->options & CTX_TEXTURE)) {
					if (ELEM(t->mode, TFM_ROTATION, TFM_RESIZE, TFM_TRACKBALL, TFM_TRANSLATION)) {
						resetTransModal(t);
						resetTransRestrictions(t);

						if (t->mode == TFM_ROTATION) {
							restoreTransObjects(t);
							initTrackball(t);
						}
						else {
							restoreTransObjects(t);
							initRotation(t);
						}
						initSnapping(t, NULL); // need to reinit after mode change
						t->redraw |= TREDRAW_HARD;
						handled = true;
					}
				}
				break;
			case CKEY:
				if (event->alt) {
					if (!(t->options & CTX_NO_PET)) {
						t->flag ^= T_PROP_CONNECTED;
						sort_trans_data_dist(t);
						calculatePropRatio(t);
						t->redraw = TREDRAW_HARD;
						handled = true;
					}
				}
				else {
					if (!(t->flag & T_NO_CONSTRAINT)) {
						stopConstraint(t);
						t->redraw |= TREDRAW_HARD;
						handled = true;
					}
				}
				break;
			case XKEY:
			case YKEY:
			case ZKEY:
				if (!(t->flag & T_NO_CONSTRAINT)) {
					transform_event_xyz_constraint(t, event->type, cmode);
					handled = true;
				}
				break;
			case OKEY:
				if (t->flag & T_PROP_EDIT && event->shift) {
					t->prop_mode = (t->prop_mode + 1) % PROP_MODE_MAX;
					calculatePropRatio(t);
					t->redraw |= TREDRAW_HARD;
					handled = true;
				}
				break;
			case PADPLUSKEY:
				if (event->alt && t->flag & T_PROP_EDIT) {
					t->prop_size *= 1.1f;
					if (t->spacetype == SPACE_VIEW3D && t->persp != RV3D_ORTHO)
						t->prop_size = min_ff(t->prop_size, ((View3D *)t->view)->far);
					calculatePropRatio(t);
					t->redraw = TREDRAW_HARD;
					handled = true;
				}
				break;
			case PAGEUPKEY:
			case WHEELDOWNMOUSE:
				if (t->flag & T_AUTOIK) {
					transform_autoik_update(t, 1);
				}
				else {
					view_editmove(event->type);
				}
				t->redraw = TREDRAW_HARD;
				handled = true;
				break;
			case PADMINUS:
				if (event->alt && t->flag & T_PROP_EDIT) {
					t->prop_size *= 0.90909090f;
					calculatePropRatio(t);
					t->redraw = TREDRAW_HARD;
					handled = true;
				}
				break;
			case PAGEDOWNKEY:
			case WHEELUPMOUSE:
				if (t->flag & T_AUTOIK) {
					transform_autoik_update(t, -1);
				}
				else {
					view_editmove(event->type);
				}
				t->redraw = TREDRAW_HARD;
				handled = true;
				break;
			case LEFTALTKEY:
			case RIGHTALTKEY:
				if (ELEM(t->spacetype, SPACE_SEQ, SPACE_VIEW3D)) {
					t->flag |= T_ALT_TRANSFORM;
					t->redraw |= TREDRAW_HARD;
					handled = true;
				}
				break;
			default:
				break;
		}

		/* Snapping key events */
		t->redraw |= handleSnapping(t, event);
	}
	else if (event->val == KM_RELEASE) {
		switch (event->type) {
			case LEFTSHIFTKEY:
			case RIGHTSHIFTKEY:
				t->modifiers &= ~MOD_CONSTRAINT_PLANE;
				t->redraw |= TREDRAW_HARD;
				handled = true;
				break;

			case MIDDLEMOUSE:
				if ((t->flag & T_NO_CONSTRAINT) == 0) {
					t->modifiers &= ~MOD_CONSTRAINT_SELECT;
					postSelectConstraint(t);
					t->redraw |= TREDRAW_HARD;
					handled = true;
				}
				break;
			case LEFTALTKEY:
			case RIGHTALTKEY:
				if (ELEM(t->spacetype, SPACE_SEQ, SPACE_VIEW3D)) {
					t->flag &= ~T_ALT_TRANSFORM;
					t->redraw |= TREDRAW_HARD;
					handled = true;
				}
				break;
			default:
				break;
		}

		/* confirm transform if launch key is released after mouse move */
		if (t->flag & T_RELEASE_CONFIRM) {
			/* XXX Keyrepeat bug in Xorg messes this up, will test when fixed */
			if (event->type == t->launch_event && (t->launch_event == LEFTMOUSE || t->launch_event == RIGHTMOUSE)) {
				t->state = TRANS_CONFIRM;
			}
		}
	}

	/* Per transform event, if present */
	if (t->handleEvent &&
	    (!handled ||
	     /* Needed for vertex slide, see [#38756] */
	     (event->type == MOUSEMOVE)))
	{
		t->redraw |= t->handleEvent(t, event);
	}

	/* Try to init modal numinput now, if possible. */
	if (!(handled || t->redraw) && ((event->val == KM_PRESS) || (event->type == EVT_MODAL_MAP)) &&
	    handleNumInput(t->context, &(t->num), event))
	{
		t->redraw |= TREDRAW_HARD;
		handled = true;
	}

	if (handled || t->redraw) {
		return 0;
	}
	else {
		return OPERATOR_PASS_THROUGH;
	}
}

bool calculateTransformCenter(bContext *C, int centerMode, float cent3d[3], float cent2d[2])
{
	TransInfo *t = MEM_callocN(sizeof(TransInfo), "TransInfo data");
	bool success;

	t->state = TRANS_RUNNING;

	/* avoid calculating PET */
	t->options = CTX_NO_PET;

	t->mode = TFM_DUMMY;

	initTransInfo(C, t, NULL, NULL);

	/* avoid doing connectivity lookups (when V3D_LOCAL is set) */
	t->around = V3D_CENTER;

	createTransData(C, t);              // make TransData structs from selection

	t->around = centerMode;             // override userdefined mode

	if (t->total == 0) {
		success = false;
	}
	else {
		success = true;

		calculateCenter(t);

		if (cent2d) {
			copy_v2_v2(cent2d, t->center2d);
		}

		if (cent3d) {
			// Copy center from constraint center. Transform center can be local
			copy_v3_v3(cent3d, t->con.center);
		}
	}


	/* aftertrans does insert keyframes, and clears base flags; doesn't read transdata */
	special_aftertrans_update(C, t);

	postTrans(C, t);

	MEM_freeN(t);

	return success;
}

typedef enum {
	UP,
	DOWN,
	LEFT,
	RIGHT
} ArrowDirection;
static void drawArrow(ArrowDirection d, short offset, short length, short size)
{
	switch (d) {
		case LEFT:
			offset = -offset;
			length = -length;
			size = -size;
			/* fall-through */
		case RIGHT:
			glBegin(GL_LINES);
			glVertex2s(offset, 0);
			glVertex2s(offset + length, 0);
			glVertex2s(offset + length, 0);
			glVertex2s(offset + length - size, -size);
			glVertex2s(offset + length, 0);
			glVertex2s(offset + length - size,  size);
			glEnd();
			break;

		case DOWN:
			offset = -offset;
			length = -length;
			size = -size;
			/* fall-through */
		case UP:
			glBegin(GL_LINES);
			glVertex2s(0, offset);
			glVertex2s(0, offset + length);
			glVertex2s(0, offset + length);
			glVertex2s(-size, offset + length - size);
			glVertex2s(0, offset + length);
			glVertex2s(size, offset + length - size);
			glEnd();
			break;
	}
}

static void drawArrowHead(ArrowDirection d, short size)
{
	switch (d) {
		case LEFT:
			size = -size;
			/* fall-through */
		case RIGHT:
			glBegin(GL_LINES);
			glVertex2s(0, 0);
			glVertex2s(-size, -size);
			glVertex2s(0, 0);
			glVertex2s(-size,  size);
			glEnd();
			break;

		case DOWN:
			size = -size;
			/* fall-through */
		case UP:
			glBegin(GL_LINES);
			glVertex2s(0, 0);
			glVertex2s(-size, -size);
			glVertex2s(0, 0);
			glVertex2s(size, -size);
			glEnd();
			break;
	}
}

static void drawArc(float size, float angle_start, float angle_end, int segments)
{
	float delta = (angle_end - angle_start) / segments;
	float angle;
	int a;

	glBegin(GL_LINE_STRIP);

	for (angle = angle_start, a = 0; a < segments; angle += delta, a++) {
		glVertex2f(cosf(angle) * size, sinf(angle) * size);
	}
	glVertex2f(cosf(angle_end) * size, sinf(angle_end) * size);

	glEnd();
}

static int helpline_poll(bContext *C)
{
	ARegion *ar = CTX_wm_region(C);
	
	if (ar && ar->regiontype == RGN_TYPE_WINDOW)
		return 1;
	return 0;
}

static void drawHelpline(bContext *UNUSED(C), int x, int y, void *customdata)
{
	TransInfo *t = (TransInfo *)customdata;

	if (t->helpline != HLP_NONE && !(t->flag & T_USES_MANIPULATOR)) {
		float vecrot[3], cent[2];
		int mval[2];

		mval[0] = x;
		mval[1] = y;

		copy_v3_v3(vecrot, t->center);
		if (t->flag & T_EDIT) {
			Object *ob = t->obedit;
			if (ob) mul_m4_v3(ob->obmat, vecrot);
		}
		else if (t->flag & T_POSE) {
			Object *ob = t->poseobj;
			if (ob) mul_m4_v3(ob->obmat, vecrot);
		}

		projectFloatViewEx(t, vecrot, cent, V3D_PROJ_TEST_CLIP_ZERO);

		glPushMatrix();

		switch (t->helpline) {
			case HLP_SPRING:
				UI_ThemeColor(TH_VIEW_OVERLAY);

				setlinestyle(3);
				glBegin(GL_LINE_STRIP);
				glVertex2iv(t->mval);
				glVertex2fv(cent);
				glEnd();

				glTranslatef(mval[0], mval[1], 0);
				glRotatef(-RAD2DEGF(atan2f(cent[0] - t->mval[0], cent[1] - t->mval[1])), 0, 0, 1);

				setlinestyle(0);
				glLineWidth(3.0);
				drawArrow(UP, 5, 10, 5);
				drawArrow(DOWN, 5, 10, 5);
				glLineWidth(1.0);
				break;
			case HLP_HARROW:
				UI_ThemeColor(TH_VIEW_OVERLAY);

				glTranslatef(mval[0], mval[1], 0);

				glLineWidth(3.0);
				drawArrow(RIGHT, 5, 10, 5);
				drawArrow(LEFT, 5, 10, 5);
				glLineWidth(1.0);
				break;
			case HLP_VARROW:
				UI_ThemeColor(TH_VIEW_OVERLAY);

				glTranslatef(mval[0], mval[1], 0);

				glLineWidth(3.0);
				drawArrow(UP, 5, 10, 5);
				drawArrow(DOWN, 5, 10, 5);
				glLineWidth(1.0);
				break;
			case HLP_ANGLE:
			{
				float dx = t->mval[0] - cent[0], dy = t->mval[1] - cent[1];
				float angle = atan2f(dy, dx);
				float dist = hypotf(dx, dy);
				float delta_angle = min_ff(15.0f / dist, (float)M_PI / 4.0f);
				float spacing_angle = min_ff(5.0f / dist, (float)M_PI / 12.0f);
				UI_ThemeColor(TH_VIEW_OVERLAY);

				setlinestyle(3);
				glBegin(GL_LINE_STRIP);
				glVertex2iv(t->mval);
				glVertex2fv(cent);
				glEnd();

				glTranslatef(cent[0] - t->mval[0] + mval[0], cent[1] - t->mval[1] + mval[1], 0);

				setlinestyle(0);
				glLineWidth(3.0);
				drawArc(dist, angle - delta_angle, angle - spacing_angle, 10);
				drawArc(dist, angle + spacing_angle, angle + delta_angle, 10);

				glPushMatrix();

				glTranslatef(cosf(angle - delta_angle) * dist, sinf(angle - delta_angle) * dist, 0);
				glRotatef(RAD2DEGF(angle - delta_angle), 0, 0, 1);

				drawArrowHead(DOWN, 5);

				glPopMatrix();

				glTranslatef(cosf(angle + delta_angle) * dist, sinf(angle + delta_angle) * dist, 0);
				glRotatef(RAD2DEGF(angle + delta_angle), 0, 0, 1);

				drawArrowHead(UP, 5);

				glLineWidth(1.0);
				break;
			}
			case HLP_TRACKBALL:
			{
				unsigned char col[3], col2[3];
				UI_GetThemeColor3ubv(TH_GRID, col);

				glTranslatef(mval[0], mval[1], 0);

				glLineWidth(3.0);

				UI_make_axis_color(col, col2, 'X');
				glColor3ubv((GLubyte *)col2);

				drawArrow(RIGHT, 5, 10, 5);
				drawArrow(LEFT, 5, 10, 5);

				UI_make_axis_color(col, col2, 'Y');
				glColor3ubv((GLubyte *)col2);

				drawArrow(UP, 5, 10, 5);
				drawArrow(DOWN, 5, 10, 5);
				glLineWidth(1.0);
				break;
			}
		}

		glPopMatrix();
	}
}

static void drawTransformView(const struct bContext *C, ARegion *UNUSED(ar), void *arg)
{
	TransInfo *t = arg;

	drawConstraint(t);
	drawPropCircle(C, t);
	drawSnapping(C, t);

	/* edge slide, vert slide */
	drawEdgeSlide(C, t);
	drawVertSlide(C, t);
}

/* just draw a little warning message in the top-right corner of the viewport to warn that autokeying is enabled */
static void drawAutoKeyWarning(TransInfo *UNUSED(t), ARegion *ar)
{
	rcti rect;
	const char *printable = IFACE_("Auto Keying On");
	float      printable_size[2];
	int xco, yco;

	ED_region_visible_rect(ar, &rect);
	
	BLF_width_and_height_default(printable, BLF_DRAW_STR_DUMMY_MAX, &printable_size[0], &printable_size[1]);
	
	xco = (rect.xmax - U.widget_unit) - (int)printable_size[0];
	yco = (rect.ymax - U.widget_unit);
	
	/* warning text (to clarify meaning of overlays)
	 * - original color was red to match the icon, but that clashes badly with a less nasty border
	 */
	UI_ThemeColorShade(TH_TEXT_HI, -50);
#ifdef WITH_INTERNATIONAL
	BLF_draw_default(xco, yco, 0.0f, printable, BLF_DRAW_STR_DUMMY_MAX);
#else
	BLF_draw_default_ascii(xco, yco, 0.0f, printable, BLF_DRAW_STR_DUMMY_MAX);
#endif
	
	/* autokey recording icon... */
	glBlendFunc(GL_SRC_ALPHA, GL_ONE_MINUS_SRC_ALPHA);
	glEnable(GL_BLEND);
	
	xco -= U.widget_unit;
	yco -= (int)printable_size[1] / 2;

	UI_icon_draw(xco, yco, ICON_REC);
	
	glDisable(GL_BLEND);
}

static void drawTransformPixel(const struct bContext *UNUSED(C), ARegion *ar, void *arg)
{	
	TransInfo *t = arg;
	Scene *scene = t->scene;
	Object *ob = OBACT;
	
	/* draw autokeyframing hint in the corner 
	 * - only draw if enabled (advanced users may be distracted/annoyed), 
	 *   for objects that will be autokeyframed (no point ohterwise),
	 *   AND only for the active region (as showing all is too overwhelming)
	 */
	if ((U.autokey_flag & AUTOKEY_FLAG_NOWARNING) == 0) {
		if (ar == t->ar) {
			if (t->flag & (T_OBJECT | T_POSE)) {
				if (ob && autokeyframe_cfra_can_key(scene, &ob->id)) {
					drawAutoKeyWarning(t, ar);
				}
			}
		}
	}
}

void saveTransform(bContext *C, TransInfo *t, wmOperator *op)
{
	ToolSettings *ts = CTX_data_tool_settings(C);
	int constraint_axis[3] = {0, 0, 0};
	int proportional = 0;
	PropertyRNA *prop;

	// Save back mode in case we're in the generic operator
	if ((prop = RNA_struct_find_property(op->ptr, "mode"))) {
		RNA_property_enum_set(op->ptr, prop, t->mode);
	}

	if ((prop = RNA_struct_find_property(op->ptr, "value"))) {
		const float *values = (t->flag & T_AUTOVALUES) ? t->auto_values : t->values;
		if (RNA_property_array_check(prop)) {
			RNA_property_float_set_array(op->ptr, prop, values);
		}
		else {
			RNA_property_float_set(op->ptr, prop, values[0]);
		}
	}

	/* convert flag to enum */
	switch (t->flag & T_PROP_EDIT_ALL) {
		case T_PROP_EDIT:
			proportional = PROP_EDIT_ON;
			break;
		case (T_PROP_EDIT | T_PROP_CONNECTED):
			proportional = PROP_EDIT_CONNECTED;
			break;
		case (T_PROP_EDIT | T_PROP_PROJECTED):
			proportional = PROP_EDIT_PROJECTED;
			break;
		default:
			proportional = PROP_EDIT_OFF;
			break;
	}

	// If modal, save settings back in scene if not set as operator argument
	if (t->flag & T_MODAL) {
		/* save settings if not set in operator */

		/* skip saving proportional edit if it was not actually used */
		if (!(t->options & CTX_NO_PET)) {
			if ((prop = RNA_struct_find_property(op->ptr, "proportional")) &&
			    !RNA_property_is_set(op->ptr, prop))
			{
				if (t->obedit)
					ts->proportional = proportional;
				else if (t->options & CTX_MASK)
					ts->proportional_mask = (proportional != PROP_EDIT_OFF);
				else
					ts->proportional_objects = (proportional != PROP_EDIT_OFF);
			}

			if ((prop = RNA_struct_find_property(op->ptr, "proportional_size")) &&
			    !RNA_property_is_set(op->ptr, prop))
			{
				ts->proportional_size = t->prop_size;
			}

			if ((prop = RNA_struct_find_property(op->ptr, "proportional_edit_falloff")) &&
			    !RNA_property_is_set(op->ptr, prop))
			{
				ts->prop_mode = t->prop_mode;
			}
		}
		
		/* do we check for parameter? */
		if (t->modifiers & MOD_SNAP) {
			ts->snap_flag |= SCE_SNAP;
		}
		else {
			ts->snap_flag &= ~SCE_SNAP;
		}

		if (t->spacetype == SPACE_VIEW3D) {
			if ((prop = RNA_struct_find_property(op->ptr, "constraint_orientation")) &&
			    !RNA_property_is_set(op->ptr, prop))
			{
				View3D *v3d = t->view;

				v3d->twmode = t->current_orientation;
			}
		}
	}
	
	if (RNA_struct_find_property(op->ptr, "proportional")) {
		RNA_enum_set(op->ptr, "proportional", proportional);
		RNA_enum_set(op->ptr, "proportional_edit_falloff", t->prop_mode);
		RNA_float_set(op->ptr, "proportional_size", t->prop_size);
	}

	if ((prop = RNA_struct_find_property(op->ptr, "axis"))) {
		RNA_property_float_set_array(op->ptr, prop, t->axis);
	}

	if ((prop = RNA_struct_find_property(op->ptr, "mirror"))) {
		RNA_property_boolean_set(op->ptr, prop, t->flag & T_MIRROR);
	}

	if ((prop = RNA_struct_find_property(op->ptr, "constraint_axis"))) {
		/* constraint orientation can be global, event if user selects something else
		 * so use the orientation in the constraint if set
		 * */
		if (t->con.mode & CON_APPLY) {
			RNA_enum_set(op->ptr, "constraint_orientation", t->con.orientation);
		}
		else {
			RNA_enum_set(op->ptr, "constraint_orientation", t->current_orientation);
		}

		if (t->con.mode & CON_APPLY) {
			if (t->con.mode & CON_AXIS0) {
				constraint_axis[0] = 1;
			}
			if (t->con.mode & CON_AXIS1) {
				constraint_axis[1] = 1;
			}
			if (t->con.mode & CON_AXIS2) {
				constraint_axis[2] = 1;
			}
		}

		RNA_property_boolean_set_array(op->ptr, prop, constraint_axis);
	}
}

static void initSnappingAspect(TransInfo *t)
{
	if ((t->spacetype == SPACE_IMAGE) && (t->mode == TFM_TRANSLATION)) {
		if (t->options & CTX_MASK) {
			ED_space_image_get_aspect(t->sa->spacedata.first, t->snap_aspect, t->snap_aspect + 1);
		}
		else if (t->options & CTX_PAINT_CURVE) {
			t->snap_aspect[0] = t->snap_aspect[1] = 1.0;
		}
		else {
			ED_space_image_get_uv_aspect(t->sa->spacedata.first, t->snap_aspect, t->snap_aspect + 1);
		}
	}
	else if ((t->spacetype == SPACE_IPO) && (t->mode == TFM_TRANSLATION)) {
		View2D *v2d = &t->ar->v2d;
		View2DGrid *grid;
		SpaceIpo *sipo = t->sa->spacedata.first;
		int unity = V2D_UNIT_VALUES;
		int unitx = (sipo->flag & SIPO_DRAWTIME) ? V2D_UNIT_SECONDS : V2D_UNIT_FRAMESCALE;

		/* grid */
		grid = UI_view2d_grid_calc(t->scene, v2d, unitx, V2D_GRID_NOCLAMP, unity, V2D_GRID_NOCLAMP, t->ar->winx, t->ar->winy);

		UI_view2d_grid_size(grid, t->snap_aspect, t->snap_aspect + 1);
		UI_view2d_grid_free(grid);
	}
}


/* note: caller needs to free 't' on a 0 return */
bool initTransform(bContext *C, TransInfo *t, wmOperator *op, const wmEvent *event, int mode)
{
	int options = 0;
	PropertyRNA *prop;

	t->context = C;

	/* added initialize, for external calls to set stuff in TransInfo, like undo string */

	t->state = TRANS_STARTING;

	if ((prop = RNA_struct_find_property(op->ptr, "texture_space")) && RNA_property_is_set(op->ptr, prop)) {
		if (RNA_property_boolean_get(op->ptr, prop)) {
			options |= CTX_TEXTURE;
		}
	}

	t->options = options;

	t->mode = mode;

	t->launch_event = event ? event->type : -1;

	if (t->launch_event == EVT_TWEAK_R) {
		t->launch_event = RIGHTMOUSE;
	}
	else if (t->launch_event == EVT_TWEAK_L) {
		t->launch_event = LEFTMOUSE;
	}

	// XXX Remove this when wm_operator_call_internal doesn't use window->eventstate (which can have type = 0)
	// For manipulator only, so assume LEFTMOUSE
	if (t->launch_event == 0) {
		t->launch_event = LEFTMOUSE;
	}

	initTransInfo(C, t, op, event);

	if (t->spacetype == SPACE_VIEW3D) {
		initTransformOrientation(C, t);

		t->draw_handle_apply = ED_region_draw_cb_activate(t->ar->type, drawTransformApply, t, REGION_DRAW_PRE_VIEW);
		t->draw_handle_view = ED_region_draw_cb_activate(t->ar->type, drawTransformView, t, REGION_DRAW_POST_VIEW);
		t->draw_handle_pixel = ED_region_draw_cb_activate(t->ar->type, drawTransformPixel, t, REGION_DRAW_POST_PIXEL);
		t->draw_handle_cursor = WM_paint_cursor_activate(CTX_wm_manager(C), helpline_poll, drawHelpline, t);
	}
	else if (t->spacetype == SPACE_IMAGE) {
		unit_m3(t->spacemtx);
		t->draw_handle_view = ED_region_draw_cb_activate(t->ar->type, drawTransformView, t, REGION_DRAW_POST_VIEW);
		//t->draw_handle_pixel = ED_region_draw_cb_activate(t->ar->type, drawTransformPixel, t, REGION_DRAW_POST_PIXEL);
		t->draw_handle_cursor = WM_paint_cursor_activate(CTX_wm_manager(C), helpline_poll, drawHelpline, t);
	}
	else if (t->spacetype == SPACE_CLIP) {
		unit_m3(t->spacemtx);
		t->draw_handle_view = ED_region_draw_cb_activate(t->ar->type, drawTransformView, t, REGION_DRAW_POST_VIEW);
		t->draw_handle_cursor = WM_paint_cursor_activate(CTX_wm_manager(C), helpline_poll, drawHelpline, t);
	}
	else if (t->spacetype == SPACE_NODE) {
		unit_m3(t->spacemtx);
		/*t->draw_handle_apply = ED_region_draw_cb_activate(t->ar->type, drawTransformApply, t, REGION_DRAW_PRE_VIEW);*/
		t->draw_handle_view = ED_region_draw_cb_activate(t->ar->type, drawTransformView, t, REGION_DRAW_POST_VIEW);
		t->draw_handle_cursor = WM_paint_cursor_activate(CTX_wm_manager(C), helpline_poll, drawHelpline, t);
	}
	else
		unit_m3(t->spacemtx);

	/* initialize snapping factors */
	t->snap_aspect[0] = t->snap_aspect[1] = t->snap_aspect[2] = 1.0f;

	initSnappingAspect(t);
	
	createTransData(C, t);          // make TransData structs from selection

	if (t->total == 0) {
		postTrans(C, t);
		return 0;
	}

	if (event) {
		/* keymap for shortcut header prints */
		t->keymap = WM_keymap_active(CTX_wm_manager(C), op->type->modalkeymap);

		/* Stupid code to have Ctrl-Click on manipulator work ok
		 *
		 * do this only for translation/rotation/resize due to only this
		 * moded are available from manipulator and doing such check could
		 * lead to keymap conflicts for other modes (see #31584)
		 */
		if (ELEM(mode, TFM_TRANSLATION, TFM_ROTATION, TFM_RESIZE)) {
			wmKeyMapItem *kmi;

			for (kmi = t->keymap->items.first; kmi; kmi = kmi->next) {
				if (kmi->propvalue == TFM_MODAL_SNAP_INV_ON && kmi->val == KM_PRESS) {
					if ((ELEM(kmi->type, LEFTCTRLKEY, RIGHTCTRLKEY) &&   event->ctrl)  ||
					    (ELEM(kmi->type, LEFTSHIFTKEY, RIGHTSHIFTKEY) && event->shift) ||
					    (ELEM(kmi->type, LEFTALTKEY, RIGHTALTKEY) &&     event->alt)   ||
					    ((kmi->type == OSKEY) &&                         event->oskey) )
					{
						t->modifiers |= MOD_SNAP_INVERT;
					}
					break;
				}
			}
		}
	}

	initSnapping(t, op); // Initialize snapping data AFTER mode flags

	/* EVIL! posemode code can switch translation to rotate when 1 bone is selected. will be removed (ton) */
	/* EVIL2: we gave as argument also texture space context bit... was cleared */
	/* EVIL3: extend mode for animation editors also switches modes... but is best way to avoid duplicate code */
	mode = t->mode;

	calculatePropRatio(t);
	calculateCenter(t);

	initMouseInput(t, &t->mouse, t->center2d, t->imval);

	switch (mode) {
		case TFM_TRANSLATION:
			initTranslation(t);
			break;
		case TFM_ROTATION:
			initRotation(t);
			break;
		case TFM_RESIZE:
			initResize(t);
			break;
		case TFM_SKIN_RESIZE:
			initSkinResize(t);
			break;
		case TFM_TOSPHERE:
			initToSphere(t);
			break;
		case TFM_SHEAR:
			initShear(t);
			break;
		case TFM_BEND:
			initBend(t);
			break;
		case TFM_SHRINKFATTEN:
			initShrinkFatten(t);
			break;
		case TFM_TILT:
			initTilt(t);
			break;
		case TFM_CURVE_SHRINKFATTEN:
			initCurveShrinkFatten(t);
			break;
		case TFM_MASK_SHRINKFATTEN:
			initMaskShrinkFatten(t);
			break;
		case TFM_TRACKBALL:
			initTrackball(t);
			break;
		case TFM_PUSHPULL:
			initPushPull(t);
			break;
		case TFM_CREASE:
			initCrease(t);
			break;
		case TFM_BONESIZE:
		{   /* used for both B-Bone width (bonesize) as for deform-dist (envelope) */
			bArmature *arm = t->poseobj->data;
			if (arm->drawtype == ARM_ENVELOPE)
				initBoneEnvelope(t);
			else
				initBoneSize(t);
			break;
		}
		case TFM_BONE_ENVELOPE:
			initBoneEnvelope(t);
			break;
		case TFM_EDGE_SLIDE:
			initEdgeSlide(t);
			break;
		case TFM_VERT_SLIDE:
			initVertSlide(t);
			break;
		case TFM_BONE_ROLL:
			initBoneRoll(t);
			break;
		case TFM_TIME_TRANSLATE:
			initTimeTranslate(t);
			break;
		case TFM_TIME_SLIDE:
			initTimeSlide(t);
			break;
		case TFM_TIME_SCALE:
			initTimeScale(t);
			break;
		case TFM_TIME_DUPLICATE:
			/* same as TFM_TIME_EXTEND, but we need the mode info for later
			 * so that duplicate-culling will work properly
			 */
			if (ELEM(t->spacetype, SPACE_IPO, SPACE_NLA))
				initTranslation(t);
			else
				initTimeTranslate(t);
			t->mode = mode;
			break;
		case TFM_TIME_EXTEND:
			/* now that transdata has been made, do like for TFM_TIME_TRANSLATE (for most Animation
			 * Editors because they have only 1D transforms for time values) or TFM_TRANSLATION
			 * (for Graph/NLA Editors only since they uses 'standard' transforms to get 2D movement)
			 * depending on which editor this was called from
			 */
			if (ELEM(t->spacetype, SPACE_IPO, SPACE_NLA))
				initTranslation(t);
			else
				initTimeTranslate(t);
			break;
		case TFM_BAKE_TIME:
			initBakeTime(t);
			break;
		case TFM_MIRROR:
			initMirror(t);
			break;
		case TFM_BWEIGHT:
			initBevelWeight(t);
			break;
		case TFM_ALIGN:
			initAlign(t);
			break;
		case TFM_SEQ_SLIDE:
			initSeqSlide(t);
			break;
	}

	if (t->state == TRANS_CANCEL) {
		postTrans(C, t);
		return 0;
	}


	/* overwrite initial values if operator supplied a non-null vector */
	if ((prop = RNA_struct_find_property(op->ptr, "value")) && RNA_property_is_set(op->ptr, prop)) {
		float values[4] = {0}; /* in case value isn't length 4, avoid uninitialized memory  */

		if (RNA_property_array_check(prop)) {
			RNA_float_get_array(op->ptr, "value", values);
		}
		else {
			values[0] = RNA_float_get(op->ptr, "value");
		}

		copy_v4_v4(t->values, values);
		copy_v4_v4(t->auto_values, values);
		t->flag |= T_AUTOVALUES;
	}

	/* Transformation axis from operator */
	if ((prop = RNA_struct_find_property(op->ptr, "axis")) && RNA_property_is_set(op->ptr, prop)) {
		RNA_property_float_get_array(op->ptr, prop, t->axis);
		normalize_v3(t->axis);
		copy_v3_v3(t->axis_orig, t->axis);
	}

	/* Constraint init from operator */
	if ((prop = RNA_struct_find_property(op->ptr, "constraint_axis")) && RNA_property_is_set(op->ptr, prop)) {
		int constraint_axis[3];

		RNA_property_boolean_get_array(op->ptr, prop, constraint_axis);

		if (constraint_axis[0] || constraint_axis[1] || constraint_axis[2]) {
			t->con.mode |= CON_APPLY;

			if (constraint_axis[0]) {
				t->con.mode |= CON_AXIS0;
			}
			if (constraint_axis[1]) {
				t->con.mode |= CON_AXIS1;
			}
			if (constraint_axis[2]) {
				t->con.mode |= CON_AXIS2;
			}

			setUserConstraint(t, t->current_orientation, t->con.mode, "%s");
		}
	}

	t->context = NULL;

	return 1;
}

void transformApply(bContext *C, TransInfo *t)
{
	t->context = C;

	if ((t->redraw & TREDRAW_HARD) || (t->draw_handle_apply == NULL && (t->redraw & TREDRAW_SOFT))) {
		selectConstraint(t);
		if (t->transform) {
			t->transform(t, t->mval);  // calls recalcData()
			viewRedrawForce(C, t);
		}
		t->redraw = TREDRAW_NOTHING;
	}
	else if (t->redraw & TREDRAW_SOFT) {
		viewRedrawForce(C, t);
	}

	/* If auto confirm is on, break after one pass */
	if (t->options & CTX_AUTOCONFIRM) {
		t->state = TRANS_CONFIRM;
	}

	t->context = NULL;
}

static void drawTransformApply(const bContext *C, ARegion *UNUSED(ar), void *arg)
{
	TransInfo *t = arg;

	if (t->redraw & TREDRAW_SOFT) {
		t->redraw |= TREDRAW_HARD;
		transformApply((bContext *)C, t);
	}
}

int transformEnd(bContext *C, TransInfo *t)
{
	int exit_code = OPERATOR_RUNNING_MODAL;

	t->context = C;

	if (t->state != TRANS_STARTING && t->state != TRANS_RUNNING) {
		/* handle restoring objects */
		if (t->state == TRANS_CANCEL) {
			/* exception, edge slide transformed UVs too */
			if (t->mode == TFM_EDGE_SLIDE)
				doEdgeSlide(t, 0.0f);
			
			exit_code = OPERATOR_CANCELLED;
			restoreTransObjects(t); // calls recalcData()
		}
		else {
			exit_code = OPERATOR_FINISHED;
		}

		/* aftertrans does insert keyframes, and clears base flags; doesn't read transdata */
		special_aftertrans_update(C, t);

		/* free data */
		postTrans(C, t);

		/* send events out for redraws */
		viewRedrawPost(C, t);

		viewRedrawForce(C, t);
	}

	t->context = NULL;

	return exit_code;
}

/* ************************** TRANSFORM LOCKS **************************** */

static void protectedTransBits(short protectflag, float vec[3])
{
	if (protectflag & OB_LOCK_LOCX)
		vec[0] = 0.0f;
	if (protectflag & OB_LOCK_LOCY)
		vec[1] = 0.0f;
	if (protectflag & OB_LOCK_LOCZ)
		vec[2] = 0.0f;
}

static void protectedSizeBits(short protectflag, float size[3])
{
	if (protectflag & OB_LOCK_SCALEX)
		size[0] = 1.0f;
	if (protectflag & OB_LOCK_SCALEY)
		size[1] = 1.0f;
	if (protectflag & OB_LOCK_SCALEZ)
		size[2] = 1.0f;
}

static void protectedRotateBits(short protectflag, float eul[3], const float oldeul[3])
{
	if (protectflag & OB_LOCK_ROTX)
		eul[0] = oldeul[0];
	if (protectflag & OB_LOCK_ROTY)
		eul[1] = oldeul[1];
	if (protectflag & OB_LOCK_ROTZ)
		eul[2] = oldeul[2];
}


/* this function only does the delta rotation */
/* axis-angle is usually internally stored as quats... */
static void protectedAxisAngleBits(short protectflag, float axis[3], float *angle, float oldAxis[3], float oldAngle)
{
	/* check that protection flags are set */
	if ((protectflag & (OB_LOCK_ROTX | OB_LOCK_ROTY | OB_LOCK_ROTZ | OB_LOCK_ROTW)) == 0)
		return;
	
	if (protectflag & OB_LOCK_ROT4D) {
		/* axis-angle getting limited as 4D entities that they are... */
		if (protectflag & OB_LOCK_ROTW)
			*angle = oldAngle;
		if (protectflag & OB_LOCK_ROTX)
			axis[0] = oldAxis[0];
		if (protectflag & OB_LOCK_ROTY)
			axis[1] = oldAxis[1];
		if (protectflag & OB_LOCK_ROTZ)
			axis[2] = oldAxis[2];
	}
	else {
		/* axis-angle get limited with euler... */
		float eul[3], oldeul[3];
		
		axis_angle_to_eulO(eul, EULER_ORDER_DEFAULT, axis, *angle);
		axis_angle_to_eulO(oldeul, EULER_ORDER_DEFAULT, oldAxis, oldAngle);
		
		if (protectflag & OB_LOCK_ROTX)
			eul[0] = oldeul[0];
		if (protectflag & OB_LOCK_ROTY)
			eul[1] = oldeul[1];
		if (protectflag & OB_LOCK_ROTZ)
			eul[2] = oldeul[2];
		
		eulO_to_axis_angle(axis, angle, eul, EULER_ORDER_DEFAULT);
		
		/* when converting to axis-angle, we need a special exception for the case when there is no axis */
		if (IS_EQF(axis[0], axis[1]) && IS_EQF(axis[1], axis[2])) {
			/* for now, rotate around y-axis then (so that it simply becomes the roll) */
			axis[1] = 1.0f;
		}
	}
}

/* this function only does the delta rotation */
static void protectedQuaternionBits(short protectflag, float quat[4], const float oldquat[4])
{
	/* check that protection flags are set */
	if ((protectflag & (OB_LOCK_ROTX | OB_LOCK_ROTY | OB_LOCK_ROTZ | OB_LOCK_ROTW)) == 0)
		return;
	
	if (protectflag & OB_LOCK_ROT4D) {
		/* quaternions getting limited as 4D entities that they are... */
		if (protectflag & OB_LOCK_ROTW)
			quat[0] = oldquat[0];
		if (protectflag & OB_LOCK_ROTX)
			quat[1] = oldquat[1];
		if (protectflag & OB_LOCK_ROTY)
			quat[2] = oldquat[2];
		if (protectflag & OB_LOCK_ROTZ)
			quat[3] = oldquat[3];
	}
	else {
		/* quaternions get limited with euler... (compatibility mode) */
		float eul[3], oldeul[3], nquat[4], noldquat[4];
		float qlen;

		qlen = normalize_qt_qt(nquat, quat);
		normalize_qt_qt(noldquat, oldquat);

		quat_to_eul(eul, nquat);
		quat_to_eul(oldeul, noldquat);

		if (protectflag & OB_LOCK_ROTX)
			eul[0] = oldeul[0];
		if (protectflag & OB_LOCK_ROTY)
			eul[1] = oldeul[1];
		if (protectflag & OB_LOCK_ROTZ)
			eul[2] = oldeul[2];

		eul_to_quat(quat, eul);

		/* restore original quat size */
		mul_qt_fl(quat, qlen);
		
		/* quaternions flip w sign to accumulate rotations correctly */
		if ((nquat[0] < 0.0f && quat[0] > 0.0f) ||
		    (nquat[0] > 0.0f && quat[0] < 0.0f))
		{
			mul_qt_fl(quat, -1.0f);
		}
	}
}

/* ******************* TRANSFORM LIMITS ********************** */

static void constraintTransLim(TransInfo *t, TransData *td)
{
	if (td->con) {
		bConstraintTypeInfo *ctiLoc = BKE_constraint_typeinfo_from_type(CONSTRAINT_TYPE_LOCLIMIT);
		bConstraintTypeInfo *ctiDist = BKE_constraint_typeinfo_from_type(CONSTRAINT_TYPE_DISTLIMIT);
		
		bConstraintOb cob = {NULL};
		bConstraint *con;
		float ctime = (float)(t->scene->r.cfra);
		
		/* Make a temporary bConstraintOb for using these limit constraints
		 *  - they only care that cob->matrix is correctly set ;-)
		 *	- current space should be local
		 */
		unit_m4(cob.matrix);
		copy_v3_v3(cob.matrix[3], td->loc);
		
		/* Evaluate valid constraints */
		for (con = td->con; con; con = con->next) {
			bConstraintTypeInfo *cti = NULL;
			ListBase targets = {NULL, NULL};
			
			/* only consider constraint if enabled */
			if (con->flag & (CONSTRAINT_DISABLE | CONSTRAINT_OFF)) continue;
			if (con->enforce == 0.0f) continue;
			
			/* only use it if it's tagged for this purpose (and the right type) */
			if (con->type == CONSTRAINT_TYPE_LOCLIMIT) {
				bLocLimitConstraint *data = con->data;
				
				if ((data->flag2 & LIMIT_TRANSFORM) == 0)
					continue;
				cti = ctiLoc;
			}
			else if (con->type == CONSTRAINT_TYPE_DISTLIMIT) {
				bDistLimitConstraint *data = con->data;
				
				if ((data->flag & LIMITDIST_TRANSFORM) == 0)
					continue;
				cti = ctiDist;
			}
			
			if (cti) {
				/* do space conversions */
				if (con->ownspace == CONSTRAINT_SPACE_WORLD) {
					/* just multiply by td->mtx (this should be ok) */
					mul_m4_m3m4(cob.matrix, td->mtx, cob.matrix);
				}
				else if (con->ownspace != CONSTRAINT_SPACE_LOCAL) {
					/* skip... incompatable spacetype */
					continue;
				}
				
				/* get constraint targets if needed */
				BKE_constraint_targets_for_solving_get(con, &cob, &targets, ctime);
				
				/* do constraint */
				cti->evaluate_constraint(con, &cob, &targets);
				
				/* convert spaces again */
				if (con->ownspace == CONSTRAINT_SPACE_WORLD) {
					/* just multiply by td->smtx (this should be ok) */
					mul_m4_m3m4(cob.matrix, td->smtx, cob.matrix);
				}
				
				/* free targets list */
				BLI_freelistN(&targets);
			}
		}
		
		/* copy results from cob->matrix */
		copy_v3_v3(td->loc, cob.matrix[3]);
	}
}

static void constraintob_from_transdata(bConstraintOb *cob, TransData *td)
{
	/* Make a temporary bConstraintOb for use by limit constraints
	 *  - they only care that cob->matrix is correctly set ;-)
	 *	- current space should be local
	 */
	memset(cob, 0, sizeof(bConstraintOb));
	if (td->ext) {
		if (td->ext->rotOrder == ROT_MODE_QUAT) {
			/* quats */
			/* objects and bones do normalization first too, otherwise
			 * we don't necessarily end up with a rotation matrix, and
			 * then conversion back to quat gives a different result */
			float quat[4];
			normalize_qt_qt(quat, td->ext->quat);
			quat_to_mat4(cob->matrix, quat);
		}
		else if (td->ext->rotOrder == ROT_MODE_AXISANGLE) {
			/* axis angle */
			axis_angle_to_mat4(cob->matrix, &td->ext->quat[1], td->ext->quat[0]);
		}
		else {
			/* eulers */
			eulO_to_mat4(cob->matrix, td->ext->rot, td->ext->rotOrder);
		}
	}
}

static void constraintRotLim(TransInfo *UNUSED(t), TransData *td)
{
	if (td->con) {
		bConstraintTypeInfo *cti = BKE_constraint_typeinfo_from_type(CONSTRAINT_TYPE_ROTLIMIT);
		bConstraintOb cob;
		bConstraint *con;
		bool do_limit = false;

		/* Evaluate valid constraints */
		for (con = td->con; con; con = con->next) {
			/* only consider constraint if enabled */
			if (con->flag & (CONSTRAINT_DISABLE | CONSTRAINT_OFF)) continue;
			if (con->enforce == 0.0f) continue;

			/* we're only interested in Limit-Rotation constraints */
			if (con->type == CONSTRAINT_TYPE_ROTLIMIT) {
				bRotLimitConstraint *data = con->data;

				/* only use it if it's tagged for this purpose */
				if ((data->flag2 & LIMIT_TRANSFORM) == 0)
					continue;

				/* skip incompatable spacetypes */
				if (!ELEM(con->ownspace, CONSTRAINT_SPACE_WORLD, CONSTRAINT_SPACE_LOCAL))
					continue;

				/* only do conversion if necessary, to preserve quats and eulers */
				if (do_limit == false) {
					constraintob_from_transdata(&cob, td);
					do_limit = true;
				}

				/* do space conversions */
				if (con->ownspace == CONSTRAINT_SPACE_WORLD) {
					/* just multiply by td->mtx (this should be ok) */
					mul_m4_m3m4(cob.matrix, td->mtx, cob.matrix);
				}
				
				/* do constraint */
				cti->evaluate_constraint(con, &cob, NULL);
				
				/* convert spaces again */
				if (con->ownspace == CONSTRAINT_SPACE_WORLD) {
					/* just multiply by td->smtx (this should be ok) */
					mul_m4_m3m4(cob.matrix, td->smtx, cob.matrix);
				}
			}
		}
		
		if (do_limit) {
			/* copy results from cob->matrix */
			if (td->ext->rotOrder == ROT_MODE_QUAT) {
				/* quats */
				mat4_to_quat(td->ext->quat, cob.matrix);
			}
			else if (td->ext->rotOrder == ROT_MODE_AXISANGLE) {
				/* axis angle */
				mat4_to_axis_angle(&td->ext->quat[1], &td->ext->quat[0], cob.matrix);
			}
			else {
				/* eulers */
				mat4_to_eulO(td->ext->rot, td->ext->rotOrder, cob.matrix);
			}
		}
	}
}

static void constraintSizeLim(TransInfo *t, TransData *td)
{
	if (td->con && td->ext) {
		bConstraintTypeInfo *cti = BKE_constraint_typeinfo_from_type(CONSTRAINT_TYPE_SIZELIMIT);
		bConstraintOb cob = {NULL};
		bConstraint *con;
		float size_sign[3], size_abs[3];
		int i;
		
		/* Make a temporary bConstraintOb for using these limit constraints
		 *  - they only care that cob->matrix is correctly set ;-)
		 *	- current space should be local
		 */
		if ((td->flag & TD_SINGLESIZE) && !(t->con.mode & CON_APPLY)) {
			/* scale val and reset size */
			return; // TODO: fix this case
		}
		else {
			/* Reset val if SINGLESIZE but using a constraint */
			if (td->flag & TD_SINGLESIZE)
				return;

			/* separate out sign to apply back later */
			for (i = 0; i < 3; i++) {
				size_sign[i] = signf(td->ext->size[i]);
				size_abs[i] = fabsf(td->ext->size[i]);
			}
			
			size_to_mat4(cob.matrix, size_abs);
		}
		
		/* Evaluate valid constraints */
		for (con = td->con; con; con = con->next) {
			/* only consider constraint if enabled */
			if (con->flag & (CONSTRAINT_DISABLE | CONSTRAINT_OFF)) continue;
			if (con->enforce == 0.0f) continue;
			
			/* we're only interested in Limit-Scale constraints */
			if (con->type == CONSTRAINT_TYPE_SIZELIMIT) {
				bSizeLimitConstraint *data = con->data;
				
				/* only use it if it's tagged for this purpose */
				if ((data->flag2 & LIMIT_TRANSFORM) == 0)
					continue;
				
				/* do space conversions */
				if (con->ownspace == CONSTRAINT_SPACE_WORLD) {
					/* just multiply by td->mtx (this should be ok) */
					mul_m4_m3m4(cob.matrix, td->mtx, cob.matrix);
				}
				else if (con->ownspace != CONSTRAINT_SPACE_LOCAL) {
					/* skip... incompatible spacetype */
					continue;
				}
				
				/* do constraint */
				cti->evaluate_constraint(con, &cob, NULL);
				
				/* convert spaces again */
				if (con->ownspace == CONSTRAINT_SPACE_WORLD) {
					/* just multiply by td->smtx (this should be ok) */
					mul_m4_m3m4(cob.matrix, td->smtx, cob.matrix);
				}
			}
		}

		/* copy results from cob->matrix */
		if ((td->flag & TD_SINGLESIZE) && !(t->con.mode & CON_APPLY)) {
			/* scale val and reset size */
			return; // TODO: fix this case
		}
		else {
			/* Reset val if SINGLESIZE but using a constraint */
			if (td->flag & TD_SINGLESIZE)
				return;

			/* extrace scale from matrix and apply back sign */
			mat4_to_size(td->ext->size, cob.matrix);
			mul_v3_v3(td->ext->size, size_sign);
		}
	}
}


/* -------------------------------------------------------------------- */
/* Transform (Bend) */

/** \name Transform Bend
 * \{ */

struct BendCustomData {
	float warp_sta[3];
	float warp_end[3];

	float warp_nor[3];
	float warp_tan[3];

	/* for applying the mouse distance */
	float warp_init_dist;
};

static void initBend(TransInfo *t)
{
	const float mval_fl[2] = {UNPACK2(t->mval)};
	const float *curs;
	float tvec[3];
	struct BendCustomData *data;
	
	t->mode = TFM_BEND;
	t->transform = Bend;
	t->handleEvent = handleEventBend;
	
	setInputPostFct(&t->mouse, postInputRotation);
	initMouseInputMode(t, &t->mouse, INPUT_ANGLE_SPRING);
	
	t->idx_max = 1;
	t->num.idx_max = 1;
	t->snap[0] = 0.0f;
	t->snap[1] = DEG2RAD(5.0);
	t->snap[2] = DEG2RAD(1.0);

	copy_v3_fl(t->num.val_inc, t->snap[1]);
	t->num.unit_sys = t->scene->unit.system;
	t->num.unit_use_radians = (t->scene->unit.system_rotation == USER_UNIT_ROT_RADIANS);
	t->num.unit_type[0] = B_UNIT_ROTATION;
	t->num.unit_type[1] = B_UNIT_LENGTH;

	t->flag |= T_NO_CONSTRAINT;

	//copy_v3_v3(t->center, ED_view3d_cursor3d_get(t->scene, t->view));
	calculateCenterCursor(t, t->center);

	t->val = 0.0f;

	data = MEM_callocN(sizeof(*data), __func__);

	curs = ED_view3d_cursor3d_get(t->scene, t->view);
	copy_v3_v3(data->warp_sta, curs);
	ED_view3d_win_to_3d(t->ar, curs, mval_fl, data->warp_end);

	copy_v3_v3(data->warp_nor, t->viewinv[2]);
	if (t->flag & T_EDIT) {
		sub_v3_v3(data->warp_sta, t->obedit->obmat[3]);
		sub_v3_v3(data->warp_end, t->obedit->obmat[3]);
	}
	normalize_v3(data->warp_nor);

	/* tangent */
	sub_v3_v3v3(tvec, data->warp_end, data->warp_sta);
	cross_v3_v3v3(data->warp_tan, tvec, data->warp_nor);
	normalize_v3(data->warp_tan);

	data->warp_init_dist = len_v3v3(data->warp_end, data->warp_sta);

	t->customData = data;
}

static eRedrawFlag handleEventBend(TransInfo *UNUSED(t), const wmEvent *event)
{
	eRedrawFlag status = TREDRAW_NOTHING;
	
	if (event->type == MIDDLEMOUSE && event->val == KM_PRESS) {
		status = TREDRAW_HARD;
	}
	
	return status;
}

static void Bend(TransInfo *t, const int UNUSED(mval[2]))
{
	TransData *td = t->data;
	float vec[3];
	float pivot[3];
	float warp_end_radius[3];
	int i;
	char str[MAX_INFO_LEN];
	const struct BendCustomData *data = t->customData;
	const bool is_clamp = (t->flag & T_ALT_TRANSFORM) == 0;

	union {
		struct { float angle, scale; };
		float vector[2];
	} values;

	/* amount of radians for bend */
	copy_v2_v2(values.vector, t->values);

#if 0
	snapGrid(t, angle_rad);
#else
	/* hrmf, snapping radius is using 'angle' steps, need to convert to something else
	 * this isnt essential but nicer to give reasonable snapping values for radius */
	if (t->tsnap.mode == SCE_SNAP_MODE_INCREMENT) {
		const float radius_snap = 0.1f;
		const float snap_hack = (t->snap[1] * data->warp_init_dist) / radius_snap;
		values.scale *= snap_hack;
		snapGridIncrement(t, values.vector);
		values.scale /= snap_hack;
	}
#endif

	if (applyNumInput(&t->num, values.vector)) {
		values.scale = values.scale / data->warp_init_dist;
	}

	/* header print for NumInput */
	if (hasNumInput(&t->num)) {
		char c[NUM_STR_REP_LEN * 2];

		outputNumInput(&(t->num), c, &t->scene->unit);
		
		BLI_snprintf(str, MAX_INFO_LEN, IFACE_("Bend Angle: %s Radius: %s Alt, Clamp %s"),
		             &c[0], &c[NUM_STR_REP_LEN],
		             WM_bool_as_string(is_clamp));
	}
	else {
		/* default header print */
		BLI_snprintf(str, MAX_INFO_LEN, IFACE_("Bend Angle: %.3f Radius: %.4f, Alt, Clamp %s"),
		             RAD2DEGF(values.angle), values.scale * data->warp_init_dist,
		             WM_bool_as_string(is_clamp));
	}
	
	copy_v2_v2(t->values, values.vector);

	values.angle *= -1.0f;
	values.scale *= data->warp_init_dist;
	
	/* calc 'data->warp_end' from 'data->warp_end_init' */
	copy_v3_v3(warp_end_radius, data->warp_end);
	dist_ensure_v3_v3fl(warp_end_radius, data->warp_sta, values.scale);
	/* done */

	/* calculate pivot */
	copy_v3_v3(pivot, data->warp_sta);
	if (values.angle > 0.0f) {
		madd_v3_v3fl(pivot, data->warp_tan, -values.scale * shell_angle_to_dist((float)M_PI_2 - values.angle));
	}
	else {
		madd_v3_v3fl(pivot, data->warp_tan, +values.scale * shell_angle_to_dist((float)M_PI_2 + values.angle));
	}

	for (i = 0; i < t->total; i++, td++) {
		float mat[3][3];
		float delta[3];
		float fac, fac_scaled;

		if (td->flag & TD_NOACTION)
			break;
		
		if (td->flag & TD_SKIP)
			continue;

		if (UNLIKELY(values.angle == 0.0f)) {
			copy_v3_v3(td->loc, td->iloc);
			continue;
		}

		copy_v3_v3(vec, td->iloc);
		mul_m3_v3(td->mtx, vec);

		fac = line_point_factor_v3(vec, data->warp_sta, warp_end_radius);
		if (is_clamp) {
			CLAMP(fac, 0.0f, 1.0f);
		}

		fac_scaled = fac * td->factor;
		axis_angle_normalized_to_mat3(mat, data->warp_nor, values.angle * fac_scaled);
		interp_v3_v3v3(delta, data->warp_sta, warp_end_radius, fac_scaled);
		sub_v3_v3(delta, data->warp_sta);

		/* delta is subtracted, rotation adds back this offset */
		sub_v3_v3(vec, delta);

		sub_v3_v3(vec, pivot);
		mul_m3_v3(mat, vec);
		add_v3_v3(vec, pivot);

		mul_m3_v3(td->smtx, vec);
		copy_v3_v3(td->loc, vec);
	}
	
	recalcData(t);
	
	ED_area_headerprint(t->sa, str);
}
/** \} */


/* -------------------------------------------------------------------- */
/* Transform (Shear) */

/** \name Transform Shear
 * \{ */

static void postInputShear(TransInfo *UNUSED(t), float values[3])
{
	mul_v3_fl(values, 0.05f);
}

static void initShear(TransInfo *t)
{
	t->mode = TFM_SHEAR;
	t->transform = applyShear;
	t->handleEvent = handleEventShear;
	
	setInputPostFct(&t->mouse, postInputShear);
	initMouseInputMode(t, &t->mouse, INPUT_HORIZONTAL_ABSOLUTE);
	
	t->idx_max = 0;
	t->num.idx_max = 0;
	t->snap[0] = 0.0f;
	t->snap[1] = 0.1f;
	t->snap[2] = t->snap[1] * 0.1f;

	copy_v3_fl(t->num.val_inc, t->snap[1]);
	t->num.unit_sys = t->scene->unit.system;
	t->num.unit_type[0] = B_UNIT_NONE;  /* Don't think we have any unit here? */

	t->flag |= T_NO_CONSTRAINT;
}

static eRedrawFlag handleEventShear(TransInfo *t, const wmEvent *event)
{
	eRedrawFlag status = TREDRAW_NOTHING;
	
	if (event->type == MIDDLEMOUSE && event->val == KM_PRESS) {
		// Use customData pointer to signal Shear direction
		if (t->customData == NULL) {
			initMouseInputMode(t, &t->mouse, INPUT_VERTICAL_ABSOLUTE);
			t->customData = (void *)1;
		}
		else {
			initMouseInputMode(t, &t->mouse, INPUT_HORIZONTAL_ABSOLUTE);
			t->customData = NULL;
		}

		status = TREDRAW_HARD;
	}
	else if (event->type == XKEY && event->val == KM_PRESS) {
		initMouseInputMode(t, &t->mouse, INPUT_HORIZONTAL_ABSOLUTE);
		t->customData = NULL;
		
		status = TREDRAW_HARD;
	}
	else if (event->type == YKEY && event->val == KM_PRESS) {
		initMouseInputMode(t, &t->mouse, INPUT_VERTICAL_ABSOLUTE);
		t->customData = (void *)1;
		
		status = TREDRAW_HARD;
	}
	
	return status;
}


static void applyShear(TransInfo *t, const int UNUSED(mval[2]))
{
	TransData *td = t->data;
	float vec[3];
	float smat[3][3], tmat[3][3], totmat[3][3], persmat[3][3], persinv[3][3];
	float value;
	int i;
	char str[MAX_INFO_LEN];
	
	copy_m3_m4(persmat, t->viewmat);
	invert_m3_m3(persinv, persmat);
	
	value = t->values[0];
	
	snapGridIncrement(t, &value);
	
	applyNumInput(&t->num, &value);
	
	/* header print for NumInput */
	if (hasNumInput(&t->num)) {
		char c[NUM_STR_REP_LEN];
		
		outputNumInput(&(t->num), c, &t->scene->unit);
		
		BLI_snprintf(str, MAX_INFO_LEN, IFACE_("Shear: %s %s"), c, t->proptext);
	}
	else {
		/* default header print */
		BLI_snprintf(str, MAX_INFO_LEN, IFACE_("Shear: %.3f %s (Press X or Y to set shear axis)"), value, t->proptext);
	}
	
	t->values[0] = value;

	unit_m3(smat);
	
	// Custom data signals shear direction
	if (t->customData == NULL)
		smat[1][0] = value;
	else
		smat[0][1] = value;
	
	mul_m3_m3m3(tmat, smat, persmat);
	mul_m3_m3m3(totmat, persinv, tmat);
	
	for (i = 0; i < t->total; i++, td++) {
		if (td->flag & TD_NOACTION)
			break;
		
		if (td->flag & TD_SKIP)
			continue;
		
		if (t->obedit) {
			float mat3[3][3];
			mul_m3_m3m3(mat3, totmat, td->mtx);
			mul_m3_m3m3(tmat, td->smtx, mat3);
		}
		else {
			copy_m3_m3(tmat, totmat);
		}
		sub_v3_v3v3(vec, td->center, t->center);
		
		mul_m3_v3(tmat, vec);
		
		add_v3_v3(vec, t->center);
		sub_v3_v3(vec, td->center);
		
		mul_v3_fl(vec, td->factor);
		
		add_v3_v3v3(td->loc, td->iloc, vec);
	}
	
	recalcData(t);
	
	ED_area_headerprint(t->sa, str);
}
/** \} */


/* -------------------------------------------------------------------- */
/* Transform (Resize) */

/** \name Transform Resize
 * \{ */

static void initResize(TransInfo *t)
{
	t->mode = TFM_RESIZE;
	t->transform = applyResize;
	
	initMouseInputMode(t, &t->mouse, INPUT_SPRING_FLIP);
	
	t->flag |= T_NULL_ONE;
	t->num.val_flag[0] |= NUM_NULL_ONE;
	t->num.val_flag[1] |= NUM_NULL_ONE;
	t->num.val_flag[2] |= NUM_NULL_ONE;
	t->num.flag |= NUM_AFFECT_ALL;
	if (!t->obedit) {
		t->flag |= T_NO_ZERO;
#ifdef USE_NUM_NO_ZERO
		t->num.val_flag[0] |= NUM_NO_ZERO;
		t->num.val_flag[1] |= NUM_NO_ZERO;
		t->num.val_flag[2] |= NUM_NO_ZERO;
#endif
	}
	
	t->idx_max = 2;
	t->num.idx_max = 2;
	t->snap[0] = 0.0f;
	t->snap[1] = 0.1f;
	t->snap[2] = t->snap[1] * 0.1f;

	copy_v3_fl(t->num.val_inc, t->snap[1]);
	t->num.unit_sys = t->scene->unit.system;
	t->num.unit_type[0] = B_UNIT_NONE;
	t->num.unit_type[1] = B_UNIT_NONE;
	t->num.unit_type[2] = B_UNIT_NONE;
}

static void headerResize(TransInfo *t, float vec[3], char str[MAX_INFO_LEN])
{
	char tvec[NUM_STR_REP_LEN * 3];
	size_t ofs = 0;
	if (hasNumInput(&t->num)) {
		outputNumInput(&(t->num), tvec, &t->scene->unit);
	}
	else {
		BLI_snprintf(&tvec[0], NUM_STR_REP_LEN, "%.4f", vec[0]);
		BLI_snprintf(&tvec[NUM_STR_REP_LEN], NUM_STR_REP_LEN, "%.4f", vec[1]);
		BLI_snprintf(&tvec[NUM_STR_REP_LEN * 2], NUM_STR_REP_LEN, "%.4f", vec[2]);
	}

	if (t->con.mode & CON_APPLY) {
		switch (t->num.idx_max) {
			case 0:
				ofs += BLI_snprintf(str + ofs, MAX_INFO_LEN - ofs, IFACE_("Scale: %s%s %s"),
				                    &tvec[0], t->con.text, t->proptext);
				break;
			case 1:
				ofs += BLI_snprintf(str + ofs, MAX_INFO_LEN - ofs, IFACE_("Scale: %s : %s%s %s"),
				                    &tvec[0], &tvec[NUM_STR_REP_LEN], t->con.text, t->proptext);
				break;
			case 2:
				ofs += BLI_snprintf(str + ofs, MAX_INFO_LEN - ofs, IFACE_("Scale: %s : %s : %s%s %s"), &tvec[0],
				                    &tvec[NUM_STR_REP_LEN], &tvec[NUM_STR_REP_LEN * 2], t->con.text, t->proptext);
				break;
		}
	}
	else {
		if (t->flag & T_2D_EDIT) {
			ofs += BLI_snprintf(str + ofs, MAX_INFO_LEN - ofs, IFACE_("Scale X: %s   Y: %s%s %s"),
			                    &tvec[0], &tvec[NUM_STR_REP_LEN], t->con.text, t->proptext);
		}
		else {
			ofs += BLI_snprintf(str + ofs, MAX_INFO_LEN - ofs, IFACE_("Scale X: %s   Y: %s  Z: %s%s %s"),
			                    &tvec[0], &tvec[NUM_STR_REP_LEN], &tvec[NUM_STR_REP_LEN * 2], t->con.text, t->proptext);
		}
	}

	if (t->flag & T_PROP_EDIT_ALL) {
		ofs += BLI_snprintf(str + ofs, MAX_INFO_LEN - ofs, IFACE_(" Proportional size: %.2f"), t->prop_size);
	}
}

/**
 * \a smat is reference matrix only.
 *
 * \note this is a tricky area, before making changes see: T29633, T42444
 */
static void TransMat3ToSize(float mat[3][3], float smat[3][3], float size[3])
{
	float rmat[3][3];

	mat3_to_rot_size(rmat, size, mat);

	/* first tried with dotproduct... but the sign flip is crucial */
	if (dot_v3v3(rmat[0], smat[0]) < 0.0f) size[0] = -size[0];
	if (dot_v3v3(rmat[1], smat[1]) < 0.0f) size[1] = -size[1];
	if (dot_v3v3(rmat[2], smat[2]) < 0.0f) size[2] = -size[2];
}

static void ElementResize(TransInfo *t, TransData *td, float mat[3][3])
{
	float tmat[3][3], smat[3][3], center[3];
	float vec[3];
	
	if (t->flag & T_EDIT) {
		mul_m3_m3m3(smat, mat, td->mtx);
		mul_m3_m3m3(tmat, td->smtx, smat);
	}
	else {
		copy_m3_m3(tmat, mat);
	}
	
	if (t->con.applySize) {
		t->con.applySize(t, td, tmat);
	}
	
	/* local constraint shouldn't alter center */
	if (transdata_check_local_center(t, t->around)) {
		copy_v3_v3(center, td->center);
	}
	else if (t->options & CTX_MOVIECLIP) {
		if (td->flag & TD_INDIVIDUAL_SCALE) {
			copy_v3_v3(center, td->center);
		}
		else {
			copy_v3_v3(center, t->center);
		}
	}
	else {
		copy_v3_v3(center, t->center);
	}

	if (td->ext) {
		float fsize[3];
		
		if (t->flag & (T_OBJECT | T_TEXTURE | T_POSE)) {
			float obsizemat[3][3];
			/* Reorient the size mat to fit the oriented object. */
			mul_m3_m3m3(obsizemat, tmat, td->axismtx);
			/* print_m3("obsizemat", obsizemat); */
			TransMat3ToSize(obsizemat, td->axismtx, fsize);
			/* print_v3("fsize", fsize); */
		}
		else {
			mat3_to_size(fsize, tmat);
		}
		
		protectedSizeBits(td->protectflag, fsize);
		
		if ((t->flag & T_V3D_ALIGN) == 0) {   /* align mode doesn't resize objects itself */
			if ((td->flag & TD_SINGLESIZE) && !(t->con.mode & CON_APPLY)) {
				/* scale val and reset size */
				*td->val = td->ival * (1 + (fsize[0] - 1) * td->factor);
				
				td->ext->size[0] = td->ext->isize[0];
				td->ext->size[1] = td->ext->isize[1];
				td->ext->size[2] = td->ext->isize[2];
			}
			else {
				/* Reset val if SINGLESIZE but using a constraint */
				if (td->flag & TD_SINGLESIZE)
					*td->val = td->ival;
				
				td->ext->size[0] = td->ext->isize[0] * (1 + (fsize[0] - 1) * td->factor);
				td->ext->size[1] = td->ext->isize[1] * (1 + (fsize[1] - 1) * td->factor);
				td->ext->size[2] = td->ext->isize[2] * (1 + (fsize[2] - 1) * td->factor);
			}
		}
		
		constraintSizeLim(t, td);
	}

	/* For individual element center, Editmode need to use iloc */
	if (t->flag & T_POINTS)
		sub_v3_v3v3(vec, td->iloc, center);
	else
		sub_v3_v3v3(vec, td->center, center);
	
	mul_m3_v3(tmat, vec);
	
	add_v3_v3(vec, center);
	if (t->flag & T_POINTS)
		sub_v3_v3(vec, td->iloc);
	else
		sub_v3_v3(vec, td->center);
	
	mul_v3_fl(vec, td->factor);
	
	if (t->flag & (T_OBJECT | T_POSE)) {
		mul_m3_v3(td->smtx, vec);
	}
	
	protectedTransBits(td->protectflag, vec);
	add_v3_v3v3(td->loc, td->iloc, vec);
	
	constraintTransLim(t, td);
}

static void applyResize(TransInfo *t, const int mval[2])
{
	TransData *td;
	float size[3], mat[3][3];
	float ratio;
	int i;
	char str[MAX_INFO_LEN];

	/* for manipulator, center handle, the scaling can't be done relative to center */
	if ((t->flag & T_USES_MANIPULATOR) && t->con.mode == 0) {
		ratio = 1.0f - ((t->imval[0] - mval[0]) + (t->imval[1] - mval[1])) / 100.0f;
	}
	else {
		ratio = t->values[0];
	}
	
	size[0] = size[1] = size[2] = ratio;
	
	snapGridIncrement(t, size);
	
	if (applyNumInput(&t->num, size)) {
		constraintNumInput(t, size);
	}
	
	applySnapping(t, size);
	
	if (t->flag & T_AUTOVALUES) {
		copy_v3_v3(size, t->auto_values);
	}
	
	copy_v3_v3(t->values, size);
	
	size_to_mat3(mat, size);
	
	if (t->con.applySize) {
		t->con.applySize(t, NULL, mat);
	}
	
	copy_m3_m3(t->mat, mat);    // used in manipulator
	
	headerResize(t, size, str);
	
	for (i = 0, td = t->data; i < t->total; i++, td++) {
		if (td->flag & TD_NOACTION)
			break;
		
		if (td->flag & TD_SKIP)
			continue;
		
		ElementResize(t, td, mat);
	}
	
	/* evil hack - redo resize if cliping needed */
	if (t->flag & T_CLIP_UV && clipUVTransform(t, size, 1)) {
		size_to_mat3(mat, size);
		
		if (t->con.applySize)
			t->con.applySize(t, NULL, mat);
		
		for (i = 0, td = t->data; i < t->total; i++, td++)
			ElementResize(t, td, mat);

		/* In proportional edit it can happen that */
		/* vertices in the radius of the brush end */
		/* outside the clipping area               */
		/* XXX HACK - dg */
		if (t->flag & T_PROP_EDIT_ALL) {
			clipUVData(t);
		}
	}
	
	recalcData(t);
	
	ED_area_headerprint(t->sa, str);
}
/** \} */


/* -------------------------------------------------------------------- */
/* Transform (Skin) */

/** \name Transform Skin
 * \{ */

static void initSkinResize(TransInfo *t)
{
	t->mode = TFM_SKIN_RESIZE;
	t->transform = applySkinResize;
	
	initMouseInputMode(t, &t->mouse, INPUT_SPRING_FLIP);
	
	t->flag |= T_NULL_ONE;
	t->num.val_flag[0] |= NUM_NULL_ONE;
	t->num.val_flag[1] |= NUM_NULL_ONE;
	t->num.val_flag[2] |= NUM_NULL_ONE;
	t->num.flag |= NUM_AFFECT_ALL;
	if (!t->obedit) {
		t->flag |= T_NO_ZERO;
#ifdef USE_NUM_NO_ZERO
		t->num.val_flag[0] |= NUM_NO_ZERO;
		t->num.val_flag[1] |= NUM_NO_ZERO;
		t->num.val_flag[2] |= NUM_NO_ZERO;
#endif
	}
	
	t->idx_max = 2;
	t->num.idx_max = 2;
	t->snap[0] = 0.0f;
	t->snap[1] = 0.1f;
	t->snap[2] = t->snap[1] * 0.1f;

	copy_v3_fl(t->num.val_inc, t->snap[1]);
	t->num.unit_sys = t->scene->unit.system;
	t->num.unit_type[0] = B_UNIT_NONE;
	t->num.unit_type[1] = B_UNIT_NONE;
	t->num.unit_type[2] = B_UNIT_NONE;
}

static void applySkinResize(TransInfo *t, const int UNUSED(mval[2]))
{
	TransData *td;
	float size[3], mat[3][3];
	float ratio;
	int i;
	char str[MAX_INFO_LEN];
	
	ratio = t->values[0];
	size[0] = size[1] = size[2] = ratio;
	
	snapGridIncrement(t, size);
	
	if (applyNumInput(&t->num, size)) {
		constraintNumInput(t, size);
	}
	
	applySnapping(t, size);
	
	if (t->flag & T_AUTOVALUES) {
		copy_v3_v3(size, t->auto_values);
	}
	
	copy_v3_v3(t->values, size);
	
	size_to_mat3(mat, size);
	
	headerResize(t, size, str);
	
	for (i = 0, td = t->data; i < t->total; i++, td++) {
		float tmat[3][3], smat[3][3];
		float fsize[3];
		
		if (td->flag & TD_NOACTION)
			break;
		
		if (td->flag & TD_SKIP)
			continue;

		if (t->flag & T_EDIT) {
			mul_m3_m3m3(smat, mat, td->mtx);
			mul_m3_m3m3(tmat, td->smtx, smat);
		}
		else {
			copy_m3_m3(tmat, mat);
		}
	
		if (t->con.applySize) {
			t->con.applySize(t, NULL, tmat);
		}

		mat3_to_size(fsize, tmat);
		td->val[0] = td->ext->isize[0] * (1 + (fsize[0] - 1) * td->factor);
		td->val[1] = td->ext->isize[1] * (1 + (fsize[1] - 1) * td->factor);
	}
	
	recalcData(t);
	
	ED_area_headerprint(t->sa, str);
}
/** \} */


/* -------------------------------------------------------------------- */
/* Transform (ToSphere) */

/** \name Transform ToSphere
 * \{ */

static void initToSphere(TransInfo *t)
{
	TransData *td = t->data;
	int i;
	
	t->mode = TFM_TOSPHERE;
	t->transform = applyToSphere;
	
	initMouseInputMode(t, &t->mouse, INPUT_HORIZONTAL_RATIO);
	
	t->idx_max = 0;
	t->num.idx_max = 0;
	t->snap[0] = 0.0f;
	t->snap[1] = 0.1f;
	t->snap[2] = t->snap[1] * 0.1f;
	
	copy_v3_fl(t->num.val_inc, t->snap[1]);
	t->num.unit_sys = t->scene->unit.system;
	t->num.unit_type[0] = B_UNIT_NONE;

	t->num.val_flag[0] |= NUM_NULL_ONE | NUM_NO_NEGATIVE;
	t->flag |= T_NO_CONSTRAINT;
	
	// Calculate average radius
	for (i = 0; i < t->total; i++, td++) {
		t->val += len_v3v3(t->center, td->iloc);
	}
	
	t->val /= (float)t->total;
}

static void applyToSphere(TransInfo *t, const int UNUSED(mval[2]))
{
	float vec[3];
	float ratio, radius;
	int i;
	char str[MAX_INFO_LEN];
	TransData *td = t->data;
	
	ratio = t->values[0];
	
	snapGridIncrement(t, &ratio);
	
	applyNumInput(&t->num, &ratio);
	
	if (ratio < 0)
		ratio = 0.0f;
	else if (ratio > 1)
		ratio = 1.0f;
	
	t->values[0] = ratio;

	/* header print for NumInput */
	if (hasNumInput(&t->num)) {
		char c[NUM_STR_REP_LEN];
		
		outputNumInput(&(t->num), c, &t->scene->unit);
		
		BLI_snprintf(str, MAX_INFO_LEN, IFACE_("To Sphere: %s %s"), c, t->proptext);
	}
	else {
		/* default header print */
		BLI_snprintf(str, MAX_INFO_LEN, IFACE_("To Sphere: %.4f %s"), ratio, t->proptext);
	}
	
	
	for (i = 0; i < t->total; i++, td++) {
		float tratio;
		if (td->flag & TD_NOACTION)
			break;
		
		if (td->flag & TD_SKIP)
			continue;
		
		sub_v3_v3v3(vec, td->iloc, t->center);
		
		radius = normalize_v3(vec);
		
		tratio = ratio * td->factor;
		
		mul_v3_fl(vec, radius * (1.0f - tratio) + t->val * tratio);
		
		add_v3_v3v3(td->loc, t->center, vec);
	}
	
	
	recalcData(t);
	
	ED_area_headerprint(t->sa, str);
}
/** \} */


/* -------------------------------------------------------------------- */
/* Transform (Rotation) */

/** \name Transform Rotation
 * \{ */

static void postInputRotation(TransInfo *t, float values[3])
{
	if ((t->con.mode & CON_APPLY) && t->con.applyRot) {
		t->con.applyRot(t, NULL, t->axis, values);
	}
}

static void initRotation(TransInfo *t)
{
	t->mode = TFM_ROTATION;
	t->transform = applyRotation;
	
	setInputPostFct(&t->mouse, postInputRotation);
	initMouseInputMode(t, &t->mouse, INPUT_ANGLE);
	
	t->idx_max = 0;
	t->num.idx_max = 0;
	t->snap[0] = 0.0f;
	t->snap[1] = DEG2RAD(5.0);
	t->snap[2] = DEG2RAD(1.0);
	
	copy_v3_fl(t->num.val_inc, t->snap[2]);
	t->num.unit_sys = t->scene->unit.system;
	t->num.unit_use_radians = (t->scene->unit.system_rotation == USER_UNIT_ROT_RADIANS);
	t->num.unit_type[0] = B_UNIT_ROTATION;

	if (t->flag & T_2D_EDIT)
		t->flag |= T_NO_CONSTRAINT;

	if (t->options & CTX_PAINT_CURVE) {
		t->axis[0] = 0.0;
		t->axis[1] = 0.0;
		t->axis[2] = -1.0;
	}
	else {
		negate_v3_v3(t->axis, t->viewinv[2]);
		normalize_v3(t->axis);
	}

	copy_v3_v3(t->axis_orig, t->axis);
}

static void ElementRotation(TransInfo *t, TransData *td, float mat[3][3], short around)
{
	float vec[3], totmat[3][3], smat[3][3];
	float eul[3], fmat[3][3], quat[4];
	const float *center;

	/* local constraint shouldn't alter center */
	if (transdata_check_local_center(t, around)) {
		center = td->center;
	}
	else {
		center = t->center;
	}

	if (t->flag & T_POINTS) {
		mul_m3_m3m3(totmat, mat, td->mtx);
		mul_m3_m3m3(smat, td->smtx, totmat);
		
		sub_v3_v3v3(vec, td->iloc, center);
		mul_m3_v3(smat, vec);
		
		add_v3_v3v3(td->loc, vec, center);
		
		sub_v3_v3v3(vec, td->loc, td->iloc);
		protectedTransBits(td->protectflag, vec);
		add_v3_v3v3(td->loc, td->iloc, vec);
		
		
		if (td->flag & TD_USEQUAT) {
			mul_m3_series(fmat, td->smtx, mat, td->mtx);
			mat3_to_quat(quat, fmat);   // Actual transform
			
			if (td->ext->quat) {
				mul_qt_qtqt(td->ext->quat, quat, td->ext->iquat);
				
				/* is there a reason not to have this here? -jahka */
				protectedQuaternionBits(td->protectflag, td->ext->quat, td->ext->iquat);
			}
		}
	}
	/**
	 * HACK WARNING
	 *
	 * This is some VERY ugly special case to deal with pose mode.
	 *
	 * The problem is that mtx and smtx include each bone orientation.
	 *
	 * That is needed to rotate each bone properly, HOWEVER, to calculate
	 * the translation component, we only need the actual armature object's
	 * matrix (and inverse). That is not all though. Once the proper translation
	 * has been computed, it has to be converted back into the bone's space.
	 */
	else if (t->flag & T_POSE) {
		float pmtx[3][3], imtx[3][3];
		
		// Extract and invert armature object matrix
		copy_m3_m4(pmtx, t->poseobj->obmat);
		invert_m3_m3(imtx, pmtx);
		
		if ((td->flag & TD_NO_LOC) == 0) {
			sub_v3_v3v3(vec, td->center, center);
			
			mul_m3_v3(pmtx, vec);   // To Global space
			mul_m3_v3(mat, vec);        // Applying rotation
			mul_m3_v3(imtx, vec);   // To Local space
			
			add_v3_v3(vec, center);
			/* vec now is the location where the object has to be */
			
			sub_v3_v3v3(vec, vec, td->center); // Translation needed from the initial location
			
			/* special exception, see TD_PBONE_LOCAL_MTX definition comments */
			if (td->flag & TD_PBONE_LOCAL_MTX_P) {
				/* do nothing */
			}
			else if (td->flag & TD_PBONE_LOCAL_MTX_C) {
				mul_m3_v3(pmtx, vec);   // To Global space
				mul_m3_v3(td->ext->l_smtx, vec); // To Pose space (Local Location)
			}
			else {
				mul_m3_v3(pmtx, vec);   // To Global space
				mul_m3_v3(td->smtx, vec); // To Pose space
			}

			protectedTransBits(td->protectflag, vec);
			
			add_v3_v3v3(td->loc, td->iloc, vec);
			
			constraintTransLim(t, td);
		}
		
		/* rotation */
		/* MORE HACK: as in some cases the matrix to apply location and rot/scale is not the same,
		 * and ElementRotation() might be called in Translation context (with align snapping),
		 * we need to be sure to actually use the *rotation* matrix here...
		 * So no other way than storing it in some dedicated members of td->ext! */
		if ((t->flag & T_V3D_ALIGN) == 0) { /* align mode doesn't rotate objects itself */
			/* euler or quaternion/axis-angle? */
			if (td->ext->rotOrder == ROT_MODE_QUAT) {
				mul_m3_series(fmat, td->ext->r_smtx, mat, td->ext->r_mtx);
				
				mat3_to_quat(quat, fmat); /* Actual transform */
				
				mul_qt_qtqt(td->ext->quat, quat, td->ext->iquat);
				/* this function works on end result */
				protectedQuaternionBits(td->protectflag, td->ext->quat, td->ext->iquat);
				
			}
			else if (td->ext->rotOrder == ROT_MODE_AXISANGLE) {
				/* calculate effect based on quats */
				float iquat[4], tquat[4];
				
				axis_angle_to_quat(iquat, td->ext->irotAxis, td->ext->irotAngle);
				
				mul_m3_series(fmat, td->ext->r_smtx, mat, td->ext->r_mtx);
				mat3_to_quat(quat, fmat); /* Actual transform */
				mul_qt_qtqt(tquat, quat, iquat);
				
				quat_to_axis_angle(td->ext->rotAxis, td->ext->rotAngle, tquat);
				
				/* this function works on end result */
				protectedAxisAngleBits(td->protectflag, td->ext->rotAxis, td->ext->rotAngle, td->ext->irotAxis,
				                       td->ext->irotAngle);
			}
			else {
				float eulmat[3][3];
				
				mul_m3_m3m3(totmat, mat, td->ext->r_mtx);
				mul_m3_m3m3(smat, td->ext->r_smtx, totmat);
				
				/* calculate the total rotatation in eulers */
				copy_v3_v3(eul, td->ext->irot);
				eulO_to_mat3(eulmat, eul, td->ext->rotOrder);
				
				/* mat = transform, obmat = bone rotation */
				mul_m3_m3m3(fmat, smat, eulmat);
				
				mat3_to_compatible_eulO(eul, td->ext->rot, td->ext->rotOrder, fmat);
				
				/* and apply (to end result only) */
				protectedRotateBits(td->protectflag, eul, td->ext->irot);
				copy_v3_v3(td->ext->rot, eul);
			}
			
			constraintRotLim(t, td);
		}
	}
	else {
		if ((td->flag & TD_NO_LOC) == 0) {
			/* translation */
			sub_v3_v3v3(vec, td->center, center);
			mul_m3_v3(mat, vec);
			add_v3_v3(vec, center);
			/* vec now is the location where the object has to be */
			sub_v3_v3(vec, td->center);
			mul_m3_v3(td->smtx, vec);
			
			protectedTransBits(td->protectflag, vec);
			
			add_v3_v3v3(td->loc, td->iloc, vec);
		}
		
		
		constraintTransLim(t, td);
		
		/* rotation */
		if ((t->flag & T_V3D_ALIGN) == 0) { // align mode doesn't rotate objects itself
			/* euler or quaternion? */
			if ((td->ext->rotOrder == ROT_MODE_QUAT) || (td->flag & TD_USEQUAT)) {
				/* can be called for texture space translate for example, then opt out */
				if (td->ext->quat) {
					mul_m3_series(fmat, td->smtx, mat, td->mtx);
					mat3_to_quat(quat, fmat);   // Actual transform
					
					mul_qt_qtqt(td->ext->quat, quat, td->ext->iquat);
					/* this function works on end result */
					protectedQuaternionBits(td->protectflag, td->ext->quat, td->ext->iquat);
				}
			}
			else if (td->ext->rotOrder == ROT_MODE_AXISANGLE) {
				/* calculate effect based on quats */
				float iquat[4], tquat[4];
				
				axis_angle_to_quat(iquat, td->ext->irotAxis, td->ext->irotAngle);
				
				mul_m3_series(fmat, td->smtx, mat, td->mtx);
				mat3_to_quat(quat, fmat);   // Actual transform
				mul_qt_qtqt(tquat, quat, iquat);
				
				quat_to_axis_angle(td->ext->rotAxis, td->ext->rotAngle, tquat);
				
				/* this function works on end result */
				protectedAxisAngleBits(td->protectflag, td->ext->rotAxis, td->ext->rotAngle, td->ext->irotAxis,
				                       td->ext->irotAngle);
			}
			else {
				float obmat[3][3];
				
				mul_m3_m3m3(totmat, mat, td->mtx);
				mul_m3_m3m3(smat, td->smtx, totmat);
				
				/* calculate the total rotatation in eulers */
				add_v3_v3v3(eul, td->ext->irot, td->ext->drot); /* we have to correct for delta rot */
				eulO_to_mat3(obmat, eul, td->ext->rotOrder);
				/* mat = transform, obmat = object rotation */
				mul_m3_m3m3(fmat, smat, obmat);
				
				mat3_to_compatible_eulO(eul, td->ext->rot, td->ext->rotOrder, fmat);
				
				/* correct back for delta rot */
				sub_v3_v3v3(eul, eul, td->ext->drot);
				
				/* and apply */
				protectedRotateBits(td->protectflag, eul, td->ext->irot);
				copy_v3_v3(td->ext->rot, eul);
			}
			
			constraintRotLim(t, td);
		}
	}
}

static void applyRotationValue(TransInfo *t, float angle, float axis[3])
{
	TransData *td = t->data;
	float mat[3][3];
	int i;
	
	axis_angle_normalized_to_mat3(mat, axis, angle);
	
	for (i = 0; i < t->total; i++, td++) {
		
		if (td->flag & TD_NOACTION)
			break;
		
		if (td->flag & TD_SKIP)
			continue;
		
		if (t->con.applyRot) {
			t->con.applyRot(t, td, axis, NULL);
			axis_angle_normalized_to_mat3(mat, axis, angle * td->factor);
		}
		else if (t->flag & T_PROP_EDIT) {
			axis_angle_normalized_to_mat3(mat, axis, angle * td->factor);
		}
		
		ElementRotation(t, td, mat, t->around);
	}
}

static void applyRotation(TransInfo *t, const int UNUSED(mval[2]))
{
	char str[MAX_INFO_LEN];
	size_t ofs = 0;

	float final;

	final = t->values[0];

	snapGridIncrement(t, &final);

	if ((t->con.mode & CON_APPLY) && t->con.applyRot) {
		t->con.applyRot(t, NULL, t->axis, NULL);
	}
	else {
		/* reset axis if constraint is not set */
		copy_v3_v3(t->axis, t->axis_orig);
	}

	applySnapping(t, &final);

	if (applyNumInput(&t->num, &final)) {
		/* Clamp between -PI and PI */
		final = angle_wrap_rad(final);
	}

	if (hasNumInput(&t->num)) {
		char c[NUM_STR_REP_LEN];
		
		outputNumInput(&(t->num), c, &t->scene->unit);
		
		ofs += BLI_snprintf(str + ofs, MAX_INFO_LEN - ofs, IFACE_("Rot: %s %s %s"), &c[0], t->con.text, t->proptext);
	}
	else {
		ofs += BLI_snprintf(str + ofs, MAX_INFO_LEN - ofs, IFACE_("Rot: %.2f%s %s"),
		                    RAD2DEGF(final), t->con.text, t->proptext);
	}
	
	if (t->flag & T_PROP_EDIT_ALL) {
		ofs += BLI_snprintf(str + ofs, MAX_INFO_LEN - ofs, IFACE_(" Proportional size: %.2f"), t->prop_size);
	}

	t->values[0] = final;
	
	applyRotationValue(t, final, t->axis);
	
	recalcData(t);
	
	ED_area_headerprint(t->sa, str);
}
/** \} */


/* -------------------------------------------------------------------- */
/* Transform (Rotation - Trackball) */

/** \name Transform Rotation - Trackball
 * \{ */

static void initTrackball(TransInfo *t)
{
	t->mode = TFM_TRACKBALL;
	t->transform = applyTrackball;

	initMouseInputMode(t, &t->mouse, INPUT_TRACKBALL);

	t->idx_max = 1;
	t->num.idx_max = 1;
	t->snap[0] = 0.0f;
	t->snap[1] = DEG2RAD(5.0);
	t->snap[2] = DEG2RAD(1.0);

	copy_v3_fl(t->num.val_inc, t->snap[2]);
	t->num.unit_sys = t->scene->unit.system;
	t->num.unit_use_radians = (t->scene->unit.system_rotation == USER_UNIT_ROT_RADIANS);
	t->num.unit_type[0] = B_UNIT_ROTATION;
	t->num.unit_type[1] = B_UNIT_ROTATION;

	t->flag |= T_NO_CONSTRAINT;
}

static void applyTrackballValue(TransInfo *t, const float axis1[3], const float axis2[3], float angles[2])
{
	TransData *td = t->data;
	float mat[3][3], smat[3][3], totmat[3][3];
	int i;

	axis_angle_normalized_to_mat3(smat, axis1, angles[0]);
	axis_angle_normalized_to_mat3(totmat, axis2, angles[1]);

	mul_m3_m3m3(mat, smat, totmat);

	for (i = 0; i < t->total; i++, td++) {
		if (td->flag & TD_NOACTION)
			break;

		if (td->flag & TD_SKIP)
			continue;

		if (t->flag & T_PROP_EDIT) {
			axis_angle_normalized_to_mat3(smat, axis1, td->factor * angles[0]);
			axis_angle_normalized_to_mat3(totmat, axis2, td->factor * angles[1]);

			mul_m3_m3m3(mat, smat, totmat);
		}

		ElementRotation(t, td, mat, t->around);
	}
}

static void applyTrackball(TransInfo *t, const int UNUSED(mval[2]))
{
	char str[MAX_INFO_LEN];
	size_t ofs = 0;
	float axis1[3], axis2[3];
	float mat[3][3], totmat[3][3], smat[3][3];
	float phi[2];

	copy_v3_v3(axis1, t->persinv[0]);
	copy_v3_v3(axis2, t->persinv[1]);
	normalize_v3(axis1);
	normalize_v3(axis2);

	phi[0] = t->values[0];
	phi[1] = t->values[1];

	snapGridIncrement(t, phi);

	applyNumInput(&t->num, phi);

	if (hasNumInput(&t->num)) {
		char c[NUM_STR_REP_LEN * 2];

		outputNumInput(&(t->num), c, &t->scene->unit);

		ofs += BLI_snprintf(str + ofs, MAX_INFO_LEN - ofs, IFACE_("Trackball: %s %s %s"),
		                    &c[0], &c[NUM_STR_REP_LEN], t->proptext);
	}
	else {
		ofs += BLI_snprintf(str + ofs, MAX_INFO_LEN - ofs, IFACE_("Trackball: %.2f %.2f %s"),
		                    RAD2DEGF(phi[0]), RAD2DEGF(phi[1]), t->proptext);
	}

	if (t->flag & T_PROP_EDIT_ALL) {
		ofs += BLI_snprintf(str + ofs, MAX_INFO_LEN - ofs, IFACE_(" Proportional size: %.2f"), t->prop_size);
	}

	axis_angle_normalized_to_mat3(smat, axis1, phi[0]);
	axis_angle_normalized_to_mat3(totmat, axis2, phi[1]);

	mul_m3_m3m3(mat, smat, totmat);

	// TRANSFORM_FIX_ME
	//copy_m3_m3(t->mat, mat);	// used in manipulator

	applyTrackballValue(t, axis1, axis2, phi);

	recalcData(t);

	ED_area_headerprint(t->sa, str);
}
/** \} */


/* -------------------------------------------------------------------- */
/* Transform (Translation) */

/** \name Transform Translation
 * \{ */

static void initTranslation(TransInfo *t)
{
	if (t->spacetype == SPACE_ACTION) {
		/* this space uses time translate */
		BKE_report(t->reports, RPT_ERROR, 
		           "Use 'Time_Translate' transform mode instead of 'Translation' mode "
		           "for translating keyframes in Dope Sheet Editor");
		t->state = TRANS_CANCEL;
	}

	t->mode = TFM_TRANSLATION;
	t->transform = applyTranslation;

	initMouseInputMode(t, &t->mouse, INPUT_VECTOR);

	t->idx_max = (t->flag & T_2D_EDIT) ? 1 : 2;
	t->num.flag = 0;
	t->num.idx_max = t->idx_max;

	if (t->spacetype == SPACE_VIEW3D) {
		RegionView3D *rv3d = t->ar->regiondata;

		if (rv3d) {
			t->snap[0] = 0.0f;
			t->snap[1] = rv3d->gridview * 1.0f;
			t->snap[2] = t->snap[1] * 0.1f;
		}
	}
	else if (ELEM(t->spacetype, SPACE_IMAGE, SPACE_CLIP)) {
		t->snap[0] = 0.0f;
		t->snap[1] = 0.125f;
		t->snap[2] = 0.0625f;
	}
	else if (t->spacetype == SPACE_NODE) {
		t->snap[0] = 0.0f;
		t->snap[1] = ED_node_grid_size() * NODE_GRID_STEPS;
		t->snap[2] = ED_node_grid_size();
	}
	else if (t->spacetype == SPACE_IPO) {
		t->snap[0] = 0.0f;
		t->snap[1] = 1.0;
		t->snap[2] = 0.1f;
	}
	else {
		t->snap[0] = 0.0f;
		t->snap[1] = t->snap[2] = 1.0f;
	}

	copy_v3_fl(t->num.val_inc, t->snap[1]);
	t->num.unit_sys = t->scene->unit.system;
	if (t->spacetype == SPACE_VIEW3D) {
		/* Handling units makes only sense in 3Dview... See T38877. */
		t->num.unit_type[0] = B_UNIT_LENGTH;
		t->num.unit_type[1] = B_UNIT_LENGTH;
		t->num.unit_type[2] = B_UNIT_LENGTH;
	}
	else {
		/* SPACE_IPO, SPACE_ACTION, etc. could use some time units, when we have them... */
		t->num.unit_type[0] = B_UNIT_NONE;
		t->num.unit_type[1] = B_UNIT_NONE;
		t->num.unit_type[2] = B_UNIT_NONE;
	}
}

static void headerTranslation(TransInfo *t, float vec[3], char str[MAX_INFO_LEN])
{
	size_t ofs = 0;
	char tvec[NUM_STR_REP_LEN * 3];
	char distvec[NUM_STR_REP_LEN];
	char autoik[NUM_STR_REP_LEN];
	float dist;

	if (hasNumInput(&t->num)) {
		outputNumInput(&(t->num), tvec, &t->scene->unit);
		dist = len_v3(t->num.val);
	}
	else {
		float dvec[3];

		copy_v3_v3(dvec, vec);
		applyAspectRatio(t, dvec);

		dist = len_v3(vec);
		if (!(t->flag & T_2D_EDIT) && t->scene->unit.system) {
			const bool do_split = (t->scene->unit.flag & USER_UNIT_OPT_SPLIT) != 0;
			int i;

			for (i = 0; i < 3; i++) {
				bUnit_AsString(&tvec[NUM_STR_REP_LEN * i], NUM_STR_REP_LEN, dvec[i] * t->scene->unit.scale_length,
				               4, t->scene->unit.system, B_UNIT_LENGTH, do_split, true);
			}
		}
		else {
			BLI_snprintf(&tvec[0], NUM_STR_REP_LEN, "%.4f", dvec[0]);
			BLI_snprintf(&tvec[NUM_STR_REP_LEN], NUM_STR_REP_LEN, "%.4f", dvec[1]);
			BLI_snprintf(&tvec[NUM_STR_REP_LEN * 2], NUM_STR_REP_LEN, "%.4f", dvec[2]);
		}
	}

	if (!(t->flag & T_2D_EDIT) && t->scene->unit.system) {
		const bool do_split = (t->scene->unit.flag & USER_UNIT_OPT_SPLIT) != 0;
		bUnit_AsString(distvec, sizeof(distvec), dist * t->scene->unit.scale_length, 4, t->scene->unit.system,
		               B_UNIT_LENGTH, do_split, false);
	}
	else if (dist > 1e10f || dist < -1e10f)  {
		/* prevent string buffer overflow */
		BLI_snprintf(distvec, NUM_STR_REP_LEN, "%.4e", dist);
	}
	else {
		BLI_snprintf(distvec, NUM_STR_REP_LEN, "%.4f", dist);
	}

	if (t->flag & T_AUTOIK) {
		short chainlen = t->settings->autoik_chainlen;

		if (chainlen)
			BLI_snprintf(autoik, NUM_STR_REP_LEN, IFACE_("AutoIK-Len: %d"), chainlen);
		else
			autoik[0] = '\0';
	}
	else
		autoik[0] = '\0';

	if (t->con.mode & CON_APPLY) {
		switch (t->num.idx_max) {
			case 0:
				ofs += BLI_snprintf(str + ofs, MAX_INFO_LEN - ofs, "D: %s (%s)%s %s  %s",
				               &tvec[0], distvec, t->con.text, t->proptext, autoik);
				break;
			case 1:
				ofs += BLI_snprintf(str + ofs, MAX_INFO_LEN - ofs, "D: %s   D: %s (%s)%s %s  %s",
				                    &tvec[0], &tvec[NUM_STR_REP_LEN], distvec, t->con.text, t->proptext, autoik);
				break;
			case 2:
				ofs += BLI_snprintf(str + ofs, MAX_INFO_LEN - ofs, "D: %s   D: %s  D: %s (%s)%s %s  %s",
				                    &tvec[0], &tvec[NUM_STR_REP_LEN], &tvec[NUM_STR_REP_LEN * 2], distvec,
				                    t->con.text, t->proptext, autoik);
				break;
		}
	}
	else {
		if (t->flag & T_2D_EDIT) {
			ofs += BLI_snprintf(str + ofs, MAX_INFO_LEN - ofs, "Dx: %s   Dy: %s (%s)%s %s",
			                    &tvec[0], &tvec[NUM_STR_REP_LEN], distvec, t->con.text, t->proptext);
		}
		else {
			ofs += BLI_snprintf(str + ofs, MAX_INFO_LEN - ofs, "Dx: %s   Dy: %s  Dz: %s (%s)%s %s  %s",
			                    &tvec[0], &tvec[NUM_STR_REP_LEN], &tvec[NUM_STR_REP_LEN * 2], distvec, t->con.text,
			                    t->proptext, autoik);
		}
	}

	if (t->flag & T_PROP_EDIT_ALL) {
		ofs += BLI_snprintf(str + ofs, MAX_INFO_LEN - ofs, IFACE_(" Proportional size: %.2f"), t->prop_size);
	}
}

static void applyTranslationValue(TransInfo *t, float vec[3])
{
	TransData *td = t->data;
	float tvec[3];
	int i;

	for (i = 0; i < t->total; i++, td++) {
		if (td->flag & TD_NOACTION)
			break;
		
		if (td->flag & TD_SKIP)
			continue;

		/* handle snapping rotation before doing the translation */
		if (usingSnappingNormal(t)) {
			if (validSnappingNormal(t)) {
				const float *original_normal;
				float mat[3][3];
				
				/* In pose mode, we want to align normals with Y axis of bones... */
				if (t->flag & T_POSE)
					original_normal = td->axismtx[1];
				else
					original_normal = td->axismtx[2];

				rotation_between_vecs_to_mat3(mat, original_normal, t->tsnap.snapNormal);

				ElementRotation(t, td, mat, V3D_LOCAL);
			}
			else {
				float mat[3][3];
				
				unit_m3(mat);
				
				ElementRotation(t, td, mat, V3D_LOCAL);
			}
		}
		
		if (t->con.applyVec) {
			float pvec[3];
			t->con.applyVec(t, td, vec, tvec, pvec);
		}
		else {
			copy_v3_v3(tvec, vec);
		}
		
		mul_m3_v3(td->smtx, tvec);
		mul_v3_fl(tvec, td->factor);
		
		protectedTransBits(td->protectflag, tvec);
		
		if (td->loc)
			add_v3_v3v3(td->loc, td->iloc, tvec);
		
		constraintTransLim(t, td);
	}
}

/* uses t->vec to store actual translation in */
static void applyTranslation(TransInfo *t, const int UNUSED(mval[2]))
{
	char str[MAX_INFO_LEN];

	if (t->con.mode & CON_APPLY) {
		float pvec[3] = {0.0f, 0.0f, 0.0f};
		float tvec[3];
		if (applyNumInput(&t->num, t->values)) {
			removeAspectRatio(t, t->values);
		}
		applySnapping(t, t->values);
		t->con.applyVec(t, NULL, t->values, tvec, pvec);
		copy_v3_v3(t->values, tvec);
		headerTranslation(t, pvec, str);
	}
	else {
		snapGridIncrement(t, t->values);
		if (applyNumInput(&t->num, t->values)) {
			removeAspectRatio(t, t->values);
		}
		applySnapping(t, t->values);
		headerTranslation(t, t->values, str);
	}

	applyTranslationValue(t, t->values);

	/* evil hack - redo translation if clipping needed */
	if (t->flag & T_CLIP_UV && clipUVTransform(t, t->values, 0)) {
		applyTranslationValue(t, t->values);

		/* In proportional edit it can happen that */
		/* vertices in the radius of the brush end */
		/* outside the clipping area               */
		/* XXX HACK - dg */
		if (t->flag & T_PROP_EDIT_ALL) {
			clipUVData(t);
		}
	}

	recalcData(t);

	ED_area_headerprint(t->sa, str);
}
/** \} */


/* -------------------------------------------------------------------- */
/* Transform (Shrink-Fatten) */

/** \name Transform Shrink-Fatten
 * \{ */

static void initShrinkFatten(TransInfo *t)
{
	// If not in mesh edit mode, fallback to Resize
	if (t->obedit == NULL || t->obedit->type != OB_MESH) {
		initResize(t);
	}
	else {
		t->mode = TFM_SHRINKFATTEN;
		t->transform = applyShrinkFatten;

		initMouseInputMode(t, &t->mouse, INPUT_VERTICAL_ABSOLUTE);

		t->idx_max = 0;
		t->num.idx_max = 0;
		t->snap[0] = 0.0f;
		t->snap[1] = 1.0f;
		t->snap[2] = t->snap[1] * 0.1f;

		copy_v3_fl(t->num.val_inc, t->snap[1]);
		t->num.unit_sys = t->scene->unit.system;
		t->num.unit_type[0] = B_UNIT_LENGTH;

		t->flag |= T_NO_CONSTRAINT;
	}
}


static void applyShrinkFatten(TransInfo *t, const int UNUSED(mval[2]))
{
	float distance;
	int i;
	char str[MAX_INFO_LEN];
	size_t ofs = 0;
	TransData *td = t->data;

	distance = -t->values[0];

	snapGridIncrement(t, &distance);

	applyNumInput(&t->num, &distance);

	/* header print for NumInput */
	ofs += BLI_strncpy_rlen(str + ofs, IFACE_("Shrink/Fatten:"), MAX_INFO_LEN - ofs);
	if (hasNumInput(&t->num)) {
		char c[NUM_STR_REP_LEN];
		outputNumInput(&(t->num), c, &t->scene->unit);
		ofs += BLI_snprintf(str + ofs, MAX_INFO_LEN - ofs, " %s", c);
	}
	else {
		/* default header print */
		ofs += BLI_snprintf(str + ofs, MAX_INFO_LEN - ofs, " %.4f", distance);
	}

	if (t->proptext[0]) {
		ofs += BLI_snprintf(str + ofs, MAX_INFO_LEN - ofs, " %s", t->proptext);
	}
	ofs += BLI_snprintf(str + ofs, MAX_INFO_LEN - ofs, ", (");

	if (t->keymap) {
		wmKeyMapItem *kmi = WM_modalkeymap_find_propvalue(t->keymap, TFM_MODAL_RESIZE);
		if (kmi) {
			ofs += WM_keymap_item_to_string(kmi, str + ofs, MAX_INFO_LEN - ofs);
		}
	}
	BLI_snprintf(str + ofs, MAX_INFO_LEN - ofs, IFACE_(" or Alt) Even Thickness %s"),
	             WM_bool_as_string((t->flag & T_ALT_TRANSFORM) != 0));
	/* done with header string */


	t->values[0] = -distance;

	for (i = 0; i < t->total; i++, td++) {
		float tdistance;  /* temp dist */
		if (td->flag & TD_NOACTION)
			break;

		if (td->flag & TD_SKIP)
			continue;

		/* get the final offset */
		tdistance = distance * td->factor;
		if (td->ext && (t->flag & T_ALT_TRANSFORM)) {
			tdistance *= td->ext->isize[0];  /* shell factor */
		}

		madd_v3_v3v3fl(td->loc, td->iloc, td->axismtx[2], tdistance);
	}

	recalcData(t);

	ED_area_headerprint(t->sa, str);
}
/** \} */


/* -------------------------------------------------------------------- */
/* Transform (Tilt) */

/** \name Transform Tilt
 * \{ */

static void initTilt(TransInfo *t)
{
	t->mode = TFM_TILT;
	t->transform = applyTilt;

	initMouseInputMode(t, &t->mouse, INPUT_ANGLE);

	t->idx_max = 0;
	t->num.idx_max = 0;
	t->snap[0] = 0.0f;
	t->snap[1] = DEG2RAD(5.0);
	t->snap[2] = DEG2RAD(1.0);

	copy_v3_fl(t->num.val_inc, t->snap[2]);
	t->num.unit_sys = t->scene->unit.system;
	t->num.unit_use_radians = (t->scene->unit.system_rotation == USER_UNIT_ROT_RADIANS);
	t->num.unit_type[0] = B_UNIT_ROTATION;

	t->flag |= T_NO_CONSTRAINT | T_NO_PROJECT;
}


static void applyTilt(TransInfo *t, const int UNUSED(mval[2]))
{
	TransData *td = t->data;
	int i;
	char str[MAX_INFO_LEN];

	float final;

	final = t->values[0];

	snapGridIncrement(t, &final);

	applyNumInput(&t->num, &final);

	if (hasNumInput(&t->num)) {
		char c[NUM_STR_REP_LEN];

		outputNumInput(&(t->num), c, &t->scene->unit);

		BLI_snprintf(str, MAX_INFO_LEN, IFACE_("Tilt: %s° %s"), &c[0], t->proptext);

		/* XXX For some reason, this seems needed for this op, else RNA prop is not updated... :/ */
		t->values[0] = final;
	}
	else {
		BLI_snprintf(str, MAX_INFO_LEN, IFACE_("Tilt: %.2f° %s"), RAD2DEGF(final), t->proptext);
	}

	for (i = 0; i < t->total; i++, td++) {
		if (td->flag & TD_NOACTION)
			break;

		if (td->flag & TD_SKIP)
			continue;

		if (td->val) {
			*td->val = td->ival + final * td->factor;
		}
	}

	recalcData(t);

	ED_area_headerprint(t->sa, str);
}
/** \} */


/* -------------------------------------------------------------------- */
/* Transform (Curve Shrink/Fatten) */

/** \name Transform Curve Shrink/Fatten
 * \{ */

static void initCurveShrinkFatten(TransInfo *t)
{
	t->mode = TFM_CURVE_SHRINKFATTEN;
	t->transform = applyCurveShrinkFatten;

	initMouseInputMode(t, &t->mouse, INPUT_SPRING);

	t->idx_max = 0;
	t->num.idx_max = 0;
	t->snap[0] = 0.0f;
	t->snap[1] = 0.1f;
	t->snap[2] = t->snap[1] * 0.1f;

	copy_v3_fl(t->num.val_inc, t->snap[1]);
	t->num.unit_sys = t->scene->unit.system;
	t->num.unit_type[0] = B_UNIT_NONE;

	t->flag |= T_NO_ZERO;
#ifdef USE_NUM_NO_ZERO
	t->num.val_flag[0] |= NUM_NO_ZERO;
#endif

	t->flag |= T_NO_CONSTRAINT;
}

static void applyCurveShrinkFatten(TransInfo *t, const int UNUSED(mval[2]))
{
	TransData *td = t->data;
	float ratio;
	int i;
	char str[MAX_INFO_LEN];

	ratio = t->values[0];

	snapGridIncrement(t, &ratio);

	applyNumInput(&t->num, &ratio);

	/* header print for NumInput */
	if (hasNumInput(&t->num)) {
		char c[NUM_STR_REP_LEN];

		outputNumInput(&(t->num), c, &t->scene->unit);
		BLI_snprintf(str, MAX_INFO_LEN, IFACE_("Shrink/Fatten: %s"), c);
	}
	else {
		BLI_snprintf(str, MAX_INFO_LEN, IFACE_("Shrink/Fatten: %3f"), ratio);
	}

	for (i = 0; i < t->total; i++, td++) {
		if (td->flag & TD_NOACTION)
			break;

		if (td->flag & TD_SKIP)
			continue;

		if (td->val) {
			*td->val = td->ival * ratio;
			/* apply PET */
			*td->val = (*td->val * td->factor) + ((1.0f - td->factor) * td->ival);
			if (*td->val <= 0.0f) *td->val = 0.001f;
		}
	}

	recalcData(t);

	ED_area_headerprint(t->sa, str);
}
/** \} */


/* -------------------------------------------------------------------- */
/* Transform (Mask Shrink/Fatten) */

/** \name Transform Mask Shrink/Fatten
 * \{ */

static void initMaskShrinkFatten(TransInfo *t)
{
	t->mode = TFM_MASK_SHRINKFATTEN;
	t->transform = applyMaskShrinkFatten;

	initMouseInputMode(t, &t->mouse, INPUT_SPRING);

	t->idx_max = 0;
	t->num.idx_max = 0;
	t->snap[0] = 0.0f;
	t->snap[1] = 0.1f;
	t->snap[2] = t->snap[1] * 0.1f;

	copy_v3_fl(t->num.val_inc, t->snap[1]);
	t->num.unit_sys = t->scene->unit.system;
	t->num.unit_type[0] = B_UNIT_NONE;

	t->flag |= T_NO_ZERO;
#ifdef USE_NUM_NO_ZERO
	t->num.val_flag[0] |= NUM_NO_ZERO;
#endif

	t->flag |= T_NO_CONSTRAINT;
}

static void applyMaskShrinkFatten(TransInfo *t, const int UNUSED(mval[2]))
{
	TransData *td;
	float ratio;
	int i;
	bool initial_feather = false;
	char str[MAX_INFO_LEN];

	ratio = t->values[0];

	snapGridIncrement(t, &ratio);

	applyNumInput(&t->num, &ratio);

	/* header print for NumInput */
	if (hasNumInput(&t->num)) {
		char c[NUM_STR_REP_LEN];

		outputNumInput(&(t->num), c, &t->scene->unit);
		BLI_snprintf(str, MAX_INFO_LEN, IFACE_("Feather Shrink/Fatten: %s"), c);
	}
	else {
		BLI_snprintf(str, MAX_INFO_LEN, IFACE_("Feather Shrink/Fatten: %3f"), ratio);
	}

	/* detect if no points have feather yet */
	if (ratio > 1.0f) {
		initial_feather = true;

		for (td = t->data, i = 0; i < t->total; i++, td++) {
			if (td->flag & TD_NOACTION)
				break;

			if (td->flag & TD_SKIP)
				continue;

			if (td->ival >= 0.001f)
				initial_feather = false;
		}
	}

	/* apply shrink/fatten */
	for (td = t->data, i = 0; i < t->total; i++, td++) {
		if (td->flag & TD_NOACTION)
			break;

		if (td->flag & TD_SKIP)
			continue;

		if (td->val) {
			if (initial_feather)
				*td->val = td->ival + (ratio - 1.0f) * 0.01f;
			else
				*td->val = td->ival * ratio;

			/* apply PET */
			*td->val = (*td->val * td->factor) + ((1.0f - td->factor) * td->ival);
			if (*td->val <= 0.0f) *td->val = 0.001f;
		}
	}

	recalcData(t);

	ED_area_headerprint(t->sa, str);
}
/** \} */


/* -------------------------------------------------------------------- */
/* Transform (Push/Pull) */

/** \name Transform Push/Pull
 * \{ */

static void initPushPull(TransInfo *t)
{
	t->mode = TFM_PUSHPULL;
	t->transform = applyPushPull;

	initMouseInputMode(t, &t->mouse, INPUT_VERTICAL_ABSOLUTE);

	t->idx_max = 0;
	t->num.idx_max = 0;
	t->snap[0] = 0.0f;
	t->snap[1] = 1.0f;
	t->snap[2] = t->snap[1] * 0.1f;

	copy_v3_fl(t->num.val_inc, t->snap[1]);
	t->num.unit_sys = t->scene->unit.system;
	t->num.unit_type[0] = B_UNIT_LENGTH;
}


static void applyPushPull(TransInfo *t, const int UNUSED(mval[2]))
{
	float vec[3], axis[3];
	float distance;
	int i;
	char str[MAX_INFO_LEN];
	TransData *td = t->data;

	distance = t->values[0];

	snapGridIncrement(t, &distance);

	applyNumInput(&t->num, &distance);

	/* header print for NumInput */
	if (hasNumInput(&t->num)) {
		char c[NUM_STR_REP_LEN];

		outputNumInput(&(t->num), c, &t->scene->unit);

		BLI_snprintf(str, MAX_INFO_LEN, IFACE_("Push/Pull: %s%s %s"), c, t->con.text, t->proptext);
	}
	else {
		/* default header print */
		BLI_snprintf(str, MAX_INFO_LEN, IFACE_("Push/Pull: %.4f%s %s"), distance, t->con.text, t->proptext);
	}

	t->values[0] = distance;

	if (t->con.applyRot && t->con.mode & CON_APPLY) {
		t->con.applyRot(t, NULL, axis, NULL);
	}

	for (i = 0; i < t->total; i++, td++) {
		if (td->flag & TD_NOACTION)
			break;

		if (td->flag & TD_SKIP)
			continue;

		sub_v3_v3v3(vec, t->center, td->center);
		if (t->con.applyRot && t->con.mode & CON_APPLY) {
			t->con.applyRot(t, td, axis, NULL);
			if (isLockConstraint(t)) {
				float dvec[3];
				project_v3_v3v3(dvec, vec, axis);
				sub_v3_v3(vec, dvec);
			}
			else {
				project_v3_v3v3(vec, vec, axis);
			}
		}
		normalize_v3(vec);
		mul_v3_fl(vec, distance);
		mul_v3_fl(vec, td->factor);

		add_v3_v3v3(td->loc, td->iloc, vec);
	}

	recalcData(t);

	ED_area_headerprint(t->sa, str);
}
/** \} */


/* -------------------------------------------------------------------- */
/* Transform (Bevel Weight) */

/** \name Transform Bevel Weight
 * \{ */

static void initBevelWeight(TransInfo *t)
{
	t->mode = TFM_BWEIGHT;
	t->transform = applyBevelWeight;

	initMouseInputMode(t, &t->mouse, INPUT_SPRING_DELTA);

	t->idx_max = 0;
	t->num.idx_max = 0;
	t->snap[0] = 0.0f;
	t->snap[1] = 0.1f;
	t->snap[2] = t->snap[1] * 0.1f;

	copy_v3_fl(t->num.val_inc, t->snap[1]);
	t->num.unit_sys = t->scene->unit.system;
	t->num.unit_type[0] = B_UNIT_NONE;

	t->flag |= T_NO_CONSTRAINT | T_NO_PROJECT;
}

static void applyBevelWeight(TransInfo *t, const int UNUSED(mval[2]))
{
	TransData *td = t->data;
	float weight;
	int i;
	char str[MAX_INFO_LEN];

	weight = t->values[0];

	if (weight > 1.0f) weight = 1.0f;

	snapGridIncrement(t, &weight);

	applyNumInput(&t->num, &weight);

	/* header print for NumInput */
	if (hasNumInput(&t->num)) {
		char c[NUM_STR_REP_LEN];

		outputNumInput(&(t->num), c, &t->scene->unit);

		if (weight >= 0.0f)
			BLI_snprintf(str, MAX_INFO_LEN, IFACE_("Bevel Weight: +%s %s"), c, t->proptext);
		else
			BLI_snprintf(str, MAX_INFO_LEN, IFACE_("Bevel Weight: %s %s"), c, t->proptext);
	}
	else {
		/* default header print */
		if (weight >= 0.0f)
			BLI_snprintf(str, MAX_INFO_LEN, IFACE_("Bevel Weight: +%.3f %s"), weight, t->proptext);
		else
			BLI_snprintf(str, MAX_INFO_LEN, IFACE_("Bevel Weight: %.3f %s"), weight, t->proptext);
	}

	for (i = 0; i < t->total; i++, td++) {
		if (td->flag & TD_NOACTION)
			break;

		if (td->val) {
			*td->val = td->ival + weight * td->factor;
			if (*td->val < 0.0f) *td->val = 0.0f;
			if (*td->val > 1.0f) *td->val = 1.0f;
		}
	}

	recalcData(t);

	ED_area_headerprint(t->sa, str);
}
/** \} */


/* -------------------------------------------------------------------- */
/* Transform (Crease) */

/** \name Transform Crease
 * \{ */

static void initCrease(TransInfo *t)
{
	t->mode = TFM_CREASE;
	t->transform = applyCrease;

	initMouseInputMode(t, &t->mouse, INPUT_SPRING_DELTA);

	t->idx_max = 0;
	t->num.idx_max = 0;
	t->snap[0] = 0.0f;
	t->snap[1] = 0.1f;
	t->snap[2] = t->snap[1] * 0.1f;

	copy_v3_fl(t->num.val_inc, t->snap[1]);
	t->num.unit_sys = t->scene->unit.system;
	t->num.unit_type[0] = B_UNIT_NONE;

	t->flag |= T_NO_CONSTRAINT | T_NO_PROJECT;
}

static void applyCrease(TransInfo *t, const int UNUSED(mval[2]))
{
	TransData *td = t->data;
	float crease;
	int i;
	char str[MAX_INFO_LEN];

	crease = t->values[0];

	if (crease > 1.0f) crease = 1.0f;

	snapGridIncrement(t, &crease);

	applyNumInput(&t->num, &crease);

	/* header print for NumInput */
	if (hasNumInput(&t->num)) {
		char c[NUM_STR_REP_LEN];

		outputNumInput(&(t->num), c, &t->scene->unit);

		if (crease >= 0.0f)
			BLI_snprintf(str, MAX_INFO_LEN, IFACE_("Crease: +%s %s"), c, t->proptext);
		else
			BLI_snprintf(str, MAX_INFO_LEN, IFACE_("Crease: %s %s"), c, t->proptext);
	}
	else {
		/* default header print */
		if (crease >= 0.0f)
			BLI_snprintf(str, MAX_INFO_LEN, IFACE_("Crease: +%.3f %s"), crease, t->proptext);
		else
			BLI_snprintf(str, MAX_INFO_LEN, IFACE_("Crease: %.3f %s"), crease, t->proptext);
	}

	for (i = 0; i < t->total; i++, td++) {
		if (td->flag & TD_NOACTION)
			break;

		if (td->flag & TD_SKIP)
			continue;

		if (td->val) {
			*td->val = td->ival + crease * td->factor;
			if (*td->val < 0.0f) *td->val = 0.0f;
			if (*td->val > 1.0f) *td->val = 1.0f;
		}
	}

	recalcData(t);

	ED_area_headerprint(t->sa, str);
}
/** \} */


/* -------------------------------------------------------------------- */
/* Transform (EditBone (B-bone) width scaling) */

/** \name Transform B-bone width scaling
 * \{ */

static void initBoneSize(TransInfo *t)
{
	t->mode = TFM_BONESIZE;
	t->transform = applyBoneSize;

	initMouseInputMode(t, &t->mouse, INPUT_SPRING_FLIP);

	t->idx_max = 2;
	t->num.idx_max = 2;
	t->num.val_flag[0] |= NUM_NULL_ONE;
	t->num.val_flag[1] |= NUM_NULL_ONE;
	t->num.val_flag[2] |= NUM_NULL_ONE;
	t->num.flag |= NUM_AFFECT_ALL;
	t->snap[0] = 0.0f;
	t->snap[1] = 0.1f;
	t->snap[2] = t->snap[1] * 0.1f;

	copy_v3_fl(t->num.val_inc, t->snap[1]);
	t->num.unit_sys = t->scene->unit.system;
	t->num.unit_type[0] = B_UNIT_NONE;
	t->num.unit_type[1] = B_UNIT_NONE;
	t->num.unit_type[2] = B_UNIT_NONE;
}

static void headerBoneSize(TransInfo *t, float vec[3], char str[MAX_INFO_LEN])
{
	char tvec[NUM_STR_REP_LEN * 3];
	if (hasNumInput(&t->num)) {
		outputNumInput(&(t->num), tvec, &t->scene->unit);
	}
	else {
		BLI_snprintf(&tvec[0], NUM_STR_REP_LEN, "%.4f", vec[0]);
		BLI_snprintf(&tvec[NUM_STR_REP_LEN], NUM_STR_REP_LEN, "%.4f", vec[1]);
		BLI_snprintf(&tvec[NUM_STR_REP_LEN * 2], NUM_STR_REP_LEN, "%.4f", vec[2]);
	}

	/* hmm... perhaps the y-axis values don't need to be shown? */
	if (t->con.mode & CON_APPLY) {
		if (t->num.idx_max == 0)
			BLI_snprintf(str, MAX_INFO_LEN, IFACE_("ScaleB: %s%s %s"), &tvec[0], t->con.text, t->proptext);
		else
			BLI_snprintf(str, MAX_INFO_LEN, IFACE_("ScaleB: %s : %s : %s%s %s"),
			             &tvec[0], &tvec[NUM_STR_REP_LEN], &tvec[NUM_STR_REP_LEN * 2], t->con.text, t->proptext);
	}
	else {
		BLI_snprintf(str, MAX_INFO_LEN, IFACE_("ScaleB X: %s  Y: %s  Z: %s%s %s"),
		             &tvec[0], &tvec[NUM_STR_REP_LEN], &tvec[NUM_STR_REP_LEN * 2], t->con.text, t->proptext);
	}
}

static void ElementBoneSize(TransInfo *t, TransData *td, float mat[3][3])
{
	float tmat[3][3], smat[3][3], oldy;
	float sizemat[3][3];

	mul_m3_m3m3(smat, mat, td->mtx);
	mul_m3_m3m3(tmat, td->smtx, smat);

	if (t->con.applySize) {
		t->con.applySize(t, td, tmat);
	}

	/* we've tucked the scale in loc */
	oldy = td->iloc[1];
	size_to_mat3(sizemat, td->iloc);
	mul_m3_m3m3(tmat, tmat, sizemat);
	mat3_to_size(td->loc, tmat);
	td->loc[1] = oldy;
}

static void applyBoneSize(TransInfo *t, const int mval[2])
{
	TransData *td = t->data;
	float size[3], mat[3][3];
	float ratio;
	int i;
	char str[MAX_INFO_LEN];
	
	// TRANSFORM_FIX_ME MOVE TO MOUSE INPUT
	/* for manipulator, center handle, the scaling can't be done relative to center */
	if ((t->flag & T_USES_MANIPULATOR) && t->con.mode == 0) {
		ratio = 1.0f - ((t->imval[0] - mval[0]) + (t->imval[1] - mval[1])) / 100.0f;
	}
	else {
		ratio = t->values[0];
	}
	
	size[0] = size[1] = size[2] = ratio;
	
	snapGridIncrement(t, size);
	
	if (applyNumInput(&t->num, size)) {
		constraintNumInput(t, size);
	}
	
	size_to_mat3(mat, size);
	
	if (t->con.applySize) {
		t->con.applySize(t, NULL, mat);
	}
	
	copy_m3_m3(t->mat, mat);    // used in manipulator
	
	headerBoneSize(t, size, str);
	
	for (i = 0; i < t->total; i++, td++) {
		if (td->flag & TD_NOACTION)
			break;
		
		if (td->flag & TD_SKIP)
			continue;
		
		ElementBoneSize(t, td, mat);
	}
	
	recalcData(t);
	
	ED_area_headerprint(t->sa, str);
}
/** \} */


/* -------------------------------------------------------------------- */
/* Transform (Bone Envelope) */

/** \name Transform Bone Envelope
 * \{ */

static void initBoneEnvelope(TransInfo *t)
{
	t->mode = TFM_BONE_ENVELOPE;
	t->transform = applyBoneEnvelope;
	
	initMouseInputMode(t, &t->mouse, INPUT_SPRING);
	
	t->idx_max = 0;
	t->num.idx_max = 0;
	t->snap[0] = 0.0f;
	t->snap[1] = 0.1f;
	t->snap[2] = t->snap[1] * 0.1f;
	
	copy_v3_fl(t->num.val_inc, t->snap[1]);
	t->num.unit_sys = t->scene->unit.system;
	t->num.unit_type[0] = B_UNIT_NONE;

	t->flag |= T_NO_CONSTRAINT | T_NO_PROJECT;
}

static void applyBoneEnvelope(TransInfo *t, const int UNUSED(mval[2]))
{
	TransData *td = t->data;
	float ratio;
	int i;
	char str[MAX_INFO_LEN];
	
	ratio = t->values[0];
	
	snapGridIncrement(t, &ratio);
	
	applyNumInput(&t->num, &ratio);
	
	/* header print for NumInput */
	if (hasNumInput(&t->num)) {
		char c[NUM_STR_REP_LEN];
		
		outputNumInput(&(t->num), c, &t->scene->unit);
		BLI_snprintf(str, MAX_INFO_LEN, IFACE_("Envelope: %s"), c);
	}
	else {
		BLI_snprintf(str, MAX_INFO_LEN, IFACE_("Envelope: %3f"), ratio);
	}
	
	for (i = 0; i < t->total; i++, td++) {
		if (td->flag & TD_NOACTION)
			break;
		
		if (td->flag & TD_SKIP)
			continue;
		
		if (td->val) {
			/* if the old/original value was 0.0f, then just use ratio */
			if (td->ival)
				*td->val = td->ival * ratio;
			else
				*td->val = ratio;
		}
	}
	
	recalcData(t);
	
	ED_area_headerprint(t->sa, str);
}
/** \} */


/* -------------------------------------------------------------------- */
/* Transform (Edge Slide) */

/** \name Transform Edge Slide
 * \{ */

static BMEdge *get_other_edge(BMVert *v, BMEdge *e)
{
	BMIter iter;
	BMEdge *e_iter;

	BM_ITER_ELEM (e_iter, &iter, v, BM_EDGES_OF_VERT) {
		if (BM_elem_flag_test(e_iter, BM_ELEM_SELECT) && e_iter != e) {
			return e_iter;
		}
	}

	return NULL;
}

/* interpoaltes along a line made up of 2 segments (used for edge slide) */
static void interp_line_v3_v3v3v3(float p[3], const float v1[3], const float v2[3], const float v3[3], const float t)
{
	float t_mid, t_delta;

	/* could be pre-calculated */
	t_mid = line_point_factor_v3(v2, v1, v3);

	t_delta = t - t_mid;
	if (fabsf(t_delta) < FLT_EPSILON) {
		copy_v3_v3(p, v2);
	}
	else if (t_delta < 0.0f) {
		interp_v3_v3v3(p, v1, v2, t / t_mid);
	}
	else {
		interp_v3_v3v3(p, v2, v3, (t - t_mid) / (1.0f - t_mid));
	}
}

static void len_v3_ensure(float v[3], const float length)
{
	normalize_v3(v);
	mul_v3_fl(v, length);
}

/**
 * Find the closest point on the ngon on the opposite side.
 * used to set the edge slide distance for ngons.
 */
static bool bm_loop_calc_opposite_co(BMLoop *l_tmp,
                                     const float plane_no[3],
                                     float r_co[3])
{
	/* skip adjacent edges */
	BMLoop *l_first = l_tmp->next;
	BMLoop *l_last  = l_tmp->prev;
	BMLoop *l_iter;
	float dist = FLT_MAX;

	l_iter = l_first;
	do {
		float tvec[3];
		if (isect_line_plane_v3(tvec,
		                        l_iter->v->co, l_iter->next->v->co,
		                        l_tmp->v->co, plane_no))
		{
			const float fac = line_point_factor_v3(tvec, l_iter->v->co, l_iter->next->v->co);
			/* allow some overlap to avoid missing the intersection because of float precision */
			if ((fac > -FLT_EPSILON) && (fac < 1.0f + FLT_EPSILON)) {
				/* likelihood of multiple intersections per ngon is quite low,
				 * it would have to loop back on its self, but better support it
				 * so check for the closest opposite edge */
				const float tdist = len_v3v3(l_tmp->v->co, tvec);
				if (tdist < dist) {
					copy_v3_v3(r_co, tvec);
					dist = tdist;
				}
			}
		}
	} while ((l_iter = l_iter->next) != l_last);

	return (dist != FLT_MAX);
}

/**
 * Given 2 edges and a loop, step over the loops
 * and calculate a direction to slide along.
 *
 * \param r_slide_vec the direction to slide,
 * the length of the vector defines the slide distance.
 */
static BMLoop *get_next_loop(BMVert *v, BMLoop *l,
                             BMEdge *e_prev, BMEdge *e_next, float r_slide_vec[3])
{
	BMLoop *l_first;
	float vec_accum[3] = {0.0f, 0.0f, 0.0f};
	float vec_accum_len = 0.0f;
	int i = 0;

	BLI_assert(BM_edge_share_vert(e_prev, e_next) == v);
	BLI_assert(BM_vert_in_edge(l->e, v));

	l_first = l;
	do {
		l = BM_loop_other_edge_loop(l, v);
		
		if (l->e == e_next) {
			if (i) {
				len_v3_ensure(vec_accum, vec_accum_len / (float)i);
			}
			else {
				/* When there is no edge to slide along,
				 * we must slide along the vector defined by the face we're attach to */
				BMLoop *l_tmp = BM_face_vert_share_loop(l_first->f, v);

				BLI_assert(ELEM(l_tmp->e, e_prev, e_next) && ELEM(l_tmp->prev->e, e_prev, e_next));

				if (l_tmp->f->len == 4) {
					/* we could use code below, but in this case
					 * sliding diagonally across the quad works well */
					sub_v3_v3v3(vec_accum, l_tmp->next->next->v->co, v->co);
				}
				else {
					float tdir[3];
					BM_loop_calc_face_direction(l_tmp, tdir);
					cross_v3_v3v3(vec_accum, l_tmp->f->no, tdir);
#if 0
					/* rough guess, we can  do better! */
					len_v3_ensure(vec_accum, (BM_edge_calc_length(e_prev) + BM_edge_calc_length(e_next)) / 2.0f);
#else
					/* be clever, check the opposite ngon edge to slide into.
					 * this gives best results */
					{
						float tvec[3];
						float dist;

						if (bm_loop_calc_opposite_co(l_tmp, tdir, tvec)) {
							dist = len_v3v3(l_tmp->v->co, tvec);
						}
						else {
							dist = (BM_edge_calc_length(e_prev) + BM_edge_calc_length(e_next)) / 2.0f;
						}

						len_v3_ensure(vec_accum, dist);
					}
#endif
				}
			}

			copy_v3_v3(r_slide_vec, vec_accum);
			return l;
		}
		else {
			/* accumulate the normalized edge vector,
			 * normalize so some edges don't skew the result */
			float tvec[3];
			sub_v3_v3v3(tvec, BM_edge_other_vert(l->e, v)->co, v->co);
			vec_accum_len += normalize_v3(tvec);
			add_v3_v3(vec_accum, tvec);
			i += 1;
		}

		if (BM_loop_other_edge_loop(l, v)->e == e_next) {
			if (i) {
				len_v3_ensure(vec_accum, vec_accum_len / (float)i);
			}

			copy_v3_v3(r_slide_vec, vec_accum);
			return BM_loop_other_edge_loop(l, v);
		}

	} while ((l != l->radial_next) &&
	         ((l = l->radial_next) != l_first));

	if (i) {
		len_v3_ensure(vec_accum, vec_accum_len / (float)i);
	}
	
	copy_v3_v3(r_slide_vec, vec_accum);
	
	return NULL;
}

static void calcNonProportionalEdgeSlide(TransInfo *t, EdgeSlideData *sld, const float mval[2])
{
	TransDataEdgeSlideVert *sv = sld->sv;

	if (sld->totsv > 0) {
		ARegion *ar = t->ar;
		RegionView3D *rv3d = NULL;
		float projectMat[4][4];

		int i = 0;

		float v_proj[2];
		float dist_sq = 0;
		float dist_min_sq = FLT_MAX;

		if (t->spacetype == SPACE_VIEW3D) {
			/* background mode support */
			rv3d = t->ar ? t->ar->regiondata : NULL;
		}

		if (!rv3d) {
			/* ok, let's try to survive this */
			unit_m4(projectMat);
		}
		else {
			ED_view3d_ob_project_mat_get(rv3d, t->obedit, projectMat);
		}

		for (i = 0; i < sld->totsv; i++, sv++) {
			/* Set length */
			sv->edge_len = len_v3v3(sv->dir_a, sv->dir_b);

			ED_view3d_project_float_v2_m4(ar, sv->v->co, v_proj, projectMat);
			dist_sq = len_squared_v2v2(mval, v_proj);
			if (dist_sq < dist_min_sq) {
				dist_min_sq = dist_sq;
				sld->curr_sv_index = i;
			}
		}
	}
	else {
		sld->curr_sv_index = 0;
	}
}

static bool createEdgeSlideVerts(TransInfo *t)
{
	BMEditMesh *em = BKE_editmesh_from_object(t->obedit);
	BMesh *bm = em->bm;
	BMIter iter;
	BMEdge *e;
	BMVert *v;
	TransDataEdgeSlideVert *sv_array;
	int sv_tot;
	BMBVHTree *btree;
	int *sv_table;  /* BMVert -> sv_array index */
	EdgeSlideData *sld = MEM_callocN(sizeof(*sld), "sld");
	View3D *v3d = NULL;
	RegionView3D *rv3d = NULL;
	ARegion *ar = t->ar;
	float projectMat[4][4];
	float mval[2] = {(float)t->mval[0], (float)t->mval[1]};
	float mval_start[2], mval_end[2];
	float mval_dir[3], maxdist, (*loop_dir)[3], *loop_maxdist;
	int numsel, i, j, loop_nr, l_nr;
	int use_btree_disp;

	if (t->spacetype == SPACE_VIEW3D) {
		/* background mode support */
		v3d = t->sa ? t->sa->spacedata.first : NULL;
		rv3d = t->ar ? t->ar->regiondata : NULL;
	}

	if ((t->settings->uvcalc_flag & UVCALC_TRANSFORM_CORRECT) &&
	    /* don't do this at all for non-basis shape keys, too easy to
	     * accidentally break uv maps or vertex colors then */
	    (bm->shapenr <= 1))
	{
		sld->use_origfaces = true;
	}
	else {
		sld->use_origfaces = false;
	}

	sld->is_proportional = true;
	sld->curr_sv_index = 0;
	sld->flipped_vtx = false;

	if (!rv3d) {
		/* ok, let's try to survive this */
		unit_m4(projectMat);
	}
	else {
		ED_view3d_ob_project_mat_get(rv3d, t->obedit, projectMat);
	}

	/*ensure valid selection*/
	BM_ITER_MESH (v, &iter, bm, BM_VERTS_OF_MESH) {
		if (BM_elem_flag_test(v, BM_ELEM_SELECT)) {
			BMIter iter2;
			numsel = 0;
			BM_ITER_ELEM (e, &iter2, v, BM_EDGES_OF_VERT) {
				if (BM_elem_flag_test(e, BM_ELEM_SELECT)) {
					/* BMESH_TODO: this is probably very evil,
					 * set v->e to a selected edge*/
					v->e = e;

					numsel++;
				}
			}

			if (numsel == 0 || numsel > 2) {
				MEM_freeN(sld);
				return false; /* invalid edge selection */
			}
		}
	}

	BM_ITER_MESH (e, &iter, bm, BM_EDGES_OF_MESH) {
		if (BM_elem_flag_test(e, BM_ELEM_SELECT)) {
			/* note, any edge with loops can work, but we won't get predictable results, so bail out */
			if (!BM_edge_is_manifold(e) && !BM_edge_is_boundary(e)) {
				/* can edges with at least once face user */
				MEM_freeN(sld);
				return false;
			}
		}
	}

	sv_table = MEM_mallocN(sizeof(*sv_table) * bm->totvert, __func__);

	j = 0;
	BM_ITER_MESH_INDEX (v, &iter, bm, BM_VERTS_OF_MESH, i) {
		if (BM_elem_flag_test(v, BM_ELEM_SELECT)) {
			BM_elem_flag_enable(v, BM_ELEM_TAG);
			sv_table[i] = j;
			j += 1;
		}
		else {
			BM_elem_flag_disable(v, BM_ELEM_TAG);
			sv_table[i] = -1;
		}
		BM_elem_index_set(v, i); /* set_inline */
	}
	bm->elem_index_dirty &= ~BM_VERT;

	if (!j) {
		MEM_freeN(sld);
		MEM_freeN(sv_table);
		return false;
	}

	sv_tot = j;
	sv_array = MEM_callocN(sizeof(TransDataEdgeSlideVert) * sv_tot, "sv_array");
	loop_nr = 0;

	while (1) {
		float vec_a[3], vec_b[3];
		BMLoop *l_a, *l_b;
		BMLoop *l_a_prev, *l_b_prev;
		BMVert *v_first;
		/* If this succeeds call get_next_loop()
		 * which calculates the direction to slide based on clever checks.
		 *
		 * otherwise we simply use 'e_dir' as an edge-rail.
		 * (which is better when the attached edge is a boundary, see: T40422)
		 */
#define EDGESLIDE_VERT_IS_INNER(v, e_dir) \
		((BM_edge_is_boundary(e_dir) == false) && \
		 (BM_vert_edge_count_nonwire(v) == 2))

		v = NULL;
		BM_ITER_MESH (v, &iter, bm, BM_VERTS_OF_MESH) {
			if (BM_elem_flag_test(v, BM_ELEM_TAG))
				break;

		}

		if (!v)
			break;

		if (!v->e)
			continue;
		
		v_first = v;

		/*walk along the edge loop*/
		e = v->e;

		/*first, rewind*/
		do {
			e = get_other_edge(v, e);
			if (!e) {
				e = v->e;
				break;
			}

			if (!BM_elem_flag_test(BM_edge_other_vert(e, v), BM_ELEM_TAG))
				break;

			v = BM_edge_other_vert(e, v);
		} while (e != v_first->e);

		BM_elem_flag_disable(v, BM_ELEM_TAG);

		l_a = e->l;
		l_b = e->l->radial_next;

		/* regarding e_next, use get_next_loop()'s improved interpolation where possible */
		{
			BMEdge *e_next = get_other_edge(v, e);
			if (e_next) {
				get_next_loop(v, l_a, e, e_next, vec_a);
			}
			else {
				BMLoop *l_tmp = BM_loop_other_edge_loop(l_a, v);
				if (EDGESLIDE_VERT_IS_INNER(v, l_tmp->e)) {
					get_next_loop(v, l_a, e, l_tmp->e, vec_a);
				}
				else {
					sub_v3_v3v3(vec_a, BM_edge_other_vert(l_tmp->e, v)->co, v->co);
				}
			}
		}

		/* !BM_edge_is_boundary(e); */
		if (l_b != l_a) {
			BMEdge *e_next = get_other_edge(v, e);
			if (e_next) {
				get_next_loop(v, l_b, e, e_next, vec_b);
			}
			else {
				BMLoop *l_tmp = BM_loop_other_edge_loop(l_b, v);
				if (EDGESLIDE_VERT_IS_INNER(v, l_tmp->e)) {
					get_next_loop(v, l_b, e, l_tmp->e, vec_b);
				}
				else {
					sub_v3_v3v3(vec_b, BM_edge_other_vert(l_tmp->e, v)->co, v->co);
				}
			}
		}
		else {
			l_b = NULL;
		}

		l_a_prev = NULL;
		l_b_prev = NULL;

		/*iterate over the loop*/
		v_first = v;
		do {
			bool l_a_ok_prev;
			bool l_b_ok_prev;
			TransDataEdgeSlideVert *sv;
			BMVert *v_prev;
			BMEdge *e_prev;

			/* XXX, 'sv' will initialize multiple times, this is suspicious. see [#34024] */
			BLI_assert(v != NULL);
			BLI_assert(sv_table[BM_elem_index_get(v)] != -1);
			sv = &sv_array[sv_table[BM_elem_index_get(v)]];
			sv->v = v;
			copy_v3_v3(sv->v_co_orig, v->co);
			sv->loop_nr = loop_nr;

			if (l_a || l_a_prev) {
				BMLoop *l_tmp = BM_loop_other_edge_loop(l_a ? l_a : l_a_prev, v);
				sv->v_a = BM_edge_other_vert(l_tmp->e, v);
				copy_v3_v3(sv->dir_a, vec_a);
			}

			if (l_b || l_b_prev) {
				BMLoop *l_tmp = BM_loop_other_edge_loop(l_b ? l_b : l_b_prev, v);
				sv->v_b = BM_edge_other_vert(l_tmp->e, v);
				copy_v3_v3(sv->dir_b, vec_b);
			}

			v_prev = v;
			v = BM_edge_other_vert(e, v);

			e_prev = e;
			e = get_other_edge(v, e);

			if (!e) {
				BLI_assert(v != NULL);
				BLI_assert(sv_table[BM_elem_index_get(v)] != -1);
				sv = &sv_array[sv_table[BM_elem_index_get(v)]];
				sv->v = v;
				copy_v3_v3(sv->v_co_orig, v->co);
				sv->loop_nr = loop_nr;

				if (l_a) {
					BMLoop *l_tmp = BM_loop_other_edge_loop(l_a, v);
					sv->v_a = BM_edge_other_vert(l_tmp->e, v);
					if (EDGESLIDE_VERT_IS_INNER(v, l_tmp->e)) {
						get_next_loop(v, l_a, e_prev, l_tmp->e, sv->dir_a);
					}
					else {
						sub_v3_v3v3(sv->dir_a, BM_edge_other_vert(l_tmp->e, v)->co, v->co);
					}
				}

				if (l_b) {
					BMLoop *l_tmp = BM_loop_other_edge_loop(l_b, v);
					sv->v_b = BM_edge_other_vert(l_tmp->e, v);
					if (EDGESLIDE_VERT_IS_INNER(v, l_tmp->e)) {
						get_next_loop(v, l_b, e_prev, l_tmp->e, sv->dir_b);
					}
					else {
						sub_v3_v3v3(sv->dir_b, BM_edge_other_vert(l_tmp->e, v)->co, v->co);
					}
				}

				BM_elem_flag_disable(v, BM_ELEM_TAG);
				BM_elem_flag_disable(v_prev, BM_ELEM_TAG);

				break;
			}
			l_a_ok_prev = (l_a != NULL);
			l_b_ok_prev = (l_b != NULL);

			l_a_prev = l_a;
			l_b_prev = l_b;

			if (l_a) {
				l_a = get_next_loop(v, l_a, e_prev, e, vec_a);
			}
			else {
				zero_v3(vec_a);
			}

			if (l_b) {
				l_b = get_next_loop(v, l_b, e_prev, e, vec_b);
			}
			else {
				zero_v3(vec_b);
			}


			if (l_a && l_b) {
				/* pass */
			}
			else {
				if (l_a || l_b) {
					/* find the opposite loop if it was missing previously */
					if      (l_a == NULL && l_b && (l_b->radial_next != l_b)) l_a = l_b->radial_next;
					else if (l_b == NULL && l_a && (l_a->radial_next != l_a)) l_b = l_a->radial_next;
				}
				else if (e->l != NULL) {
					/* if there are non-contiguous faces, we can still recover the loops of the new edges faces */
					/* note!, the behavior in this case means edges may move in opposite directions,
					 * this could be made to work more usefully. */

					if (l_a_ok_prev) {
						l_a = e->l;
						l_b = (l_a->radial_next != l_a) ? l_a->radial_next : NULL;
					}
					else if (l_b_ok_prev) {
						l_b = e->l;
						l_a = (l_b->radial_next != l_b) ? l_b->radial_next : NULL;
					}
				}

				if (!l_a_ok_prev && l_a) {
					get_next_loop(v, l_a, e, e_prev, vec_a);
				}
				if (!l_b_ok_prev && l_b) {
					get_next_loop(v, l_b, e, e_prev, vec_b);
				}
			}

			BM_elem_flag_disable(v, BM_ELEM_TAG);
			BM_elem_flag_disable(v_prev, BM_ELEM_TAG);
		} while ((e != v_first->e) && (l_a || l_b));

		loop_nr++;

#undef EDGESLIDE_VERT_IS_INNER
	}

	/* use for visibility checks */
	use_btree_disp = (v3d && t->obedit->dt > OB_WIRE && v3d->drawtype > OB_WIRE);

	if (use_btree_disp) {
		btree = BKE_bmbvh_new_from_editmesh(em, BMBVH_RESPECT_HIDDEN, NULL, false);
	}
	else {
		btree = NULL;
	}


	/* EDBM_flag_disable_all(em, BM_ELEM_SELECT); */

	sld->sv = sv_array;
	sld->totsv = sv_tot;
	
	/* find mouse vectors, the global one, and one per loop in case we have
	 * multiple loops selected, in case they are oriented different */
	zero_v3(mval_dir);
	maxdist = -1.0f;

	loop_dir = MEM_callocN(sizeof(float) * 3 * loop_nr, "sv loop_dir");
	loop_maxdist = MEM_mallocN(sizeof(float) * loop_nr, "sv loop_maxdist");
	fill_vn_fl(loop_maxdist, loop_nr, -1.0f);

	BM_ITER_MESH (e, &iter, bm, BM_EDGES_OF_MESH) {
		if (BM_elem_flag_test(e, BM_ELEM_SELECT)) {
			BMIter iter2;
			BMEdge *e2;
			float d;

			/* search cross edges for visible edge to the mouse cursor,
			 * then use the shared vertex to calculate screen vector*/
			for (i = 0; i < 2; i++) {
				v = i ? e->v1 : e->v2;
				BM_ITER_ELEM (e2, &iter2, v, BM_EDGES_OF_VERT) {
					/* screen-space coords */
					float sco_a[3], sco_b[3];

					if (BM_elem_flag_test(e2, BM_ELEM_SELECT))
						continue;

					/* This test is only relevant if object is not wire-drawn! See [#32068]. */
					if (use_btree_disp && !BMBVH_EdgeVisible(btree, e2, ar, v3d, t->obedit)) {
						continue;
					}

					BLI_assert(sv_table[BM_elem_index_get(v)] != -1);
					j = sv_table[BM_elem_index_get(v)];

					if (sv_array[j].v_b) {
						ED_view3d_project_float_v3_m4(ar, sv_array[j].v_b->co, sco_b, projectMat);
					}
					else {
						add_v3_v3v3(sco_b, v->co, sv_array[j].dir_b);
						ED_view3d_project_float_v3_m4(ar, sco_b, sco_b, projectMat);
					}
					
					if (sv_array[j].v_a) {
						ED_view3d_project_float_v3_m4(ar, sv_array[j].v_a->co, sco_a, projectMat);
					}
					else {
						add_v3_v3v3(sco_a, v->co, sv_array[j].dir_a);
						ED_view3d_project_float_v3_m4(ar, sco_a, sco_a, projectMat);
					}
					
					/* global direction */
					d = dist_to_line_segment_v2(mval, sco_b, sco_a);
					if ((maxdist == -1.0f) ||
					    /* intentionally use 2d size on 3d vector */
					    (d < maxdist && (len_squared_v2v2(sco_b, sco_a) > 0.1f)))
					{
						maxdist = d;
						sub_v3_v3v3(mval_dir, sco_b, sco_a);
					}

					/* per loop direction */
					l_nr = sv_array[j].loop_nr;
					if (loop_maxdist[l_nr] == -1.0f || d < loop_maxdist[l_nr]) {
						loop_maxdist[l_nr] = d;
						sub_v3_v3v3(loop_dir[l_nr], sco_b, sco_a);
					}
				}
			}
		}
	}

	/* possible all of the edge loops are pointing directly at the view */
	if (UNLIKELY(len_squared_v2(mval_dir) < 0.1f)) {
		mval_dir[0] = 0.0f;
		mval_dir[1] = 100.0f;
	}

	bmesh_edit_begin(bm, BMO_OPTYPE_FLAG_UNTAN_MULTIRES);

	if (sld->use_origfaces) {
		sld->origfaces = BLI_ghash_ptr_new(__func__);
		sld->bm_origfaces = BM_mesh_create(&bm_mesh_allocsize_default);
		/* we need to have matching customdata */
		BM_mesh_copy_init_customdata(sld->bm_origfaces, bm, NULL);
	}

	/*create copies of faces for customdata projection*/
	sv_array = sld->sv;
	for (i = 0; i < sld->totsv; i++, sv_array++) {
		BMIter fiter;
		BMFace *f;
		

		if (sld->use_origfaces) {
			BM_ITER_ELEM (f, &fiter, sv_array->v, BM_FACES_OF_VERT) {
				if (!BLI_ghash_haskey(sld->origfaces, f)) {
					BMFace *f_copy = BM_face_copy(sld->bm_origfaces, bm, f, true, true);
					BLI_ghash_insert(sld->origfaces, f, f_copy);
				}
			}
		}

		/* switch a/b if loop direction is different from global direction */
		l_nr = sv_array->loop_nr;
		if (dot_v3v3(loop_dir[l_nr], mval_dir) < 0.0f) {
			swap_v3_v3(sv_array->dir_a, sv_array->dir_b);
			SWAP(BMVert *, sv_array->v_a, sv_array->v_b);
		}
	}

	if (rv3d)
		calcNonProportionalEdgeSlide(t, sld, mval);

	sld->em = em;

	/*zero out start*/
	zero_v2(mval_start);

	/*dir holds a vector along edge loop*/
	copy_v2_v2(mval_end, mval_dir);
	mul_v2_fl(mval_end, 0.5f);
	
	sld->mval_start[0] = t->mval[0] + mval_start[0];
	sld->mval_start[1] = t->mval[1] + mval_start[1];

	sld->mval_end[0] = t->mval[0] + mval_end[0];
	sld->mval_end[1] = t->mval[1] + mval_end[1];
	
	sld->perc = 0.0f;
	
	t->customData = sld;
	
	MEM_freeN(sv_table);
	if (btree) {
		BKE_bmbvh_free(btree);
	}
	MEM_freeN(loop_dir);
	MEM_freeN(loop_maxdist);

	return true;
}

void projectEdgeSlideData(TransInfo *t, bool is_final)
{
	EdgeSlideData *sld = t->customData;
	TransDataEdgeSlideVert *sv;
	BMEditMesh *em = sld->em;
	int i;

	if (sld->use_origfaces == false) {
		return;
	}

	for (i = 0, sv = sld->sv; i < sld->totsv; sv++, i++) {
		BMIter fiter;
		BMLoop *l;

		BM_ITER_ELEM (l, &fiter, sv->v, BM_LOOPS_OF_VERT) {
			BMFace *f_copy;      /* the copy of 'f' */
			BMFace *f_copy_flip; /* the copy of 'f' or detect if we need to flip to the shorter side. */
			
			f_copy = BLI_ghash_lookup(sld->origfaces, l->f);
			
			/* project onto copied projection face */
			f_copy_flip = f_copy;

			if (BM_elem_flag_test(l->e, BM_ELEM_SELECT) || BM_elem_flag_test(l->prev->e, BM_ELEM_SELECT)) {
				/* the loop is attached of the selected edges that are sliding */
				BMLoop *l_ed_sel = l;

				if (!BM_elem_flag_test(l->e, BM_ELEM_SELECT))
					l_ed_sel = l_ed_sel->prev;

				if (sld->perc < 0.0f) {
					if (BM_vert_in_face(l_ed_sel->radial_next->f, sv->v_b)) {
						f_copy_flip = BLI_ghash_lookup(sld->origfaces, l_ed_sel->radial_next->f);
					}
				}
				else if (sld->perc > 0.0f) {
					if (BM_vert_in_face(l_ed_sel->radial_next->f, sv->v_a)) {
						f_copy_flip = BLI_ghash_lookup(sld->origfaces, l_ed_sel->radial_next->f);
					}
				}

				BLI_assert(f_copy_flip != NULL);
				if (!f_copy_flip) {
					continue;  /* shouldn't happen, but protection */
				}
			}
			else {
				/* the loop is attached to only one vertex and not a selected edge,
				 * this means we have to find a selected edges face going in the right direction
				 * to copy from else we get bad distortion see: [#31080] */
				BMIter eiter;
				BMEdge *e_sel;

				BLI_assert(l->v == sv->v);
				BM_ITER_ELEM (e_sel, &eiter, sv->v, BM_EDGES_OF_VERT) {
					if (BM_elem_flag_test(e_sel, BM_ELEM_SELECT)) {
						break;
					}
				}

				if (e_sel) {
					/* warning if the UV's are not contiguous, this will copy from the _wrong_ UVs
					 * in fact whenever the face being copied is not 'f_copy' this can happen,
					 * we could be a lot smarter about this but would need to deal with every UV channel or
					 * add a way to mask out lauers when calling #BM_loop_interp_from_face() */

					/*
					 *        +    +----------------+
					 *         \   |                |
					 * (this) l_adj|                |
					 *           \ |                |
					 *            \|      e_sel     |
					 *  +----------+----------------+  <- the edge we are sliding.
					 *            /|sv->v           |
					 *           / |                |
					 *   (or) l_adj|                |
					 *         /   |                |
					 *        +    +----------------+
					 * (above)
					 * 'other connected loops', attached to sv->v slide faces.
					 *
					 * NOTE: The faces connected to the edge may not have contiguous UV's
					 *       so step around the loops to find l_adj.
					 *       However if the 'other loops' are not cotiguous it will still give problems.
					 *
					 *       A full solution to this would have to store
					 *       per-customdata-layer map of which loops are contiguous
					 *       and take this into account when interpolating.
					 *
					 * NOTE: If l_adj's edge isnt manifold then use then
					 *       interpolate the loop from its own face.
					 *       Can happen when 'other connected loops' are disconnected from the face-fan.
					 */

					BMLoop *l_adj = NULL;
					if (sld->perc < 0.0f) {
						if (BM_vert_in_face(e_sel->l->f, sv->v_b)) {
							l_adj = e_sel->l;
						}
						else if (BM_vert_in_face(e_sel->l->radial_next->f, sv->v_b)) {
							l_adj = e_sel->l->radial_next;
						}
					}
					else if (sld->perc > 0.0f) {
						if (BM_vert_in_face(e_sel->l->f, sv->v_a)) {
							l_adj = e_sel->l;
						}
						else if (BM_vert_in_face(e_sel->l->radial_next->f, sv->v_a)) {
							l_adj = e_sel->l->radial_next;
						}
					}

					/* step across to the face */
					if (l_adj) {
						l_adj = BM_loop_other_edge_loop(l_adj, sv->v);
						if (!BM_edge_is_boundary(l_adj->e)) {
							l_adj = l_adj->radial_next;
						}
						else {
							/* disconnected face-fan, fallback to self */
							l_adj = l;
						}

						f_copy_flip = BLI_ghash_lookup(sld->origfaces, l_adj->f);
					}
				}
			}

			/* only loop data, no vertex data since that contains shape keys,
			 * and we do not want to mess up other shape keys */
			BM_loop_interp_from_face(em->bm, l, f_copy_flip, false, false);

			if (is_final) {
				BM_loop_interp_multires(em->bm, l, f_copy_flip);
				if (f_copy != f_copy_flip) {
					BM_loop_interp_multires(em->bm, l, f_copy);
				}
			}
			
			/* make sure face-attributes are correct (e.g. MTexPoly) */
			BM_elem_attrs_copy(sld->bm_origfaces, em->bm, f_copy, l->f);
		}
	}
}

void freeEdgeSlideTempFaces(EdgeSlideData *sld)
{
	if (sld->use_origfaces) {
		if (sld->bm_origfaces) {
			BM_mesh_free(sld->bm_origfaces);
			sld->bm_origfaces = NULL;
		}

		if (sld->origfaces) {
			BLI_ghash_free(sld->origfaces, NULL, NULL);
			sld->origfaces = NULL;
		}
	}
}


void freeEdgeSlideVerts(TransInfo *t)
{
	EdgeSlideData *sld = t->customData;
	
	if (!sld)
		return;
	
	freeEdgeSlideTempFaces(sld);

	bmesh_edit_end(sld->em->bm, BMO_OPTYPE_FLAG_UNTAN_MULTIRES);
	
	MEM_freeN(sld->sv);
	MEM_freeN(sld);
	
	t->customData = NULL;
	
	recalcData(t);
}

static void initEdgeSlide(TransInfo *t)
{
	EdgeSlideData *sld;

	t->mode = TFM_EDGE_SLIDE;
	t->transform = applyEdgeSlide;
	t->handleEvent = handleEventEdgeSlide;

	if (!createEdgeSlideVerts(t)) {
		t->state = TRANS_CANCEL;
		return;
	}
	
	sld = t->customData;

	if (!sld)
		return;

	t->customFree = freeEdgeSlideVerts;

	/* set custom point first if you want value to be initialized by init */
	setCustomPoints(t, &t->mouse, sld->mval_end, sld->mval_start);
	initMouseInputMode(t, &t->mouse, INPUT_CUSTOM_RATIO_FLIP);
	
	t->idx_max = 0;
	t->num.idx_max = 0;
	t->snap[0] = 0.0f;
	t->snap[1] = 0.1f;
	t->snap[2] = t->snap[1] * 0.1f;

	copy_v3_fl(t->num.val_inc, t->snap[1]);
	t->num.unit_sys = t->scene->unit.system;
	t->num.unit_type[0] = B_UNIT_NONE;

	t->flag |= T_NO_CONSTRAINT | T_NO_PROJECT;
}

static eRedrawFlag handleEventEdgeSlide(struct TransInfo *t, const struct wmEvent *event)
{
	if (t->mode == TFM_EDGE_SLIDE) {
		EdgeSlideData *sld = t->customData;

		if (sld) {
			switch (event->type) {
				case EKEY:
					if (event->val == KM_PRESS) {
						sld->is_proportional = !sld->is_proportional;
						return TREDRAW_HARD;
					}
					break;
				case FKEY:
				{
					if (event->val == KM_PRESS) {
						if (sld->is_proportional == false) {
							sld->flipped_vtx = !sld->flipped_vtx;
						}
						return TREDRAW_HARD;
					}
					break;
				}
				case EVT_MODAL_MAP:
				{
					switch (event->val) {
						case TFM_MODAL_EDGESLIDE_DOWN:
						{
							sld->curr_sv_index = ((sld->curr_sv_index - 1) + sld->totsv) % sld->totsv;
							break;
						}
						case TFM_MODAL_EDGESLIDE_UP:
						{
							sld->curr_sv_index = (sld->curr_sv_index + 1) % sld->totsv;
							break;
						}
					}
					break;
				}
				default:
					break;
			}
		}
	}
	return TREDRAW_NOTHING;
}

static void drawEdgeSlide(const struct bContext *C, TransInfo *t)
{
	if (t->mode == TFM_EDGE_SLIDE) {
		EdgeSlideData *sld = (EdgeSlideData *)t->customData;
		/* Non-Prop mode */
		if (sld && sld->is_proportional == false) {
			View3D *v3d = CTX_wm_view3d(C);
			float co_a[3], co_b[3], co_mark[3];
			TransDataEdgeSlideVert *curr_sv = &sld->sv[sld->curr_sv_index];
			const float fac = (sld->perc + 1.0f) / 2.0f;
			const float ctrl_size = UI_GetThemeValuef(TH_FACEDOT_SIZE) + 1.5f;
			const float guide_size = ctrl_size - 0.5f;
			const float line_size = UI_GetThemeValuef(TH_OUTLINE_WIDTH) + 0.5f;
			const int alpha_shade = -30;

			add_v3_v3v3(co_a, curr_sv->v_co_orig, curr_sv->dir_a);
			add_v3_v3v3(co_b, curr_sv->v_co_orig, curr_sv->dir_b);

			if (v3d && v3d->zbuf)
				glDisable(GL_DEPTH_TEST);

			glEnable(GL_BLEND);
			glBlendFunc(GL_SRC_ALPHA, GL_ONE_MINUS_SRC_ALPHA);

			glPushAttrib(GL_CURRENT_BIT | GL_LINE_BIT | GL_POINT_BIT);
			glPushMatrix();

			glMultMatrixf(t->obedit->obmat);

			glLineWidth(line_size);
			UI_ThemeColorShadeAlpha(TH_EDGE_SELECT, 80, alpha_shade);
			glBegin(GL_LINES);
			if (curr_sv->v_a) {
				glVertex3fv(curr_sv->v_a->co);
				glVertex3fv(curr_sv->v_co_orig);
			}
			if (curr_sv->v_b) {
				glVertex3fv(curr_sv->v_b->co);
				glVertex3fv(curr_sv->v_co_orig);
			}
			bglEnd();


			UI_ThemeColorShadeAlpha(TH_SELECT, -30, alpha_shade);
			glPointSize(ctrl_size);
			bglBegin(GL_POINTS);
			if (sld->flipped_vtx) {
				if (curr_sv->v_b) bglVertex3fv(curr_sv->v_b->co);
			}
			else {
				if (curr_sv->v_a) bglVertex3fv(curr_sv->v_a->co);
			}
			bglEnd();

			UI_ThemeColorShadeAlpha(TH_SELECT, 255, alpha_shade);
			glPointSize(guide_size);
			bglBegin(GL_POINTS);
#if 0
			interp_v3_v3v3(co_mark, co_b, co_a, fac);
			bglVertex3fv(co_mark);
#endif
			interp_line_v3_v3v3v3(co_mark, co_b, curr_sv->v_co_orig, co_a, fac);
			bglVertex3fv(co_mark);
			bglEnd();


			glPopMatrix();
			glPopAttrib();

			glDisable(GL_BLEND);

			if (v3d && v3d->zbuf)
				glEnable(GL_DEPTH_TEST);
		}
	}
}

static int doEdgeSlide(TransInfo *t, float perc)
{
	EdgeSlideData *sld = t->customData;
	TransDataEdgeSlideVert *svlist = sld->sv, *sv;
	int i;

	sld->perc = perc;
	sv = svlist;

	if (sld->is_proportional == true) {
		for (i = 0; i < sld->totsv; i++, sv++) {
			float vec[3];
			if (perc > 0.0f) {
				copy_v3_v3(vec, sv->dir_a);
				mul_v3_fl(vec, perc);
				add_v3_v3v3(sv->v->co, sv->v_co_orig, vec);
			}
			else {
				copy_v3_v3(vec, sv->dir_b);
				mul_v3_fl(vec, -perc);
				add_v3_v3v3(sv->v->co, sv->v_co_orig, vec);
			}
		}
	}
	else {
		/**
		 * Implementation note, non proportional mode ignores the starting positions and uses only the
		 * a/b verts, this could be changed/improved so the distance is still met but the verts are moved along
		 * their original path (which may not be straight), however how it works now is OK and matches 2.4x - Campbell
		 *
		 * \note len_v3v3(curr_sv->dir_a, curr_sv->dir_b)
		 * is the same as the distance between the original vert locations, same goes for the lines below.
		 */
		TransDataEdgeSlideVert *curr_sv = &sld->sv[sld->curr_sv_index];
		const float curr_length_perc = curr_sv->edge_len * (((sld->flipped_vtx ? perc : -perc) + 1.0f) / 2.0f);

		float co_a[3];
		float co_b[3];

		for (i = 0; i < sld->totsv; i++, sv++) {
			if (sv->edge_len > FLT_EPSILON) {
				const float fac = min_ff(sv->edge_len, curr_length_perc) / sv->edge_len;

				add_v3_v3v3(co_a, sv->v_co_orig, sv->dir_a);
				add_v3_v3v3(co_b, sv->v_co_orig, sv->dir_b);

				if (sld->flipped_vtx) {
					interp_line_v3_v3v3v3(sv->v->co, co_b, sv->v_co_orig, co_a, fac);
				}
				else {
					interp_line_v3_v3v3v3(sv->v->co, co_a, sv->v_co_orig, co_b, fac);
				}
			}
		}
	}
	
	projectEdgeSlideData(t, 0);
	
	return 1;
}

static void applyEdgeSlide(TransInfo *t, const int UNUSED(mval[2]))
{
	char str[MAX_INFO_LEN];
	float final;
	EdgeSlideData *sld =  t->customData;
	bool flipped = sld->flipped_vtx;
	bool is_proportional = sld->is_proportional;

	final = t->values[0];

	snapGridIncrement(t, &final);

	/* only do this so out of range values are not displayed */
	CLAMP(final, -1.0f, 1.0f);

	applyNumInput(&t->num, &final);

	if (hasNumInput(&t->num)) {
		char c[NUM_STR_REP_LEN];

		outputNumInput(&(t->num), c, &t->scene->unit);

		if (is_proportional) {
			BLI_snprintf(str, MAX_INFO_LEN, IFACE_("Edge Slide: %s (E)ven: %s"),
			             &c[0], WM_bool_as_string(!is_proportional));
		}
		else {
			BLI_snprintf(str, MAX_INFO_LEN, IFACE_("Edge Slide: %s (E)ven: %s, (F)lipped: %s"),
			             &c[0], WM_bool_as_string(!is_proportional), WM_bool_as_string(flipped));
		}
	}
	else if (is_proportional) {
		BLI_snprintf(str, MAX_INFO_LEN, IFACE_("Edge Slide: %.4f (E)ven: %s"),
		             final, WM_bool_as_string(!is_proportional));
	}
	else {
		BLI_snprintf(str, MAX_INFO_LEN, IFACE_("Edge Slide: %.4f (E)ven: %s, (F)lipped: %s"),
		             final, WM_bool_as_string(!is_proportional), WM_bool_as_string(flipped));
	}

	CLAMP(final, -1.0f, 1.0f);

	t->values[0] = final;

	/* do stuff here */
	doEdgeSlide(t, final);

	recalcData(t);

	ED_area_headerprint(t->sa, str);
}
/** \} */


/* -------------------------------------------------------------------- */
/* Transform (Vert Slide) */

/** \name Transform Vert Slide
 * \{ */

static void calcVertSlideCustomPoints(struct TransInfo *t)
{
	VertSlideData *sld = t->customData;
	TransDataVertSlideVert *sv = &sld->sv[sld->curr_sv_index];
	const float *co_orig = sv->co_orig_2d;
	const float *co_curr = sv->co_link_orig_2d[sv->co_link_curr];
	const int mval_start[2] = {co_orig[0], co_orig[1]};
	const int mval_end[2]   = {co_curr[0], co_curr[1]};

	if (sld->flipped_vtx && sld->is_proportional == false) {
		setCustomPoints(t, &t->mouse, mval_start, mval_end);
	}
	else {
		setCustomPoints(t, &t->mouse, mval_end, mval_start);
	}
}

/**
 * Run once when initializing vert slide to find the reference edge
 */
static void calcVertSlideMouseActiveVert(struct TransInfo *t, const int mval[2])
{
	VertSlideData *sld = t->customData;
	float mval_fl[2] = {UNPACK2(mval)};
	TransDataVertSlideVert *sv;

	/* set the vertex to use as a reference for the mouse direction 'curr_sv_index' */
	float dist_sq = 0.0f;
	float dist_min_sq = FLT_MAX;
	int i;

	for (i = 0, sv = sld->sv; i < sld->totsv; i++, sv++) {
		dist_sq = len_squared_v2v2(mval_fl, sv->co_orig_2d);
		if (dist_sq < dist_min_sq) {
			dist_min_sq = dist_sq;
			sld->curr_sv_index = i;
		}
	}
}
/**
 * Run while moving the mouse to slide along the edge matching the mouse direction
 */
static void calcVertSlideMouseActiveEdges(struct TransInfo *t, const int mval[2])
{
	VertSlideData *sld = t->customData;
	float mval_fl[2] = {UNPACK2(mval)};

	float dir[2];
	TransDataVertSlideVert *sv;
	int i;

	/* first get the direction of the original vertex */
	sub_v2_v2v2(dir, sld->sv[sld->curr_sv_index].co_orig_2d, mval_fl);
	normalize_v2(dir);

	for (i = 0, sv = sld->sv; i < sld->totsv; i++, sv++) {
		if (sv->co_link_tot > 1) {
			float dir_dot_best = -FLT_MAX;
			int co_link_curr_best = -1;
			int j;

			for (j = 0; j < sv->co_link_tot; j++) {
				float tdir[2];
				float dir_dot;
				sub_v2_v2v2(tdir, sv->co_orig_2d, sv->co_link_orig_2d[j]);
				normalize_v2(tdir);
				dir_dot = dot_v2v2(dir, tdir);
				if (dir_dot > dir_dot_best) {
					dir_dot_best = dir_dot;
					co_link_curr_best = j;
				}
			}

			if (co_link_curr_best != -1) {
				sv->co_link_curr = co_link_curr_best;
			}
		}
	}
}

static bool createVertSlideVerts(TransInfo *t)
{
	BMEditMesh *em = BKE_editmesh_from_object(t->obedit);
	BMesh *bm = em->bm;
	BMIter iter;
	BMIter eiter;
	BMEdge *e;
	BMVert *v;
	TransDataVertSlideVert *sv_array;
	VertSlideData *sld = MEM_callocN(sizeof(*sld), "sld");
//	View3D *v3d = NULL;
	RegionView3D *rv3d = NULL;
	ARegion *ar = t->ar;
	float projectMat[4][4];
	int j;

	if (t->spacetype == SPACE_VIEW3D) {
		/* background mode support */
//		v3d = t->sa ? t->sa->spacedata.first : NULL;
		rv3d = ar ? ar->regiondata : NULL;
	}

	sld->is_proportional = true;
	sld->curr_sv_index = 0;
	sld->flipped_vtx = false;

	if (!rv3d) {
		/* ok, let's try to survive this */
		unit_m4(projectMat);
	}
	else {
		ED_view3d_ob_project_mat_get(rv3d, t->obedit, projectMat);
	}

	j = 0;
	BM_ITER_MESH (v, &iter, bm, BM_VERTS_OF_MESH) {
		bool ok = false;
		if (BM_elem_flag_test(v, BM_ELEM_SELECT) && v->e) {
			BM_ITER_ELEM (e, &eiter, v, BM_EDGES_OF_VERT) {
				if (!BM_elem_flag_test(e, BM_ELEM_HIDDEN)) {
					ok = true;
					break;
				}
			}
		}

		if (ok) {
			BM_elem_flag_enable(v, BM_ELEM_TAG);
			j += 1;
		}
		else {
			BM_elem_flag_disable(v, BM_ELEM_TAG);
		}
	}

	if (!j) {
		MEM_freeN(sld);
		return false;
	}

	sv_array = MEM_callocN(sizeof(TransDataVertSlideVert) * j, "sv_array");

	j = 0;
	BM_ITER_MESH (v, &iter, bm, BM_VERTS_OF_MESH) {
		if (BM_elem_flag_test(v, BM_ELEM_TAG)) {
			int k;
			sv_array[j].v = v;
			copy_v3_v3(sv_array[j].co_orig_3d, v->co);

			k = 0;
			BM_ITER_ELEM (e, &eiter, v, BM_EDGES_OF_VERT) {
				if (!BM_elem_flag_test(e, BM_ELEM_HIDDEN)) {
					k++;
				}
			}

			sv_array[j].co_link_orig_3d = MEM_mallocN(sizeof(*sv_array[j].co_link_orig_3d) * k, __func__);
			sv_array[j].co_link_orig_2d = MEM_mallocN(sizeof(*sv_array[j].co_link_orig_2d) * k, __func__);
			sv_array[j].co_link_tot = k;

			k = 0;
			BM_ITER_ELEM (e, &eiter, v, BM_EDGES_OF_VERT) {
				if (!BM_elem_flag_test(e, BM_ELEM_HIDDEN)) {
					BMVert *v_other = BM_edge_other_vert(e, v);
					copy_v3_v3(sv_array[j].co_link_orig_3d[k], v_other->co);
					if (ar) {
						ED_view3d_project_float_v2_m4(ar,
						                              sv_array[j].co_link_orig_3d[k],
						                              sv_array[j].co_link_orig_2d[k],
						                              projectMat);
					}
					else {
						copy_v2_v2(sv_array[j].co_link_orig_2d[k],
						           sv_array[j].co_link_orig_3d[k]);
					}
					k++;
				}
			}

			if (ar) {
				ED_view3d_project_float_v2_m4(ar,
				                              sv_array[j].co_orig_3d,
				                              sv_array[j].co_orig_2d,
				                              projectMat);
			}
			else {
				copy_v2_v2(sv_array[j].co_orig_2d,
				           sv_array[j].co_orig_3d);
			}

			j++;
		}
	}

	sld->sv = sv_array;
	sld->totsv = j;

	sld->em = em;

	sld->perc = 0.0f;

	t->customData = sld;

	if (rv3d) {
		calcVertSlideMouseActiveVert(t, t->mval);
		calcVertSlideMouseActiveEdges(t, t->mval);
	}

	return true;
}

void freeVertSlideVerts(TransInfo *t)
{
	VertSlideData *sld = t->customData;

	if (!sld)
		return;


	if (sld->totsv > 0) {
		TransDataVertSlideVert *sv = sld->sv;
		int i = 0;
		for (i = 0; i < sld->totsv; i++, sv++) {
			MEM_freeN(sv->co_link_orig_2d);
			MEM_freeN(sv->co_link_orig_3d);
		}
	}

	MEM_freeN(sld->sv);
	MEM_freeN(sld);

	t->customData = NULL;

	recalcData(t);
}

static void initVertSlide(TransInfo *t)
{
	VertSlideData *sld;

	t->mode = TFM_VERT_SLIDE;
	t->transform = applyVertSlide;
	t->handleEvent = handleEventVertSlide;

	if (!createVertSlideVerts(t)) {
		t->state = TRANS_CANCEL;
		return;
	}

	sld = t->customData;

	if (!sld)
		return;

	t->customFree = freeVertSlideVerts;

	/* set custom point first if you want value to be initialized by init */
	calcVertSlideCustomPoints(t);
	initMouseInputMode(t, &t->mouse, INPUT_CUSTOM_RATIO);

	t->idx_max = 0;
	t->num.idx_max = 0;
	t->snap[0] = 0.0f;
	t->snap[1] = 0.1f;
	t->snap[2] = t->snap[1] * 0.1f;

	copy_v3_fl(t->num.val_inc, t->snap[1]);
	t->num.unit_sys = t->scene->unit.system;
	t->num.unit_type[0] = B_UNIT_NONE;

	t->flag |= T_NO_CONSTRAINT | T_NO_PROJECT;
}

static eRedrawFlag handleEventVertSlide(struct TransInfo *t, const struct wmEvent *event)
{
	if (t->mode == TFM_VERT_SLIDE) {
		VertSlideData *sld = t->customData;

		if (sld) {
			switch (event->type) {
				case EKEY:
					if (event->val == KM_PRESS) {
						sld->is_proportional = !sld->is_proportional;
						if (sld->flipped_vtx) {
							calcVertSlideCustomPoints(t);
						}
						return TREDRAW_HARD;
					}
					break;
				case FKEY:
				{
					if (event->val == KM_PRESS) {
						sld->flipped_vtx = !sld->flipped_vtx;
						calcVertSlideCustomPoints(t);
						return TREDRAW_HARD;
					}
					break;
				}
				case CKEY:
				{
					/* use like a modifier key */
					if (event->val == KM_PRESS) {
						t->flag ^= T_ALT_TRANSFORM;
						calcVertSlideCustomPoints(t);
						return TREDRAW_HARD;
					}
					break;
				}
#if 0
				case EVT_MODAL_MAP:
				{
					switch (event->val) {
						case TFM_MODAL_EDGESLIDE_DOWN:
						{
							sld->curr_sv_index = ((sld->curr_sv_index - 1) + sld->totsv) % sld->totsv;
							break;
						}
						case TFM_MODAL_EDGESLIDE_UP:
						{
							sld->curr_sv_index = (sld->curr_sv_index + 1) % sld->totsv;
							break;
						}
					}
				}
#endif
				case MOUSEMOVE:
				{
					/* don't recalculat the best edge */
					const bool is_clamp = !(t->flag & T_ALT_TRANSFORM);
					if (is_clamp) {
						calcVertSlideMouseActiveEdges(t, event->mval);
					}
					calcVertSlideCustomPoints(t);
					break;
				}
				default:
					break;
			}
		}
	}
	return TREDRAW_NOTHING;
}

static void drawVertSlide(const struct bContext *C, TransInfo *t)
{
	if (t->mode == TFM_VERT_SLIDE) {
		VertSlideData *sld = (VertSlideData *)t->customData;
		/* Non-Prop mode */
		if (sld) {
			View3D *v3d = CTX_wm_view3d(C);
			TransDataVertSlideVert *curr_sv = &sld->sv[sld->curr_sv_index];
			TransDataVertSlideVert *sv;
			const float ctrl_size = UI_GetThemeValuef(TH_FACEDOT_SIZE) + 1.5f;
			const float line_size = UI_GetThemeValuef(TH_OUTLINE_WIDTH) + 0.5f;
			const int alpha_shade = -160;
			const bool is_clamp = !(t->flag & T_ALT_TRANSFORM);
			int i;

			if (v3d && v3d->zbuf)
				glDisable(GL_DEPTH_TEST);

			glEnable(GL_BLEND);
			glBlendFunc(GL_SRC_ALPHA, GL_ONE_MINUS_SRC_ALPHA);

			glPushAttrib(GL_CURRENT_BIT | GL_LINE_BIT | GL_POINT_BIT);
			glPushMatrix();

			glMultMatrixf(t->obedit->obmat);

			glLineWidth(line_size);
			UI_ThemeColorShadeAlpha(TH_EDGE_SELECT, 80, alpha_shade);
			glBegin(GL_LINES);
			if (is_clamp) {
				sv = sld->sv;
				for (i = 0; i < sld->totsv; i++, sv++) {
					glVertex3fv(sv->co_orig_3d);
					glVertex3fv(sv->co_link_orig_3d[sv->co_link_curr]);
				}
			}
			else {
				sv = sld->sv;
				for (i = 0; i < sld->totsv; i++, sv++) {
					float a[3], b[3];
					sub_v3_v3v3(a, sv->co_link_orig_3d[sv->co_link_curr], sv->co_orig_3d);
					mul_v3_fl(a, 100.0f);
					negate_v3_v3(b, a);
					add_v3_v3(a, sv->co_orig_3d);
					add_v3_v3(b, sv->co_orig_3d);

					glVertex3fv(a);
					glVertex3fv(b);
				}
			}
			bglEnd();

			glPointSize(ctrl_size);

			bglBegin(GL_POINTS);
			bglVertex3fv((sld->flipped_vtx && sld->is_proportional == false) ?
			             curr_sv->co_link_orig_3d[curr_sv->co_link_curr] :
			             curr_sv->co_orig_3d);
			bglEnd();

			glPopMatrix();
			glPopAttrib();

			glDisable(GL_BLEND);

			if (v3d && v3d->zbuf)
				glEnable(GL_DEPTH_TEST);
		}
	}
}

static int doVertSlide(TransInfo *t, float perc)
{
	VertSlideData *sld = t->customData;
	TransDataVertSlideVert *svlist = sld->sv, *sv;
	int i;

	sld->perc = perc;
	sv = svlist;

	if (sld->is_proportional == true) {
		for (i = 0; i < sld->totsv; i++, sv++) {
			interp_v3_v3v3(sv->v->co, sv->co_orig_3d, sv->co_link_orig_3d[sv->co_link_curr], perc);
		}
	}
	else {
		TransDataVertSlideVert *sv_curr = &sld->sv[sld->curr_sv_index];
		const float edge_len_curr = len_v3v3(sv_curr->co_orig_3d, sv_curr->co_link_orig_3d[sv_curr->co_link_curr]);
		const float tperc = perc * edge_len_curr;

		for (i = 0; i < sld->totsv; i++, sv++) {
			float edge_len;
			float dir[3];

			sub_v3_v3v3(dir, sv->co_link_orig_3d[sv->co_link_curr], sv->co_orig_3d);
			edge_len = normalize_v3(dir);

			if (edge_len > FLT_EPSILON) {
				if (sld->flipped_vtx) {
					madd_v3_v3v3fl(sv->v->co, sv->co_link_orig_3d[sv->co_link_curr], dir, -tperc);
				}
				else {
					madd_v3_v3v3fl(sv->v->co, sv->co_orig_3d, dir, tperc);
				}
			}
			else {
				copy_v3_v3(sv->v->co, sv->co_orig_3d);
			}
		}
	}

	return 1;
}

static void applyVertSlide(TransInfo *t, const int UNUSED(mval[2]))
{
	char str[MAX_INFO_LEN];
	size_t ofs = 0;
	float final;
	VertSlideData *sld =  t->customData;
	const bool flipped = sld->flipped_vtx;
	const bool is_proportional = sld->is_proportional;
	const bool is_clamp = !(t->flag & T_ALT_TRANSFORM);
	const bool is_constrained = !(is_clamp == false || hasNumInput(&t->num));

	final = t->values[0];

	snapGridIncrement(t, &final);

	/* only do this so out of range values are not displayed */
	if (is_constrained) {
		CLAMP(final, 0.0f, 1.0f);
	}

	applyNumInput(&t->num, &final);

	/* header string */
	ofs += BLI_strncpy_rlen(str + ofs, IFACE_("Vert Slide: "), MAX_INFO_LEN - ofs);
	if (hasNumInput(&t->num)) {
		char c[NUM_STR_REP_LEN];
		outputNumInput(&(t->num), c, &t->scene->unit);
		ofs += BLI_strncpy_rlen(str + ofs, &c[0], MAX_INFO_LEN - ofs);
	}
	else {
		ofs += BLI_snprintf(str + ofs, MAX_INFO_LEN - ofs, "%.4f ", final);
	}
	ofs += BLI_snprintf(str + ofs, MAX_INFO_LEN - ofs, IFACE_("(E)ven: %s, "), WM_bool_as_string(!is_proportional));
	if (!is_proportional) {
		ofs += BLI_snprintf(str + ofs, MAX_INFO_LEN - ofs, IFACE_("(F)lipped: %s, "), WM_bool_as_string(flipped));
	}
	ofs += BLI_snprintf(str + ofs, MAX_INFO_LEN - ofs, IFACE_("Alt or (C)lamp: %s"), WM_bool_as_string(is_clamp));
	/* done with header string */

	/* do stuff here */
	doVertSlide(t, final);

	recalcData(t);

	ED_area_headerprint(t->sa, str);
}
/** \} */


/* -------------------------------------------------------------------- */
/* Transform (EditBone Roll) */

/** \name Transform EditBone Roll
 * \{ */

static void initBoneRoll(TransInfo *t)
{
	t->mode = TFM_BONE_ROLL;
	t->transform = applyBoneRoll;

	initMouseInputMode(t, &t->mouse, INPUT_ANGLE);

	t->idx_max = 0;
	t->num.idx_max = 0;
	t->snap[0] = 0.0f;
	t->snap[1] = DEG2RAD(5.0);
	t->snap[2] = DEG2RAD(1.0);

	copy_v3_fl(t->num.val_inc, t->snap[1]);
	t->num.unit_sys = t->scene->unit.system;
	t->num.unit_use_radians = (t->scene->unit.system_rotation == USER_UNIT_ROT_RADIANS);
	t->num.unit_type[0] = B_UNIT_ROTATION;

	t->flag |= T_NO_CONSTRAINT | T_NO_PROJECT;
}

static void applyBoneRoll(TransInfo *t, const int UNUSED(mval[2]))
{
	TransData *td = t->data;
	int i;
	char str[MAX_INFO_LEN];

	float final;

	final = t->values[0];

	snapGridIncrement(t, &final);

	applyNumInput(&t->num, &final);

	if (hasNumInput(&t->num)) {
		char c[NUM_STR_REP_LEN];

		outputNumInput(&(t->num), c, &t->scene->unit);

		BLI_snprintf(str, MAX_INFO_LEN, IFACE_("Roll: %s"), &c[0]);
	}
	else {
		BLI_snprintf(str, MAX_INFO_LEN, IFACE_("Roll: %.2f"), RAD2DEGF(final));
	}

	/* set roll values */
	for (i = 0; i < t->total; i++, td++) {
		if (td->flag & TD_NOACTION)
			break;

		if (td->flag & TD_SKIP)
			continue;

		*(td->val) = td->ival - final;
	}

	recalcData(t);

	ED_area_headerprint(t->sa, str);
}
/** \} */


/* -------------------------------------------------------------------- */
/* Transform (Bake-Time) */

/** \name Transform Bake-Time
 * \{ */

static void initBakeTime(TransInfo *t)
{
	t->transform = applyBakeTime;
	initMouseInputMode(t, &t->mouse, INPUT_NONE);

	t->idx_max = 0;
	t->num.idx_max = 0;
	t->snap[0] = 0.0f;
	t->snap[1] = 1.0f;
	t->snap[2] = t->snap[1] * 0.1f;

	copy_v3_fl(t->num.val_inc, t->snap[1]);
	t->num.unit_sys = t->scene->unit.system;
	t->num.unit_type[0] = B_UNIT_NONE;  /* Don't think this uses units? */
}

static void applyBakeTime(TransInfo *t, const int mval[2])
{
	TransData *td = t->data;
	float time;
	int i;
	char str[MAX_INFO_LEN];

	float fac = 0.1f;

	if (t->mouse.precision) {
		/* calculate ratio for shiftkey pos, and for total, and blend these for precision */
		time = (float)(t->center2d[0] - t->mouse.precision_mval[0]) * fac;
		time += 0.1f * ((float)(t->center2d[0] * fac - mval[0]) - time);
	}
	else {
		time = (float)(t->center2d[0] - mval[0]) * fac;
	}

	snapGridIncrement(t, &time);

	applyNumInput(&t->num, &time);

	/* header print for NumInput */
	if (hasNumInput(&t->num)) {
		char c[NUM_STR_REP_LEN];

		outputNumInput(&(t->num), c, &t->scene->unit);

		if (time >= 0.0f)
			BLI_snprintf(str, MAX_INFO_LEN, IFACE_("Time: +%s %s"), c, t->proptext);
		else
			BLI_snprintf(str, MAX_INFO_LEN, IFACE_("Time: %s %s"), c, t->proptext);
	}
	else {
		/* default header print */
		if (time >= 0.0f)
			BLI_snprintf(str, MAX_INFO_LEN, IFACE_("Time: +%.3f %s"), time, t->proptext);
		else
			BLI_snprintf(str, MAX_INFO_LEN, IFACE_("Time: %.3f %s"), time, t->proptext);
	}

	for (i = 0; i < t->total; i++, td++) {
		if (td->flag & TD_NOACTION)
			break;

		if (td->flag & TD_SKIP)
			continue;

		if (td->val) {
			*td->val = td->ival + time * td->factor;
			if (td->ext->size && *td->val < *td->ext->size) *td->val = *td->ext->size;
			if (td->ext->quat && *td->val > *td->ext->quat) *td->val = *td->ext->quat;
		}
	}

	recalcData(t);

	ED_area_headerprint(t->sa, str);
}
/** \} */


/* -------------------------------------------------------------------- */
/* Transform (Mirror) */

/** \name Transform Mirror
 * \{ */

static void initMirror(TransInfo *t)
{
	t->transform = applyMirror;
	initMouseInputMode(t, &t->mouse, INPUT_NONE);

	t->flag |= T_NULL_ONE;
	if (!t->obedit) {
		t->flag |= T_NO_ZERO;
	}
}

static void applyMirror(TransInfo *t, const int UNUSED(mval[2]))
{
	TransData *td;
	float size[3], mat[3][3];
	int i;
	char str[MAX_INFO_LEN];

	/*
	 * OPTIMIZATION:
	 * This still recalcs transformation on mouse move
	 * while it should only recalc on constraint change
	 * */

	/* if an axis has been selected */
	if (t->con.mode & CON_APPLY) {
		size[0] = size[1] = size[2] = -1;

		size_to_mat3(mat, size);

		if (t->con.applySize) {
			t->con.applySize(t, NULL, mat);
		}

		BLI_snprintf(str, MAX_INFO_LEN, IFACE_("Mirror%s"), t->con.text);

		for (i = 0, td = t->data; i < t->total; i++, td++) {
			if (td->flag & TD_NOACTION)
				break;

			if (td->flag & TD_SKIP)
				continue;

			ElementResize(t, td, mat);
		}

		recalcData(t);

		ED_area_headerprint(t->sa, str);
	}
	else {
		size[0] = size[1] = size[2] = 1;

		size_to_mat3(mat, size);

		for (i = 0, td = t->data; i < t->total; i++, td++) {
			if (td->flag & TD_NOACTION)
				break;

			if (td->flag & TD_SKIP)
				continue;

			ElementResize(t, td, mat);
		}

		recalcData(t);

		if (t->flag & T_2D_EDIT)
			ED_area_headerprint(t->sa, IFACE_("Select a mirror axis (X, Y)"));
		else
			ED_area_headerprint(t->sa, IFACE_("Select a mirror axis (X, Y, Z)"));
	}
}
/** \} */


/* -------------------------------------------------------------------- */
/* Transform (Align) */

/** \name Transform Align
 * \{ */

static void initAlign(TransInfo *t)
{
	t->flag |= T_NO_CONSTRAINT;

	t->transform = applyAlign;

	initMouseInputMode(t, &t->mouse, INPUT_NONE);
}

static void applyAlign(TransInfo *t, const int UNUSED(mval[2]))
{
	TransData *td = t->data;
	float center[3];
	int i;

	/* saving original center */
	copy_v3_v3(center, t->center);

	for (i = 0; i < t->total; i++, td++) {
		float mat[3][3], invmat[3][3];

		if (td->flag & TD_NOACTION)
			break;

		if (td->flag & TD_SKIP)
			continue;

		/* around local centers */
		if (t->flag & (T_OBJECT | T_POSE)) {
			copy_v3_v3(t->center, td->center);
		}
		else {
			if (t->settings->selectmode & SCE_SELECT_FACE) {
				copy_v3_v3(t->center, td->center);
			}
		}

		invert_m3_m3(invmat, td->axismtx);

		mul_m3_m3m3(mat, t->spacemtx, invmat);

		ElementRotation(t, td, mat, t->around);
	}

	/* restoring original center */
	copy_v3_v3(t->center, center);

	recalcData(t);

	ED_area_headerprint(t->sa, IFACE_("Align"));
}
/** \} */


/* -------------------------------------------------------------------- */
/* Transform (Sequencer Slide) */

/** \name Transform Sequencer Slide
 * \{ */

static void initSeqSlide(TransInfo *t)
{
	t->transform = applySeqSlide;

	initMouseInputMode(t, &t->mouse, INPUT_VECTOR);

	t->idx_max = 1;
	t->num.flag = 0;
	t->num.idx_max = t->idx_max;

	t->snap[0] = 0.0f;
	t->snap[1] = floor(t->scene->r.frs_sec / t->scene->r.frs_sec_base);
	t->snap[2] = 10.0f;

	copy_v3_fl(t->num.val_inc, t->snap[1]);
	t->num.unit_sys = t->scene->unit.system;
	/* Would be nice to have a time handling in units as well (supporting frames in addition to "natural" time...). */
	t->num.unit_type[0] = B_UNIT_NONE;
	t->num.unit_type[1] = B_UNIT_NONE;
}

static void headerSeqSlide(TransInfo *t, float val[2], char str[MAX_INFO_LEN])
{
	char tvec[NUM_STR_REP_LEN * 3];
	size_t ofs = 0;

	if (hasNumInput(&t->num)) {
		outputNumInput(&(t->num), tvec, &t->scene->unit);
	}
	else {
		BLI_snprintf(&tvec[0], NUM_STR_REP_LEN, "%.0f, %.0f", val[0], val[1]);
	}

	ofs += BLI_snprintf(str + ofs, MAX_INFO_LEN - ofs, IFACE_("Sequence Slide: %s%s, ("), &tvec[0], t->con.text);

	if (t->keymap) {
		wmKeyMapItem *kmi = WM_modalkeymap_find_propvalue(t->keymap, TFM_MODAL_TRANSLATE);
		if (kmi) {
			ofs += WM_keymap_item_to_string(kmi, str + ofs, MAX_INFO_LEN - ofs);
		}
	}
	ofs += BLI_snprintf(str + ofs, MAX_INFO_LEN - ofs, IFACE_(" or Alt) Expand to fit %s"),
	                    WM_bool_as_string((t->flag & T_ALT_TRANSFORM) != 0));
}

static void applySeqSlideValue(TransInfo *t, const float val[2], int frame)
{
	TransData *td = t->data;
	int i;
	TransSeq *ts = t->customData;

	for (i = 0; i < t->total; i++, td++) {
		float tvec[2];

		if (td->flag & TD_NOACTION)
			break;

		if (td->flag & TD_SKIP)
			continue;

		copy_v2_v2(tvec, val);

		mul_v2_fl(tvec, td->factor);

		if (t->modifiers & MOD_SNAP_INVERT) {
			td->loc[0] = frame + td->factor * (td->iloc[0] - ts->min);
		}
		else {
			td->loc[0] = td->iloc[0] + tvec[0];
		}

		td->loc[1] = td->iloc[1] + tvec[1];
	}
}

static void applySeqSlide(TransInfo *t, const int mval[2])
{
	char str[MAX_INFO_LEN];
<<<<<<< HEAD
	int fra = 0;
=======
	int snap_frame = 0;
>>>>>>> 435eaa79
	if (t->con.mode & CON_APPLY) {
		float pvec[3] = {0.0f, 0.0f, 0.0f};
		float tvec[3];
		t->con.applyVec(t, NULL, t->values, tvec, pvec);
		copy_v3_v3(t->values, tvec);
	}
	else {
<<<<<<< HEAD
		fra = snapSequenceBounds(t, mval);
		//snapGridIncrement(t, t->values);
=======
		snap_frame = snapSequenceBounds(t, mval);
		// snapGridIncrement(t, t->values);
>>>>>>> 435eaa79
		applyNumInput(&t->num, t->values);
	}

	t->values[0] = floor(t->values[0] + 0.5f);
	t->values[1] = floor(t->values[1] + 0.5f);

	headerSeqSlide(t, t->values, str);
<<<<<<< HEAD
	applySeqSlideValue(t, t->values, fra);
=======
	applySeqSlideValue(t, t->values, snap_frame);
>>>>>>> 435eaa79

	recalcData(t);

	ED_area_headerprint(t->sa, str);
}
/** \} */


/* -------------------------------------------------------------------- */
/* Animation Editors - Transform Utils
 *
 * Special Helpers for Various Settings
 */

/** \name Animation Editor Utils
 * \{ */

/* This function returns the snapping 'mode' for Animation Editors only
 * We cannot use the standard snapping due to NLA-strip scaling complexities.
 */
// XXX these modifier checks should be keymappable
static short getAnimEdit_SnapMode(TransInfo *t)
{
	short autosnap = SACTSNAP_OFF;
	
	if (t->spacetype == SPACE_ACTION) {
		SpaceAction *saction = (SpaceAction *)t->sa->spacedata.first;
		
		if (saction)
			autosnap = saction->autosnap;
	}
	else if (t->spacetype == SPACE_IPO) {
		SpaceIpo *sipo = (SpaceIpo *)t->sa->spacedata.first;
		
		if (sipo)
			autosnap = sipo->autosnap;
	}
	else if (t->spacetype == SPACE_NLA) {
		SpaceNla *snla = (SpaceNla *)t->sa->spacedata.first;
		
		if (snla)
			autosnap = snla->autosnap;
	}
	else {
		autosnap = SACTSNAP_OFF;
	}
	
	/* toggle autosnap on/off 
	 *  - when toggling on, prefer nearest frame over 1.0 frame increments
	 */
	if (t->modifiers & MOD_SNAP_INVERT) {
		if (autosnap)
			autosnap = SACTSNAP_OFF;
		else
			autosnap = SACTSNAP_FRAME;
	}

	return autosnap;
}

/* This function is used by Animation Editor specific transform functions to do
 * the Snap Keyframe to Nearest Frame/Marker
 */
static void doAnimEdit_SnapFrame(TransInfo *t, TransData *td, TransData2D *td2d, AnimData *adt, short autosnap)
{
	/* snap key to nearest frame or second? */
	if (ELEM(autosnap, SACTSNAP_FRAME, SACTSNAP_SECOND)) {
		const Scene *scene = t->scene;
		const double secf = FPS;
		double val;
		
		/* convert frame to nla-action time (if needed) */
		if (adt)
			val = BKE_nla_tweakedit_remap(adt, *(td->val), NLATIME_CONVERT_MAP);
		else
			val = *(td->val);
		
		/* do the snapping to nearest frame/second */
		if (autosnap == SACTSNAP_FRAME) {
			val = floorf(val + 0.5);
		}
		else if (autosnap == SACTSNAP_SECOND) {
			val = (float)(floor((val / secf) + 0.5) * secf);
		}
		
		/* convert frame out of nla-action time */
		if (adt)
			*(td->val) = BKE_nla_tweakedit_remap(adt, val, NLATIME_CONVERT_UNMAP);
		else
			*(td->val) = val;
	}
	/* snap key to nearest marker? */
	else if (autosnap == SACTSNAP_MARKER) {
		float val;
		
		/* convert frame to nla-action time (if needed) */
		if (adt)
			val = BKE_nla_tweakedit_remap(adt, *(td->val), NLATIME_CONVERT_MAP);
		else
			val = *(td->val);
		
		/* snap to nearest marker */
		// TODO: need some more careful checks for where data comes from
		val = (float)ED_markers_find_nearest_marker_time(&t->scene->markers, val);
		
		/* convert frame out of nla-action time */
		if (adt)
			*(td->val) = BKE_nla_tweakedit_remap(adt, val, NLATIME_CONVERT_UNMAP);
		else
			*(td->val) = val;
	}
	
	/* if the handles are to be moved too (as side-effect of keyframes moving, to keep the general effect) 
	 * offset them by the same amount so that the general angles are maintained (i.e. won't change while 
	 * handles are free-to-roam and keyframes are snap-locked)
	 */
	if ((td->flag & TD_MOVEHANDLE1) && td2d->h1) {
		td2d->h1[0] = td2d->ih1[0] + *td->val - td->ival;
	}
	if ((td->flag & TD_MOVEHANDLE2) && td2d->h2) {
		td2d->h2[0] = td2d->ih2[0] + *td->val - td->ival;
	}
}
/** \} */


/* -------------------------------------------------------------------- */
/* Transform (Animation Translation) */

/** \name Transform Animation Translation
 * \{ */

static void initTimeTranslate(TransInfo *t)
{
	/* this tool is only really available in the Action Editor... */
	if (!ELEM(t->spacetype, SPACE_ACTION, SPACE_SEQ)) {
		t->state = TRANS_CANCEL;
	}

	t->mode = TFM_TIME_TRANSLATE;
	t->transform = applyTimeTranslate;

	initMouseInputMode(t, &t->mouse, INPUT_NONE);

	/* num-input has max of (n-1) */
	t->idx_max = 0;
	t->num.flag = 0;
	t->num.idx_max = t->idx_max;

	/* initialize snap like for everything else */
	t->snap[0] = 0.0f;
	t->snap[1] = t->snap[2] = 1.0f;

	copy_v3_fl(t->num.val_inc, t->snap[1]);
	t->num.unit_sys = t->scene->unit.system;
	/* No time unit supporting frames currently... */
	t->num.unit_type[0] = B_UNIT_NONE;
}

static void headerTimeTranslate(TransInfo *t, char str[MAX_INFO_LEN])
{
	char tvec[NUM_STR_REP_LEN * 3];

	/* if numeric input is active, use results from that, otherwise apply snapping to result */
	if (hasNumInput(&t->num)) {
		outputNumInput(&(t->num), tvec, &t->scene->unit);
	}
	else {
		const Scene *scene = t->scene;
		const short autosnap = getAnimEdit_SnapMode(t);
		const double secf = FPS;
		float val = t->values[0];
		
		/* apply snapping + frame->seconds conversions */
		if (autosnap == SACTSNAP_STEP) {
			/* frame step */
			val = floorf(val + 0.5f);
		}
		else if (autosnap == SACTSNAP_TSTEP) {
			/* second step */
			val = floorf((double)val / secf + 0.5);
		}
		else if (autosnap == SACTSNAP_SECOND) {
			/* nearest second */
			val = (float)((double)val / secf);
		}
		
		if (autosnap == SACTSNAP_FRAME)
			BLI_snprintf(&tvec[0], NUM_STR_REP_LEN, "%d.00 (%.4f)", (int)val, val);
		else if (autosnap == SACTSNAP_SECOND)
			BLI_snprintf(&tvec[0], NUM_STR_REP_LEN, "%d.00 sec (%.4f)", (int)val, val);
		else if (autosnap == SACTSNAP_TSTEP)
			BLI_snprintf(&tvec[0], NUM_STR_REP_LEN, "%.4f sec", val);
		else
			BLI_snprintf(&tvec[0], NUM_STR_REP_LEN, "%.4f", val);
	}

	BLI_snprintf(str, MAX_INFO_LEN, IFACE_("DeltaX: %s"), &tvec[0]);
}

static void applyTimeTranslateValue(TransInfo *t, float UNUSED(sval))
{
	TransData *td = t->data;
	TransData2D *td2d = t->data2d;
	Scene *scene = t->scene;
	int i;
	
	const short autosnap = getAnimEdit_SnapMode(t);
	const double secf = FPS;

	float deltax, val /* , valprev */;

	/* it doesn't matter whether we apply to t->data or t->data2d, but t->data2d is more convenient */
	for (i = 0; i < t->total; i++, td++, td2d++) {
		/* it is assumed that td->extra is a pointer to the AnimData,
		 * whose active action is where this keyframe comes from
		 * (this is only valid when not in NLA)
		 */
		AnimData *adt = (t->spacetype != SPACE_NLA) ? td->extra : NULL;

		/* valprev = *td->val; */ /* UNUSED */

		/* check if any need to apply nla-mapping */
		if (adt && (t->spacetype != SPACE_SEQ)) {
			deltax = t->values[0];

			if (autosnap == SACTSNAP_TSTEP) {
				deltax = (float)(floor(((double)deltax / secf) + 0.5) * secf);
			}
			else if (autosnap == SACTSNAP_STEP) {
				deltax = (float)(floor(deltax + 0.5f));
			}

			val = BKE_nla_tweakedit_remap(adt, td->ival, NLATIME_CONVERT_MAP);
			val += deltax;
			*(td->val) = BKE_nla_tweakedit_remap(adt, val, NLATIME_CONVERT_UNMAP);
		}
		else {
			deltax = val = t->values[0];

			if (autosnap == SACTSNAP_TSTEP) {
				val = (float)(floor(((double)deltax / secf) + 0.5) * secf);
			}
			else if (autosnap == SACTSNAP_STEP) {
				val = (float)(floor(val + 0.5f));
			}

			*(td->val) = td->ival + val;
		}

		/* apply nearest snapping */
		doAnimEdit_SnapFrame(t, td, td2d, adt, autosnap);
	}
}

static void applyTimeTranslate(TransInfo *t, const int mval[2])
{
	View2D *v2d = (View2D *)t->view;
	float cval[2], sval[2];
	char str[MAX_INFO_LEN];

	/* calculate translation amount from mouse movement - in 'time-grid space' */
	UI_view2d_region_to_view(v2d, mval[0], mval[0], &cval[0], &cval[1]);
	UI_view2d_region_to_view(v2d, t->imval[0], t->imval[0], &sval[0], &sval[1]);

	/* we only need to calculate effect for time (applyTimeTranslate only needs that) */
	t->values[0] = cval[0] - sval[0];

	/* handle numeric-input stuff */
	t->vec[0] = t->values[0];
	applyNumInput(&t->num, &t->vec[0]);
	t->values[0] = t->vec[0];
	headerTimeTranslate(t, str);

	applyTimeTranslateValue(t, sval[0]);

	recalcData(t);

	ED_area_headerprint(t->sa, str);
}
/** \} */


/* -------------------------------------------------------------------- */
/* Transform (Animation Time Slide) */

/** \name Transform Animation Time Slide
 * \{ */

static void initTimeSlide(TransInfo *t)
{
	/* this tool is only really available in the Action Editor... */
	if (t->spacetype == SPACE_ACTION) {
		SpaceAction *saction = (SpaceAction *)t->sa->spacedata.first;

		/* set flag for drawing stuff */
		saction->flag |= SACTION_MOVING;
	}
	else {
		t->state = TRANS_CANCEL;
	}


	t->mode = TFM_TIME_SLIDE;
	t->transform = applyTimeSlide;
	t->flag |= T_FREE_CUSTOMDATA;

	initMouseInputMode(t, &t->mouse, INPUT_NONE);

	/* num-input has max of (n-1) */
	t->idx_max = 0;
	t->num.flag = 0;
	t->num.idx_max = t->idx_max;

	/* initialize snap like for everything else */
	t->snap[0] = 0.0f;
	t->snap[1] = t->snap[2] = 1.0f;

	copy_v3_fl(t->num.val_inc, t->snap[1]);
	t->num.unit_sys = t->scene->unit.system;
	/* No time unit supporting frames currently... */
	t->num.unit_type[0] = B_UNIT_NONE;
}

static void headerTimeSlide(TransInfo *t, float sval, char str[MAX_INFO_LEN])
{
	char tvec[NUM_STR_REP_LEN * 3];

	if (hasNumInput(&t->num)) {
		outputNumInput(&(t->num), tvec, &t->scene->unit);
	}
	else {
		float minx = *((float *)(t->customData));
		float maxx = *((float *)(t->customData) + 1);
		float cval = t->values[0];
		float val;

		val = 2.0f * (cval - sval) / (maxx - minx);
		CLAMP(val, -1.0f, 1.0f);

		BLI_snprintf(&tvec[0], NUM_STR_REP_LEN, "%.4f", val);
	}

	BLI_snprintf(str, MAX_INFO_LEN, IFACE_("TimeSlide: %s"), &tvec[0]);
}

static void applyTimeSlideValue(TransInfo *t, float sval)
{
	TransData *td = t->data;
	int i;

	float minx = *((float *)(t->customData));
	float maxx = *((float *)(t->customData) + 1);

	/* set value for drawing black line */
	if (t->spacetype == SPACE_ACTION) {
		SpaceAction *saction = (SpaceAction *)t->sa->spacedata.first;
		float cvalf = t->values[0];

		saction->timeslide = cvalf;
	}

	/* it doesn't matter whether we apply to t->data or t->data2d, but t->data2d is more convenient */
	for (i = 0; i < t->total; i++, td++) {
		/* it is assumed that td->extra is a pointer to the AnimData,
		 * whose active action is where this keyframe comes from
		 * (this is only valid when not in NLA)
		 */
		AnimData *adt = (t->spacetype != SPACE_NLA) ? td->extra : NULL;
		float cval = t->values[0];

		/* apply NLA-mapping to necessary values */
		if (adt)
			cval = BKE_nla_tweakedit_remap(adt, cval, NLATIME_CONVERT_UNMAP);

		/* only apply to data if in range */
		if ((sval > minx) && (sval < maxx)) {
			float cvalc = CLAMPIS(cval, minx, maxx);
			float timefac;

			/* left half? */
			if (td->ival < sval) {
				timefac = (sval - td->ival) / (sval - minx);
				*(td->val) = cvalc - timefac * (cvalc - minx);
			}
			else {
				timefac = (td->ival - sval) / (maxx - sval);
				*(td->val) = cvalc + timefac * (maxx - cvalc);
			}
		}
	}
}

static void applyTimeSlide(TransInfo *t, const int mval[2])
{
	View2D *v2d = (View2D *)t->view;
	float cval[2], sval[2];
	float minx = *((float *)(t->customData));
	float maxx = *((float *)(t->customData) + 1);
	char str[MAX_INFO_LEN];

	/* calculate mouse co-ordinates */
	UI_view2d_region_to_view(v2d, mval[0], mval[1], &cval[0], &cval[1]);
	UI_view2d_region_to_view(v2d, t->imval[0], t->imval[1], &sval[0], &sval[1]);

	/* t->values[0] stores cval[0], which is the current mouse-pointer location (in frames) */
	// XXX Need to be able to repeat this
	t->values[0] = cval[0];

	/* handle numeric-input stuff */
	t->vec[0] = 2.0f * (cval[0] - sval[0]) / (maxx - minx);
	applyNumInput(&t->num, &t->vec[0]);
	t->values[0] = (maxx - minx) * t->vec[0] / 2.0f + sval[0];

	headerTimeSlide(t, sval[0], str);
	applyTimeSlideValue(t, sval[0]);

	recalcData(t);

	ED_area_headerprint(t->sa, str);
}
/** \} */


/* -------------------------------------------------------------------- */
/* Transform (Animation Time Scale) */

/** \name Transform Animation Time Scale
 * \{ */

static void initTimeScale(TransInfo *t)
{
	float center[2];

	/* this tool is only really available in the Action Editor
	 * AND NLA Editor (for strip scaling)
	 */
	if (ELEM(t->spacetype, SPACE_ACTION, SPACE_NLA) == 0) {
		t->state = TRANS_CANCEL;
	}

	t->mode = TFM_TIME_SCALE;
	t->transform = applyTimeScale;

	/* recalculate center2d to use CFRA and mouse Y, since that's
	 * what is used in time scale */
	t->center[0] = t->scene->r.cfra;
	projectFloatView(t, t->center, center);
	center[1] = t->imval[1];

	/* force a reinit with the center2d used here */
	initMouseInput(t, &t->mouse, center, t->imval);

	initMouseInputMode(t, &t->mouse, INPUT_SPRING_FLIP);

	t->flag |= T_NULL_ONE;
	t->num.val_flag[0] |= NUM_NULL_ONE;

	/* num-input has max of (n-1) */
	t->idx_max = 0;
	t->num.flag = 0;
	t->num.idx_max = t->idx_max;

	/* initialize snap like for everything else */
	t->snap[0] = 0.0f;
	t->snap[1] = t->snap[2] = 1.0f;

	copy_v3_fl(t->num.val_inc, t->snap[1]);
	t->num.unit_sys = t->scene->unit.system;
	t->num.unit_type[0] = B_UNIT_NONE;
}

static void headerTimeScale(TransInfo *t, char str[MAX_INFO_LEN])
{
	char tvec[NUM_STR_REP_LEN * 3];

	if (hasNumInput(&t->num))
		outputNumInput(&(t->num), tvec, &t->scene->unit);
	else
		BLI_snprintf(&tvec[0], NUM_STR_REP_LEN, "%.4f", t->values[0]);

	BLI_snprintf(str, MAX_INFO_LEN, IFACE_("ScaleX: %s"), &tvec[0]);
}

static void applyTimeScaleValue(TransInfo *t)
{
	Scene *scene = t->scene;
	TransData *td = t->data;
	TransData2D *td2d = t->data2d;
	int i;

	const short autosnap = getAnimEdit_SnapMode(t);
	const double secf = FPS;


	for (i = 0; i < t->total; i++, td++, td2d++) {
		/* it is assumed that td->extra is a pointer to the AnimData,
		 * whose active action is where this keyframe comes from
		 * (this is only valid when not in NLA)
		 */
		AnimData *adt = (t->spacetype != SPACE_NLA) ? td->extra : NULL;
		float startx = CFRA;
		float fac = t->values[0];

		if (autosnap == SACTSNAP_TSTEP) {
			fac = (float)(floor((double)fac / secf + 0.5) * secf);
		}
		else if (autosnap == SACTSNAP_STEP) {
			fac = (float)(floor(fac + 0.5f));
		}

		/* check if any need to apply nla-mapping */
		if (adt)
			startx = BKE_nla_tweakedit_remap(adt, startx, NLATIME_CONVERT_UNMAP);

		/* now, calculate the new value */
		*(td->val) = ((td->ival - startx) * fac) + startx;

		/* apply nearest snapping */
		doAnimEdit_SnapFrame(t, td, td2d, adt, autosnap);
	}
}

static void applyTimeScale(TransInfo *t, const int UNUSED(mval[2]))
{
	char str[MAX_INFO_LEN];
	
	/* handle numeric-input stuff */
	t->vec[0] = t->values[0];
	applyNumInput(&t->num, &t->vec[0]);
	t->values[0] = t->vec[0];
	headerTimeScale(t, str);

	applyTimeScaleValue(t);

	recalcData(t);

	ED_area_headerprint(t->sa, str);
}
/** \} */


/* TODO, move to: transform_queries.c */
bool checkUseAxisMatrix(TransInfo *t)
{
	/* currently only checks for editmode */
	if (t->flag & T_EDIT) {
		if ((t->around == V3D_LOCAL) && (ELEM(t->obedit->type, OB_MESH, OB_CURVE, OB_MBALL, OB_ARMATURE))) {
			/* not all editmode supports axis-matrix */
			return true;
		}
	}

	return false;
}

#undef MAX_INFO_LEN<|MERGE_RESOLUTION|>--- conflicted
+++ resolved
@@ -7193,11 +7193,7 @@
 static void applySeqSlide(TransInfo *t, const int mval[2])
 {
 	char str[MAX_INFO_LEN];
-<<<<<<< HEAD
-	int fra = 0;
-=======
 	int snap_frame = 0;
->>>>>>> 435eaa79
 	if (t->con.mode & CON_APPLY) {
 		float pvec[3] = {0.0f, 0.0f, 0.0f};
 		float tvec[3];
@@ -7205,13 +7201,8 @@
 		copy_v3_v3(t->values, tvec);
 	}
 	else {
-<<<<<<< HEAD
-		fra = snapSequenceBounds(t, mval);
-		//snapGridIncrement(t, t->values);
-=======
 		snap_frame = snapSequenceBounds(t, mval);
 		// snapGridIncrement(t, t->values);
->>>>>>> 435eaa79
 		applyNumInput(&t->num, t->values);
 	}
 
@@ -7219,11 +7210,7 @@
 	t->values[1] = floor(t->values[1] + 0.5f);
 
 	headerSeqSlide(t, t->values, str);
-<<<<<<< HEAD
-	applySeqSlideValue(t, t->values, fra);
-=======
 	applySeqSlideValue(t, t->values, snap_frame);
->>>>>>> 435eaa79
 
 	recalcData(t);
 
