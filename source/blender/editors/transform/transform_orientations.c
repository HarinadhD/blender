/*
 * $Id$
 *
 * ***** BEGIN GPL LICENSE BLOCK *****
 *
 * This program is free software; you can redistribute it and/or
 * modify it under the terms of the GNU General Public License
 * as published by the Free Software Foundation; either version 2
 * of the License, or (at your option) any later version.
 *
 * This program is distributed in the hope that it will be useful,
 * but WITHOUT ANY WARRANTY; without even the implied warranty of
 * MERCHANTABILITY or FITNESS FOR A PARTICULAR PURPOSE.  See the
 * GNU General Public License for more details.
 *
 * You should have received a copy of the GNU General Public License
 * along with this program; if not, write to the Free Software Foundation,
 * Inc., 51 Franklin Street, Fifth Floor, Boston, MA 02110-1301, USA.
 *
 * Contributor(s): Martin Poirier
 *
 * ***** END GPL LICENSE BLOCK *****
 */

/** \file blender/editors/transform/transform_orientations.c
 *  \ingroup edtransform
 */


#include <string.h>
#include <ctype.h>

#include "MEM_guardedalloc.h"

#include "DNA_armature_types.h"
#include "DNA_curve_types.h"
#include "DNA_object_types.h"
#include "DNA_scene_types.h"
#include "DNA_screen_types.h"
#include "DNA_view3d_types.h"


#include "BKE_armature.h"
#include "BKE_context.h"
#include "BKE_tessmesh.h"
#include "BKE_report.h"

#include "BLI_math.h"
#include "BLI_blenlib.h"
#include "BLI_editVert.h"
#include "BLI_utildefines.h"

//#include "BIF_editmesh.h"
//#include "BIF_interface.h"
//#include "BIF_space.h"
//#include "BIF_toolbox.h"

#include "ED_armature.h"
#include "ED_mesh.h"
#include "ED_curve.h" /* for ED_curve_editnurbs */


#include "RNA_define.h"

#include "transform.h"

/* *********************** TransSpace ************************** */

void BIF_clearTransformOrientation(bContext *C)
{
	View3D *v3d = CTX_wm_view3d(C);

	ListBase *transform_spaces = &CTX_data_scene(C)->transform_spaces;
	BLI_freelistN(transform_spaces);
	
	// Need to loop over all view3d
	if(v3d && v3d->twmode >= V3D_MANIP_CUSTOM) {
		v3d->twmode = V3D_MANIP_GLOBAL;	/* fallback to global	*/
	}
}

static TransformOrientation* findOrientationName(ListBase *lb, const char *name)
{
	TransformOrientation *ts= NULL;

	for (ts= lb->first; ts; ts = ts->next) {
		if (strncmp(ts->name, name, sizeof(ts->name)-1) == 0) {
			return ts;
		}
	}
	
	return NULL;
}

static int uniqueOrientationNameCheck(void *arg, const char *name)
{
	return findOrientationName((ListBase *)arg, name) != NULL;
}

static void uniqueOrientationName(ListBase *lb, char *name)
{
	BLI_uniquename_cb(uniqueOrientationNameCheck, lb, "Space", '.', name, sizeof(((TransformOrientation *)NULL)->name));
}

void BIF_createTransformOrientation(bContext *C, ReportList *reports, char *name, int use, int overwrite)
{
	Object *obedit = CTX_data_edit_object(C);
	Object *ob = CTX_data_active_object(C);
	TransformOrientation *ts = NULL;
	
	if (obedit) {
		if (obedit->type == OB_MESH)
			ts = createMeshSpace(C, reports, name, overwrite);
		else if (obedit->type == OB_ARMATURE)
			ts = createBoneSpace(C, reports, name, overwrite);
	}
	else if (ob && (ob->mode & OB_MODE_POSE)) {
			ts = createBoneSpace(C, reports, name, overwrite);
	}
	else {
		ts = createObjectSpace(C, reports, name, overwrite);
	}
	
	if (use && ts != NULL)
	{
		BIF_selectTransformOrientation(C, ts);
	}
}

TransformOrientation *createObjectSpace(bContext *C, ReportList *UNUSED(reports), char *name, int overwrite) {
	Base *base = CTX_data_active_base(C);
	Object *ob;
	float mat[3][3];

	if (base == NULL)
		return NULL;


	ob = base->object;
	
	copy_m3_m4(mat, ob->obmat);
	normalize_m3(mat);

	/* use object name if no name is given */
	if (name[0] == 0)
	{
		strncpy(name, ob->id.name+2, 35);
	}

	return addMatrixSpace(C, mat, name, overwrite);	
}

TransformOrientation *createBoneSpace(bContext *C, ReportList *reports, char *name, int overwrite) {
	float mat[3][3];
	float normal[3], plane[3];

	getTransformOrientation(C, normal, plane, 0);

	if (createSpaceNormalTangent(mat, normal, plane) == 0) {
		BKE_reports_prepend(reports, "Cannot use zero-length bone");
		return NULL;
	}

	if (name[0] == 0)
	{
		strcpy(name, "Bone");
	}

	return addMatrixSpace(C, mat, name, overwrite);
}

TransformOrientation *createMeshSpace(bContext *C, ReportList *reports, char *name, int overwrite) {
	float mat[3][3];
	float normal[3], plane[3];
	int type;

	type = getTransformOrientation(C, normal, plane, 0);
	
	switch (type)
	{
		case ORIENTATION_VERT:
			if (createSpaceNormal(mat, normal) == 0) {
				BKE_reports_prepend(reports, "Cannot use vertex with zero-length normal");
				return NULL;
			}
	
			if (name[0] == 0)
			{
				strcpy(name, "Vertex");
			}
			break;
		case ORIENTATION_EDGE:
			if (createSpaceNormalTangent(mat, normal, plane) == 0) {
				BKE_reports_prepend(reports, "Cannot use zero-length edge");
				return NULL;
			}
	
			if (name[0] == 0)
			{
				strcpy(name, "Edge");
			}
			break;
		case ORIENTATION_FACE:
			if (createSpaceNormalTangent(mat, normal, plane) == 0) {
				BKE_reports_prepend(reports, "Cannot use zero-area face");
				return NULL;
			}
	
			if (name[0] == 0)
			{
				strcpy(name, "Face");
			}
			break;
		default:
			return NULL;
			break;
	}

	return addMatrixSpace(C, mat, name, overwrite);
}

int createSpaceNormal(float mat[3][3], float normal[3])
{
	float tangent[3] = {0.0f, 0.0f, 1.0f};
	
	copy_v3_v3(mat[2], normal);
	if (normalize_v3(mat[2]) == 0.0f) {
		return 0; /* error return */
	}

	cross_v3_v3v3(mat[0], mat[2], tangent);
	if (dot_v3v3(mat[0], mat[0]) == 0.0f) {
		tangent[0] = 1.0f;
		tangent[1] = tangent[2] = 0.0f;
		cross_v3_v3v3(mat[0], tangent, mat[2]);
	}

	cross_v3_v3v3(mat[1], mat[2], mat[0]);

	normalize_m3(mat);
	
	return 1;
}

int createSpaceNormalTangent(float mat[3][3], float normal[3], float tangent[3])
{
	copy_v3_v3(mat[2], normal);
	if (normalize_v3(mat[2]) == 0.0f) {
		return 0; /* error return */
	}
	
	/* preempt zero length tangent from causing trouble */
	if (tangent[0] == 0 && tangent[1] == 0 && tangent[2] == 0)
	{
		tangent[2] = 1;
	}

	cross_v3_v3v3(mat[0], mat[2], tangent);
	if (normalize_v3(mat[0]) == 0.0f) {
		return 0; /* error return */
	}
	
	cross_v3_v3v3(mat[1], mat[2], mat[0]);

	normalize_m3(mat);
	
	return 1;
}

TransformOrientation* addMatrixSpace(bContext *C, float mat[3][3], char name[], int overwrite) {
	ListBase *transform_spaces = &CTX_data_scene(C)->transform_spaces;
	TransformOrientation *ts = NULL;

	if (overwrite)
	{
		ts = findOrientationName(transform_spaces, name);
	}
	else
	{
		uniqueOrientationName(transform_spaces, name);
	}

	/* if not, create a new one */
	if (ts == NULL)
	{
		ts = MEM_callocN(sizeof(TransformOrientation), "UserTransSpace from matrix");
		BLI_addtail(transform_spaces, ts);
		strncpy(ts->name, name, 35);
	}

	/* copy matrix into transform space */
	copy_m3_m3(ts->mat, mat);

	return ts;
}

void BIF_removeTransformOrientation(bContext *C, TransformOrientation *target) {
	ListBase *transform_spaces = &CTX_data_scene(C)->transform_spaces;
	TransformOrientation *ts;
	int i;
	
	for (i = 0, ts = transform_spaces->first; ts; ts = ts->next, i++) {
		if (ts == target) {
			View3D *v3d = CTX_wm_view3d(C);
			if(v3d) {
				int selected_index = (v3d->twmode - V3D_MANIP_CUSTOM);
				
				// Transform_fix_me NEED TO DO THIS FOR ALL VIEW3D
				if (selected_index == i) {
					v3d->twmode = V3D_MANIP_GLOBAL;	/* fallback to global	*/
				}
				else if (selected_index > i) {
					v3d->twmode--;
				}
				
			}

			BLI_freelinkN(transform_spaces, ts);
			break;
		}
	}
}

void BIF_removeTransformOrientationIndex(bContext *C, int index) {
	ListBase *transform_spaces = &CTX_data_scene(C)->transform_spaces;
	TransformOrientation *ts= BLI_findlink(transform_spaces, index);

	if (ts) {
		View3D *v3d = CTX_wm_view3d(C);
		if(v3d) {
			int selected_index = (v3d->twmode - V3D_MANIP_CUSTOM);
			
			// Transform_fix_me NEED TO DO THIS FOR ALL VIEW3D
			if (selected_index == index) {
				v3d->twmode = V3D_MANIP_GLOBAL;	/* fallback to global	*/
			}
			else if (selected_index > index) {
				v3d->twmode--;
			}
			
		}

		BLI_freelinkN(transform_spaces, ts);
	}
}

void BIF_selectTransformOrientation(bContext *C, TransformOrientation *target) {
	ListBase *transform_spaces = &CTX_data_scene(C)->transform_spaces;
	View3D *v3d = CTX_wm_view3d(C);
	TransformOrientation *ts;
	int i;
	
	for (i = 0, ts = transform_spaces->first; ts; ts = ts->next, i++) {
		if (ts == target) {
			v3d->twmode = V3D_MANIP_CUSTOM + i;
			break;
		}
	}
}

void BIF_selectTransformOrientationValue(bContext *C, int orientation) {
	View3D *v3d = CTX_wm_view3d(C);
	if(v3d) /* currently using generic poll */
		v3d->twmode = orientation;
}

EnumPropertyItem *BIF_enumTransformOrientation(bContext *C)
{
	Scene *scene;
	ListBase *transform_spaces;
	TransformOrientation *ts= NULL;

	EnumPropertyItem global	= {V3D_MANIP_GLOBAL, "GLOBAL", 0, "Global", ""};
	EnumPropertyItem normal = {V3D_MANIP_NORMAL, "NORMAL", 0, "Normal", ""};
	EnumPropertyItem local = {V3D_MANIP_LOCAL, "LOCAL", 0, "Local", ""};
	EnumPropertyItem view = {V3D_MANIP_VIEW, "VIEW", 0, "View", ""};
	EnumPropertyItem tmp = {0, "", 0, "", ""};
	EnumPropertyItem *item= NULL;
	int i = V3D_MANIP_CUSTOM, totitem= 0;

	RNA_enum_item_add(&item, &totitem, &global);
	RNA_enum_item_add(&item, &totitem, &normal);
	RNA_enum_item_add(&item, &totitem, &local);
	RNA_enum_item_add(&item, &totitem, &view);

	if(C) {
		scene= CTX_data_scene(C);

		if(scene) {
			transform_spaces = &scene->transform_spaces;
			ts = transform_spaces->first;
		}
	}
		
	if(ts)
		RNA_enum_item_add_separator(&item, &totitem);

	for(; ts; ts = ts->next) {
		tmp.identifier = "CUSTOM";
		tmp.name= ts->name;
		tmp.value = i++;
		RNA_enum_item_add(&item, &totitem, &tmp);
	}

	RNA_enum_item_end(&item, &totitem);

	return item;
}

const char * BIF_menustringTransformOrientation(const bContext *C, const char *title) {
	char menu[] = "%t|Global%x0|Local%x1|Gimbal%x4|Normal%x2|View%x3";
	ListBase *transform_spaces = &CTX_data_scene(C)->transform_spaces;
	TransformOrientation *ts;
	int i = V3D_MANIP_CUSTOM;
	char *str_menu, *p;
	
	
	str_menu = MEM_callocN(strlen(menu) + strlen(title) + 1 + 40 * BIF_countTransformOrientation(C), "UserTransSpace from matrix");
	p = str_menu;
	
	p += sprintf(str_menu, "%s", title);
	p += sprintf(p, "%s", menu);
	
	for (ts = transform_spaces->first; ts; ts = ts->next) {
		p += sprintf(p, "|%s%%x%d", ts->name, i++);
	}
	
	return str_menu;
}

int BIF_countTransformOrientation(const bContext *C) {
	ListBase *transform_spaces = &CTX_data_scene(C)->transform_spaces;
	TransformOrientation *ts;
	int count = 0;

	for (ts = transform_spaces->first; ts; ts = ts->next) {
		count++;
	}
	
	return count;
}

void applyTransformOrientation(const bContext *C, float mat[3][3], char *name) {
	TransformOrientation *ts;
	View3D *v3d = CTX_wm_view3d(C);
	int selected_index = (v3d->twmode - V3D_MANIP_CUSTOM);
	int i;
	
	if (selected_index >= 0) {
		for (i = 0, ts = CTX_data_scene(C)->transform_spaces.first; ts; ts = ts->next, i++) {
			if (selected_index == i) {
				
				if (name)
					strcpy(name, ts->name);
				
				copy_m3_m3(mat, ts->mat);
				break;
			}
		}
	  }
}

static int count_bone_select(bArmature *arm, ListBase *lb, int do_it) 
{
	Bone *bone;
	int do_next;
	int total = 0;
	
	for(bone= lb->first; bone; bone= bone->next) {
		bone->flag &= ~BONE_TRANSFORM;
		do_next = do_it;
		if(do_it) {
			if(bone->layer & arm->layer) {
				if (bone->flag & BONE_SELECTED) {
					bone->flag |= BONE_TRANSFORM;
					total++;
					do_next= 0;	// no transform on children if one parent bone is selected
				}
			}
		}
		total += count_bone_select(arm, &bone->childbase, do_next);
	}
	
	return total;
}

void initTransformOrientation(bContext *C, TransInfo *t)
{
	View3D *v3d = CTX_wm_view3d(C);
	Object *ob = CTX_data_active_object(C);
	Object *obedit = CTX_data_active_object(C);

	switch(t->current_orientation) {
	case V3D_MANIP_GLOBAL:
		unit_m3(t->spacemtx);
		strcpy(t->spacename, "global");
		break;

	case V3D_MANIP_GIMBAL:
		unit_m3(t->spacemtx);
		if (gimbal_axis(ob, t->spacemtx)) {
			strcpy(t->spacename, "gimbal");
			break;
		}
		/* no gimbal fallthrough to normal */
	case V3D_MANIP_NORMAL:
		if(obedit || (ob && ob->mode & OB_MODE_POSE)) {
			strcpy(t->spacename, "normal");
			ED_getTransformOrientationMatrix(C, t->spacemtx, (v3d->around == V3D_ACTIVE));
			break;
		}
		/* no break we define 'normal' as 'local' in Object mode */
	case V3D_MANIP_LOCAL:
		strcpy(t->spacename, "local");
		
		if(ob) {
			copy_m3_m4(t->spacemtx, ob->obmat);
			normalize_m3(t->spacemtx);
		} else {
			unit_m3(t->spacemtx);
		}
		
		break;
		
	case V3D_MANIP_VIEW:
		if (t->ar->regiontype == RGN_TYPE_WINDOW)
		{
			RegionView3D *rv3d = t->ar->regiondata;
			float mat[3][3];

			strcpy(t->spacename, "view");
			copy_m3_m4(mat, rv3d->viewinv);
			normalize_m3(mat);
			copy_m3_m3(t->spacemtx, mat);
		}
		else
		{
			unit_m3(t->spacemtx);
		}
		break;
	default: /* V3D_MANIP_CUSTOM */
		applyTransformOrientation(C, t->spacemtx, t->spacename);
		break;
	}
}

int getTransformOrientation(const bContext *C, float normal[3], float plane[3], int activeOnly)
{
	Scene *scene = CTX_data_scene(C);
	View3D *v3d = CTX_wm_view3d(C);
	Object *obedit= CTX_data_edit_object(C);
	Base *base;
	Object *ob = OBACT;
	int result = ORIENTATION_NONE;

	normal[0] = normal[1] = normal[2] = 0;
	plane[0] = plane[1] = plane[2] = 0;

	if(obedit)
	{
		float imat[3][3], mat[3][3];
		
		/* we need the transpose of the inverse for a normal... */
		copy_m3_m4(imat, ob->obmat);
		
		invert_m3_m3(mat, imat);
		transpose_m3(mat);

		ob= obedit;

		if(ob->type==OB_MESH)
		{
			Mesh *me= ob->data;
			BMEditMesh *em = me->edit_btmesh;
			BMVert *eve;
			BMEditSelection ese;
			float vec[3]= {0,0,0};
			
			/* USE LAST SELECTED WITH ACTIVE */
			if (activeOnly && EDBM_get_actSelection(em, &ese))
			{
				EDBM_editselection_normal(normal, &ese);
				EDBM_editselection_plane(em, plane, &ese);
				
				switch (ese.type)
				{
					case BM_VERT:
						result = ORIENTATION_VERT;
						break;
					case BM_EDGE:
						result = ORIENTATION_EDGE;
						break;
					case BM_FACE:
						result = ORIENTATION_FACE;
						break;
				}
			}
			else
			{
				if (em->bm->totfacesel >= 1)
				{
					BMFace *efa;
					BMIter iter;

					BM_ITER(efa, &iter, em->bm, BM_FACES_OF_MESH, NULL) {
						if(BM_TestHFlag(efa, BM_SELECT)) {
							VECADD(normal, normal, efa->no);
							sub_v3_v3v3(vec, ((BMLoopList*)efa->loops.first)->first->v->co, 
							        (((BMLoopList*)efa->loops.first)->first->next)->v->co);
							VECADD(plane, plane, vec);
						}
					}
					
					result = ORIENTATION_FACE;
				}
				else if (em->bm->totvertsel == 3)
				{
					BMVert *v1 = NULL, *v2 = NULL, *v3 = NULL;
					BMIter iter;
					float cotangent[3];
					
					BM_ITER(eve, &iter, em->bm, BM_VERTS_OF_MESH, NULL) {
						if (BM_TestHFlag(eve, BM_SELECT)) {
							if (v1 == NULL) {
								v1 = eve; 
							}
							else if (v2 == NULL) {
								v2 = eve;
							}
							else {
								v3 = eve;

								sub_v3_v3v3(plane, v2->co, v1->co);
								sub_v3_v3v3(cotangent, v3->co, v2->co);
								cross_v3_v3v3(normal, cotangent, plane);
								break;
							}
						}
					}

					/* if there's an edge available, use that for the tangent */
					if (em->bm->totedgesel >= 1)
					{
						BMEdge *eed = NULL;
						BMIter iter;
						
						BM_ITER(eed, &iter, em->bm, BM_EDGES_OF_MESH, NULL) {
							if(BM_TestHFlag(eed, BM_SELECT)) {
								sub_v3_v3v3(plane, eed->v2->co, eed->v1->co);
								break;
							}
						}
					}

					result = ORIENTATION_FACE;
				}
				else if (em->bm->totedgesel == 1)
				{
					BMEdge *eed = NULL;
					BMIter iter;
					
					BM_ITER(eed, &iter, em->bm, BM_EDGES_OF_MESH, NULL) {
						if(BM_TestHFlag(eed, BM_SELECT)) {
							/* use average vert normals as plane and edge vector as normal */
							copy_v3_v3(plane, eed->v1->no);
							VECADD(plane, plane, eed->v2->no);
							sub_v3_v3v3(normal, eed->v2->co, eed->v1->co);
							break;
						}
					}
					result = ORIENTATION_EDGE;
				}
				else if (em->bm->totvertsel == 2)
				{
					BMVert *v1 = NULL, *v2 = NULL;
					BMIter iter;

					BM_ITER(eve, &iter, em->bm, BM_VERTS_OF_MESH, NULL) {
						if (BM_TestHFlag(eve, BM_SELECT)) {
							if (v1 == NULL) {
								v1 = eve; 
							}
							else {
								v2 = eve;
								
								copy_v3_v3(plane, v1->no);
								VECADD(plane, plane, v2->no);
								sub_v3_v3v3(normal, v2->co, v1->co);
								break; 
							}
						}
					}
					result = ORIENTATION_EDGE;
				}
				else if (em->bm->totvertsel == 1)
				{
<<<<<<< HEAD
					BMIter iter;

					BM_ITER(eve, &iter, em->bm, BM_VERTS_OF_MESH, NULL) {
						if (BM_TestHFlag(eve, BM_SELECT)) {
							VECCOPY(normal, eve->no);
=======
					for (eve = em->verts.first; eve; eve = eve->next)
					{
						if ( eve->f & SELECT ) {
							copy_v3_v3(normal, eve->no);
>>>>>>> 9a1f3c58
							break;
						}
					}
					result = ORIENTATION_VERT;
				}
				else if (em->bm->totvertsel > 3)
				{
					BMIter iter;
					normal[0] = normal[1] = normal[2] = 0.0f;

					BM_ITER(eve, &iter, em->bm, BM_VERTS_OF_MESH, NULL) {
						if (BM_TestHFlag(eve, BM_SELECT)) {
							add_v3_v3(normal, eve->no);
						}
					}
					normalize_v3(normal);
					result = ORIENTATION_VERT;
				}
			}
		} /* end editmesh */
		else if ELEM(obedit->type, OB_CURVE, OB_SURF)
		{
			Curve *cu= obedit->data;
			Nurb *nu;
			BezTriple *bezt;
			int a;
			ListBase *nurbs= ED_curve_editnurbs(cu);

			for (nu = nurbs->first; nu; nu = nu->next)
			{
				/* only bezier has a normal */
				if(nu->type == CU_BEZIER)
				{
					bezt= nu->bezt;
					a= nu->pntsu;
					while(a--)
					{
						/* exception */
						if ( (bezt->f1 & SELECT) + (bezt->f2 & SELECT) + (bezt->f3 & SELECT) > SELECT )
						{
							sub_v3_v3v3(normal, bezt->vec[0], bezt->vec[2]);
						}
						else
						{
							if(bezt->f1)
							{
								sub_v3_v3v3(normal, bezt->vec[0], bezt->vec[1]);
							}
							if(bezt->f2)
							{
								sub_v3_v3v3(normal, bezt->vec[0], bezt->vec[2]);
							}
							if(bezt->f3)
							{
								sub_v3_v3v3(normal, bezt->vec[1], bezt->vec[2]);
							}
						}
						bezt++;
					}
				}
			}
			
			if (normal[0] != 0 || normal[1] != 0 || normal[2] != 0)
			{
				result = ORIENTATION_NORMAL;
			}
		}
		else if(obedit->type==OB_MBALL)
		{
#if 0 // XXX
			/* editmball.c */
			extern ListBase editelems;  /* go away ! */
			MetaElem *ml, *ml_sel = NULL;
	
			/* loop and check that only one element is selected */	
			for (ml = editelems.first; ml; ml = ml->next)
			{
				if (ml->flag & SELECT) {
					if (ml_sel == NULL)
					{
						ml_sel = ml;
					}
					else
					{
						ml_sel = NULL;
						break;
					}
				}
			}
			
			if (ml_sel)
			{	
				float mat[4][4];

				/* Rotation of MetaElem is stored in quat */
				 quat_to_mat4( mat,ml_sel->quat);

				copy_v3_v3(normal, mat[2]);

				negate_v3_v3(plane, mat[1]);
				
				result = ORIENTATION_NORMAL;
			}
#endif
			
		}
		else if (obedit->type == OB_ARMATURE)
		{
			bArmature *arm = obedit->data;
			EditBone *ebone;
			
			for (ebone = arm->edbo->first; ebone; ebone=ebone->next) {
				if (arm->layer & ebone->layer)
				{
					if (ebone->flag & BONE_SELECTED)
					{
						float tmat[3][3];
						float vec[3];
						sub_v3_v3v3(vec, ebone->tail, ebone->head);
						normalize_v3(vec);
						add_v3_v3(normal, vec);
						
						vec_roll_to_mat3(vec, ebone->roll, tmat);
						add_v3_v3(plane, tmat[2]);
					}
				}
			}
			
			normalize_v3(normal);
			normalize_v3(plane);

			if (plane[0] != 0 || plane[1] != 0 || plane[2] != 0)
			{
				result = ORIENTATION_EDGE;
			}

		}

		/* Vectors from edges don't need the special transpose inverse multiplication */
		if (result == ORIENTATION_EDGE)
		{
			mul_mat3_m4_v3(ob->obmat, normal);
			mul_mat3_m4_v3(ob->obmat, plane);
		}
		else
		{
			mul_m3_v3(mat, normal);
			mul_m3_v3(mat, plane);
		}
	}
	else if(ob && (ob->mode & OB_MODE_POSE))
	{
		bArmature *arm= ob->data;
		bPoseChannel *pchan;
		int totsel;
		
		totsel = count_bone_select(arm, &arm->bonebase, 1);
		if(totsel) {
			float imat[3][3], mat[3][3];

			/* use channels to get stats */
			for(pchan= ob->pose->chanbase.first; pchan; pchan= pchan->next) {
				if (pchan->bone && pchan->bone->flag & BONE_TRANSFORM) {
					add_v3_v3(normal, pchan->pose_mat[2]);
					add_v3_v3(plane, pchan->pose_mat[1]);
				}
			}
			negate_v3(plane);
			
			/* we need the transpose of the inverse for a normal... */
			copy_m3_m4(imat, ob->obmat);
			
			invert_m3_m3(mat, imat);
			transpose_m3(mat);
			mul_m3_v3(mat, normal);
			mul_m3_v3(mat, plane);
			
			result = ORIENTATION_EDGE;
		}
	}
	else if(ob && (ob->mode & (OB_MODE_ALL_PAINT|OB_MODE_PARTICLE_EDIT)))
	{
	}
	else {
		/* we need the one selected object, if its not active */
		ob = OBACT;
		if(ob && !(ob->flag & SELECT)) ob = NULL;
		
		for(base= scene->base.first; base; base= base->next) {
			if TESTBASELIB(v3d, base) {
				if(ob == NULL) { 
					ob= base->object;
					break;
				}
			}
		}
		
		if (ob) {
			copy_v3_v3(normal, ob->obmat[2]);
			copy_v3_v3(plane, ob->obmat[1]);
		}
		else {
			normal[0] = 0.0f;
			normal[1] = 0.0f;
			normal[2] = 1.0f;
			plane[0] = 1.0f;
			plane[1] = 0.0f;
			plane[2] = 0.0f;
		}
		result = ORIENTATION_NORMAL;
	}
	
	return result;
}

void ED_getTransformOrientationMatrix(const bContext *C, float orientation_mat[][3], int activeOnly)
{
	float normal[3]={0.0, 0.0, 0.0};
	float plane[3]={0.0, 0.0, 0.0};

	int type;

	type = getTransformOrientation(C, normal, plane, activeOnly);

	switch (type)
	{
		case ORIENTATION_NORMAL:
			if (createSpaceNormalTangent(orientation_mat, normal, plane) == 0)
			{
				type = ORIENTATION_NONE;
			}
			break;
		case ORIENTATION_VERT:
			if (createSpaceNormal(orientation_mat, normal) == 0)
			{
				type = ORIENTATION_NONE;
			}
			break;
		case ORIENTATION_EDGE:
			if (createSpaceNormalTangent(orientation_mat, normal, plane) == 0)
			{
				type = ORIENTATION_NONE;
			}
			break;
		case ORIENTATION_FACE:
			if (createSpaceNormalTangent(orientation_mat, normal, plane) == 0)
			{
				type = ORIENTATION_NONE;
			}
			break;
	}

	if (type == ORIENTATION_NONE)
	{
		unit_m3(orientation_mat);
	}
}<|MERGE_RESOLUTION|>--- conflicted
+++ resolved
@@ -694,18 +694,11 @@
 				}
 				else if (em->bm->totvertsel == 1)
 				{
-<<<<<<< HEAD
 					BMIter iter;
 
 					BM_ITER(eve, &iter, em->bm, BM_VERTS_OF_MESH, NULL) {
 						if (BM_TestHFlag(eve, BM_SELECT)) {
-							VECCOPY(normal, eve->no);
-=======
-					for (eve = em->verts.first; eve; eve = eve->next)
-					{
-						if ( eve->f & SELECT ) {
 							copy_v3_v3(normal, eve->no);
->>>>>>> 9a1f3c58
 							break;
 						}
 					}
