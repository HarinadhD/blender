--- conflicted
+++ resolved
@@ -43,15 +43,7 @@
 // #include "BKE_suggestions.h"
 #include "BKE_report.h"
 
-<<<<<<< HEAD
 #include "GPU_glew.h"
-
-#include "MEM_guardedalloc.h"
-
-#include "BIF_glutil.h"
-=======
-#include "BIF_gl.h"
->>>>>>> 146a1c77
 
 #include "ED_datafiles.h"
 #include "ED_types.h"
