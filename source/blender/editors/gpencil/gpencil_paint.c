--- conflicted
+++ resolved
@@ -281,14 +281,7 @@
 static void gp_get_3d_reference(tGPsdata *p, float vec[3])
 {
 	View3D *v3d = p->sa->spacedata.first;
-<<<<<<< HEAD
 	Object *ob = NULL;
-=======
-	const float *fp = ED_view3d_cursor3d_get(p->scene, v3d)->location;
-	
-	/* the reference point used depends on the owner... */
-#if 0 /* XXX: disabled for now, since we can't draw relative to the owner yet */
->>>>>>> f7727b53
 	if (p->ownerPtr.type == &RNA_Object) {
 		ob = (Object *)p->ownerPtr.data;
 	}
@@ -1665,7 +1658,7 @@
 			/* if active object doesn't exist or it's not a Grease Pencil object, 
 			 * use the scene's gp_object (), or create one if it doesn't exist
 			 */
-			float *cur = ED_view3d_cursor3d_get(p->scene, v3d);
+			float *cur = ED_view3d_cursor3d_get(p->scene, v3d)->location;
 			if ((!obact) || (obact->type != OB_GPENCIL)) {
 				if (p->scene->gp_object) {
 					/* use existing default */
