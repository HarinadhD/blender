/*
 * ***** BEGIN GPL LICENSE BLOCK *****
 *
 * This program is free software; you can redistribute it and/or
 * modify it under the terms of the GNU General Public License
 * as published by the Free Software Foundation; either version 2
 * of the License, or (at your option) any later version.
 *
 * This program is distributed in the hope that it will be useful,
 * but WITHOUT ANY WARRANTY; without even the implied warranty of
 * MERCHANTABILITY or FITNESS FOR A PARTICULAR PURPOSE.  See the
 * GNU General Public License for more details.
 *
 * You should have received a copy of the GNU General Public License
 * along with this program; if not, write to the Free Software Foundation,
 * Inc., 51 Franklin Street, Fifth Floor, Boston, MA 02110-1301, USA.
 *
 * The Original Code is Copyright (C) Blender Foundation.
 * All rights reserved.
 *
 * The Original Code is: all of this file.
 *
 * Contributor(s): none yet.
 *
 * ***** END GPL LICENSE BLOCK *****
 */

/** \file blender/editors/render/render_preview.c
 *  \ingroup edrend
 */


/* global includes */

#include <stdlib.h>
#include <math.h>
#include <string.h>

#ifndef WIN32
#include <unistd.h>
#else
#include <io.h>
#endif
#include "MEM_guardedalloc.h"

#include "BLI_math.h"
#include "BLI_blenlib.h"
#include "BLI_utildefines.h"

#include "BLO_readfile.h"

#include "DNA_world_types.h"
#include "DNA_camera_types.h"
#include "DNA_group_types.h"
#include "DNA_material_types.h"
#include "DNA_node_types.h"
#include "DNA_object_types.h"
#include "DNA_lamp_types.h"
#include "DNA_space_types.h"
#include "DNA_scene_types.h"
#include "DNA_brush_types.h"
#include "DNA_screen_types.h"

#include "BKE_appdir.h"
#include "BKE_brush.h"
#include "BKE_context.h"
#include "BKE_colortools.h"
#include "BKE_global.h"
#include "BKE_idprop.h"
#include "BKE_image.h"
#include "BKE_icons.h"
#include "BKE_lamp.h"
#include "BKE_layer.h"
#include "BKE_library.h"
#include "BKE_library_remap.h"
#include "BKE_main.h"
#include "BKE_material.h"
#include "BKE_node.h"
#include "BKE_scene.h"
#include "BKE_texture.h"
#include "BKE_world.h"

#include "DEG_depsgraph.h"
#include "DEG_depsgraph_query.h"
#include "DEG_depsgraph_build.h"

#include "IMB_imbuf.h"
#include "IMB_imbuf_types.h"
#include "IMB_thumbs.h"

#include "BIF_gl.h"
#include "BIF_glutil.h"

#include "GPU_shader.h"

#include "RE_pipeline.h"
#include "RE_engine.h"

#include "WM_api.h"
#include "WM_types.h"

#include "ED_datafiles.h"
#include "ED_render.h"
#include "ED_screen.h"

#ifndef NDEBUG
/* Used for database init assert(). */
#  include "BLI_threads.h"
#endif

ImBuf *get_brush_icon(Brush *brush)
{
	static const int flags = IB_rect | IB_multilayer | IB_metadata;

	char path[FILE_MAX];
	const char *folder;

	if (!(brush->icon_imbuf)) {
		if (brush->flag & BRUSH_CUSTOM_ICON) {

			if (brush->icon_filepath[0]) {
				// first use the path directly to try and load the file

				BLI_strncpy(path, brush->icon_filepath, sizeof(brush->icon_filepath));
				BLI_path_abs(path, G.main->name);

				/* use default colorspaces for brushes */
				brush->icon_imbuf = IMB_loadiffname(path, flags, NULL);

				// otherwise lets try to find it in other directories
				if (!(brush->icon_imbuf)) {
					folder = BKE_appdir_folder_id(BLENDER_DATAFILES, "brushicons");

					BLI_make_file_string(G.main->name, path, folder, brush->icon_filepath);

					if (path[0]) {
						/* use fefault color spaces */
						brush->icon_imbuf = IMB_loadiffname(path, flags, NULL);
					}
				}

				if (brush->icon_imbuf)
					BKE_icon_changed(BKE_icon_id_ensure(&brush->id));
			}
		}
	}

	if (!(brush->icon_imbuf))
		brush->id.icon_id = 0;

	return brush->icon_imbuf;
}

typedef struct ShaderPreview {
	/* from wmJob */
	void *owner;
	short *stop, *do_update;

	Scene *scene;
	Depsgraph *depsgraph;
	ID *id;
	ID *parent;
	MTex *slot;

	/* datablocks with nodes need full copy during preview render, glsl uses it too */
	Material *matcopy;
	Tex *texcopy;
	Lamp *lampcopy;
	World *worldcopy;

	float col[4];       /* active object color */

	int sizex, sizey;
	unsigned int *pr_rect;
	int pr_method;

	Main *bmain;
	Main *pr_main;
} ShaderPreview;

typedef struct IconPreviewSize {
	struct IconPreviewSize *next, *prev;
	int sizex, sizey;
	unsigned int *rect;
} IconPreviewSize;

typedef struct IconPreview {
	Main *bmain;
	Scene *scene;
	Depsgraph *depsgraph;
	void *owner;
	ID *id;
	ListBase sizes;
} IconPreview;

/* *************************** Preview for buttons *********************** */

static Main *G_pr_main = NULL;
static Main *G_pr_main_cycles = NULL;

#ifndef WITH_HEADLESS
static Main *load_main_from_memory(const void *blend, int blend_size)
{
	const int fileflags = G.fileflags;
	Main *bmain = NULL;
	BlendFileData *bfd;

	G.fileflags |= G_FILE_NO_UI;
	bfd = BLO_read_from_memory(blend, blend_size, NULL, BLO_READ_SKIP_NONE);
	if (bfd) {
		bmain = bfd->main;

		MEM_freeN(bfd);
	}
	G.fileflags = fileflags;

	return bmain;
}
#endif

void ED_preview_ensure_dbase(void)
{
#ifndef WITH_HEADLESS
	static bool base_initialized = false;
	BLI_assert(BLI_thread_is_main());
	if (!base_initialized) {
		G_pr_main = load_main_from_memory(datatoc_preview_blend, datatoc_preview_blend_size);
		G_pr_main_cycles = load_main_from_memory(datatoc_preview_cycles_blend, datatoc_preview_cycles_blend_size);
		base_initialized = true;
	}
#endif
}

static bool check_engine_supports_textures(Scene *scene)
{
	RenderEngineType *type = RE_engines_find(scene->r.engine);
	return type->flag & RE_USE_TEXTURE_PREVIEW;
}

void ED_preview_free_dbase(void)
{
	if (G_pr_main)
		BKE_main_free(G_pr_main);

	if (G_pr_main_cycles)
		BKE_main_free(G_pr_main_cycles);
}

static Scene *preview_get_scene(Main *pr_main)
{
	if (pr_main == NULL) return NULL;
	
	return pr_main->scene.first;
}

static const char *preview_collection_name(const char pr_type)
{
	switch (pr_type) {
		case MA_FLAT:
			return "Flat";
		case MA_SPHERE:
			return "Sphere";
		case MA_CUBE:
			return "Cube";
		case MA_MONKEY:
			return "Monkey";
		case MA_SPHERE_A:
			return "World Sphere";
		case MA_TEXTURE:
			return "Texture";
		case MA_LAMP:
			return "Lamp";
		case MA_SKY:
			return "Sky";
		case MA_HAIR:
			return "Hair";
		case MA_ATMOS:
			return "Atmosphere";
		default:
			BLI_assert(!"Unknown preview type");
			return "";
	}
}

static void set_preview_collection(Scene *scene, ViewLayer *view_layer, char pr_type)
{
	LayerCollection *lc = view_layer->layer_collections.first;
	const char *collection_name = preview_collection_name(pr_type);

	for (lc = lc->layer_collections.first; lc; lc = lc->next) {
		if (STREQ(lc->collection->id.name + 2, collection_name)) {
			lc->collection->flag &= ~COLLECTION_RESTRICT_RENDER;
		}
		else {
			lc->collection->flag |= COLLECTION_RESTRICT_RENDER;
		}
	}

	BKE_layer_collection_sync(scene, view_layer);
}

static World *preview_get_localized_world(ShaderPreview *sp, World *world)
{
<<<<<<< HEAD
	if (world == NULL) {
		return NULL;
	}
	if (sp->worldcopy != NULL) {
		return sp->worldcopy;
	}
	sp->worldcopy = BKE_world_localize(world);
	BLI_addtail(&sp->pr_main->world, sp->worldcopy);
	return sp->worldcopy;
=======
	if (pr_main == NULL) return NULL;

	return pr_main->scene.first;
>>>>>>> 44505b38
}

/* call this with a pointer to initialize preview scene */
/* call this with NULL to restore assigned ID pointers in preview scene */
static Scene *preview_prepare_scene(Main *bmain, Scene *scene, ID *id, int id_type, ShaderPreview *sp)
{
	Scene *sce;
	Main *pr_main = sp->pr_main;

	memcpy(pr_main->name, bmain->name, sizeof(pr_main->name));

	sce = preview_get_scene(pr_main);
	if (sce) {
<<<<<<< HEAD
		ViewLayer *view_layer = sce->view_layers.first;
=======
>>>>>>> 44505b38

		/* this flag tells render to not execute depsgraph or ipos etc */
		sce->r.scemode |= R_BUTS_PREVIEW;
		/* set world always back, is used now */
		sce->world = pr_main->world.first;
		/* now: exposure copy */
		if (scene->world) {
			sce->world->exp = scene->world->exp;
			sce->world->range = scene->world->range;
		}

		sce->r.color_mgt_flag = scene->r.color_mgt_flag;
		BKE_color_managed_display_settings_copy(&sce->display_settings, &scene->display_settings);

		BKE_color_managed_view_settings_free(&sce->view_settings);
		BKE_color_managed_view_settings_copy(&sce->view_settings, &scene->view_settings);

		/* prevent overhead for small renders and icons (32) */
		if (id && sp->sizex < 40) {
			sce->r.tilex = sce->r.tiley = 64;
		}
		else {
			sce->r.tilex = sce->r.xsch / 4;
			sce->r.tiley = sce->r.ysch / 4;
		}

		if ((id && sp->pr_method == PR_ICON_RENDER) && id_type != ID_WO)
			sce->r.alphamode = R_ALPHAPREMUL;
		else
			sce->r.alphamode = R_ADDSKY;

		sce->r.cfra = scene->r.cfra;

		if (id_type == ID_TE && !check_engine_supports_textures(scene)) {
			/* Force blender internal for texture icons and nodes render,
			 * seems commonly used render engines does not support
			 * such kind of rendering.
			 */
			BLI_strncpy(sce->r.engine, RE_engine_id_BLENDER_EEVEE, sizeof(sce->r.engine));
		}
		else {
			BLI_strncpy(sce->r.engine, scene->r.engine, sizeof(sce->r.engine));
		}

		if (id_type == ID_MA) {
			Material *mat = NULL, *origmat = (Material *)id;

			if (origmat) {
				/* work on a copy */
				mat = BKE_material_localize(origmat);
				sp->matcopy = mat;
				BLI_addtail(&pr_main->mat, mat);
<<<<<<< HEAD
				
				/* use current scene world to light sphere */
				if (mat->pr_type == MA_SPHERE_A && sp->pr_method == PR_BUTS_RENDER) {
					/* Use current scene world to light sphere. */
					sce->world = preview_get_localized_world(sp, scene->world);
=======

				if (!BKE_scene_use_new_shading_nodes(scene)) {
					init_render_material(bmain, mat, 0, NULL);     /* call that retrieves mode_l */
					end_render_material(mat);

					/* un-useful option */
					if (sp->pr_method == PR_ICON_RENDER)
						mat->shade_flag &= ~MA_OBCOLOR;

					/* turn on raytracing if needed */
					if (mat->mode_l & MA_RAYMIRROR)
						sce->r.mode |= R_RAYTRACE;
					if (mat->material_type == MA_TYPE_VOLUME)
						sce->r.mode |= R_RAYTRACE;
					if ((mat->mode_l & MA_RAYTRANSP) && (mat->mode_l & MA_TRANSP))
						sce->r.mode |= R_RAYTRACE;
					if (preview_mat_has_sss(mat, NULL))
						sce->r.mode |= R_SSS;

					/* turn off fake shadows if needed */
					/* this only works in a specific case where the preview.blend contains
					 * an object starting with 'c' which has a material linked to it (not the obdata)
					 * and that material has a fake shadow texture in the active texture slot */
					for (base = sce->base.first; base; base = base->next) {
						if (base->object->id.name[2] == 'c') {
							Material *shadmat = give_current_material(base->object, base->object->actcol);
							if (shadmat) {
								if (mat->mode2 & MA_CASTSHADOW) shadmat->septex = 0;
								else shadmat->septex |= 1;
							}
						}
					}

					/* turn off bounce lights for volume,
					 * doesn't make much visual difference and slows it down too */
					for (base = sce->base.first; base; base = base->next) {
						if (base->object->type == OB_LAMP) {
							/* if doesn't match 'Lamp.002' --> main key light */
							if (!STREQ(base->object->id.name + 2, "Lamp.002")) {
								if (mat->material_type == MA_TYPE_VOLUME)
									base->object->restrictflag |= OB_RESTRICT_RENDER;
								else
									base->object->restrictflag &= ~OB_RESTRICT_RENDER;
							}
						}
					}
>>>>>>> 44505b38
				}
				else if (sce->world) {
					/* Use a default world color. Using the current
					 * scene world can be slow if it has big textures. */
					sce->world->use_nodes = false;
					sce->world->horr = 0.5f;
					sce->world->horg = 0.5f;
					sce->world->horb = 0.5f;
				}

				if (sp->pr_method == PR_ICON_RENDER) {
					set_preview_collection(sce, view_layer, MA_SPHERE_A);
				}
				else {
					set_preview_collection(sce, view_layer, mat->pr_type);

					if (mat->nodetree && sp->pr_method == PR_NODE_RENDER) {
						/* two previews, they get copied by wmJob */
						BKE_node_preview_init_tree(mat->nodetree, sp->sizex, sp->sizey, true);
						BKE_node_preview_init_tree(origmat->nodetree, sp->sizex, sp->sizey, true);
					}
				}
			}
			else {
<<<<<<< HEAD
				sce->r.mode &= ~(R_OSA);
				
			}
			
			for (Base *base = view_layer->object_bases.first; base; base = base->next) {
=======
				sce->r.mode &= ~(R_OSA | R_RAYTRACE | R_SSS);

			}

			for (base = sce->base.first; base; base = base->next) {
>>>>>>> 44505b38
				if (base->object->id.name[2] == 'p') {
					/* copy over object color, in case material uses it */
					copy_v4_v4(base->object->col, sp->col);

					if (OB_TYPE_SUPPORT_MATERIAL(base->object->type)) {
						/* don't use assign_material, it changed mat->id.us, which shows in the UI */
						Material ***matar = give_matarar(base->object);
						int actcol = max_ii(base->object->actcol - 1, 0);

						if (matar && actcol < base->object->totcol)
							(*matar)[actcol] = mat;
					}
					else if (base->object->type == OB_LAMP) {
						base->flag |= BASE_VISIBLED;
					}
				}
			}
		}
		else if (id_type == ID_TE) {
			Tex *tex = NULL, *origtex = (Tex *)id;

			if (origtex) {
				tex = BKE_texture_localize(origtex);
				sp->texcopy = tex;
				BLI_addtail(&pr_main->tex, tex);
			}
<<<<<<< HEAD
			set_preview_collection(sce, view_layer, MA_TEXTURE);
			
=======
			sce->lay = 1 << MA_TEXTURE;

			for (base = sce->base.first; base; base = base->next) {
				if (base->object->id.name[2] == 't') {
					Material *mat = give_current_material(base->object, base->object->actcol);
					if (mat && mat->mtex[0]) {
						mat->mtex[0]->tex = tex;

						if (tex && sp->slot)
							mat->mtex[0]->which_output = sp->slot->which_output;

						mat->mtex[0]->mapto &= ~MAP_ALPHA;
						mat->alpha = 1.0f;

						/* show alpha in this case */
						if (tex == NULL || (tex->flag & TEX_PRV_ALPHA)) {
							if (!(tex && tex->type == TEX_IMAGE && (tex->imaflag & (TEX_USEALPHA | TEX_CALCALPHA)) == 0)) {
								mat->mtex[0]->mapto |= MAP_ALPHA;
								mat->alpha = 0.0f;
							}
						}
					}
				}
			}

>>>>>>> 44505b38
			if (tex && tex->nodetree && sp->pr_method == PR_NODE_RENDER) {
				/* two previews, they get copied by wmJob */
				BKE_node_preview_init_tree(origtex->nodetree, sp->sizex, sp->sizey, true);
				BKE_node_preview_init_tree(tex->nodetree, sp->sizex, sp->sizey, true);
			}
		}
		else if (id_type == ID_LA) {
			Lamp *la = NULL, *origla = (Lamp *)id;

			/* work on a copy */
			if (origla) {
				la = BKE_lamp_localize(origla);
				sp->lampcopy = la;
				BLI_addtail(&pr_main->lamp, la);
			}

			set_preview_collection(sce, view_layer, MA_LAMP);

			if (sce->world) {
				/* Only use lighting from the lamp. */
				sce->world->use_nodes = false;
				sce->world->horr = 0.0f;
				sce->world->horg = 0.0f;
				sce->world->horb = 0.0f;
			}
<<<<<<< HEAD
				
			for (Base *base = view_layer->object_bases.first; base; base = base->next) {
=======

			for (base = sce->base.first; base; base = base->next) {
>>>>>>> 44505b38
				if (base->object->id.name[2] == 'p') {
					if (base->object->type == OB_LAMP)
						base->object->data = la;
				}
			}

			if (la && la->nodetree && sp->pr_method == PR_NODE_RENDER) {
				/* two previews, they get copied by wmJob */
				BKE_node_preview_init_tree(origla->nodetree, sp->sizex, sp->sizey, true);
				BKE_node_preview_init_tree(la->nodetree, sp->sizex, sp->sizey, true);
			}
		}
		else if (id_type == ID_WO) {
			World *wrld = NULL, *origwrld = (World *)id;

			if (origwrld) {
				wrld = BKE_world_localize(origwrld);
				sp->worldcopy = wrld;
				BLI_addtail(&pr_main->world, wrld);
			}

			set_preview_collection(sce, view_layer, MA_SKY);
			sce->world = wrld;

			if (wrld && wrld->nodetree && sp->pr_method == PR_NODE_RENDER) {
				/* two previews, they get copied by wmJob */
				BKE_node_preview_init_tree(wrld->nodetree, sp->sizex, sp->sizey, true);
				BKE_node_preview_init_tree(origwrld->nodetree, sp->sizex, sp->sizey, true);
			}
		}

		return sce;
	}

	return NULL;
}

/* new UI convention: draw is in pixel space already. */
/* uses UI_BTYPE_ROUNDBOX button in block to get the rect */
static bool ed_preview_draw_rect(ScrArea *sa, int split, int first, rcti *rect, rcti *newrect)
{
	Render *re;
	RenderView *rv;
	RenderResult rres;
	char name[32];
	int offx = 0;
	int newx = BLI_rcti_size_x(rect);
	int newy = BLI_rcti_size_y(rect);
	bool ok = false;

	if (!split || first) sprintf(name, "Preview %p", (void *)sa);
	else sprintf(name, "SecondPreview %p", (void *)sa);

	if (split) {
		if (first) {
			offx = 0;
			newx = newx / 2;
		}
		else {
			offx = newx / 2;
			newx = newx - newx / 2;
		}
	}

	/* test if something rendered ok */
	re = RE_GetRender(name);

	if (re == NULL)
		return false;

	RE_AcquireResultImageViews(re, &rres);

	if (!BLI_listbase_is_empty(&rres.views)) {
		/* material preview only needs monoscopy (view 0) */
		rv = RE_RenderViewGetById(&rres, 0);
	}
	else {
		/* possible the job clears the views but we're still drawing T45496 */
		rv = NULL;
	}

	if (rv && rv->rectf) {

		if (ABS(rres.rectx - newx) < 2 && ABS(rres.recty - newy) < 2) {

			newrect->xmax = max_ii(newrect->xmax, rect->xmin + rres.rectx + offx);
			newrect->ymax = max_ii(newrect->ymax, rect->ymin + rres.recty);

			if (rres.rectx && rres.recty) {
				unsigned char *rect_byte = MEM_mallocN(rres.rectx * rres.recty * sizeof(int), "ed_preview_draw_rect");
				float fx = rect->xmin + offx;
				float fy = rect->ymin;

				/* material preview only needs monoscopy (view 0) */
				if (re)
					RE_AcquiredResultGet32(re, &rres, (unsigned int *)rect_byte, 0);

<<<<<<< HEAD
				IMMDrawPixelsTexState state = immDrawPixelsTexSetup(GPU_SHADER_2D_IMAGE_COLOR);
				immDrawPixelsTex(&state, fx, fy, rres.rectx, rres.recty, GL_RGBA, GL_UNSIGNED_BYTE, GL_NEAREST, rect_byte,
				                 1.0f, 1.0f, NULL);
				
=======
				glaDrawPixelsSafe(fx, fy, rres.rectx, rres.recty, rres.rectx, GL_RGBA, GL_UNSIGNED_BYTE, rect_byte);

>>>>>>> 44505b38
				MEM_freeN(rect_byte);

				ok = 1;
			}
		}
	}

	RE_ReleaseResultImageViews(re, &rres);

	return ok;
}

void ED_preview_draw(const bContext *C, void *idp, void *parentp, void *slotp, rcti *rect)
{
	if (idp) {
		wmWindowManager *wm = CTX_wm_manager(C);
		ScrArea *sa = CTX_wm_area(C);
		ID *id = (ID *)idp;
		ID *parent = (ID *)parentp;
		MTex *slot = (MTex *)slotp;
		SpaceButs *sbuts = CTX_wm_space_buts(C);
		ShaderPreview *sp = WM_jobs_customdata(wm, sa);
		rcti newrect;
		int ok;
		int newx = BLI_rcti_size_x(rect);
		int newy = BLI_rcti_size_y(rect);

		newrect.xmin = rect->xmin;
		newrect.xmax = rect->xmin;
		newrect.ymin = rect->ymin;
		newrect.ymax = rect->ymin;

		if (parent) {
			ok = ed_preview_draw_rect(sa, 1, 1, rect, &newrect);
			ok &= ed_preview_draw_rect(sa, 1, 0, rect, &newrect);
		}
		else
			ok = ed_preview_draw_rect(sa, 0, 0, rect, &newrect);

		if (ok)
			*rect = newrect;

		/* start a new preview render job if signaled through sbuts->preview,
		 * if no render result was found and no preview render job is running,
		 * or if the job is running and the size of preview changed */
		if ((sbuts != NULL && sbuts->preview) ||
		    (!ok && !WM_jobs_test(wm, sa, WM_JOB_TYPE_RENDER_PREVIEW)) ||
		    (sp && (ABS(sp->sizex - newx) >= 2 || ABS(sp->sizey - newy) > 2)))
		{
			if (sbuts != NULL) {
				sbuts->preview = 0;
			}
			ED_preview_shader_job(C, sa, id, parent, slot, newx, newy, PR_BUTS_RENDER);
		}
	}
}

/* **************************** new shader preview system ****************** */

/* inside thread, called by renderer, sets job update value */
static void shader_preview_update(void *spv, RenderResult *UNUSED(rr), volatile struct rcti *UNUSED(rect))
{
	ShaderPreview *sp = spv;

	*(sp->do_update) = true;
}

/* called by renderer, checks job value */
static int shader_preview_break(void *spv)
{
	ShaderPreview *sp = spv;

	return *(sp->stop);
}

/* outside thread, called before redraw notifiers, it moves finished preview over */
static void shader_preview_updatejob(void *spv)
{
	ShaderPreview *sp = spv;

	if (sp->id) {
		if (sp->pr_method == PR_NODE_RENDER) {
			if (GS(sp->id->name) == ID_MA) {
				Material *mat = (Material *)sp->id;

				if (sp->matcopy && mat->nodetree && sp->matcopy->nodetree)
					ntreeLocalSync(sp->matcopy->nodetree, mat->nodetree);
			}
			else if (GS(sp->id->name) == ID_TE) {
				Tex *tex = (Tex *)sp->id;

				if (sp->texcopy && tex->nodetree && sp->texcopy->nodetree)
					ntreeLocalSync(sp->texcopy->nodetree, tex->nodetree);
			}
			else if (GS(sp->id->name) == ID_WO) {
				World *wrld = (World *)sp->id;

				if (sp->worldcopy && wrld->nodetree && sp->worldcopy->nodetree)
					ntreeLocalSync(sp->worldcopy->nodetree, wrld->nodetree);
			}
			else if (GS(sp->id->name) == ID_LA) {
				Lamp *la = (Lamp *)sp->id;

				if (sp->lampcopy && la->nodetree && sp->lampcopy->nodetree)
					ntreeLocalSync(sp->lampcopy->nodetree, la->nodetree);
			}
		}
	}
}

static void shader_preview_render(ShaderPreview *sp, ID *id, int split, int first)
{
	Render *re;
	Scene *sce;
	float oldlens;
	short idtype = GS(id->name);
	char name[32];
	int sizex;
	Main *pr_main = sp->pr_main;
<<<<<<< HEAD
	ID *id_eval = DEG_get_evaluated_id(sp->depsgraph, id);
	
=======

>>>>>>> 44505b38
	/* in case of split preview, use border render */
	if (split) {
		if (first) sizex = sp->sizex / 2;
		else sizex = sp->sizex - sp->sizex / 2;
	}
	else {
		sizex = sp->sizex;
	}

	/* we have to set preview variables first */
	sce = preview_get_scene(pr_main);
	if (sce) {
		sce->r.xsch = sizex;
		sce->r.ysch = sp->sizey;
		sce->r.size = 100;
	}

	/* get the stuff from the builtin preview dbase */
	sce = preview_prepare_scene(sp->bmain, sp->scene, id_eval, idtype, sp);
	if (sce == NULL) return;

	if (!split || first) sprintf(name, "Preview %p", sp->owner);
	else sprintf(name, "SecondPreview %p", sp->owner);
	re = RE_GetRender(name);

	/* full refreshed render from first tile */
	if (re == NULL)
		re = RE_NewRender(name);

	/* sce->r gets copied in RE_InitState! */
	sce->r.scemode &= ~(R_MATNODE_PREVIEW | R_TEXNODE_PREVIEW);
	sce->r.scemode &= ~R_NO_IMAGE_LOAD;

	if (sp->pr_method == PR_ICON_RENDER) {
		sce->r.scemode |= R_NO_IMAGE_LOAD;
		sce->r.mode |= R_OSA;
	}
	else if (sp->pr_method == PR_NODE_RENDER) {
		if (idtype == ID_MA) sce->r.scemode |= R_MATNODE_PREVIEW;
		else if (idtype == ID_TE) sce->r.scemode |= R_TEXNODE_PREVIEW;
		sce->r.mode &= ~R_OSA;
	}
	else {  /* PR_BUTS_RENDER */
		sce->r.mode |= R_OSA;
	}


	/* callbacs are cleared on GetRender() */
	if (ELEM(sp->pr_method, PR_BUTS_RENDER, PR_NODE_RENDER)) {
		RE_display_update_cb(re, sp, shader_preview_update);
	}
	/* set this for all previews, default is react to G.is_break still */
	RE_test_break_cb(re, sp, shader_preview_break);

	/* lens adjust */
	oldlens = ((Camera *)sce->camera->data)->lens;
	if (sizex > sp->sizey)
		((Camera *)sce->camera->data)->lens *= (float)sp->sizey / (float)sizex;

	/* entire cycle for render engine */
	RE_PreviewRender(re, pr_main, sce);

	((Camera *)sce->camera->data)->lens = oldlens;

	/* handle results */
	if (sp->pr_method == PR_ICON_RENDER) {
		// char *rct= (char *)(sp->pr_rect + 32*16 + 16);

		if (sp->pr_rect)
			RE_ResultGet32(re, sp->pr_rect);
	}

	/* unassign the pointers, reset vars */
	preview_prepare_scene(sp->bmain, sp->scene, NULL, GS(id->name), sp);

	/* XXX bad exception, end-exec is not being called in render, because it uses local main */
//	if (idtype == ID_TE) {
//		Tex *tex= (Tex *)id;
//		if (tex->use_nodes && tex->nodetree)
//			ntreeEndExecTree(tex->nodetree);
//	}

}

/* runs inside thread for material and icons */
static void shader_preview_startjob(void *customdata, short *stop, short *do_update)
{
	ShaderPreview *sp = customdata;

	sp->stop = stop;
	sp->do_update = do_update;

	if (sp->parent) {
		shader_preview_render(sp, sp->id, 1, 1);
		shader_preview_render(sp, sp->parent, 1, 0);
	}
	else
		shader_preview_render(sp, sp->id, 0, 0);

	*do_update = true;
}

static void shader_preview_free(void *customdata)
{
	ShaderPreview *sp = customdata;
	Main *pr_main = sp->pr_main;

	if (sp->matcopy) {
		struct IDProperty *properties;

		/* node previews */
		shader_preview_updatejob(sp);

		/* get rid of copied material */
		BLI_remlink(&pr_main->mat, sp->matcopy);

		BKE_material_free(sp->matcopy);

		properties = IDP_GetProperties((ID *)sp->matcopy, false);
		if (properties) {
			IDP_FreeProperty(properties);
			MEM_freeN(properties);
		}
		MEM_freeN(sp->matcopy);
	}
	if (sp->texcopy) {
		struct IDProperty *properties;
		/* node previews */
		shader_preview_updatejob(sp);

		/* get rid of copied texture */
		BLI_remlink(&pr_main->tex, sp->texcopy);
		BKE_texture_free(sp->texcopy);

		properties = IDP_GetProperties((ID *)sp->texcopy, false);
		if (properties) {
			IDP_FreeProperty(properties);
			MEM_freeN(properties);
		}
		MEM_freeN(sp->texcopy);
	}
	if (sp->worldcopy) {
		struct IDProperty *properties;
		/* node previews */
		shader_preview_updatejob(sp);

		/* get rid of copied world */
		BLI_remlink(&pr_main->world, sp->worldcopy);
		BKE_world_free(sp->worldcopy);

		properties = IDP_GetProperties((ID *)sp->worldcopy, false);
		if (properties) {
			IDP_FreeProperty(properties);
			MEM_freeN(properties);
		}
		MEM_freeN(sp->worldcopy);
	}
	if (sp->lampcopy) {
		struct IDProperty *properties;
		/* node previews */
		shader_preview_updatejob(sp);

		/* get rid of copied lamp */
		BLI_remlink(&pr_main->lamp, sp->lampcopy);
		BKE_lamp_free(sp->lampcopy);

		properties = IDP_GetProperties((ID *)sp->lampcopy, false);
		if (properties) {
			IDP_FreeProperty(properties);
			MEM_freeN(properties);
		}
		MEM_freeN(sp->lampcopy);
	}

	MEM_freeN(sp);
}

/* ************************* icon preview ********************** */

static void icon_copy_rect(ImBuf *ibuf, unsigned int w, unsigned int h, unsigned int *rect)
{
	struct ImBuf *ima;
	unsigned int *drect, *srect;
	float scaledx, scaledy;
	short ex, ey, dx, dy;

	/* paranoia test */
	if (ibuf == NULL || (ibuf->rect == NULL && ibuf->rect_float == NULL))
		return;

	/* waste of cpu cyles... but the imbuf API has no other way to scale fast (ton) */
	ima = IMB_dupImBuf(ibuf);

	if (!ima)
		return;

	if (ima->x > ima->y) {
		scaledx = (float)w;
		scaledy =  ( (float)ima->y / (float)ima->x) * (float)w;
	}
	else {
		scaledx =  ( (float)ima->x / (float)ima->y) * (float)h;
		scaledy = (float)h;
	}

	ex = (short)scaledx;
	ey = (short)scaledy;

	dx = (w - ex) / 2;
	dy = (h - ey) / 2;

	IMB_scalefastImBuf(ima, ex, ey);

	/* if needed, convert to 32 bits */
	if (ima->rect == NULL)
		IMB_rect_from_float(ima);

	srect = ima->rect;
	drect = rect;

	drect += dy * w + dx;
	for (; ey > 0; ey--) {
		memcpy(drect, srect, ex * sizeof(int));
		drect += w;
		srect += ima->x;
	}

	IMB_freeImBuf(ima);
}

static void set_alpha(char *cp, int sizex, int sizey, char alpha)
{
	int a, size = sizex * sizey;

	for (a = 0; a < size; a++, cp += 4)
		cp[3] = alpha;
}

static void icon_preview_startjob(void *customdata, short *stop, short *do_update)
{
	ShaderPreview *sp = customdata;

	if (sp->pr_method == PR_ICON_DEFERRED) {
		PreviewImage *prv = sp->owner;
		ImBuf *thumb;
		char *deferred_data = PRV_DEFERRED_DATA(prv);
		int source =  deferred_data[0];
		char *path = &deferred_data[1];

//		printf("generating deferred %d×%d preview for %s\n", sp->sizex, sp->sizey, path);

		thumb = IMB_thumb_manage(path, THB_LARGE, source);

		if (thumb) {
			/* PreviewImage assumes premultiplied alhpa... */
			IMB_premultiply_alpha(thumb);

			icon_copy_rect(thumb, sp->sizex, sp->sizey, sp->pr_rect);
			IMB_freeImBuf(thumb);
		}
	}
	else {
		ID *id = sp->id;
		short idtype = GS(id->name);

		if (idtype == ID_IM) {
			Image *ima = (Image *)id;
			ImBuf *ibuf = NULL;
			ImageUser iuser = {NULL};

			/* ima->ok is zero when Image cannot load */
			if (ima == NULL || ima->ok == 0)
				return;

			/* setup dummy image user */
			iuser.ok = iuser.framenr = 1;
			iuser.scene = sp->scene;

			/* elubie: this needs to be changed: here image is always loaded if not
			 * already there. Very expensive for large images. Need to find a way to
			 * only get existing ibuf */
			ibuf = BKE_image_acquire_ibuf(ima, &iuser, NULL);
			if (ibuf == NULL || ibuf->rect == NULL) {
				BKE_image_release_ibuf(ima, ibuf, NULL);
				return;
			}

			icon_copy_rect(ibuf, sp->sizex, sp->sizey, sp->pr_rect);

			*do_update = true;

			BKE_image_release_ibuf(ima, ibuf, NULL);
		}
		else if (idtype == ID_BR) {
			Brush *br = (Brush *)id;

			br->icon_imbuf = get_brush_icon(br);

			memset(sp->pr_rect, 0x88, sp->sizex * sp->sizey * sizeof(unsigned int));

			if (!(br->icon_imbuf) || !(br->icon_imbuf->rect))
				return;

			icon_copy_rect(br->icon_imbuf, sp->sizex, sp->sizey, sp->pr_rect);

			*do_update = true;
		}
		else if (idtype == ID_SCR) {
			bScreen *screen = (bScreen *)id;

			ED_screen_preview_render(screen, sp->sizex, sp->sizey, sp->pr_rect);
			*do_update = true;
		}
		else {
			/* re-use shader job */
			shader_preview_startjob(customdata, stop, do_update);

			/* world is rendered with alpha=0, so it wasn't displayed
			 * this could be render option for sky to, for later */
			if (idtype == ID_WO) {
				set_alpha((char *)sp->pr_rect, sp->sizex, sp->sizey, 255);
			}
		}
	}
}

/* use same function for icon & shader, so the job manager
 * does not run two of them at the same time. */

static void common_preview_startjob(void *customdata, short *stop, short *do_update, float *UNUSED(progress))
{
	ShaderPreview *sp = customdata;

	if (ELEM(sp->pr_method, PR_ICON_RENDER, PR_ICON_DEFERRED))
		icon_preview_startjob(customdata, stop, do_update);
	else
		shader_preview_startjob(customdata, stop, do_update);
}

/* exported functions */

static void icon_preview_add_size(IconPreview *ip, unsigned int *rect, int sizex, int sizey)
{
	IconPreviewSize *cur_size = ip->sizes.first, *new_size;

	while (cur_size) {
		if (cur_size->sizex == sizex && cur_size->sizey == sizey) {
			/* requested size is already in list, no need to add it again */
			return;
		}

		cur_size = cur_size->next;
	}

	new_size = MEM_callocN(sizeof(IconPreviewSize), "IconPreviewSize");
	new_size->sizex = sizex;
	new_size->sizey = sizey;
	new_size->rect = rect;

	BLI_addtail(&ip->sizes, new_size);
}

static void icon_preview_startjob_all_sizes(void *customdata, short *stop, short *do_update, float *progress)
{
	IconPreview *ip = (IconPreview *)customdata;
	IconPreviewSize *cur_size;

	for (cur_size = ip->sizes.first; cur_size; cur_size = cur_size->next) {
		PreviewImage *prv = ip->owner;

		if (prv->tag & PRV_TAG_DEFFERED_DELETE) {
			/* Non-thread-protected reading is not an issue here. */
			continue;
		}

		ShaderPreview *sp = MEM_callocN(sizeof(ShaderPreview), "Icon ShaderPreview");
		const bool is_render = !(prv->tag & PRV_TAG_DEFFERED);

		/* construct shader preview from image size and previewcustomdata */
		sp->scene = ip->scene;
		sp->depsgraph = ip->depsgraph;
		sp->owner = ip->owner;
		sp->sizex = cur_size->sizex;
		sp->sizey = cur_size->sizey;
		sp->pr_method = is_render ? PR_ICON_RENDER : PR_ICON_DEFERRED;
		sp->pr_rect = cur_size->rect;
		sp->id = ip->id;
		sp->bmain = ip->bmain;

		if (is_render) {
			BLI_assert(ip->id);
			/* texture icon rendering is hardcoded to use the BI scene,
			 * so don't even think of using cycle's bmain for
			 * texture icons
			 */
			if (GS(ip->id->name) != ID_TE)
				sp->pr_main = G_pr_main_cycles;
			else
				sp->pr_main = G_pr_main;
		}

		common_preview_startjob(sp, stop, do_update, progress);
		shader_preview_free(sp);
	}
}

static void icon_preview_endjob(void *customdata)
{
	IconPreview *ip = customdata;

	if (ip->id) {

		if (GS(ip->id->name) == ID_BR)
			WM_main_add_notifier(NC_BRUSH | NA_EDITED, ip->id);
#if 0
		if (GS(ip->id->name) == ID_MA) {
			Material *ma = (Material *)ip->id;
			PreviewImage *prv_img = ma->preview;
			int i;

			/* signal to gpu texture */
			for (i = 0; i < NUM_ICON_SIZES; ++i) {
				if (prv_img->gputexture[i]) {
					GPU_texture_free(prv_img->gputexture[i]);
					prv_img->gputexture[i] = NULL;
					WM_main_add_notifier(NC_MATERIAL|ND_SHADING_DRAW, ip->id);
				}
			}
		}
#endif
	}

	if (ip->owner) {
		PreviewImage *prv_img = ip->owner;
		prv_img->tag &= ~PRV_TAG_DEFFERED_RENDERING;
		if (prv_img->tag & PRV_TAG_DEFFERED_DELETE) {
			BLI_assert(prv_img->tag & PRV_TAG_DEFFERED);
			BKE_previewimg_cached_release_pointer(prv_img);
		}
	}
}

static void icon_preview_free(void *customdata)
{
	IconPreview *ip = (IconPreview *)customdata;

	BLI_freelistN(&ip->sizes);
	MEM_freeN(ip);
}

void ED_preview_icon_render(Main *bmain, Scene *scene, ID *id, unsigned int *rect, int sizex, int sizey)
{
	IconPreview ip = {NULL};
	short stop = false, update = false;
	float progress = 0.0f;

	ED_preview_ensure_dbase();

	ip.bmain = bmain;
	ip.scene = scene;
	ip.owner = BKE_previewimg_id_ensure(id);
	ip.id = id;

	icon_preview_add_size(&ip, rect, sizex, sizey);

	icon_preview_startjob_all_sizes(&ip, &stop, &update, &progress);

	icon_preview_endjob(&ip);

	BLI_freelistN(&ip.sizes);
}

void ED_preview_icon_job(const bContext *C, void *owner, ID *id, unsigned int *rect, int sizex, int sizey)
{
	wmJob *wm_job;
	IconPreview *ip, *old_ip;

	ED_preview_ensure_dbase();

	/* suspended start means it starts after 1 timer step, see WM_jobs_timer below */
	wm_job = WM_jobs_get(CTX_wm_manager(C), CTX_wm_window(C), owner, "Icon Preview",
	                     WM_JOB_EXCL_RENDER | WM_JOB_SUSPEND, WM_JOB_TYPE_RENDER_PREVIEW);

	ip = MEM_callocN(sizeof(IconPreview), "icon preview");

	/* render all resolutions from suspended job too */
	old_ip = WM_jobs_customdata_get(wm_job);
	if (old_ip)
		BLI_movelisttolist(&ip->sizes, &old_ip->sizes);

	/* customdata for preview thread */
	ip->bmain = CTX_data_main(C);
	ip->scene = CTX_data_scene(C);
	ip->depsgraph = CTX_data_depsgraph(C);
	ip->owner = owner;
	ip->id = id;

	icon_preview_add_size(ip, rect, sizex, sizey);

	/* Special threading hack: warn main code that this preview is being rendered and cannot be freed... */
	{
		PreviewImage *prv_img = owner;
		if (prv_img->tag & PRV_TAG_DEFFERED) {
			prv_img->tag |= PRV_TAG_DEFFERED_RENDERING;
		}
	}

	/* setup job */
	WM_jobs_customdata_set(wm_job, ip, icon_preview_free);
	WM_jobs_timer(wm_job, 0.1, NC_WINDOW, NC_WINDOW);
	WM_jobs_callbacks(wm_job, icon_preview_startjob_all_sizes, NULL, NULL, icon_preview_endjob);

	WM_jobs_start(CTX_wm_manager(C), wm_job);
}

void ED_preview_shader_job(const bContext *C, void *owner, ID *id, ID *parent, MTex *slot, int sizex, int sizey, int method)
{
	Object *ob = CTX_data_active_object(C);
	wmJob *wm_job;
	ShaderPreview *sp;
	Scene *scene = CTX_data_scene(C);
	short id_type = GS(id->name);

	/* Use workspace render only for buttons Window, since the other previews are related to the datablock. */

	/* Only texture node preview is supported with Cycles. */
	if (method == PR_NODE_RENDER && id_type != ID_TE) {
		return;
	}

	ED_preview_ensure_dbase();

	wm_job = WM_jobs_get(CTX_wm_manager(C), CTX_wm_window(C), owner, "Shader Preview",
	                    WM_JOB_EXCL_RENDER, WM_JOB_TYPE_RENDER_PREVIEW);
	sp = MEM_callocN(sizeof(ShaderPreview), "shader preview");

	/* customdata for preview thread */
	sp->scene = scene;
	sp->depsgraph = CTX_data_depsgraph(C);
	sp->owner = owner;
	sp->sizex = sizex;
	sp->sizey = sizey;
	sp->pr_method = method;
	sp->id = id;
	sp->parent = parent;
	sp->slot = slot;
	sp->bmain = CTX_data_main(C);

	/* hardcoded preview .blend for Eevee + Cycles, this should be solved
	 * once with custom preview .blend path for external engines */
	if ((method != PR_NODE_RENDER) && id_type != ID_TE) {
		sp->pr_main = G_pr_main_cycles;
	}
	else {
		sp->pr_main = G_pr_main;
	}

	if (ob && ob->totcol) copy_v4_v4(sp->col, ob->col);
	else sp->col[0] = sp->col[1] = sp->col[2] = sp->col[3] = 1.0f;

	/* setup job */
	WM_jobs_customdata_set(wm_job, sp, shader_preview_free);
	WM_jobs_timer(wm_job, 0.1, NC_MATERIAL, NC_MATERIAL);
	WM_jobs_callbacks(wm_job, common_preview_startjob, NULL, shader_preview_updatejob, NULL);

	WM_jobs_start(CTX_wm_manager(C), wm_job);
}

void ED_preview_kill_jobs(wmWindowManager *wm, Main *UNUSED(bmain))
{
	if (wm)
		WM_jobs_kill(wm, NULL, common_preview_startjob);
}
<|MERGE_RESOLUTION|>--- conflicted
+++ resolved
@@ -249,7 +249,7 @@
 static Scene *preview_get_scene(Main *pr_main)
 {
 	if (pr_main == NULL) return NULL;
-	
+
 	return pr_main->scene.first;
 }
 
@@ -301,7 +301,6 @@
 
 static World *preview_get_localized_world(ShaderPreview *sp, World *world)
 {
-<<<<<<< HEAD
 	if (world == NULL) {
 		return NULL;
 	}
@@ -311,11 +310,6 @@
 	sp->worldcopy = BKE_world_localize(world);
 	BLI_addtail(&sp->pr_main->world, sp->worldcopy);
 	return sp->worldcopy;
-=======
-	if (pr_main == NULL) return NULL;
-
-	return pr_main->scene.first;
->>>>>>> 44505b38
 }
 
 /* call this with a pointer to initialize preview scene */
@@ -329,10 +323,7 @@
 
 	sce = preview_get_scene(pr_main);
 	if (sce) {
-<<<<<<< HEAD
 		ViewLayer *view_layer = sce->view_layers.first;
-=======
->>>>>>> 44505b38
 
 		/* this flag tells render to not execute depsgraph or ipos etc */
 		sce->r.scemode |= R_BUTS_PREVIEW;
@@ -385,60 +376,11 @@
 				mat = BKE_material_localize(origmat);
 				sp->matcopy = mat;
 				BLI_addtail(&pr_main->mat, mat);
-<<<<<<< HEAD
-				
+
 				/* use current scene world to light sphere */
 				if (mat->pr_type == MA_SPHERE_A && sp->pr_method == PR_BUTS_RENDER) {
 					/* Use current scene world to light sphere. */
 					sce->world = preview_get_localized_world(sp, scene->world);
-=======
-
-				if (!BKE_scene_use_new_shading_nodes(scene)) {
-					init_render_material(bmain, mat, 0, NULL);     /* call that retrieves mode_l */
-					end_render_material(mat);
-
-					/* un-useful option */
-					if (sp->pr_method == PR_ICON_RENDER)
-						mat->shade_flag &= ~MA_OBCOLOR;
-
-					/* turn on raytracing if needed */
-					if (mat->mode_l & MA_RAYMIRROR)
-						sce->r.mode |= R_RAYTRACE;
-					if (mat->material_type == MA_TYPE_VOLUME)
-						sce->r.mode |= R_RAYTRACE;
-					if ((mat->mode_l & MA_RAYTRANSP) && (mat->mode_l & MA_TRANSP))
-						sce->r.mode |= R_RAYTRACE;
-					if (preview_mat_has_sss(mat, NULL))
-						sce->r.mode |= R_SSS;
-
-					/* turn off fake shadows if needed */
-					/* this only works in a specific case where the preview.blend contains
-					 * an object starting with 'c' which has a material linked to it (not the obdata)
-					 * and that material has a fake shadow texture in the active texture slot */
-					for (base = sce->base.first; base; base = base->next) {
-						if (base->object->id.name[2] == 'c') {
-							Material *shadmat = give_current_material(base->object, base->object->actcol);
-							if (shadmat) {
-								if (mat->mode2 & MA_CASTSHADOW) shadmat->septex = 0;
-								else shadmat->septex |= 1;
-							}
-						}
-					}
-
-					/* turn off bounce lights for volume,
-					 * doesn't make much visual difference and slows it down too */
-					for (base = sce->base.first; base; base = base->next) {
-						if (base->object->type == OB_LAMP) {
-							/* if doesn't match 'Lamp.002' --> main key light */
-							if (!STREQ(base->object->id.name + 2, "Lamp.002")) {
-								if (mat->material_type == MA_TYPE_VOLUME)
-									base->object->restrictflag |= OB_RESTRICT_RENDER;
-								else
-									base->object->restrictflag &= ~OB_RESTRICT_RENDER;
-							}
-						}
-					}
->>>>>>> 44505b38
 				}
 				else if (sce->world) {
 					/* Use a default world color. Using the current
@@ -463,19 +405,11 @@
 				}
 			}
 			else {
-<<<<<<< HEAD
 				sce->r.mode &= ~(R_OSA);
-				
-			}
-			
+
+			}
+
 			for (Base *base = view_layer->object_bases.first; base; base = base->next) {
-=======
-				sce->r.mode &= ~(R_OSA | R_RAYTRACE | R_SSS);
-
-			}
-
-			for (base = sce->base.first; base; base = base->next) {
->>>>>>> 44505b38
 				if (base->object->id.name[2] == 'p') {
 					/* copy over object color, in case material uses it */
 					copy_v4_v4(base->object->col, sp->col);
@@ -502,36 +436,8 @@
 				sp->texcopy = tex;
 				BLI_addtail(&pr_main->tex, tex);
 			}
-<<<<<<< HEAD
 			set_preview_collection(sce, view_layer, MA_TEXTURE);
-			
-=======
-			sce->lay = 1 << MA_TEXTURE;
-
-			for (base = sce->base.first; base; base = base->next) {
-				if (base->object->id.name[2] == 't') {
-					Material *mat = give_current_material(base->object, base->object->actcol);
-					if (mat && mat->mtex[0]) {
-						mat->mtex[0]->tex = tex;
-
-						if (tex && sp->slot)
-							mat->mtex[0]->which_output = sp->slot->which_output;
-
-						mat->mtex[0]->mapto &= ~MAP_ALPHA;
-						mat->alpha = 1.0f;
-
-						/* show alpha in this case */
-						if (tex == NULL || (tex->flag & TEX_PRV_ALPHA)) {
-							if (!(tex && tex->type == TEX_IMAGE && (tex->imaflag & (TEX_USEALPHA | TEX_CALCALPHA)) == 0)) {
-								mat->mtex[0]->mapto |= MAP_ALPHA;
-								mat->alpha = 0.0f;
-							}
-						}
-					}
-				}
-			}
-
->>>>>>> 44505b38
+
 			if (tex && tex->nodetree && sp->pr_method == PR_NODE_RENDER) {
 				/* two previews, they get copied by wmJob */
 				BKE_node_preview_init_tree(origtex->nodetree, sp->sizex, sp->sizey, true);
@@ -557,13 +463,8 @@
 				sce->world->horg = 0.0f;
 				sce->world->horb = 0.0f;
 			}
-<<<<<<< HEAD
-				
+
 			for (Base *base = view_layer->object_bases.first; base; base = base->next) {
-=======
-
-			for (base = sce->base.first; base; base = base->next) {
->>>>>>> 44505b38
 				if (base->object->id.name[2] == 'p') {
 					if (base->object->type == OB_LAMP)
 						base->object->data = la;
@@ -661,15 +562,10 @@
 				if (re)
 					RE_AcquiredResultGet32(re, &rres, (unsigned int *)rect_byte, 0);
 
-<<<<<<< HEAD
 				IMMDrawPixelsTexState state = immDrawPixelsTexSetup(GPU_SHADER_2D_IMAGE_COLOR);
 				immDrawPixelsTex(&state, fx, fy, rres.rectx, rres.recty, GL_RGBA, GL_UNSIGNED_BYTE, GL_NEAREST, rect_byte,
 				                 1.0f, 1.0f, NULL);
-				
-=======
-				glaDrawPixelsSafe(fx, fy, rres.rectx, rres.recty, rres.rectx, GL_RGBA, GL_UNSIGNED_BYTE, rect_byte);
-
->>>>>>> 44505b38
+
 				MEM_freeN(rect_byte);
 
 				ok = 1;
@@ -789,12 +685,8 @@
 	char name[32];
 	int sizex;
 	Main *pr_main = sp->pr_main;
-<<<<<<< HEAD
 	ID *id_eval = DEG_get_evaluated_id(sp->depsgraph, id);
-	
-=======
-
->>>>>>> 44505b38
+
 	/* in case of split preview, use border render */
 	if (split) {
 		if (first) sizex = sp->sizex / 2;
