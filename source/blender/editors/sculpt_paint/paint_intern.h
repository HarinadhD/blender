--- conflicted
+++ resolved
@@ -73,7 +73,7 @@
 	int original;
 } PaintStrokeRaycastData;
 int paint_stroke_get_location(struct bContext *C, struct PaintStroke *stroke,
-			      BLI_pbvh_HitCallback hit_cb, void *mode_data,
+			      BLI_pbvh_HitOccludedCallback hit_cb, void *mode_data,
 			      float out[3], float mouse[2], int original);
 
 int paint_poll(struct bContext *C);
@@ -127,21 +127,19 @@
 
 int facemask_paint_poll(struct bContext *C);
 
-<<<<<<< HEAD
 float paint_calc_object_space_radius(struct Object *ob,
 				     struct ViewContext *vc,
 				     float center[3],
 				     float pixel_radius);
 
 struct MultiresModifierData *paint_multires_active(struct Scene *scene, struct Object *ob);
-=======
+
 /* stroke operator */
 typedef enum wmBrushStrokeMode {
 	WM_BRUSHSTROKE_NORMAL,
 	WM_BRUSHSTROKE_INVERT,
 	WM_BRUSHSTROKE_SMOOTH,
 } wmBrushStrokeMode;
->>>>>>> 5505697a
 
 /* paint_undo.c */
 typedef void (*UndoRestoreCb)(struct bContext *C, struct ListBase *lb);
