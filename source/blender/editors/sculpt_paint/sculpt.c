--- conflicted
+++ resolved
@@ -373,100 +373,8 @@
 static float tex_strength(SculptSession *ss, Brush *br, float *co,
 			  float mask, float dist)
 {
-<<<<<<< HEAD
 	return paint_stroke_combined_strength(ss->cache->stroke, dist, co, mask);
-=======
-	MTex *mtex = &br->mtex;
-	float avg= 1;
-
-	if(!mtex->tex) {
-		avg= 1;
-	}
-	else if(mtex->brush_map_mode == MTEX_MAP_MODE_3D) {
-		float jnk;
-
-		/* Get strength by feeding the vertex 
-		   location directly into a texture */
-		externtex(mtex, point, &avg,
-			  &jnk, &jnk, &jnk, &jnk, 0);
-	}
-	else if(ss->texcache) {
-		float rotation = -mtex->rot;
-		float x, y, point_2d[3];
-		float radius;
-
-		/* if the active area is being applied for symmetry, flip it
-		   across the symmetry axis and rotate it back to the orignal
-		   position in order to project it. This insures that the 
-		   brush texture will be oriented correctly. */
-
-		flip_coord(point_2d, point, ss->cache->mirror_symmetry_pass);
-
-		if (ss->cache->radial_symmetry_pass)
-			mul_m4_v3(ss->cache->symm_rot_mat_inv, point_2d);
-
-		projectf(ss->cache->mats, point_2d, point_2d);
-
-		/* if fixed mode, keep coordinates relative to mouse */
-		if(mtex->brush_map_mode == MTEX_MAP_MODE_FIXED) {
-			rotation += ss->cache->special_rotation;
-
-			point_2d[0] -= ss->cache->tex_mouse[0];
-			point_2d[1] -= ss->cache->tex_mouse[1];
-
-			radius = ss->cache->pixel_radius; // use pressure adjusted size for fixed mode
-
-			x = point_2d[0];
-			y = point_2d[1];
-		}
-		else /* else (mtex->brush_map_mode == MTEX_MAP_MODE_TILED),
-		        leave the coordinates relative to the screen */
-		{
-			radius = brush_size(br); // use unadjusted size for tiled mode
-		
-			x = point_2d[0] - ss->cache->vc->ar->winrct.xmin;
-			y = point_2d[1] - ss->cache->vc->ar->winrct.ymin;
-		}
-
-		x /= ss->cache->vc->ar->winx;
-		y /= ss->cache->vc->ar->winy;
-
-		if (mtex->brush_map_mode == MTEX_MAP_MODE_TILED) {
-			x -= 0.5f;
-			y -= 0.5f;
-		}
-		
-		x *= ss->cache->vc->ar->winx / radius;
-		y *= ss->cache->vc->ar->winy / radius;
-
-		/* it is probably worth optimizing for those cases where 
-		   the texture is not rotated by skipping the calls to
-		   atan2, sqrtf, sin, and cos. */
-		if (rotation > 0.001 || rotation < -0.001) {
-			const float angle    = atan2(y, x) + rotation;
-			const float flen     = sqrtf(x*x + y*y);
-
-			x = flen * cos(angle);
-			y = flen * sin(angle);
-		}
-
-		x *= br->mtex.size[0];
-		y *= br->mtex.size[1];
-
-		x += br->mtex.ofs[0];
-		y += br->mtex.ofs[1];
-
-		avg = get_tex_pixel(br, x, y);
-	}
-
-	avg += br->texture_sample_bias;
-
-	avg *= brush_curve_strength(br, len, ss->cache->radius); /* Falloff curve */
-
-	return avg;
->>>>>>> 8b7e01b0
-}
-
+}
 
 /* Handles clipping against a mirror modifier and SCULPT_LOCK axis flags */
 static void sculpt_clip(Sculpt *sd, SculptSession *ss, float *co, const float val[3])
