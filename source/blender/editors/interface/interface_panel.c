--- conflicted
+++ resolved
@@ -577,13 +577,8 @@
 	/* horizontal title */
 	if (!(panel->flag & PNL_CLOSEDX)) {
 		ui_draw_aligned_panel_header(style, block, &headrect, 'h');
-<<<<<<< HEAD
-
-		/* itemrect smaller */	
-=======
-		
+
 		/* itemrect smaller */
->>>>>>> 83de5cb3
 		itemrect.xmax = headrect.xmax - 5.0f / block->aspect;
 		itemrect.xmin = itemrect.xmax - BLI_rcti_size_y(&headrect);
 		itemrect.ymin = headrect.ymin;
