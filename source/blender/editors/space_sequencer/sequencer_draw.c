/*
 * ***** BEGIN GPL LICENSE BLOCK *****
 *
 * This program is free software; you can redistribute it and/or
 * modify it under the terms of the GNU General Public License
 * as published by the Free Software Foundation; either version 2
 * of the License, or (at your option) any later version.
 *
 * This program is distributed in the hope that it will be useful,
 * but WITHOUT ANY WARRANTY; without even the implied warranty of
 * MERCHANTABILITY or FITNESS FOR A PARTICULAR PURPOSE.  See the
 * GNU General Public License for more details.
 *
 * You should have received a copy of the GNU General Public License
 * along with this program; if not, write to the Free Software Foundation,
 * Inc., 51 Franklin Street, Fifth Floor, Boston, MA 02110-1301, USA.
 *
 * The Original Code is Copyright (C) 2001-2002 by NaN Holding BV.
 * All rights reserved.
 *
 * Contributor(s): Blender Foundation, 2003-2009
 *
 * ***** END GPL LICENSE BLOCK *****
 */

/** \file blender/editors/space_sequencer/sequencer_draw.c
 *  \ingroup spseq
 */


#include <string.h>
#include <math.h>

#include "BLI_blenlib.h"
#include "BLI_math.h"
#include "BLI_utildefines.h"
#include "BLI_threads.h"

#include "IMB_imbuf_types.h"

#include "DNA_scene_types.h"
#include "DNA_mask_types.h"
#include "DNA_screen_types.h"
#include "DNA_space_types.h"
#include "DNA_userdef_types.h"
#include "DNA_sound_types.h"

#include "BKE_context.h"
#include "BKE_global.h"
#include "BKE_main.h"
#include "BKE_sequencer.h"
#include "BKE_sound.h"

#include "IMB_colormanagement.h"
#include "IMB_imbuf.h"

#include "BIF_gl.h"
#include "BIF_glutil.h"

#include "ED_anim_api.h"
#include "ED_gpencil.h"
#include "ED_markers.h"
#include "ED_mask.h"
#include "ED_sequencer.h"
#include "ED_space_api.h"

#include "UI_interface.h"
#include "UI_resources.h"
#include "UI_view2d.h"

#include "WM_api.h"

#include "MEM_guardedalloc.h"

/* own include */
#include "sequencer_intern.h"


#define SEQ_LEFTHANDLE   1
#define SEQ_RIGHTHANDLE  2

#define SEQ_HANDLE_SIZE_MIN  7.0f
#define SEQ_HANDLE_SIZE_MAX 40.0f


/* Note, Don't use SEQ_BEGIN/SEQ_END while drawing!
 * it messes up transform, - Campbell */
#undef SEQ_BEGIN
#undef SEQP_BEGIN
#undef SEQ_END

static Sequence *special_seq_update = NULL;

void color3ubv_from_seq(Scene *curscene, Sequence *seq, unsigned char col[3])
{
	unsigned char blendcol[3];
	SolidColorVars *colvars = (SolidColorVars *)seq->effectdata;

	switch (seq->type) {
		case SEQ_TYPE_IMAGE:
			UI_GetThemeColor3ubv(TH_SEQ_IMAGE, col);
			break;

		case SEQ_TYPE_META:
			UI_GetThemeColor3ubv(TH_SEQ_META, col);
			break;

		case SEQ_TYPE_MOVIE:
			UI_GetThemeColor3ubv(TH_SEQ_MOVIE, col);
			break;

		case SEQ_TYPE_MOVIECLIP:
			UI_GetThemeColor3ubv(TH_SEQ_MOVIECLIP, col);
			break;

		case SEQ_TYPE_MASK:
			UI_GetThemeColor3ubv(TH_SEQ_MASK, col); /* TODO */
			break;

		case SEQ_TYPE_SCENE:
			UI_GetThemeColor3ubv(TH_SEQ_SCENE, col);
		
			if (seq->scene == curscene) {
				UI_GetColorPtrShade3ubv(col, col, 20);
			}
			break;
		
		/* transitions */
		case SEQ_TYPE_CROSS:
		case SEQ_TYPE_GAMCROSS:
		case SEQ_TYPE_WIPE:
			UI_GetThemeColor3ubv(TH_SEQ_TRANSITION, col);

			/* slightly offset hue to distinguish different effects */
			if (seq->type == SEQ_TYPE_CROSS)    rgb_byte_set_hue_float_offset(col, 0.04);
			if (seq->type == SEQ_TYPE_GAMCROSS) rgb_byte_set_hue_float_offset(col, 0.08);
			if (seq->type == SEQ_TYPE_WIPE)     rgb_byte_set_hue_float_offset(col, 0.12);
			break;

		/* effects */
		case SEQ_TYPE_TRANSFORM:
		case SEQ_TYPE_SPEED:
		case SEQ_TYPE_ADD:
		case SEQ_TYPE_SUB:
		case SEQ_TYPE_MUL:
		case SEQ_TYPE_ALPHAOVER:
		case SEQ_TYPE_ALPHAUNDER:
		case SEQ_TYPE_OVERDROP:
		case SEQ_TYPE_GLOW:
		case SEQ_TYPE_MULTICAM:
		case SEQ_TYPE_ADJUSTMENT:
		case SEQ_TYPE_GAUSSIAN_BLUR:
			UI_GetThemeColor3ubv(TH_SEQ_EFFECT, col);

			/* slightly offset hue to distinguish different effects */
			if      (seq->type == SEQ_TYPE_ADD)           rgb_byte_set_hue_float_offset(col, 0.04);
			else if (seq->type == SEQ_TYPE_SUB)           rgb_byte_set_hue_float_offset(col, 0.08);
			else if (seq->type == SEQ_TYPE_MUL)           rgb_byte_set_hue_float_offset(col, 0.12);
			else if (seq->type == SEQ_TYPE_ALPHAOVER)     rgb_byte_set_hue_float_offset(col, 0.16);
			else if (seq->type == SEQ_TYPE_ALPHAUNDER)    rgb_byte_set_hue_float_offset(col, 0.20);
			else if (seq->type == SEQ_TYPE_OVERDROP)      rgb_byte_set_hue_float_offset(col, 0.24);
			else if (seq->type == SEQ_TYPE_GLOW)          rgb_byte_set_hue_float_offset(col, 0.28);
			else if (seq->type == SEQ_TYPE_TRANSFORM)     rgb_byte_set_hue_float_offset(col, 0.36);
			else if (seq->type == SEQ_TYPE_MULTICAM)      rgb_byte_set_hue_float_offset(col, 0.32);
			else if (seq->type == SEQ_TYPE_ADJUSTMENT)    rgb_byte_set_hue_float_offset(col, 0.40);
			else if (seq->type == SEQ_TYPE_GAUSSIAN_BLUR) rgb_byte_set_hue_float_offset(col, 0.42);
			break;

		case SEQ_TYPE_COLOR:
			rgb_float_to_uchar(col, colvars->col);
			break;

		case SEQ_TYPE_SOUND_RAM:
			UI_GetThemeColor3ubv(TH_SEQ_AUDIO, col);
			blendcol[0] = blendcol[1] = blendcol[2] = 128;
			if (seq->flag & SEQ_MUTE) UI_GetColorPtrBlendShade3ubv(col, blendcol, col, 0.5, 20);
			break;
		
		default:
			col[0] = 10; col[1] = 255; col[2] = 40;
			break;
	}
}

static void drawseqwave(const bContext *C, SpaceSeq *sseq, Scene *scene, Sequence *seq, float x1, float y1, float x2, float y2, float stepsize)
{
	/*
	 * x1 is the starting x value to draw the wave,
	 * x2 the end x value, same for y1 and y2
	 * stepsize is width of a pixel.
	 */
	if ((sseq->flag & SEQ_ALL_WAVEFORMS) || (seq->flag & SEQ_AUDIO_DRAW_WAVEFORM)) {
		int i, j, pos;
		int length = floor((x2 - x1) / stepsize) + 1;
		float ymid = (y1 + y2) / 2;
		float yscale = (y2 - y1) / 2;
		float samplestep;
		float startsample, endsample;
		float value;
		bSound *sound = seq->sound;
		
		SoundWaveform *waveform;
		
		if (!sound->spinlock) {
			sound->spinlock = MEM_mallocN(sizeof(SpinLock), "sound_spinlock");
			BLI_spin_init(sound->spinlock);
		}
		
		BLI_spin_lock(sound->spinlock);
		if (!seq->sound->waveform) {
			if (!(sound->flags & SOUND_FLAGS_WAVEFORM_LOADING)) {
				/* prevent sounds from reloading */
				seq->sound->flags |= SOUND_FLAGS_WAVEFORM_LOADING;
				BLI_spin_unlock(sound->spinlock);
				sequencer_preview_add_sound(C, seq);
			}
			else {
				BLI_spin_unlock(sound->spinlock);
			}
			return;  /* nothing to draw */
		}
		BLI_spin_unlock(sound->spinlock);
		
		waveform = seq->sound->waveform;
		
		startsample = floor((seq->startofs + seq->anim_startofs) / FPS * SOUND_WAVE_SAMPLES_PER_SECOND);
		endsample = ceil((seq->startofs + seq->anim_startofs + seq->enddisp - seq->startdisp) / FPS * SOUND_WAVE_SAMPLES_PER_SECOND);
		samplestep = (endsample - startsample) * stepsize / (x2 - x1);

		if (length > floor((waveform->length - startsample) / samplestep))
			length = floor((waveform->length - startsample) / samplestep);

		glBegin(GL_LINE_STRIP);
		for (i = 0; i < length; i++) {
			pos = startsample + i * samplestep;

			value = waveform->data[pos * 3];

			for (j = pos + 1; (j < waveform->length) && (j < pos + samplestep); j++) {
				if (value > waveform->data[j * 3])
					value = waveform->data[j * 3];
			}

			glVertex2f(x1 + i * stepsize, ymid + value * yscale);
		}
		glEnd();

		glBegin(GL_LINE_STRIP);
		for (i = 0; i < length; i++) {
			pos = startsample + i * samplestep;

			value = waveform->data[pos * 3 + 1];

			for (j = pos + 1; (j < waveform->length) && (j < pos + samplestep); j++) {
				if (value < waveform->data[j * 3 + 1])
					value = waveform->data[j * 3 + 1];
			}

			glVertex2f(x1 + i * stepsize, ymid + value * yscale);
		}
		glEnd();
	}
}

static void drawmeta_stipple(int value)
{
	if (value) {
		glEnable(GL_POLYGON_STIPPLE);
		glPolygonStipple(stipple_halftone);
		
		glEnable(GL_LINE_STIPPLE);
		glLineStipple(1, 0x8888);
	}
	else {
		glDisable(GL_POLYGON_STIPPLE);
		glDisable(GL_LINE_STIPPLE);
	}
}

static void drawmeta_contents(Scene *scene, Sequence *seqm, float x1, float y1, float x2, float y2)
{
	/* note: this used to use SEQ_BEGIN/SEQ_END, but it messes up the
	 * seq->depth value, (needed by transform when doing overlap checks)
	 * so for now, just use the meta's immediate children, could be fixed but
	 * its only drawing - campbell */
	Sequence *seq;
	unsigned char col[4];

	int chan_min = MAXSEQ;
	int chan_max = 0;
	int chan_range = 0;
	float draw_range = y2 - y1;
	float draw_height;

	glEnable(GL_BLEND);
	glBlendFunc(GL_SRC_ALPHA, GL_ONE_MINUS_SRC_ALPHA);

	if (seqm->flag & SEQ_MUTE)
		drawmeta_stipple(1);

	for (seq = seqm->seqbase.first; seq; seq = seq->next) {
		chan_min = min_ii(chan_min, seq->machine);
		chan_max = max_ii(chan_max, seq->machine);
	}

	chan_range = (chan_max - chan_min) + 1;
	draw_height = draw_range / chan_range;

	col[3] = 196; /* alpha, used for all meta children */

	for (seq = seqm->seqbase.first; seq; seq = seq->next) {
		if ((seq->startdisp > x2 || seq->enddisp < x1) == 0) {
			float y_chan = (seq->machine - chan_min) / (float)(chan_range) * draw_range;
			float x1_chan = seq->startdisp;
			float x2_chan = seq->enddisp;
			float y1_chan, y2_chan;

			if ((seqm->flag & SEQ_MUTE) == 0 && (seq->flag & SEQ_MUTE))
				drawmeta_stipple(1);

			color3ubv_from_seq(scene, seq, col);

			glColor4ubv(col);
			
			/* clamp within parent sequence strip bounds */
			if (x1_chan < x1) x1_chan = x1;
			if (x2_chan > x2) x2_chan = x2;

			y1_chan = y1 + y_chan + (draw_height * SEQ_STRIP_OFSBOTTOM);
			y2_chan = y1 + y_chan + (draw_height * SEQ_STRIP_OFSTOP);

			glRectf(x1_chan,  y1_chan, x2_chan,  y2_chan);

			UI_GetColorPtrShade3ubv(col, col, -30);
			glColor4ubv(col);
			fdrawbox(x1_chan,  y1_chan, x2_chan,  y2_chan);

			if ((seqm->flag & SEQ_MUTE) == 0 && (seq->flag & SEQ_MUTE))
				drawmeta_stipple(0);
		}
	}

	if (seqm->flag & SEQ_MUTE)
		drawmeta_stipple(0);
	
	glDisable(GL_BLEND);
}

/* clamp handles to defined size in pixel space */
static float draw_seq_handle_size_get_clamped(Sequence *seq, const float pixelx)
{
	const float minhandle = pixelx * SEQ_HANDLE_SIZE_MIN;
	const float maxhandle = pixelx * SEQ_HANDLE_SIZE_MAX;
	float size = CLAMPIS(seq->handsize, minhandle, maxhandle);

	/* ensure we're not greater than half width */
	return min_ff(size, ((float)(seq->enddisp - seq->startdisp) / 2.0f) / pixelx);
}

/* draw a handle, for each end of a sequence strip */
static void draw_seq_handle(View2D *v2d, Sequence *seq, const float handsize_clamped, const short direction)
{
	float v1[2], v2[2], v3[2], rx1 = 0, rx2 = 0; //for triangles and rect
	float x1, x2, y1, y2;
	unsigned int whichsel = 0;
	
	x1 = seq->startdisp;
	x2 = seq->enddisp;
	
	y1 = seq->machine + SEQ_STRIP_OFSBOTTOM;
	y2 = seq->machine + SEQ_STRIP_OFSTOP;

	/* set up co-ordinates/dimensions for either left or right handle */
	if (direction == SEQ_LEFTHANDLE) {
		rx1 = x1;
		rx2 = x1 + handsize_clamped * 0.75f;
		
		v1[0] = x1 + handsize_clamped / 4; v1[1] = y1 + ( ((y1 + y2) / 2.0f - y1) / 2);
		v2[0] = x1 + handsize_clamped / 4; v2[1] = y2 - ( ((y1 + y2) / 2.0f - y1) / 2);
		v3[0] = v2[0] + handsize_clamped / 4; v3[1] = (y1 + y2) / 2.0f;
		
		whichsel = SEQ_LEFTSEL;
	}
	else if (direction == SEQ_RIGHTHANDLE) {
		rx1 = x2 - handsize_clamped * 0.75f;
		rx2 = x2;
		
		v1[0] = x2 - handsize_clamped / 4; v1[1] = y1 + ( ((y1 + y2) / 2.0f - y1) / 2);
		v2[0] = x2 - handsize_clamped / 4; v2[1] = y2 - ( ((y1 + y2) / 2.0f - y1) / 2);
		v3[0] = v2[0] - handsize_clamped / 4; v3[1] = (y1 + y2) / 2.0f;
		
		whichsel = SEQ_RIGHTSEL;
	}
	
	/* draw! */
	if (seq->type < SEQ_TYPE_EFFECT || 
	    BKE_sequence_effect_get_num_inputs(seq->type) == 0)
	{
		glEnable(GL_BLEND);
		
		glBlendFunc(GL_SRC_ALPHA, GL_ONE_MINUS_SRC_ALPHA);
		
		if (seq->flag & whichsel) glColor4ub(0, 0, 0, 80);
		else if (seq->flag & SELECT) glColor4ub(255, 255, 255, 30);
		else glColor4ub(0, 0, 0, 22);
		
		glRectf(rx1, y1, rx2, y2);
		
		if (seq->flag & whichsel) glColor4ub(255, 255, 255, 200);
		else glColor4ub(0, 0, 0, 50);
		
		glEnable(GL_POLYGON_SMOOTH);
		glBegin(GL_TRIANGLES);
		glVertex2fv(v1); glVertex2fv(v2); glVertex2fv(v3);
		glEnd();
		
		glDisable(GL_POLYGON_SMOOTH);
		glDisable(GL_BLEND);
	}
	
	if ((G.moving & G_TRANSFORM_SEQ) || (seq->flag & whichsel)) {
		const char col[4] = {255, 255, 255, 255};
		char numstr[32];
		size_t numstr_len;

		if (direction == SEQ_LEFTHANDLE) {
			numstr_len = BLI_snprintf(numstr, sizeof(numstr), "%d", seq->startdisp);
			x1 = rx1;
			y1 -= 0.45f;
		}
		else {
			numstr_len = BLI_snprintf(numstr, sizeof(numstr), "%d", seq->enddisp - 1);
			x1 = x2 - handsize_clamped * 0.75f;
			y1 = y2 + 0.05f;
		}
		UI_view2d_text_cache_add(v2d, x1, y1, numstr, numstr_len, col);
	}
}

/* draw info text on a sequence strip */
static void draw_seq_text(View2D *v2d, Sequence *seq, float x1, float x2, float y1, float y2, const unsigned char background_col[3])
{
	rctf rect;
	char str[32 + FILE_MAX];
	size_t str_len;
	const char *name = seq->name + 2;
	char col[4];

	/* note, all strings should include 'name' */
	if (name[0] == '\0')
		name = BKE_sequence_give_name(seq);

	if (seq->type == SEQ_TYPE_META || seq->type == SEQ_TYPE_ADJUSTMENT) {
		str_len = BLI_snprintf(str, sizeof(str), "%s | %d", name, seq->len);
	}
	else if (seq->type == SEQ_TYPE_SCENE) {
		if (seq->scene) {
			if (seq->scene_camera) {
				str_len = BLI_snprintf(str, sizeof(str), "%s: %s (%s) | %d",
				                       name, seq->scene->id.name + 2, ((ID *)seq->scene_camera)->name + 2, seq->len);
			}
			else {
				str_len = BLI_snprintf(str, sizeof(str), "%s: %s | %d",
				                       name, seq->scene->id.name + 2, seq->len);
			}
		}
		else {
			str_len = BLI_snprintf(str, sizeof(str), "%s | %d",
			                       name, seq->len);
		}
	}
	else if (seq->type == SEQ_TYPE_MOVIECLIP) {
		if (seq->clip && !STREQ(name, seq->clip->id.name + 2)) {
			str_len = BLI_snprintf(str, sizeof(str), "%s: %s | %d",
			                       name, seq->clip->id.name + 2, seq->len);
		}
		else {
			str_len = BLI_snprintf(str, sizeof(str), "%s | %d",
			                       name, seq->len);
		}
	}
	else if (seq->type == SEQ_TYPE_MASK) {
		if (seq->mask && !STREQ(name, seq->mask->id.name + 2)) {
			str_len = BLI_snprintf(str, sizeof(str), "%s: %s | %d",
			                       name, seq->mask->id.name + 2, seq->len);
		}
		else {
			str_len = BLI_snprintf(str, sizeof(str), "%s | %d",
			                       name, seq->len);
		}
	}
	else if (seq->type == SEQ_TYPE_MULTICAM) {
		str_len = BLI_snprintf(str, sizeof(str), "Cam %s: %d",
		                       name, seq->multicam_source);
	}
	else if (seq->type == SEQ_TYPE_IMAGE) {
		str_len = BLI_snprintf(str, sizeof(str), "%s: %s%s | %d",
		                       name, seq->strip->dir, seq->strip->stripdata->name, seq->len);
	}
	else if (seq->type & SEQ_TYPE_EFFECT) {
		str_len = BLI_snprintf(str, sizeof(str), "%s | %d",
		                       name, seq->len);
	}
	else if (seq->type == SEQ_TYPE_SOUND_RAM) {
		if (seq->sound) {
			str_len = BLI_snprintf(str, sizeof(str), "%s: %s | %d",
			                       name, seq->sound->name, seq->len);
		}
		else {
			str_len = BLI_snprintf(str, sizeof(str), "%s | %d",
			                       name, seq->len);
		}
	}
	else if (seq->type == SEQ_TYPE_MOVIE) {
		str_len = BLI_snprintf(str, sizeof(str), "%s: %s%s | %d",
		                       name, seq->strip->dir, seq->strip->stripdata->name, seq->len);
	}
	else {
		/* should never get here!, but might with files from future */
		BLI_assert(0);

		str_len = BLI_snprintf(str, sizeof(str), "%s | %d",
		                       name, seq->len);
	}
	
	if (seq->flag & SELECT) {
		col[0] = col[1] = col[2] = 255;
	}
	else if ((((int)background_col[0] + (int)background_col[1] + (int)background_col[2]) / 3) < 50) {
		col[0] = col[1] = col[2] = 80; /* use lighter text color for dark background */
	}
	else {
		col[0] = col[1] = col[2] = 0;
	}
	col[3] = 255;

	rect.xmin = x1;
	rect.ymin = y1;
	rect.xmax = x2;
	rect.ymax = y2;

	UI_view2d_text_cache_add_rectf(v2d, &rect, str, str_len, col);
}

/* draws a shaded strip, made from gradient + flat color + gradient */
void draw_shadedstrip(Sequence *seq, unsigned char col[3], float x1, float y1, float x2, float y2)
{
	float ymid1, ymid2;
	
	if (seq->flag & SEQ_MUTE) {
		glEnable(GL_POLYGON_STIPPLE);
		glPolygonStipple(stipple_halftone);
	}
	
	ymid1 = (y2 - y1) * 0.25f + y1;
	ymid2 = (y2 - y1) * 0.65f + y1;
	
	glShadeModel(GL_SMOOTH);
	glBegin(GL_QUADS);
	
	if (seq->flag & SEQ_INVALID_EFFECT) { col[0] = 255; col[1] = 0; col[2] = 255; }
	else if (seq->flag & SELECT) UI_GetColorPtrShade3ubv(col, col, -50);
	/* else UI_GetColorPtrShade3ubv(col, col, 0); */ /* DO NOTHING */
	
	glColor3ubv(col);
	
	glVertex2f(x1, y1);
	glVertex2f(x2, y1);

	if (seq->flag & SEQ_INVALID_EFFECT) { col[0] = 255; col[1] = 0; col[2] = 255; }
	else if (seq->flag & SELECT) UI_GetColorPtrBlendShade3ubv(col, col, col, 0.0, 5);
	else UI_GetColorPtrShade3ubv(col, col, -5);

	glColor3ubv((GLubyte *)col);
	
	glVertex2f(x2, ymid1);
	glVertex2f(x1, ymid1);
	
	glEnd();
	
	glRectf(x1,  ymid1,  x2,  ymid2);
	
	glBegin(GL_QUADS);
	
	glVertex2f(x1, ymid2);
	glVertex2f(x2, ymid2);
	
	if (seq->flag & SELECT) UI_GetColorPtrShade3ubv(col, col, -15);
	else UI_GetColorPtrShade3ubv(col, col, 25);
	
	glColor3ubv((GLubyte *)col);
	
	glVertex2f(x2, y2);
	glVertex2f(x1, y2);
	
	glEnd();
	
	if (seq->flag & SEQ_MUTE) {
		glDisable(GL_POLYGON_STIPPLE);
	}
}

void draw_sequence_extensions(Scene *scene, ARegion *ar, Sequence *seq)
{
	float x1, x2, y1, y2, pixely, a;
	unsigned char col[3], blendcol[3];
	View2D *v2d = &ar->v2d;
	
	x1 = seq->startdisp;
	x2 = seq->enddisp;
	
	y1 = seq->machine + SEQ_STRIP_OFSBOTTOM;
	y2 = seq->machine + SEQ_STRIP_OFSTOP;
	
	pixely = BLI_rctf_size_y(&v2d->cur) / BLI_rcti_size_y(&v2d->mask);
	
	if (pixely <= 0) return;  /* can happen when the view is split/resized */
	
	blendcol[0] = blendcol[1] = blendcol[2] = 120;
	
	if (seq->startofs) {
		glEnable(GL_BLEND);
		glBlendFunc(GL_SRC_ALPHA, GL_ONE_MINUS_SRC_ALPHA);
		
		color3ubv_from_seq(scene, seq, col);
		
		if (seq->flag & SELECT) {
			UI_GetColorPtrBlendShade3ubv(col, blendcol, col, 0.3, -40);
			glColor4ub(col[0], col[1], col[2], 170);
		}
		else {
			UI_GetColorPtrBlendShade3ubv(col, blendcol, col, 0.6, 0);
			glColor4ub(col[0], col[1], col[2], 110);
		}
		
		glRectf((float)(seq->start), y1 - SEQ_STRIP_OFSBOTTOM, x1, y1);
		
		if (seq->flag & SELECT) glColor4ub(col[0], col[1], col[2], 255);
		else glColor4ub(col[0], col[1], col[2], 160);
		
		fdrawbox((float)(seq->start), y1 - SEQ_STRIP_OFSBOTTOM, x1, y1);  //outline
		
		glDisable(GL_BLEND);
	}
	if (seq->endofs) {
		glEnable(GL_BLEND);
		glBlendFunc(GL_SRC_ALPHA, GL_ONE_MINUS_SRC_ALPHA);
		
		color3ubv_from_seq(scene, seq, col);
		
		if (seq->flag & SELECT) {
			UI_GetColorPtrBlendShade3ubv(col, blendcol, col, 0.3, -40);
			glColor4ub(col[0], col[1], col[2], 170);
		}
		else {
			UI_GetColorPtrBlendShade3ubv(col, blendcol, col, 0.6, 0);
			glColor4ub(col[0], col[1], col[2], 110);
		}
		
		glRectf(x2, y2, (float)(seq->start + seq->len), y2 + SEQ_STRIP_OFSBOTTOM);
		
		if (seq->flag & SELECT) glColor4ub(col[0], col[1], col[2], 255);
		else glColor4ub(col[0], col[1], col[2], 160);
		
		fdrawbox(x2, y2, (float)(seq->start + seq->len), y2 + SEQ_STRIP_OFSBOTTOM); //outline
		
		glDisable(GL_BLEND);
	}
	if (seq->startstill) {
		color3ubv_from_seq(scene, seq, col);
		UI_GetColorPtrBlendShade3ubv(col, blendcol, col, 0.75, 40);
		glColor3ubv((GLubyte *)col);
		
		draw_shadedstrip(seq, col, x1, y1, (float)(seq->start), y2);
		
		/* feint pinstripes, helps see exactly which is extended and which isn't,
		 * especially when the extension is very small */
		if (seq->flag & SELECT) UI_GetColorPtrBlendShade3ubv(col, col, col, 0.0, 24);
		else UI_GetColorPtrShade3ubv(col, col, -16);
		
		glColor3ubv((GLubyte *)col);
		
		for (a = y1; a < y2; a += pixely * 2.0f) {
			fdrawline(x1,  a,  (float)(seq->start),  a);
		}
	}
	if (seq->endstill) {
		color3ubv_from_seq(scene, seq, col);
		UI_GetColorPtrBlendShade3ubv(col, blendcol, col, 0.75, 40);
		glColor3ubv((GLubyte *)col);
		
		draw_shadedstrip(seq, col, (float)(seq->start + seq->len), y1, x2, y2);
		
		/* feint pinstripes, helps see exactly which is extended and which isn't,
		 * especially when the extension is very small */
		if (seq->flag & SELECT) UI_GetColorPtrShade3ubv(col, col, 24);
		else UI_GetColorPtrShade3ubv(col, col, -16);
		
		glColor3ubv((GLubyte *)col);
		
		for (a = y1; a < y2; a += pixely * 2.0f) {
			fdrawline((float)(seq->start + seq->len),  a,  x2,  a);
		}
	}
}


/*
 * Draw a sequence strip, bounds check already made
 * ARegion is currently only used to get the windows width in pixels
 * so wave file sample drawing precision is zoom adjusted
 */
static void draw_seq_strip(const bContext *C, SpaceSeq *sseq, Scene *scene, ARegion *ar, Sequence *seq, int outline_tint, float pixelx)
{
	View2D *v2d = &ar->v2d;
	float x1, x2, y1, y2;
	unsigned char col[3], background_col[3], is_single_image;
	const float handsize_clamped = draw_seq_handle_size_get_clamped(seq, pixelx);

	/* we need to know if this is a single image/color or not for drawing */
	is_single_image = (char)BKE_sequence_single_check(seq);
	
	/* body */
	x1 = (seq->startstill) ? seq->start : seq->startdisp;
	y1 = seq->machine + SEQ_STRIP_OFSBOTTOM;
	x2 = (seq->endstill) ? (seq->start + seq->len) : seq->enddisp;
	y2 = seq->machine + SEQ_STRIP_OFSTOP;


	/* get the correct color per strip type*/
	//color3ubv_from_seq(scene, seq, col);
	color3ubv_from_seq(scene, seq, background_col);
	
	/* draw the main strip body */
	if (is_single_image) {  /* single image */
		draw_shadedstrip(seq, background_col,
		                 BKE_sequence_tx_get_final_left(seq, false), y1,
		                 BKE_sequence_tx_get_final_right(seq, false), y2);
	}
	else {  /* normal operation */
		draw_shadedstrip(seq, background_col, x1, y1, x2, y2);
	}

	if (!is_single_image) {
		if ((sseq->draw_flag & SEQ_DRAW_OFFSET_EXT) || (seq == special_seq_update)) {
			draw_sequence_extensions(scene, ar, seq);
		}
	}

	draw_seq_handle(v2d, seq, handsize_clamped, SEQ_LEFTHANDLE);
	draw_seq_handle(v2d, seq, handsize_clamped, SEQ_RIGHTHANDLE);
	
	/* draw the strip outline */
	x1 = seq->startdisp;
	x2 = seq->enddisp;
	
	/* draw sound wave */
	if (seq->type == SEQ_TYPE_SOUND_RAM) {
		if (!(sseq->flag & SEQ_NO_WAVEFORMS)) {
			drawseqwave(C, sseq, scene, seq, x1, y1, x2, y2, BLI_rctf_size_x(&ar->v2d.cur) / ar->winx);
		}
	}

	/* draw lock */
	if (seq->flag & SEQ_LOCK) {
		glEnable(GL_POLYGON_STIPPLE);
		glEnable(GL_BLEND);

		/* light stripes */
		glColor4ub(255, 255, 255, 32);
		glPolygonStipple(stipple_diag_stripes_pos);
		glRectf(x1, y1, x2, y2);

		/* dark stripes */
		glColor4ub(0, 0, 0, 32);
		glPolygonStipple(stipple_diag_stripes_neg);
		glRectf(x1, y1, x2, y2);

		glDisable(GL_POLYGON_STIPPLE);
		glDisable(GL_BLEND);
	}

	if (!BKE_sequence_is_valid_check(seq)) {
		glEnable(GL_POLYGON_STIPPLE);

		/* panic! */
		glColor4ub(255, 0, 0, 255);
		glPolygonStipple(stipple_diag_stripes_pos);
		glRectf(x1, y1, x2, y2);

		glDisable(GL_POLYGON_STIPPLE);
	}

	color3ubv_from_seq(scene, seq, col);
	if ((G.moving & G_TRANSFORM_SEQ) && (seq->flag & SELECT)) {
		if (seq->flag & SEQ_OVERLAP) {
			col[0] = 255; col[1] = col[2] = 40;
		}
		else
			UI_GetColorPtrShade3ubv(col, col, 120 + outline_tint);
	}
	else
		UI_GetColorPtrShade3ubv(col, col, outline_tint);
	
	glColor3ubv((GLubyte *)col);
	
	if (seq->flag & SEQ_MUTE) {
		glEnable(GL_LINE_STIPPLE);
		glLineStipple(1, 0x8888);
	}
	
	UI_draw_roundbox_shade_x(GL_LINE_LOOP, x1, y1, x2, y2, 0.0, 0.1, 0.0);
	
	if (seq->flag & SEQ_MUTE) {
		glDisable(GL_LINE_STIPPLE);
	}
	
	if (seq->type == SEQ_TYPE_META) {
		drawmeta_contents(scene, seq, x1, y1, x2, y2);
	}
	
	/* calculate if seq is long enough to print a name */
	x1 = seq->startdisp + handsize_clamped;
	x2 = seq->enddisp   - handsize_clamped;

	/* info text on the strip */
	if (x1 < v2d->cur.xmin) x1 = v2d->cur.xmin;
	else if (x1 > v2d->cur.xmax) x1 = v2d->cur.xmax;
	if (x2 < v2d->cur.xmin) x2 = v2d->cur.xmin;
	else if (x2 > v2d->cur.xmax) x2 = v2d->cur.xmax;

	/* nice text here would require changing the view matrix for texture text */
	if ((x2 - x1) / pixelx > 32) {
		draw_seq_text(v2d, seq, x1, x2, y1, y2, background_col);
	}
}

void sequencer_special_update_set(Sequence *seq)
{
	special_seq_update = seq;
}

Sequence *ED_sequencer_special_preview_get(void)
{
	return special_seq_update;
}

void ED_sequencer_special_preview_set(bContext *C, const int mval[2])
{
	Scene *scene = CTX_data_scene(C);
	ARegion *ar = CTX_wm_region(C);
	int hand;
	Sequence *seq;
	seq = find_nearest_seq(scene, &ar->v2d, &hand, mval);
	sequencer_special_update_set(seq);
}

void ED_sequencer_special_preview_clear(void)
{
	sequencer_special_update_set(NULL);
}

ImBuf *sequencer_ibuf_get(struct Main *bmain, Scene *scene, SpaceSeq *sseq, int cfra, int frame_ofs)
{
	SeqRenderData context;
	ImBuf *ibuf;
	int rectx, recty;
	float render_size;
	float proxy_size = 100.0;
	short is_break = G.is_break;

	render_size = sseq->render_size;
	if (render_size == 0) {
		render_size = scene->r.size;
	}
	else {
		proxy_size = render_size;
	}

	if (render_size < 0) {
		return NULL;
	}

	rectx = (render_size * (float)scene->r.xsch) / 100.0f + 0.5f;
	recty = (render_size * (float)scene->r.ysch) / 100.0f + 0.5f;

	BKE_sequencer_new_render_data(
	        bmain->eval_ctx, bmain, scene,
	        rectx, recty, proxy_size,
	        &context);

	/* sequencer could start rendering, in this case we need to be sure it wouldn't be canceled
	 * by Esc pressed somewhere in the past
	 */
	G.is_break = false;

	if (special_seq_update)
		ibuf = BKE_sequencer_give_ibuf_direct(&context, cfra + frame_ofs, special_seq_update);
	else if (!U.prefetchframes) // XXX || (G.f & G_PLAYANIM) == 0) {
		ibuf = BKE_sequencer_give_ibuf(&context, cfra + frame_ofs, sseq->chanshown);
	else
		ibuf = BKE_sequencer_give_ibuf_threaded(&context, cfra + frame_ofs, sseq->chanshown);

	/* restore state so real rendering would be canceled (if needed) */
	G.is_break = is_break;

	return ibuf;
}

static void sequencer_check_scopes(SequencerScopes *scopes, ImBuf *ibuf)
{
	if (scopes->reference_ibuf != ibuf) {
		if (scopes->zebra_ibuf) {
			IMB_freeImBuf(scopes->zebra_ibuf);
			scopes->zebra_ibuf = NULL;
		}

		if (scopes->waveform_ibuf) {
			IMB_freeImBuf(scopes->waveform_ibuf);
			scopes->waveform_ibuf = NULL;
		}

		if (scopes->sep_waveform_ibuf) {
			IMB_freeImBuf(scopes->sep_waveform_ibuf);
			scopes->sep_waveform_ibuf = NULL;
		}

		if (scopes->vector_ibuf) {
			IMB_freeImBuf(scopes->vector_ibuf);
			scopes->vector_ibuf = NULL;
		}

		if (scopes->histogram_ibuf) {
			IMB_freeImBuf(scopes->histogram_ibuf);
			scopes->histogram_ibuf = NULL;
		}
	}
}

static ImBuf *sequencer_make_scope(Scene *scene, ImBuf *ibuf, ImBuf *(*make_scope_cb) (ImBuf *ibuf))
{
	ImBuf *display_ibuf = IMB_dupImBuf(ibuf);
	ImBuf *scope;
	
	IMB_colormanagement_imbuf_make_display_space(display_ibuf, &scene->view_settings,
		                                             &scene->display_settings);

	scope = make_scope_cb(display_ibuf);

	IMB_freeImBuf(display_ibuf);

	return scope;
}

<<<<<<< HEAD
void draw_image_seq(const bContext *C, Scene *scene, ARegion *ar, SpaceSeq *sseq, int cfra, int frame_ofs, bool draw_overlay, bool draw_overdrop)
=======
static void sequencer_display_size(Scene *scene, SpaceSeq *sseq, float r_viewrect[2])
{
	float render_size, proxy_size;

	if (sseq->render_size == SEQ_PROXY_RENDER_SIZE_SCENE) {
		render_size = (float)scene->r.size / 100.0f;
		proxy_size = 1.0f;
	}
	else {
		render_size = (float)sseq->render_size / 100.0f;
		proxy_size = render_size;
	}

	r_viewrect[0] = (render_size * (float)scene->r.xsch);
	r_viewrect[1] = (render_size * (float)scene->r.ysch);

	/* rectx = viewrectx + 0.5f; */ /* UNUSED */
	/* recty = viewrecty + 0.5f; */ /* UNUSED */

	if (sseq->mainb == SEQ_DRAW_IMG_IMBUF) {
		r_viewrect[0] *= scene->r.xasp / scene->r.yasp;
		r_viewrect[0] /= proxy_size;
		r_viewrect[1] /= proxy_size;
	}
}

void draw_image_seq(const bContext *C, Scene *scene, ARegion *ar, SpaceSeq *sseq, int cfra, int frame_ofs, bool draw_overlay, bool draw_backdrop)
>>>>>>> a1549bc4
{
	struct Main *bmain = CTX_data_main(C);
	struct ImBuf *ibuf = NULL;
	struct ImBuf *scope = NULL;
	struct View2D *v2d = &ar->v2d;
	/* int rectx, recty; */ /* UNUSED */
	float viewrect[2];
	float col[3];
	GLuint texid;
	GLuint last_texid;
	void *display_buffer;
	void *cache_handle = NULL;
	const bool is_imbuf = ED_space_sequencer_check_show_imbuf(sseq);
	int format, type;
	bool glsl_used = false;

	if (G.is_rendering == false && (scene->r.seq_flag & R_SEQ_GL_PREV) == 0) {
		/* stop all running jobs, except screen one. currently previews frustrate Render
		 * needed to make so sequencer's rendering doesn't conflict with compositor
		 */
		WM_jobs_kill_type(CTX_wm_manager(C), NULL, WM_JOB_TYPE_COMPOSITE);

		if ((scene->r.seq_flag & R_SEQ_GL_PREV) == 0) {
			/* in case of final rendering used for preview, kill all previews,
			 * otherwise threading conflict will happen in rendering module
			 */
			WM_jobs_kill_type(CTX_wm_manager(C), NULL, WM_JOB_TYPE_RENDER_PREVIEW);
		}
	}

<<<<<<< HEAD
	render_size = sseq->render_size;
	if (render_size == 0) {
		render_size = scene->r.size;
	}
	else {
		proxy_size = render_size;
	}
	if (render_size < 0) {
		return;
	}

	viewrectx = (render_size * (float)scene->r.xsch) / 100.0f;
	viewrecty = (render_size * (float)scene->r.ysch) / 100.0f;

	/* rectx = viewrectx + 0.5f; */ /* UNUSED */
	/* recty = viewrecty + 0.5f; */ /* UNUSED */

	if (sseq->mainb == SEQ_DRAW_IMG_IMBUF) {
		viewrectx *= scene->r.xasp / scene->r.yasp;
		viewrectx /= proxy_size / 100.0f;
		viewrecty /= proxy_size / 100.0f;
	}

	if ((!draw_overlay || sseq->overlay_type == SEQ_DRAW_OVERLAY_REFERENCE) && !draw_overdrop) {
=======
	if ((!draw_overlay || sseq->overlay_type == SEQ_DRAW_OVERLAY_REFERENCE) && !draw_backdrop) {
>>>>>>> a1549bc4
		UI_GetThemeColor3fv(TH_SEQ_PREVIEW, col);
		glClearColor(col[0], col[1], col[2], 0.0);
		glClear(GL_COLOR_BUFFER_BIT);
	}

	/* only initialize the preview if a render is in progress */
	if (G.is_rendering)
		return;

	if (sseq->render_size == SEQ_PROXY_RENDER_SIZE_NONE) {
		return;
	}

	ibuf = sequencer_ibuf_get(bmain, scene, sseq, cfra, frame_ofs);
	
	if (ibuf == NULL)
		return;

	if (ibuf->rect == NULL && ibuf->rect_float == NULL)
		return;

	sequencer_display_size(scene, sseq, viewrect);

	if (sseq->mainb != SEQ_DRAW_IMG_IMBUF || sseq->zebra != 0) {
		SequencerScopes *scopes = &sseq->scopes;

		sequencer_check_scopes(scopes, ibuf);

		switch (sseq->mainb) {
			case SEQ_DRAW_IMG_IMBUF:
				if (!scopes->zebra_ibuf) {
					ImBuf *display_ibuf = IMB_dupImBuf(ibuf);

					if (display_ibuf->rect_float) {
						IMB_colormanagement_imbuf_make_display_space(display_ibuf, &scene->view_settings,
						                                             &scene->display_settings);
					}
					scopes->zebra_ibuf = make_zebra_view_from_ibuf(display_ibuf, sseq->zebra);
					IMB_freeImBuf(display_ibuf);
				}
				scope = scopes->zebra_ibuf;
				break;
			case SEQ_DRAW_IMG_WAVEFORM:
				if ((sseq->flag & SEQ_DRAW_COLOR_SEPARATED) != 0) {
					if (!scopes->sep_waveform_ibuf)
						scopes->sep_waveform_ibuf = sequencer_make_scope(scene, ibuf, make_sep_waveform_view_from_ibuf);
					scope = scopes->sep_waveform_ibuf;
				}
				else {
					if (!scopes->waveform_ibuf)
						scopes->waveform_ibuf = sequencer_make_scope(scene, ibuf, make_waveform_view_from_ibuf);
					scope = scopes->waveform_ibuf;
				}
				break;
			case SEQ_DRAW_IMG_VECTORSCOPE:
				if (!scopes->vector_ibuf)
					scopes->vector_ibuf = sequencer_make_scope(scene, ibuf, make_vectorscope_view_from_ibuf);
				scope = scopes->vector_ibuf;
				break;
			case SEQ_DRAW_IMG_HISTOGRAM:
				if (!scopes->histogram_ibuf)
					scopes->histogram_ibuf = sequencer_make_scope(scene, ibuf, make_histogram_view_from_ibuf);
				scope = scopes->histogram_ibuf;
				break;
		}

		/* future files may have new scopes we don't catch above */
		if (scope) {
			scopes->reference_ibuf = ibuf;
			viewrect[0] = scope->x;
			viewrect[1] = scope->y;
		}
		else {
			scopes->reference_ibuf = NULL;
		}
	}

	/* without this colors can flicker from previous opengl state */
	glColor4ub(255, 255, 255, 255);

<<<<<<< HEAD
	if (!draw_overdrop) {
		UI_view2d_totRect_set(v2d, viewrectx + 0.5f, viewrecty + 0.5f);
=======
	if (!draw_backdrop) {
		UI_view2d_totRect_set(v2d, viewrect[0] + 0.5f, viewrect[1] + 0.5f);
>>>>>>> a1549bc4
		UI_view2d_curRect_validate(v2d);
		
		/* setting up the view - actual drawing starts here */
		UI_view2d_view_ortho(v2d);
		
		/* only draw alpha for main buffer */
		if (sseq->mainb == SEQ_DRAW_IMG_IMBUF) {
			if (sseq->flag & SEQ_USE_ALPHA) {
				glEnable(GL_BLEND);
				glBlendFunc(GL_SRC_ALPHA, GL_ONE_MINUS_SRC_ALPHA);
				
				fdrawcheckerboard(v2d->tot.xmin, v2d->tot.ymin, v2d->tot.xmax, v2d->tot.ymax);
				glColor4f(1.0, 1.0, 1.0, 1.0);
			}
		}
	}
	
	if (scope) {
		IMB_freeImBuf(ibuf);
		ibuf = scope;

		if (ibuf->rect_float && ibuf->rect == NULL) {
			IMB_rect_from_float(ibuf);
		}

		display_buffer = (unsigned char *)ibuf->rect;
		format = GL_RGBA;
		type = GL_UNSIGNED_BYTE;
	}
	else {
		bool force_fallback = false;

		force_fallback |= (U.image_draw_method != IMAGE_DRAW_METHOD_GLSL);
		force_fallback |= (ibuf->dither != 0.0f);

		if (force_fallback) {
			/* Fallback to CPU based color space conversion */
			glsl_used = false;
			format = GL_RGBA;
			type = GL_UNSIGNED_BYTE;
			display_buffer = NULL;
		}
		else if (ibuf->rect_float) {
			display_buffer = ibuf->rect_float;

			if (ibuf->channels == 4) {
				format = GL_RGBA;
			}
			else if (ibuf->channels == 3) {
				format = GL_RGB;
			}
			else {
				BLI_assert(!"Incompatible number of channels for float buffer in sequencer");
				format = GL_RGBA;
				display_buffer = NULL;
			}

			type = GL_FLOAT;

			if (ibuf->float_colorspace) {
				glsl_used = IMB_colormanagement_setup_glsl_draw_from_space_ctx(C, ibuf->float_colorspace, ibuf->dither, true);
			}
			else {
				glsl_used = IMB_colormanagement_setup_glsl_draw_ctx(C, ibuf->dither, true);
			}
		}
		else if (ibuf->rect) {
			display_buffer = ibuf->rect;
			format = GL_RGBA;
			type = GL_UNSIGNED_BYTE;

			glsl_used = IMB_colormanagement_setup_glsl_draw_from_space_ctx(C, ibuf->rect_colorspace, ibuf->dither, false);
		}
		else {
			format = GL_RGBA;
			type = GL_UNSIGNED_BYTE;
			display_buffer = NULL;
		}

		/* there's a data to be displayed, but GLSL is not initialized
		 * properly, in this case we fallback to CPU-based display transform
		 */
		if ((ibuf->rect || ibuf->rect_float) && !glsl_used) {
			display_buffer = IMB_display_buffer_acquire_ctx(C, ibuf, &cache_handle);
			format = GL_RGBA;
			type = GL_UNSIGNED_BYTE;
		}
	}

	glTexEnvi(GL_TEXTURE_ENV, GL_TEXTURE_ENV_MODE, GL_MODULATE);
	glColor4f(1.0, 1.0, 1.0, 1.0);

	last_texid = glaGetOneInteger(GL_TEXTURE_2D);
	glEnable(GL_TEXTURE_2D);
	glGenTextures(1, (GLuint *)&texid);

	glBindTexture(GL_TEXTURE_2D, texid);

	glTexParameteri(GL_TEXTURE_2D, GL_TEXTURE_MIN_FILTER, GL_NEAREST);
	glTexParameteri(GL_TEXTURE_2D, GL_TEXTURE_MAG_FILTER, GL_NEAREST);

	if (type == GL_FLOAT)
		glTexImage2D(GL_TEXTURE_2D, 0, GL_RGBA16F_ARB, ibuf->x, ibuf->y, 0, format, type, display_buffer);
	else
		glTexImage2D(GL_TEXTURE_2D, 0, GL_RGBA8, ibuf->x, ibuf->y, 0, format, type, display_buffer);

	if (draw_overdrop) {
		UI_view2d_view_restore(C);
	}
	glBegin(GL_QUADS);

	if (draw_overlay) {
		if (sseq->overlay_type == SEQ_DRAW_OVERLAY_RECT) {
			rctf tot_clip;
			tot_clip.xmin = v2d->tot.xmin + (fabsf(BLI_rctf_size_x(&v2d->tot)) * scene->ed->over_border.xmin);
			tot_clip.ymin = v2d->tot.ymin + (fabsf(BLI_rctf_size_y(&v2d->tot)) * scene->ed->over_border.ymin);
			tot_clip.xmax = v2d->tot.xmin + (fabsf(BLI_rctf_size_x(&v2d->tot)) * scene->ed->over_border.xmax);
			tot_clip.ymax = v2d->tot.ymin + (fabsf(BLI_rctf_size_y(&v2d->tot)) * scene->ed->over_border.ymax);

			glTexCoord2f(scene->ed->over_border.xmin, scene->ed->over_border.ymin); glVertex2f(tot_clip.xmin, tot_clip.ymin);
			glTexCoord2f(scene->ed->over_border.xmin, scene->ed->over_border.ymax); glVertex2f(tot_clip.xmin, tot_clip.ymax);
			glTexCoord2f(scene->ed->over_border.xmax, scene->ed->over_border.ymax); glVertex2f(tot_clip.xmax, tot_clip.ymax);
			glTexCoord2f(scene->ed->over_border.xmax, scene->ed->over_border.ymin); glVertex2f(tot_clip.xmax, tot_clip.ymin);
		}
		else if (sseq->overlay_type == SEQ_DRAW_OVERLAY_REFERENCE) {
			glTexCoord2f(0.0f, 0.0f); glVertex2f(v2d->tot.xmin, v2d->tot.ymin);
			glTexCoord2f(0.0f, 1.0f); glVertex2f(v2d->tot.xmin, v2d->tot.ymax);
			glTexCoord2f(1.0f, 1.0f); glVertex2f(v2d->tot.xmax, v2d->tot.ymax);
			glTexCoord2f(1.0f, 0.0f); glVertex2f(v2d->tot.xmax, v2d->tot.ymin);
		}
	}
<<<<<<< HEAD
	else if (draw_overdrop) {
		float imagex = (scene->r.size * scene->r.xsch) / 200.0f * sseq->overdrop_zoom;
		float imagey = (scene->r.size * scene->r.ysch) / 200.0f * sseq->overdrop_zoom;
		float xofs = BLI_rcti_size_x(&ar->winrct)/2.0f + sseq->overdrop_offset[0];
		float yofs = BLI_rcti_size_y(&ar->winrct)/2.0f + sseq->overdrop_offset[1];
=======
	else if (draw_backdrop) {
		float aspect = BLI_rcti_size_x(&ar->winrct) / (float)BLI_rcti_size_y(&ar->winrct);	
		float image_aspect = viewrect[0] / viewrect[1];
		float imagex, imagey;
>>>>>>> a1549bc4
		
		glTexCoord2f(0.0f, 0.0f); glVertex2f(-imagex + xofs, -imagey + yofs);
		glTexCoord2f(0.0f, 1.0f); glVertex2f(-imagex + xofs, imagey + yofs);
		glTexCoord2f(1.0f, 1.0f); glVertex2f(imagex + xofs, imagey + yofs);
		glTexCoord2f(1.0f, 0.0f); glVertex2f(imagex + xofs, -imagey + yofs);
	}
	else {
		glTexCoord2f(0.0f, 0.0f); glVertex2f(v2d->tot.xmin, v2d->tot.ymin);
		glTexCoord2f(0.0f, 1.0f); glVertex2f(v2d->tot.xmin, v2d->tot.ymax);
		glTexCoord2f(1.0f, 1.0f); glVertex2f(v2d->tot.xmax, v2d->tot.ymax);
		glTexCoord2f(1.0f, 0.0f); glVertex2f(v2d->tot.xmax, v2d->tot.ymin);
	}
	glEnd();
	
	glBindTexture(GL_TEXTURE_2D, last_texid);
	glDisable(GL_TEXTURE_2D);
	if (sseq->mainb == SEQ_DRAW_IMG_IMBUF && sseq->flag & SEQ_USE_ALPHA)
		glDisable(GL_BLEND);
	glDeleteTextures(1, &texid);

	if (glsl_used)
		IMB_colormanagement_finish_glsl_draw();

	if (cache_handle)
		IMB_display_buffer_release(cache_handle);

	if (!scope)
		IMB_freeImBuf(ibuf);
	
	if (sseq->mainb == SEQ_DRAW_IMG_IMBUF) {

		float x1 = v2d->tot.xmin;
		float y1 = v2d->tot.ymin;
		float x2 = v2d->tot.xmax;
		float y2 = v2d->tot.ymax;

		/* border */
		setlinestyle(3);

		UI_ThemeColorBlendShade(TH_WIRE, TH_BACK, 1.0, 0);

		glBegin(GL_LINE_LOOP);
		glVertex2f(x1 - 0.5f, y1 - 0.5f);
		glVertex2f(x1 - 0.5f, y2 + 0.5f);
		glVertex2f(x2 + 0.5f, y2 + 0.5f);
		glVertex2f(x2 + 0.5f, y1 - 0.5f);
		glEnd();

		/* safety border */
		if (sseq->flag & SEQ_SHOW_SAFE_MARGINS) {
			UI_draw_safe_areas(
			        x1, x2, y1, y2,
			        scene->safe_areas.title,
			        scene->safe_areas.action);

			if (sseq->flag & SEQ_SHOW_SAFE_CENTER) {
				UI_draw_safe_areas(
				        x1, x2, y1, y2,
				        scene->safe_areas.title_center,
				        scene->safe_areas.action_center);
			}
		}

		setlinestyle(0);
	}
	
	if (sseq->flag & SEQ_SHOW_GPENCIL) {
		if (is_imbuf) {
			/* draw grease-pencil (image aligned) */
			ED_gpencil_draw_2dimage(C);
		}
	}
	
	/* ortho at pixel level */
	UI_view2d_view_restore(C);
	
	if (sseq->flag & SEQ_SHOW_GPENCIL) {
		if (is_imbuf) {
			/* draw grease-pencil (screen aligned) */
			ED_gpencil_draw_view2d(C, 0);
		}
	}


	/* NOTE: sequencer mask editing isnt finished, the draw code is working but editing not,
	 * for now just disable drawing since the strip frame will likely be offset */

	//if (sc->mode == SC_MODE_MASKEDIT) {
	if (0 && sseq->mainb == SEQ_DRAW_IMG_IMBUF) {
		Mask *mask = BKE_sequencer_mask_get(scene);

		if (mask) {
			int width, height;
			float aspx = 1.0f, aspy = 1.0f;
			// ED_mask_get_size(C, &width, &height);

			//Scene *scene = CTX_data_scene(C);
			width = (scene->r.size * scene->r.xsch) / 100;
			height = (scene->r.size * scene->r.ysch) / 100;

			ED_mask_draw_region(mask, ar,
			                    0, 0, 0,  /* TODO */
			                    width, height,
			                    aspx, aspy,
			                    false, true,
			                    NULL, C);
		}
	}
}

#if 0
void drawprefetchseqspace(Scene *scene, ARegion *UNUSED(ar), SpaceSeq *sseq)
{
	int rectx, recty;
	int render_size = sseq->render_size;
	int proxy_size = 100.0; 
	if (render_size == 0) {
		render_size = scene->r.size;
	}
	else {
		proxy_size = render_size;
	}
	if (render_size < 0) {
		return;
	}

	rectx = (render_size * scene->r.xsch) / 100;
	recty = (render_size * scene->r.ysch) / 100;

	if (sseq->mainb != SEQ_DRAW_SEQUENCE) {
		give_ibuf_prefetch_request(
		    rectx, recty, (scene->r.cfra), sseq->chanshown,
		    proxy_size);
	}
}
#endif

/* draw backdrop of the sequencer strips view */
static void draw_seq_backdrop(View2D *v2d)
{
	int i;
	
	/* darker gray overlay over the view backdrop */
	UI_ThemeColorShade(TH_BACK, -20);
	glRectf(v2d->cur.xmin,  -1.0,  v2d->cur.xmax,  1.0);

	/* Alternating horizontal stripes */
	i = max_ii(1, ((int)v2d->cur.ymin) - 1);

	glBegin(GL_QUADS);
	while (i < v2d->cur.ymax) {
		if (((int)i) & 1)
			UI_ThemeColorShade(TH_BACK, -15);
		else
			UI_ThemeColorShade(TH_BACK, -25);
			
		glVertex2f(v2d->cur.xmax, i);
		glVertex2f(v2d->cur.xmin, i);
		glVertex2f(v2d->cur.xmin, i + 1);
		glVertex2f(v2d->cur.xmax, i + 1);

		i += 1.0;
	}
	glEnd();
	
	/* Darker lines separating the horizontal bands */
	i = max_ii(1, ((int)v2d->cur.ymin) - 1);
	UI_ThemeColor(TH_GRID);
	
	glBegin(GL_LINES);
	while (i < v2d->cur.ymax) {
		glVertex2f(v2d->cur.xmax, i);
		glVertex2f(v2d->cur.xmin, i);
			
		i += 1.0;
	}
	glEnd();
}

/* draw the contents of the sequencer strips view */
static void draw_seq_strips(const bContext *C, Editing *ed, ARegion *ar)
{
	Scene *scene = CTX_data_scene(C);
	View2D *v2d = &ar->v2d;
	SpaceSeq *sseq = CTX_wm_space_seq(C);
	Sequence *last_seq = BKE_sequencer_active_get(scene);
	int sel = 0, j;
	float pixelx = BLI_rctf_size_x(&v2d->cur) / BLI_rcti_size_x(&v2d->mask);
	
	/* loop through twice, first unselected, then selected */
	for (j = 0; j < 2; j++) {
		Sequence *seq;
		int outline_tint = (j) ? -60 : -150; /* highlighting around strip edges indicating selection */
		
		/* loop through strips, checking for those that are visible */
		for (seq = ed->seqbasep->first; seq; seq = seq->next) {
			/* boundbox and selection tests for NOT drawing the strip... */
			if ((seq->flag & SELECT) != sel) continue;
			else if (seq == last_seq) continue;
			else if (min_ii(seq->startdisp, seq->start) > v2d->cur.xmax) continue;
			else if (max_ii(seq->enddisp, seq->start + seq->len) < v2d->cur.xmin) continue;
			else if (seq->machine + 1.0f < v2d->cur.ymin) continue;
			else if (seq->machine > v2d->cur.ymax) continue;
			
			/* strip passed all tests unscathed... so draw it now */
			draw_seq_strip(C, sseq, scene, ar, seq, outline_tint, pixelx);
		}
		
		/* draw selected next time round */
		sel = SELECT;
	}
	
	/* draw the last selected last (i.e. 'active' in other parts of Blender), removes some overlapping error */
	if (last_seq)
		draw_seq_strip(C, sseq, scene, ar, last_seq, 120, pixelx);

	/* draw highlight when previewing a single strip */
	if (special_seq_update) {
		const Sequence *seq = special_seq_update;
		glEnable(GL_BLEND);
		glColor4ub(255, 255, 255, 48);
		glRectf(seq->startdisp, seq->machine + SEQ_STRIP_OFSBOTTOM, seq->enddisp, seq->machine + SEQ_STRIP_OFSTOP);
		glDisable(GL_BLEND);
	}
}

static void seq_draw_sfra_efra(Scene *scene, View2D *v2d)
{
	const Editing *ed = BKE_sequencer_editing_get(scene, false);
	const int frame_sta = PSFRA;
	const int frame_end = PEFRA + 1;

	glEnable(GL_BLEND);
	
	/* draw darkened area outside of active timeline 
	 * frame range used is preview range or scene range */
	UI_ThemeColorShadeAlpha(TH_BACK, -25, -100);

	if (frame_sta < frame_end) {
		glRectf(v2d->cur.xmin, v2d->cur.ymin, (float)frame_sta, v2d->cur.ymax);
		glRectf((float)frame_end, v2d->cur.ymin, v2d->cur.xmax, v2d->cur.ymax);
	}
	else {
		glRectf(v2d->cur.xmin, v2d->cur.ymin, v2d->cur.xmax, v2d->cur.ymax);
	}

	UI_ThemeColorShade(TH_BACK, -60);
	/* thin lines where the actual frames are */
	fdrawline(frame_sta, v2d->cur.ymin, frame_sta, v2d->cur.ymax);
	fdrawline(frame_end, v2d->cur.ymin, frame_end, v2d->cur.ymax);

	if (ed && !BLI_listbase_is_empty(&ed->metastack)) {
		MetaStack *ms = ed->metastack.last;

		glColor4ub(255, 255, 255, 8);
		glRectf(ms->disp_range[0], v2d->cur.ymin, ms->disp_range[1], v2d->cur.ymax);

		UI_ThemeColorShade(TH_BACK, -40);

		fdrawline(ms->disp_range[0], v2d->cur.ymin, ms->disp_range[0], v2d->cur.ymax);
		fdrawline(ms->disp_range[1], v2d->cur.ymin, ms->disp_range[1], v2d->cur.ymax);
	}

	glDisable(GL_BLEND);
}

/* Draw Timeline/Strip Editor Mode for Sequencer */
void draw_timeline_seq(const bContext *C, ARegion *ar)
{
	Scene *scene = CTX_data_scene(C);
	Editing *ed = BKE_sequencer_editing_get(scene, false);
	SpaceSeq *sseq = CTX_wm_space_seq(C);
	View2D *v2d = &ar->v2d;
	View2DScrollers *scrollers;
	short unit = 0, flag = 0;
	float col[3];
	
	/* clear and setup matrix */
	UI_GetThemeColor3fv(TH_BACK, col);
	if (ed && ed->metastack.first) 
		glClearColor(col[0], col[1], col[2] - 0.1f, 0.0f);
	else 
		glClearColor(col[0], col[1], col[2], 0.0f);
	glClear(GL_COLOR_BUFFER_BIT);

	UI_view2d_view_ortho(v2d);
	
	
	/* calculate extents of sequencer strips/data 
	 * NOTE: needed for the scrollers later
	 */
	boundbox_seq(scene, &v2d->tot);
	
	
	/* draw backdrop */
	draw_seq_backdrop(v2d);
	
	/* regular grid-pattern over the rest of the view (i.e. 25-frame grid lines) */
	// NOTE: the gridlines are currently spaced every 25 frames, which is only fine for 25 fps, but maybe not for 30...
	UI_view2d_constant_grid_draw(v2d);

	/*
	if (sseq->draw_flag & SEQ_DRAW_BACKDROP) {
		draw_image_seq(C, scene, ar, sseq, scene->r.cfra, 0, false, true);
		UI_view2d_view_ortho(v2d);
	}
	*/
		
	ED_region_draw_cb_draw(C, ar, REGION_DRAW_PRE_VIEW);
	
	seq_draw_sfra_efra(scene, v2d);

	/* sequence strips (if there is data available to be drawn) */
	if (ed) {
		/* draw the data */
		draw_seq_strips(C, ed, ar);
		
		/* text draw cached (for sequence names), in pixelspace now */
		UI_view2d_text_cache_draw(ar);
	}
	
	/* current frame */
	UI_view2d_view_ortho(v2d);
	if ((sseq->flag & SEQ_DRAWFRAMES) == 0)      flag |= DRAWCFRA_UNIT_SECONDS;
	if ((sseq->flag & SEQ_NO_DRAW_CFRANUM) == 0) flag |= DRAWCFRA_SHOW_NUMBOX;
	ANIM_draw_cfra(C, v2d, flag);
	
	/* markers */
	UI_view2d_view_orthoSpecial(ar, v2d, 1);
	ED_markers_draw(C, DRAW_MARKERS_LINES | DRAW_MARKERS_MARGIN);
	
	/* preview range */
	UI_view2d_view_ortho(v2d);
	ANIM_draw_previewrange(C, v2d, 1);

	/* overlap playhead */
	if (scene->ed && scene->ed->over_flag & SEQ_EDIT_OVERLAY_SHOW) {
		int cfra_over = (scene->ed->over_flag & SEQ_EDIT_OVERLAY_ABS) ? scene->ed->over_cfra : scene->r.cfra + scene->ed->over_ofs;
		glColor3f(0.2, 0.2, 0.2);
		// glRectf(cfra_over, v2d->cur.ymin, scene->ed->over_ofs + scene->r.cfra + 1, v2d->cur.ymax);

		glBegin(GL_LINES);
		glVertex2f(cfra_over, v2d->cur.ymin);
		glVertex2f(cfra_over, v2d->cur.ymax);
		glEnd();

	}

	if (sseq->draw_flag & SEQ_DRAW_OVERDROP) {
		draw_image_seq(C, scene, ar, sseq, scene->r.cfra, 0, false, true);
		UI_SetTheme(SPACE_SEQ, RGN_TYPE_WINDOW);
		UI_view2d_view_ortho(v2d);
	}
	
	/* callback */
	ED_region_draw_cb_draw(C, ar, REGION_DRAW_POST_VIEW);

	/* reset view matrix */
	UI_view2d_view_restore(C);
	
	/* finally draw any widgets here */
	WM_widgets_update(C, ar->widgetmaps.first);
	WM_widgets_draw(C, ar->widgetmaps.first, false);

	/* scrollers */
	unit = (sseq->flag & SEQ_DRAWFRAMES) ? V2D_UNIT_FRAMES : V2D_UNIT_SECONDS;
	scrollers = UI_view2d_scrollers_calc(C, v2d, unit, V2D_GRID_CLAMP, V2D_UNIT_VALUES, V2D_GRID_CLAMP);
	UI_view2d_scrollers_draw(C, v2d, scrollers);
	UI_view2d_scrollers_free(scrollers);
}

<|MERGE_RESOLUTION|>--- conflicted
+++ resolved
@@ -952,9 +952,6 @@
 	return scope;
 }
 
-<<<<<<< HEAD
-void draw_image_seq(const bContext *C, Scene *scene, ARegion *ar, SpaceSeq *sseq, int cfra, int frame_ofs, bool draw_overlay, bool draw_overdrop)
-=======
 static void sequencer_display_size(Scene *scene, SpaceSeq *sseq, float r_viewrect[2])
 {
 	float render_size, proxy_size;
@@ -981,8 +978,7 @@
 	}
 }
 
-void draw_image_seq(const bContext *C, Scene *scene, ARegion *ar, SpaceSeq *sseq, int cfra, int frame_ofs, bool draw_overlay, bool draw_backdrop)
->>>>>>> a1549bc4
+void draw_image_seq(const bContext *C, Scene *scene, ARegion *ar, SpaceSeq *sseq, int cfra, int frame_ofs, bool draw_overlay, bool draw_overdrop)
 {
 	struct Main *bmain = CTX_data_main(C);
 	struct ImBuf *ibuf = NULL;
@@ -1013,34 +1009,7 @@
 		}
 	}
 
-<<<<<<< HEAD
-	render_size = sseq->render_size;
-	if (render_size == 0) {
-		render_size = scene->r.size;
-	}
-	else {
-		proxy_size = render_size;
-	}
-	if (render_size < 0) {
-		return;
-	}
-
-	viewrectx = (render_size * (float)scene->r.xsch) / 100.0f;
-	viewrecty = (render_size * (float)scene->r.ysch) / 100.0f;
-
-	/* rectx = viewrectx + 0.5f; */ /* UNUSED */
-	/* recty = viewrecty + 0.5f; */ /* UNUSED */
-
-	if (sseq->mainb == SEQ_DRAW_IMG_IMBUF) {
-		viewrectx *= scene->r.xasp / scene->r.yasp;
-		viewrectx /= proxy_size / 100.0f;
-		viewrecty /= proxy_size / 100.0f;
-	}
-
 	if ((!draw_overlay || sseq->overlay_type == SEQ_DRAW_OVERLAY_REFERENCE) && !draw_overdrop) {
-=======
-	if ((!draw_overlay || sseq->overlay_type == SEQ_DRAW_OVERLAY_REFERENCE) && !draw_backdrop) {
->>>>>>> a1549bc4
 		UI_GetThemeColor3fv(TH_SEQ_PREVIEW, col);
 		glClearColor(col[0], col[1], col[2], 0.0);
 		glClear(GL_COLOR_BUFFER_BIT);
@@ -1121,13 +1090,8 @@
 	/* without this colors can flicker from previous opengl state */
 	glColor4ub(255, 255, 255, 255);
 
-<<<<<<< HEAD
 	if (!draw_overdrop) {
-		UI_view2d_totRect_set(v2d, viewrectx + 0.5f, viewrecty + 0.5f);
-=======
-	if (!draw_backdrop) {
 		UI_view2d_totRect_set(v2d, viewrect[0] + 0.5f, viewrect[1] + 0.5f);
->>>>>>> a1549bc4
 		UI_view2d_curRect_validate(v2d);
 		
 		/* setting up the view - actual drawing starts here */
@@ -1259,18 +1223,11 @@
 			glTexCoord2f(1.0f, 0.0f); glVertex2f(v2d->tot.xmax, v2d->tot.ymin);
 		}
 	}
-<<<<<<< HEAD
 	else if (draw_overdrop) {
 		float imagex = (scene->r.size * scene->r.xsch) / 200.0f * sseq->overdrop_zoom;
 		float imagey = (scene->r.size * scene->r.ysch) / 200.0f * sseq->overdrop_zoom;
 		float xofs = BLI_rcti_size_x(&ar->winrct)/2.0f + sseq->overdrop_offset[0];
 		float yofs = BLI_rcti_size_y(&ar->winrct)/2.0f + sseq->overdrop_offset[1];
-=======
-	else if (draw_backdrop) {
-		float aspect = BLI_rcti_size_x(&ar->winrct) / (float)BLI_rcti_size_y(&ar->winrct);	
-		float image_aspect = viewrect[0] / viewrect[1];
-		float imagex, imagey;
->>>>>>> a1549bc4
 		
 		glTexCoord2f(0.0f, 0.0f); glVertex2f(-imagex + xofs, -imagey + yofs);
 		glTexCoord2f(0.0f, 1.0f); glVertex2f(-imagex + xofs, imagey + yofs);
