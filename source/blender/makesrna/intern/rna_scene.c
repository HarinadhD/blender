--- conflicted
+++ resolved
@@ -6577,376 +6577,6 @@
 
 static void rna_def_scene_eevee(BlenderRNA *brna)
 {
-<<<<<<< HEAD
-	StructRNA *srna;
-	PropertyRNA *prop;
-
-	static const EnumPropertyItem eevee_shadow_method_items[] = {
-		{SHADOW_ESM, "ESM", 0, "ESM", "Exponential Shadow Mapping"},
-		{SHADOW_VSM, "VSM", 0, "VSM", "Variance Shadow Mapping"},
-		{0, NULL, 0, NULL, NULL},
-	};
-
-	static const EnumPropertyItem eevee_shadow_size_items[] = {
-		{64, "64", 0, "64px", ""},
-		{128, "128", 0, "128px", ""},
-		{256, "256", 0, "256px", ""},
-		{512, "512", 0, "512px", ""},
-		{1024, "1024", 0, "1024px", ""},
-		{2048, "2048", 0, "2048px", ""},
-		{4096, "4096", 0, "4096px", ""},
-		{0, NULL, 0, NULL, NULL},
-	};
-
-	static const EnumPropertyItem eevee_gi_visibility_size_items[] = {
-		{8, "8", 0, "8px", ""},
-		{16, "16", 0, "16px", ""},
-		{32, "32", 0, "32px", ""},
-		{64, "64", 0, "64px", ""},
-		{0, NULL, 0, NULL, NULL},
-	};
-
-	static const EnumPropertyItem eevee_volumetric_tile_size_items[] = {
-		{2, "2", 0, "2px", ""},
-		{4, "4", 0, "4px", ""},
-		{8, "8", 0, "8px", ""},
-		{16, "16", 0, "16px", ""},
-		{0, NULL, 0, NULL, NULL},
-	};
-
-	static float default_bloom_color[3] = {1.0f, 1.0f, 1.0f};
-
-	srna = RNA_def_struct(brna, "SceneEEVEE", NULL);
-	RNA_def_struct_path_func(srna, "rna_SceneEEVEE_path");
-	RNA_def_struct_ui_text(srna, "Scene Display", "Scene display settings for 3d viewport");
-
-	/* Indirect Lighting */
-	prop = RNA_def_property(srna, "gi_diffuse_bounces", PROP_INT, PROP_NONE);
-	RNA_def_property_int_default(prop, 3);
-	RNA_def_property_ui_text(prop, "Diffuse Bounces", "Number of time the light is reinjected inside light grids, "
-	                         "0 disable indirect diffuse light");
-	RNA_def_property_range(prop, 0, INT_MAX);
-	RNA_def_property_override_flag(prop, PROPOVERRIDE_OVERRIDABLE_STATIC);
-
-	prop = RNA_def_property(srna, "gi_cubemap_resolution", PROP_ENUM, PROP_NONE);
-	RNA_def_property_enum_items(prop, eevee_shadow_size_items);
-	RNA_def_property_enum_default(prop, 512);
-	RNA_def_property_ui_text(prop, "Cubemap Size", "Size of every cubemaps");
-	RNA_def_property_override_flag(prop, PROPOVERRIDE_OVERRIDABLE_STATIC);
-
-	prop = RNA_def_property(srna, "gi_visibility_resolution", PROP_ENUM, PROP_NONE);
-	RNA_def_property_enum_items(prop, eevee_gi_visibility_size_items);
-	RNA_def_property_enum_default(prop, 32);
-	RNA_def_property_ui_text(prop, "Irradiance Visibility Size",
-	                         "Size of the shadow map applied to each irradiance sample");
-	RNA_def_property_override_flag(prop, PROPOVERRIDE_OVERRIDABLE_STATIC);
-
-	prop = RNA_def_property(srna, "gi_irradiance_smoothing", PROP_FLOAT, PROP_FACTOR);
-	RNA_def_property_range(prop, 0.0f, FLT_MAX);
-	RNA_def_property_ui_range(prop, 0.0f, 1.0f, 5, 2);
-	RNA_def_property_float_default(prop, 0.1f);
-	RNA_def_property_ui_text(prop, "Irradiance Smoothing", "Smoother irradiance interpolation but introduce light bleeding");
-	RNA_def_property_override_flag(prop, PROPOVERRIDE_OVERRIDABLE_STATIC);
-	RNA_def_property_update(prop, NC_SCENE | ND_RENDER_OPTIONS, NULL);
-
-	prop = RNA_def_property(srna, "gi_glossy_clamp", PROP_FLOAT, PROP_NONE);
-	RNA_def_property_float_default(prop, 0.0f);
-	RNA_def_property_ui_text(prop, "Clamp Glossy", "Clamp pixel intensity to reduce noise inside glossy reflections "
-	                                               "from reflection cubemaps (0 to disabled)");
-	RNA_def_property_range(prop, 0.0f, FLT_MAX);
-	RNA_def_property_override_flag(prop, PROPOVERRIDE_OVERRIDABLE_STATIC);
-
-	prop = RNA_def_property(srna, "gi_filter_quality", PROP_FLOAT, PROP_NONE);
-	RNA_def_property_float_default(prop, 1.0f);
-	RNA_def_property_ui_text(prop, "Filter Quality", "Take more samples during cubemap filtering to remove artifacts");
-	RNA_def_property_range(prop, 1.0f, 8.0f);
-	RNA_def_property_override_flag(prop, PROPOVERRIDE_OVERRIDABLE_STATIC);
-
-	prop = RNA_def_property(srna, "gi_show_irradiance", PROP_BOOLEAN, PROP_NONE);
-	RNA_def_property_boolean_sdna(prop, NULL, "flag", SCE_EEVEE_SHOW_IRRADIANCE);
-	RNA_def_property_boolean_default(prop, 0);
-	RNA_def_property_ui_icon(prop, ICON_HIDE_ON, 1);
-	RNA_def_property_ui_text(prop, "Show Irradiance Cache", "Display irradiance samples in the viewport");
-	RNA_def_property_override_flag(prop, PROPOVERRIDE_OVERRIDABLE_STATIC);
-	RNA_def_property_update(prop, NC_SCENE | ND_RENDER_OPTIONS, NULL);
-
-	prop = RNA_def_property(srna, "gi_show_cubemaps", PROP_BOOLEAN, PROP_NONE);
-	RNA_def_property_boolean_sdna(prop, NULL, "flag", SCE_EEVEE_SHOW_CUBEMAPS);
-	RNA_def_property_boolean_default(prop, 0);
-	RNA_def_property_ui_icon(prop, ICON_HIDE_ON, 1);
-	RNA_def_property_ui_text(prop, "Show Cubemap Cache", "Display captured cubemaps in the viewport");
-	RNA_def_property_override_flag(prop, PROPOVERRIDE_OVERRIDABLE_STATIC);
-	RNA_def_property_update(prop, NC_SCENE | ND_RENDER_OPTIONS, NULL);
-
-	prop = RNA_def_property(srna, "gi_irradiance_display_size", PROP_FLOAT, PROP_DISTANCE);
-	RNA_def_property_float_sdna(prop, NULL, "gi_irradiance_draw_size");
-	RNA_def_property_range(prop, 0.05f, 10.0f);
-	RNA_def_property_float_default(prop, 0.1f);
-	RNA_def_property_ui_text(prop, "Irradiance Display Size", "Size of the irradiance sample spheres to debug captured light");
-	RNA_def_property_update(prop, NC_SCENE | ND_RENDER_OPTIONS, NULL);
-
-	prop = RNA_def_property(srna, "gi_cubemap_display_size", PROP_FLOAT, PROP_DISTANCE);
-	RNA_def_property_float_sdna(prop, NULL, "gi_cubemap_draw_size");
-	RNA_def_property_range(prop, 0.05f, 10.0f);
-	RNA_def_property_float_default(prop, 0.3f);
-	RNA_def_property_ui_text(prop, "Cubemap Display Size", "Size of the cubemap spheres to debug captured light");
-	RNA_def_property_update(prop, NC_SCENE | ND_RENDER_OPTIONS, NULL);
-
-	prop = RNA_def_property(srna, "gi_auto_bake", PROP_BOOLEAN, PROP_NONE);
-	RNA_def_property_boolean_sdna(prop, NULL, "flag", SCE_EEVEE_GI_AUTOBAKE);
-	RNA_def_property_boolean_default(prop, 0);
-	RNA_def_property_ui_text(prop, "Auto Bake", "Auto bake indirect lighting when editing probes");
-
-	prop = RNA_def_property(srna, "gi_cache_info", PROP_STRING, PROP_NONE);
-	RNA_def_property_string_sdna(prop, NULL, "light_cache_info");
-	RNA_def_property_clear_flag(prop, PROP_EDITABLE);
-	RNA_def_property_ui_text(prop, "Light Cache Info", "Info on current cache status");
-
-	/* Temporal Anti-Aliasing (super sampling) */
-	prop = RNA_def_property(srna, "taa_samples", PROP_INT, PROP_NONE);
-	RNA_def_property_int_default(prop, 16);
-	RNA_def_property_ui_text(prop, "Viewport Samples", "Number of samples, unlimited if 0");
-	RNA_def_property_range(prop, 0, INT_MAX);
-	RNA_def_property_override_flag(prop, PROPOVERRIDE_OVERRIDABLE_STATIC);
-	RNA_def_property_update(prop, NC_SCENE | ND_RENDER_OPTIONS, NULL);
-
-	prop = RNA_def_property(srna, "taa_render_samples", PROP_INT, PROP_NONE);
-	RNA_def_property_int_default(prop, 64);
-	RNA_def_property_ui_text(prop, "Render Samples", "Number of samples per pixels for rendering");
-	RNA_def_property_range(prop, 1, INT_MAX);
-	RNA_def_property_override_flag(prop, PROPOVERRIDE_OVERRIDABLE_STATIC);
-	RNA_def_property_update(prop, NC_SCENE | ND_RENDER_OPTIONS, NULL);
-
-	prop = RNA_def_property(srna, "use_taa_reprojection", PROP_BOOLEAN, PROP_NONE);
-	RNA_def_property_boolean_sdna(prop, NULL, "flag", SCE_EEVEE_TAA_REPROJECTION);
-	RNA_def_property_boolean_default(prop, 1);
-	RNA_def_property_ui_text(prop, "Viewport Denoising", "Denoise image using temporal reprojection "
-	                         "(can leave some ghosting)");
-	RNA_def_property_override_flag(prop, PROPOVERRIDE_OVERRIDABLE_STATIC);
-	RNA_def_property_update(prop, NC_SCENE | ND_RENDER_OPTIONS, NULL);
-
-	/* Screen Space Subsurface Scattering */
-	prop = RNA_def_property(srna, "use_sss", PROP_BOOLEAN, PROP_NONE);
-	RNA_def_property_boolean_sdna(prop, NULL, "flag", SCE_EEVEE_SSS_ENABLED);
-	RNA_def_property_boolean_default(prop, 0);
-	RNA_def_property_ui_text(prop, "Subsurface Scattering", "Enable screen space subsurface scattering");
-	RNA_def_property_override_flag(prop, PROPOVERRIDE_OVERRIDABLE_STATIC);
-	RNA_def_property_update(prop, NC_SCENE | ND_RENDER_OPTIONS, NULL);
-
-	prop = RNA_def_property(srna, "sss_samples", PROP_INT, PROP_NONE);
-	RNA_def_property_int_default(prop, 7);
-	RNA_def_property_ui_text(prop, "Samples", "Number of samples to compute the scattering effect");
-	RNA_def_property_range(prop, 1, 32);
-	RNA_def_property_override_flag(prop, PROPOVERRIDE_OVERRIDABLE_STATIC);
-	RNA_def_property_update(prop, NC_SCENE | ND_RENDER_OPTIONS, NULL);
-
-	prop = RNA_def_property(srna, "sss_jitter_threshold", PROP_FLOAT, PROP_FACTOR);
-	RNA_def_property_float_default(prop, 0.3f);
-	RNA_def_property_ui_text(prop, "Jitter Threshold", "Rotate samples that are below this threshold");
-	RNA_def_property_range(prop, 0.0f, 1.0f);
-	RNA_def_property_override_flag(prop, PROPOVERRIDE_OVERRIDABLE_STATIC);
-	RNA_def_property_update(prop, NC_SCENE | ND_RENDER_OPTIONS, NULL);
-
-	prop = RNA_def_property(srna, "use_sss_separate_albedo", PROP_BOOLEAN, PROP_NONE);
-	RNA_def_property_boolean_sdna(prop, NULL, "flag", SCE_EEVEE_SSS_SEPARATE_ALBEDO);
-	RNA_def_property_boolean_default(prop, 0);
-	RNA_def_property_ui_text(prop, "Separate Albedo", "Avoid albedo being blurred by the subsurface scattering "
-	                         "but uses more video memory");
-	RNA_def_property_override_flag(prop, PROPOVERRIDE_OVERRIDABLE_STATIC);
-	RNA_def_property_update(prop, NC_SCENE | ND_RENDER_OPTIONS, NULL);
-
-	/* Screen Space Reflection */
-	prop = RNA_def_property(srna, "use_ssr", PROP_BOOLEAN, PROP_NONE);
-	RNA_def_property_boolean_sdna(prop, NULL, "flag", SCE_EEVEE_SSR_ENABLED);
-	RNA_def_property_boolean_default(prop, 0);
-	RNA_def_property_ui_text(prop, "Screen Space Reflections", "Enable screen space reflection");
-	RNA_def_property_override_flag(prop, PROPOVERRIDE_OVERRIDABLE_STATIC);
-	RNA_def_property_update(prop, NC_SCENE | ND_RENDER_OPTIONS, NULL);
-
-	prop = RNA_def_property(srna, "use_ssr_refraction", PROP_BOOLEAN, PROP_NONE);
-	RNA_def_property_boolean_sdna(prop, NULL, "flag", SCE_EEVEE_SSR_REFRACTION);
-	RNA_def_property_boolean_default(prop, 0);
-	RNA_def_property_ui_text(prop, "Screen Space Refractions", "Enable screen space Refractions");
-	RNA_def_property_override_flag(prop, PROPOVERRIDE_OVERRIDABLE_STATIC);
-	RNA_def_property_update(prop, NC_SCENE | ND_RENDER_OPTIONS, NULL);
-
-	prop = RNA_def_property(srna, "use_ssr_halfres", PROP_BOOLEAN, PROP_NONE);
-	RNA_def_property_boolean_sdna(prop, NULL, "flag", SCE_EEVEE_SSR_HALF_RESOLUTION);
-	RNA_def_property_boolean_default(prop, 1);
-	RNA_def_property_ui_text(prop, "Half Res Trace", "Raytrace at a lower resolution");
-	RNA_def_property_override_flag(prop, PROPOVERRIDE_OVERRIDABLE_STATIC);
-	RNA_def_property_update(prop, NC_SCENE | ND_RENDER_OPTIONS, NULL);
-
-	prop = RNA_def_property(srna, "ssr_quality", PROP_FLOAT, PROP_FACTOR);
-	RNA_def_property_float_default(prop, 0.25f);
-	RNA_def_property_ui_text(prop, "Trace Precision", "Precision of the screen space raytracing");
-	RNA_def_property_range(prop, 0.0f, 1.0f);
-	RNA_def_property_override_flag(prop, PROPOVERRIDE_OVERRIDABLE_STATIC);
-	RNA_def_property_update(prop, NC_SCENE | ND_RENDER_OPTIONS, NULL);
-
-	prop = RNA_def_property(srna, "ssr_max_roughness", PROP_FLOAT, PROP_FACTOR);
-	RNA_def_property_float_default(prop, 0.5f);
-	RNA_def_property_ui_text(prop, "Max Roughness", "Do not raytrace reflections for roughness above this value");
-	RNA_def_property_range(prop, 0.0f, 1.0f);
-	RNA_def_property_override_flag(prop, PROPOVERRIDE_OVERRIDABLE_STATIC);
-	RNA_def_property_update(prop, NC_SCENE | ND_RENDER_OPTIONS, NULL);
-
-	prop = RNA_def_property(srna, "ssr_thickness", PROP_FLOAT, PROP_DISTANCE);
-	RNA_def_property_float_default(prop, 0.2f);
-	RNA_def_property_ui_text(prop, "Thickness", "Pixel thickness used to detect intersection");
-	RNA_def_property_range(prop, 1e-6f, FLT_MAX);
-	RNA_def_property_ui_range(prop, 0.001f, FLT_MAX, 5, 3);
-	RNA_def_property_override_flag(prop, PROPOVERRIDE_OVERRIDABLE_STATIC);
-	RNA_def_property_update(prop, NC_SCENE | ND_RENDER_OPTIONS, NULL);
-
-	prop = RNA_def_property(srna, "ssr_border_fade", PROP_FLOAT, PROP_FACTOR);
-	RNA_def_property_float_default(prop, 0.075f);
-	RNA_def_property_ui_text(prop, "Edge Fading", "Screen percentage used to fade the SSR");
-	RNA_def_property_range(prop, 0.0f, 0.5f);
-	RNA_def_property_override_flag(prop, PROPOVERRIDE_OVERRIDABLE_STATIC);
-	RNA_def_property_update(prop, NC_SCENE | ND_RENDER_OPTIONS, NULL);
-
-	prop = RNA_def_property(srna, "ssr_firefly_fac", PROP_FLOAT, PROP_NONE);
-	RNA_def_property_float_default(prop, 10.0f);
-	RNA_def_property_ui_text(prop, "Clamp", "Clamp pixel intensity to remove noise (0 to disabled)");
-	RNA_def_property_range(prop, 0.0f, FLT_MAX);
-	RNA_def_property_override_flag(prop, PROPOVERRIDE_OVERRIDABLE_STATIC);
-	RNA_def_property_update(prop, NC_SCENE | ND_RENDER_OPTIONS, NULL);
-
-	/* Volumetrics */
-	prop = RNA_def_property(srna, "use_volumetric", PROP_BOOLEAN, PROP_NONE);
-	RNA_def_property_boolean_sdna(prop, NULL, "flag", SCE_EEVEE_VOLUMETRIC_ENABLED);
-	RNA_def_property_boolean_default(prop, 0);
-	RNA_def_property_ui_text(prop, "Volumetrics", "Enable scattering and absorbance of volumetric material");
-	RNA_def_property_override_flag(prop, PROPOVERRIDE_OVERRIDABLE_STATIC);
-	RNA_def_property_update(prop, NC_SCENE | ND_RENDER_OPTIONS, NULL);
-
-	prop = RNA_def_property(srna, "volumetric_start", PROP_FLOAT, PROP_DISTANCE);
-	RNA_def_property_float_default(prop, 0.1f);
-	RNA_def_property_ui_text(prop, "Start", "Start distance of the volumetric effect");
-	RNA_def_property_range(prop, 1e-6f, FLT_MAX);
-	RNA_def_property_ui_range(prop, 0.001f, FLT_MAX, 10, 3);
-	RNA_def_property_override_flag(prop, PROPOVERRIDE_OVERRIDABLE_STATIC);
-	RNA_def_property_update(prop, NC_SCENE | ND_RENDER_OPTIONS, NULL);
-
-	prop = RNA_def_property(srna, "volumetric_end", PROP_FLOAT, PROP_DISTANCE);
-	RNA_def_property_float_default(prop, 100.0f);
-	RNA_def_property_ui_text(prop, "End", "End distance of the volumetric effect");
-	RNA_def_property_range(prop, 1e-6f, FLT_MAX);
-	RNA_def_property_ui_range(prop, 0.001f, FLT_MAX, 10, 3);
-	RNA_def_property_override_flag(prop, PROPOVERRIDE_OVERRIDABLE_STATIC);
-	RNA_def_property_update(prop, NC_SCENE | ND_RENDER_OPTIONS, NULL);
-
-	prop = RNA_def_property(srna, "volumetric_tile_size", PROP_ENUM, PROP_NONE);
-	RNA_def_property_enum_default(prop, 8);
-	RNA_def_property_enum_items(prop, eevee_volumetric_tile_size_items);
-	RNA_def_property_ui_text(prop, "Tile Size", "Control the quality of the volumetric effects "
-	                         "(lower size increase vram usage and quality)");
-	RNA_def_property_override_flag(prop, PROPOVERRIDE_OVERRIDABLE_STATIC);
-	RNA_def_property_update(prop, NC_SCENE | ND_RENDER_OPTIONS, NULL);
-
-	prop = RNA_def_property(srna, "volumetric_samples", PROP_INT, PROP_NONE);
-	RNA_def_property_int_default(prop, 64);
-	RNA_def_property_ui_text(prop, "Samples", "Number of samples to compute volumetric effects");
-	RNA_def_property_range(prop, 1, 256);
-	RNA_def_property_override_flag(prop, PROPOVERRIDE_OVERRIDABLE_STATIC);
-	RNA_def_property_update(prop, NC_SCENE | ND_RENDER_OPTIONS, NULL);
-
-	prop = RNA_def_property(srna, "volumetric_sample_distribution", PROP_FLOAT, PROP_FACTOR);
-	RNA_def_property_float_default(prop, 0.8f);
-	RNA_def_property_ui_text(prop, "Exponential Sampling", "Distribute more samples closer to the camera");
-	RNA_def_property_override_flag(prop, PROPOVERRIDE_OVERRIDABLE_STATIC);
-	RNA_def_property_update(prop, NC_SCENE | ND_RENDER_OPTIONS, NULL);
-
-	prop = RNA_def_property(srna, "use_volumetric_lights", PROP_BOOLEAN, PROP_NONE);
-	RNA_def_property_boolean_sdna(prop, NULL, "flag", SCE_EEVEE_VOLUMETRIC_LIGHTS);
-	RNA_def_property_boolean_default(prop, 1);
-	RNA_def_property_ui_text(prop, "Volumetric Lighting", "Enable scene light interactions with volumetrics");
-	RNA_def_property_override_flag(prop, PROPOVERRIDE_OVERRIDABLE_STATIC);
-	RNA_def_property_update(prop, NC_SCENE | ND_RENDER_OPTIONS, NULL);
-
-	prop = RNA_def_property(srna, "volumetric_light_clamp", PROP_FLOAT, PROP_NONE);
-	RNA_def_property_float_default(prop, 0.0f);
-	RNA_def_property_range(prop, 0.0f, FLT_MAX);
-	RNA_def_property_ui_text(prop, "Clamp", "Maximum light contribution, reducing noise");
-	RNA_def_property_override_flag(prop, PROPOVERRIDE_OVERRIDABLE_STATIC);
-	RNA_def_property_update(prop, NC_SCENE | ND_RENDER_OPTIONS, NULL);
-
-	prop = RNA_def_property(srna, "use_volumetric_shadows", PROP_BOOLEAN, PROP_NONE);
-	RNA_def_property_boolean_sdna(prop, NULL, "flag", SCE_EEVEE_VOLUMETRIC_SHADOWS);
-	RNA_def_property_boolean_default(prop, 0);
-	RNA_def_property_ui_text(prop, "Volumetric Shadows", "Generate shadows from volumetric material (Very expensive)");
-	RNA_def_property_override_flag(prop, PROPOVERRIDE_OVERRIDABLE_STATIC);
-	RNA_def_property_update(prop, NC_SCENE | ND_RENDER_OPTIONS, NULL);
-
-	prop = RNA_def_property(srna, "volumetric_shadow_samples", PROP_INT, PROP_NONE);
-	RNA_def_property_int_default(prop, 16);
-	RNA_def_property_range(prop, 1, 128);
-	RNA_def_property_ui_text(prop, "Volumetric Shadow Samples", "Number of samples to compute volumetric shadowing");
-	RNA_def_property_override_flag(prop, PROPOVERRIDE_OVERRIDABLE_STATIC);
-	RNA_def_property_update(prop, NC_SCENE | ND_RENDER_OPTIONS, NULL);
-
-	/* Ambient Occlusion */
-	prop = RNA_def_property(srna, "use_gtao", PROP_BOOLEAN, PROP_NONE);
-	RNA_def_property_boolean_sdna(prop, NULL, "flag", SCE_EEVEE_GTAO_ENABLED);
-	RNA_def_property_boolean_default(prop, 0);
-	RNA_def_property_ui_text(prop, "Ambient Occlusion", "Enable ambient occlusion to simulate medium scale indirect shadowing");
-	RNA_def_property_override_flag(prop, PROPOVERRIDE_OVERRIDABLE_STATIC);
-	RNA_def_property_update(prop, NC_SCENE | ND_RENDER_OPTIONS, NULL);
-
-	prop = RNA_def_property(srna, "use_gtao_bent_normals", PROP_BOOLEAN, PROP_NONE);
-	RNA_def_property_boolean_sdna(prop, NULL, "flag", SCE_EEVEE_GTAO_BENT_NORMALS);
-	RNA_def_property_boolean_default(prop, 1);
-	RNA_def_property_ui_text(prop, "Bent Normals", "Compute main non occluded direction to sample the environment");
-	RNA_def_property_override_flag(prop, PROPOVERRIDE_OVERRIDABLE_STATIC);
-	RNA_def_property_update(prop, NC_SCENE | ND_RENDER_OPTIONS, NULL);
-
-	prop = RNA_def_property(srna, "use_gtao_bounce", PROP_BOOLEAN, PROP_NONE);
-	RNA_def_property_boolean_sdna(prop, NULL, "flag", SCE_EEVEE_GTAO_BOUNCE);
-	RNA_def_property_boolean_default(prop, 1);
-	RNA_def_property_ui_text(prop, "Bounces Approximation", "An approximation to simulate light bounces "
-	                         "giving less occlusion on brighter objects");
-	RNA_def_property_override_flag(prop, PROPOVERRIDE_OVERRIDABLE_STATIC);
-	RNA_def_property_update(prop, NC_SCENE | ND_RENDER_OPTIONS, NULL);
-
-	prop = RNA_def_property(srna, "gtao_factor", PROP_FLOAT, PROP_FACTOR);
-	RNA_def_property_float_default(prop, 1.0f);
-	RNA_def_property_ui_text(prop, "Factor", "Factor for ambient occlusion blending");
-	RNA_def_property_range(prop, 0.0f, FLT_MAX);
-	RNA_def_property_ui_range(prop, 0.0f, 1.0f, 0.1f, 2);
-	RNA_def_property_override_flag(prop, PROPOVERRIDE_OVERRIDABLE_STATIC);
-	RNA_def_property_update(prop, NC_SCENE | ND_RENDER_OPTIONS, NULL);
-
-	prop = RNA_def_property(srna, "gtao_quality", PROP_FLOAT, PROP_FACTOR);
-	RNA_def_property_float_default(prop, 0.25f);
-	RNA_def_property_ui_text(prop, "Trace Precision", "Precision of the horizon search");
-	RNA_def_property_range(prop, 0.0f, 1.0f);
-	RNA_def_property_override_flag(prop, PROPOVERRIDE_OVERRIDABLE_STATIC);
-	RNA_def_property_update(prop, NC_SCENE | ND_RENDER_OPTIONS, NULL);
-
-	prop = RNA_def_property(srna, "gtao_distance", PROP_FLOAT, PROP_DISTANCE);
-	RNA_def_property_float_default(prop, 0.2f);
-	RNA_def_property_ui_text(prop, "Distance", "Distance of object that contribute to the ambient occlusion effect");
-	RNA_def_property_range(prop, 0.0f, 100000.0f);
-	RNA_def_property_ui_range(prop, 0.0f, 100.0f, 1, 3);
-	RNA_def_property_override_flag(prop, PROPOVERRIDE_OVERRIDABLE_STATIC);
-	RNA_def_property_update(prop, NC_SCENE | ND_RENDER_OPTIONS, NULL);
-
-	/* Depth of Field */
-	prop = RNA_def_property(srna, "use_dof", PROP_BOOLEAN, PROP_NONE);
-	RNA_def_property_boolean_sdna(prop, NULL, "flag", SCE_EEVEE_DOF_ENABLED);
-	RNA_def_property_boolean_default(prop, 0);
-	RNA_def_property_ui_text(prop, "Depth of Field", "Enable depth of field using the values from the active camera");
-	RNA_def_property_override_flag(prop, PROPOVERRIDE_OVERRIDABLE_STATIC);
-	RNA_def_property_update(prop, NC_SCENE | ND_RENDER_OPTIONS, NULL);
-
-	prop = RNA_def_property(srna, "bokeh_max_size", PROP_FLOAT, PROP_PIXEL);
-	RNA_def_property_float_default(prop, 100.0f);
-	RNA_def_property_ui_text(prop, "Max Size", "Max size of the bokeh shape for the depth of field (lower is faster)");
-	RNA_def_property_range(prop, 0.0f, 2000.0f);
-	RNA_def_property_ui_range(prop, 2.0f, 200.0f, 1, 3);
-	RNA_def_property_override_flag(prop, PROPOVERRIDE_OVERRIDABLE_STATIC);
-=======
   StructRNA *srna;
   PropertyRNA *prop;
 
@@ -7337,7 +6967,6 @@
   RNA_def_property_update(prop, NC_SCENE | ND_RENDER_OPTIONS, NULL);
 
   /* Bloom */
->>>>>>> 95a42ccf
   prop = RNA_def_property(srna, "use_bloom", PROP_BOOLEAN, PROP_NONE);
   RNA_def_property_boolean_sdna(prop, NULL, "flag", SCE_EEVEE_BLOOM_ENABLED);
   RNA_def_property_boolean_default(prop, 0);
