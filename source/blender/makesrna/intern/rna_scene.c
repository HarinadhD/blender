--- conflicted
+++ resolved
@@ -2135,21 +2135,7 @@
 		{WT_VGROUP_BONE_DEFORM_OFF, "OTHER_DEFORM", 0, "Other", "Vertex Groups assigned to non Deform Bones"},
 		{0, NULL, 0, NULL, NULL}
 	};
-<<<<<<< HEAD
-	
-=======
-
-	static const EnumPropertyItem gpencil_source_3d_items[] = {
-		{GP_TOOL_SOURCE_SCENE, "SCENE", 0, "Scene",
-		 "Grease Pencil data attached to the current scene is used, "
-		 "unless the active object already has Grease Pencil data (i.e. for old files)"},
-		{GP_TOOL_SOURCE_OBJECT, "OBJECT", 0, "Object",
-		 "Grease Pencil data-blocks attached to the active object are used "
-		 "(required when using pre 2.73 add-ons, e.g. BSurfaces)"},
-		{0, NULL, 0, NULL, NULL}
-	};
-
->>>>>>> 2ca8230f
+
 	static const EnumPropertyItem gpencil_stroke_placement_items[] = {
 		{GP_PROJECT_VIEWSPACE, "ORIGIN", ICON_OBJECT_ORIGIN, "Origin", "Draw stroke at Object origin"},
 		{GP_PROJECT_VIEWSPACE | GP_PROJECT_CURSOR, "CURSOR", ICON_CURSOR, "3D Cursor", "Draw stroke at 3D cursor location" },
@@ -2199,7 +2185,7 @@
 	RNA_def_property_update(prop, 0, "rna_Scene_update_active_object_data");
 
 	prop = RNA_def_property(srna, "vertex_paint", PROP_POINTER, PROP_NONE);
-	RNA_def_property_pointer_sdna(prop, NULL, "vpaint");	
+	RNA_def_property_pointer_sdna(prop, NULL, "vpaint");
 	RNA_def_property_ui_text(prop, "Vertex Paint", "");
 
 	prop = RNA_def_property(srna, "weight_paint", PROP_POINTER, PROP_NONE);
@@ -2402,16 +2388,6 @@
 		"When draw new strokes, the new stroke is drawn below of all strokes in the layer");
 	RNA_def_property_update(prop, NC_SCENE | ND_TOOLSETTINGS, NULL);
 
-<<<<<<< HEAD
-=======
-	prop = RNA_def_property(srna, "grease_pencil_source", PROP_ENUM, PROP_NONE);
-	RNA_def_property_enum_bitflag_sdna(prop, NULL, "gpencil_src");
-	RNA_def_property_enum_items(prop, gpencil_source_3d_items);
-	RNA_def_property_ui_text(prop, "Grease Pencil Source",
-	                         "Data-block where active Grease Pencil data is found from");
-	RNA_def_property_update(prop, NC_GPENCIL | ND_DATA, NULL);
-
->>>>>>> 2ca8230f
 	prop = RNA_def_property(srna, "gpencil_sculpt", PROP_POINTER, PROP_NONE);
 	RNA_def_property_pointer_sdna(prop, NULL, "gp_sculpt");
 	RNA_def_property_struct_type(prop, "GPencilSculptSettings");
@@ -2457,10 +2433,6 @@
 	RNA_def_property_ui_text(prop, "Stroke Placement (Image Editor)", "");
 	RNA_def_property_update(prop, NC_GPENCIL | ND_DATA, NULL);
 
-<<<<<<< HEAD
-=======
-
->>>>>>> 2ca8230f
 	/* Auto Keying */
 	prop = RNA_def_property(srna, "use_keyframe_insert_auto", PROP_BOOLEAN, PROP_NONE);
 	RNA_def_property_boolean_sdna(prop, NULL, "autokey_mode", AUTOKEY_ON);
