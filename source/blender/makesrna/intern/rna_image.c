--- conflicted
+++ resolved
@@ -93,14 +93,9 @@
 
 	if (value != ima->source) {
 		ima->source = value;
-<<<<<<< HEAD
-		BKE_image_signal(G.main, ima, NULL, IMA_SIGNAL_SRC_CHANGE);
-		DEG_id_tag_update(&ima->id, 0);
-=======
 		BLI_assert(BKE_id_is_in_gobal_main(&ima->id));
 		BKE_image_signal(G_MAIN, ima, NULL, IMA_SIGNAL_SRC_CHANGE);
-		DAG_id_tag_update(&ima->id, 0);
->>>>>>> 2fe52842
+		DEG_id_tag_update(&ima->id, 0);
 	}
 }
 
