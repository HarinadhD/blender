/*
 * ***** BEGIN GPL LICENSE BLOCK *****
 *
 * This program is free software; you can redistribute it and/or
 * modify it under the terms of the GNU General Public License
 * as published by the Free Software Foundation; either version 2
 * of the License, or (at your option) any later version.
 *
 * This program is distributed in the hope that it will be useful,
 * but WITHOUT ANY WARRANTY; without even the implied warranty of
 * MERCHANTABILITY or FITNESS FOR A PARTICULAR PURPOSE.  See the
 * GNU General Public License for more details.
 *
 * You should have received a copy of the GNU General Public License
 * along with this program; if not, write to the Free Software Foundation,
 * Inc., 51 Franklin Street, Fifth Floor, Boston, MA 02110-1301, USA.
 *
 * Contributor(s): Blender Foundation (2008)
 *
 * ***** END GPL LICENSE BLOCK *****
 */

/** \file blender/makesrna/intern/rna_space.c
 *  \ingroup RNA
 */

#include <stdlib.h>
#include <string.h>

#include "MEM_guardedalloc.h"

#include "BLF_translation.h"

#include "BKE_key.h"
#include "BKE_movieclip.h"
#include "BKE_node.h"
#include "BKE_image.h"

#include "DNA_action_types.h"
#include "DNA_key_types.h"
#include "DNA_material_types.h"
#include "DNA_node_types.h"
#include "DNA_object_types.h"
#include "DNA_space_types.h"
#include "DNA_sequence_types.h"
#include "DNA_mask_types.h"
#include "DNA_view3d_types.h"

#include "RNA_access.h"
#include "RNA_define.h"

#include "rna_internal.h"

#include "WM_api.h"
#include "WM_types.h"

#include "RE_engine.h"
#include "RE_pipeline.h"

#include "RNA_enum_types.h"


EnumPropertyItem space_type_items[] = {
	/* empty must be here for python, is skipped for UI */
	{SPACE_EMPTY, "EMPTY", ICON_NONE, "Empty", ""},
	{SPACE_VIEW3D, "VIEW_3D", ICON_VIEW3D, "3D View", "3D viewport"},
	{0, "", ICON_NONE, NULL, NULL},
	{SPACE_TIME, "TIMELINE", ICON_TIME, "Timeline", "Timeline and playback controls"},
	{SPACE_IPO, "GRAPH_EDITOR", ICON_IPO, "Graph Editor", "Edit drivers and keyframe interpolation"},
	{SPACE_ACTION, "DOPESHEET_EDITOR", ICON_ACTION, "Dope Sheet", "Adjust timing of keyframes"},
	{SPACE_NLA, "NLA_EDITOR", ICON_NLA, "NLA Editor", "Combine and layer Actions"},
	{0, "", ICON_NONE, NULL, NULL},
	{SPACE_IMAGE, "IMAGE_EDITOR", ICON_IMAGE_COL, "UV/Image Editor", "View and edit images and UV Maps"},
	{SPACE_SEQ, "SEQUENCE_EDITOR", ICON_SEQUENCE, "Video Sequence Editor", "Video editing tools"},
	{SPACE_CLIP, "CLIP_EDITOR", ICON_CLIP, "Movie Clip Editor", "Motion tracking tools"},
	{SPACE_TEXT, "TEXT_EDITOR", ICON_TEXT, "Text Editor", "Edit scripts and in-file documentation"},
	{SPACE_NODE, "NODE_EDITOR", ICON_NODETREE, "Node Editor", "Editor for node-based shading and compositing tools"},
	{SPACE_LOGIC, "LOGIC_EDITOR", ICON_LOGIC, "Logic Editor", "Game logic editing"},
	{0, "", ICON_NONE, NULL, NULL},
	{SPACE_BUTS, "PROPERTIES", ICON_BUTS, "Properties", "Edit properties of active object and related datablocks"},
	{SPACE_OUTLINER, "OUTLINER", ICON_OOPS, "Outliner", "Overview of scene graph and all available datablocks"},
	{SPACE_USERPREF, "USER_PREFERENCES", ICON_PREFERENCES, "User Preferences", "Edit persistent configuration settings"},
	{SPACE_INFO, "INFO", ICON_INFO, "Info", "Main menu bar and list of error messages (drag down to expand and display)"},
	{0, "", ICON_NONE, NULL, NULL},
	{SPACE_FILE, "FILE_BROWSER", ICON_FILESEL, "File Browser", "Browse for files and assets"},
	{0, "", ICON_NONE, NULL, NULL},
	{SPACE_CONSOLE, "CONSOLE", ICON_CONSOLE, "Python Console", "Interactive programmatic console for advanced editing and script development"},
	{0, NULL, 0, NULL, NULL}
};

#define V3D_S3D_CAMERA_LEFT        {STEREO_LEFT_ID, "LEFT", ICON_RESTRICT_RENDER_OFF, "Left", ""},
#define V3D_S3D_CAMERA_RIGHT       {STEREO_RIGHT_ID, "RIGHT", ICON_RESTRICT_RENDER_OFF, "Right", ""},
#define V3D_S3D_CAMERA_S3D         {STEREO_3D_ID, "S3D", ICON_CAMERA_STEREO, "3D", ""},
#ifdef RNA_RUNTIME
#define V3D_S3D_CAMERA_VIEWS       {STEREO_MONO_ID, "MONO", ICON_RESTRICT_RENDER_OFF, "Views", ""},
#endif

static EnumPropertyItem stereo3d_camera_items[] = {
	V3D_S3D_CAMERA_LEFT
	V3D_S3D_CAMERA_RIGHT
	V3D_S3D_CAMERA_S3D
	{0, NULL, 0, NULL, NULL}
};

#ifdef RNA_RUNTIME
static EnumPropertyItem multiview_camera_items[] = {
	V3D_S3D_CAMERA_VIEWS
	V3D_S3D_CAMERA_S3D
	{0, NULL, 0, NULL, NULL}
};
#endif

#undef V3D_S3D_CAMERA_LEFT
#undef V3D_S3D_CAMERA_RIGHT
#undef V3D_S3D_CAMERA_S3D
#undef V3D_S3D_CAMERA_VIEWS


static EnumPropertyItem pivot_items_full[] = {
	{V3D_CENTER, "BOUNDING_BOX_CENTER", ICON_ROTATE, "Bounding Box Center",
	             "Pivot around bounding box center of selected object(s)"},
	{V3D_CURSOR, "CURSOR", ICON_CURSOR, "3D Cursor", "Pivot around the 3D cursor"},
	{V3D_LOCAL, "INDIVIDUAL_ORIGINS", ICON_ROTATECOLLECTION,
	            "Individual Origins", "Pivot around each object's own origin"},
	{V3D_CENTROID, "MEDIAN_POINT", ICON_ROTATECENTER, "Median Point",
	               "Pivot around the median point of selected objects"},
	{V3D_ACTIVE, "ACTIVE_ELEMENT", ICON_ROTACTIVE, "Active Element", "Pivot around active object"},
	{0, NULL, 0, NULL, NULL}
};

static EnumPropertyItem draw_channels_items[] = {
	{SI_USE_ALPHA, "COLOR_ALPHA", ICON_IMAGE_RGB_ALPHA, "Color and Alpha",
	               "Draw image with RGB colors and alpha transparency"},
	{0, "COLOR", ICON_IMAGE_RGB, "Color", "Draw image with RGB colors"},
	{SI_SHOW_ALPHA, "ALPHA", ICON_IMAGE_ALPHA, "Alpha", "Draw alpha transparency channel"},
	{SI_SHOW_ZBUF, "Z_BUFFER", ICON_IMAGE_ZDEPTH, "Z-Buffer",
	               "Draw Z-buffer associated with image (mapped from camera clip start to end)"},
	{0, NULL, 0, NULL, NULL}
};

static EnumPropertyItem transform_orientation_items[] = {
	{V3D_MANIP_GLOBAL, "GLOBAL", 0, "Global", "Align the transformation axes to world space"},
	{V3D_MANIP_LOCAL, "LOCAL", 0, "Local", "Align the transformation axes to the selected objects' local space"},
	{V3D_MANIP_NORMAL, "NORMAL", 0, "Normal",
	                   "Align the transformation axes to average normal of selected elements "
	                   "(bone Y axis for pose mode)"},
	{V3D_MANIP_GIMBAL, "GIMBAL", 0, "Gimbal", "Align each axis to the Euler rotation axis as used for input"},
	{V3D_MANIP_VIEW, "VIEW", 0, "View", "Align the transformation axes to the window"},
	// {V3D_MANIP_CUSTOM, "CUSTOM", 0, "Custom", "Use a custom transform orientation"},
	{0, NULL, 0, NULL, NULL}
};

#ifndef RNA_RUNTIME
static EnumPropertyItem autosnap_items[] = {
	{SACTSNAP_OFF, "NONE", 0, "No Auto-Snap", ""},
	/* {-1, "", 0, "", ""}, */
	{SACTSNAP_STEP, "STEP", 0, "Frame Step", "Snap to 1.0 frame intervals"},
	{SACTSNAP_TSTEP, "TIME_STEP", 0, "Second Step", "Snap to 1.0 second intervals"},
	/* {-1, "", 0, "", ""}, */
	{SACTSNAP_FRAME, "FRAME", 0, "Nearest Frame", "Snap to actual frames (nla-action time)"},
	{SACTSNAP_SECOND, "SECOND", 0, "Nearest Second", "Snap to actual seconds (nla-action time)"},
	/* {-1, "", 0, "", ""}, */
	{SACTSNAP_MARKER, "MARKER", 0, "Nearest Marker", "Snap to nearest marker"},
	{0, NULL, 0, NULL, NULL}
};
#endif

EnumPropertyItem viewport_shade_items[] = {
	{OB_BOUNDBOX, "BOUNDBOX", ICON_BBOX, "Bounding Box", "Display the object's local bounding boxes only"},
	{OB_WIRE, "WIREFRAME", ICON_WIRE, "Wireframe", "Display the object as wire edges"},
	{OB_SOLID, "SOLID", ICON_SOLID, "Solid", "Display the object solid, lit with default OpenGL lights"},
	{OB_TEXTURE, "TEXTURED", ICON_POTATO, "Texture", "Display the object solid, with a texture"},
	{OB_MATERIAL, "MATERIAL", ICON_MATERIAL_DATA, "Material", "Display objects solid, with GLSL material"},
	{OB_RENDER, "RENDERED", ICON_SMOOTH, "Rendered", "Display render preview"},
	{0, NULL, 0, NULL, NULL}
};


EnumPropertyItem clip_editor_mode_items[] = {
	{SC_MODE_TRACKING, "TRACKING", ICON_ANIM_DATA, "Tracking", "Show tracking and solving tools"},
	{SC_MODE_MASKEDIT, "MASK", ICON_MOD_MASK, "Mask", "Show mask editing tools"},
	{0, NULL, 0, NULL, NULL}
};

/* Actually populated dynamically trough a function, but helps for context-less access (e.g. doc, i18n...). */
static EnumPropertyItem buttons_context_items[] = {
	{BCONTEXT_SCENE, "SCENE", ICON_SCENE_DATA, "Scene", "Scene"},
	{BCONTEXT_RENDER, "RENDER", ICON_SCENE, "Render", "Render"},
	{BCONTEXT_RENDER_LAYER, "RENDER_LAYER", ICON_RENDERLAYERS, "Render Layers", "Render layers"},
	{BCONTEXT_WORLD, "WORLD", ICON_WORLD, "World", "World"},
	{BCONTEXT_OBJECT, "OBJECT", ICON_OBJECT_DATA, "Object", "Object"},
	{BCONTEXT_CONSTRAINT, "CONSTRAINT", ICON_CONSTRAINT, "Constraints", "Object constraints"},
	{BCONTEXT_MODIFIER, "MODIFIER", ICON_MODIFIER, "Modifiers", "Object modifiers"},
	{BCONTEXT_DATA, "DATA", ICON_NONE, "Data", "Object data"},
	{BCONTEXT_BONE, "BONE", ICON_BONE_DATA, "Bone", "Bone"},
	{BCONTEXT_BONE_CONSTRAINT, "BONE_CONSTRAINT", ICON_CONSTRAINT_BONE, "Bone Constraints", "Bone constraints"},
	{BCONTEXT_MATERIAL, "MATERIAL", ICON_MATERIAL, "Material", "Material"},
	{BCONTEXT_TEXTURE, "TEXTURE", ICON_TEXTURE, "Texture", "Texture"},
	{BCONTEXT_PARTICLE, "PARTICLES", ICON_PARTICLES, "Particles", "Particle"},
	{BCONTEXT_PHYSICS, "PHYSICS", ICON_PHYSICS, "Physics", "Physics"},
	{0, NULL, 0, NULL, NULL}
};

/* Actually populated dynamically trough a function, but helps for context-less access (e.g. doc, i18n...). */
static EnumPropertyItem buttons_texture_context_items[] = {
	{SB_TEXC_MATERIAL, "MATERIAL", ICON_MATERIAL, "", "Show material textures"},
	{SB_TEXC_WORLD, "WORLD", ICON_WORLD, "", "Show world textures"},
	{SB_TEXC_LAMP, "LAMP", ICON_LAMP, "", "Show lamp textures"},
	{SB_TEXC_PARTICLES, "PARTICLES", ICON_PARTICLES, "", "Show particles textures"},
	{SB_TEXC_LINESTYLE, "LINESTYLE", ICON_LINE_DATA, "", "Show linestyle textures"},
	{SB_TEXC_OTHER, "OTHER", ICON_TEXTURE, "", "Show other data textures"},
	{0, NULL, 0, NULL, NULL}
};

#ifdef RNA_RUNTIME

#include "DNA_anim_types.h"
#include "DNA_mask_types.h"
#include "DNA_scene_types.h"
#include "DNA_screen_types.h"
#include "DNA_userdef_types.h"

#include "BLI_math.h"

#include "BKE_animsys.h"
#include "BKE_brush.h"
#include "BKE_colortools.h"
#include "BKE_context.h"
#include "BKE_depsgraph.h"
#include "BKE_paint.h"
#include "BKE_scene.h"
#include "BKE_screen.h"
#include "BKE_icons.h"

#include "ED_buttons.h"
#include "ED_image.h"
#include "ED_node.h"
#include "ED_screen.h"
#include "ED_view3d.h"
#include "ED_sequencer.h"
#include "ED_clip.h"

#include "GPU_material.h"

#include "IMB_imbuf_types.h"

#include "UI_interface.h"
#include "UI_view2d.h"

static StructRNA *rna_Space_refine(struct PointerRNA *ptr)
{
	SpaceLink *space = (SpaceLink *)ptr->data;

	switch (space->spacetype) {
		case SPACE_VIEW3D:
			return &RNA_SpaceView3D;
		case SPACE_IPO:
			return &RNA_SpaceGraphEditor;
		case SPACE_OUTLINER:
			return &RNA_SpaceOutliner;
		case SPACE_BUTS:
			return &RNA_SpaceProperties;
		case SPACE_FILE:
			return &RNA_SpaceFileBrowser;
		case SPACE_IMAGE:
			return &RNA_SpaceImageEditor;
		case SPACE_INFO:
			return &RNA_SpaceInfo;
		case SPACE_SEQ:
			return &RNA_SpaceSequenceEditor;
		case SPACE_TEXT:
			return &RNA_SpaceTextEditor;
		case SPACE_ACTION:
			return &RNA_SpaceDopeSheetEditor;
		case SPACE_NLA:
			return &RNA_SpaceNLA;
		case SPACE_TIME:
			return &RNA_SpaceTimeline;
		case SPACE_NODE:
			return &RNA_SpaceNodeEditor;
		case SPACE_LOGIC:
			return &RNA_SpaceLogicEditor;
		case SPACE_CONSOLE:
			return &RNA_SpaceConsole;
		case SPACE_USERPREF:
			return &RNA_SpaceUserPreferences;
		case SPACE_CLIP:
			return &RNA_SpaceClipEditor;
		default:
			return &RNA_Space;
	}
}

static ScrArea *rna_area_from_space(PointerRNA *ptr)
{
	bScreen *sc = (bScreen *)ptr->id.data;
	SpaceLink *link = (SpaceLink *)ptr->data;
	return BKE_screen_find_area_from_space(sc, link);
}

static void area_region_from_regiondata(bScreen *sc, void *regiondata, ScrArea **r_sa, ARegion **r_ar)
{
	ScrArea *sa;
	ARegion *ar;

	*r_sa = NULL;
	*r_ar = NULL;

	for (sa = sc->areabase.first; sa; sa = sa->next) {
		for (ar = sa->regionbase.first; ar; ar = ar->next) {
			if (ar->regiondata == regiondata) {
				*r_sa = sa;
				*r_ar = ar;
				return;
			}
		}
	}
}

static void rna_area_region_from_regiondata(PointerRNA *ptr, ScrArea **r_sa, ARegion **r_ar)
{
	bScreen *sc = (bScreen *)ptr->id.data;
	void *regiondata = ptr->data;

	area_region_from_regiondata(sc, regiondata, r_sa, r_ar);
}

static int rna_Space_view2d_sync_get(PointerRNA *ptr)
{
	ScrArea *sa;
	ARegion *ar;

	sa = rna_area_from_space(ptr); /* can be NULL */
	ar = BKE_area_find_region_type(sa, RGN_TYPE_WINDOW);
	if (ar) {
		View2D *v2d = &ar->v2d;
		return (v2d->flag & V2D_VIEWSYNC_SCREEN_TIME) != 0;
	}

	return false;
}

static void rna_Space_view2d_sync_set(PointerRNA *ptr, int value)
{
	ScrArea *sa;
	ARegion *ar;

	sa = rna_area_from_space(ptr); /* can be NULL */
	ar = BKE_area_find_region_type(sa, RGN_TYPE_WINDOW);
	if (ar) {
		View2D *v2d = &ar->v2d;
		if (value) {
			v2d->flag |= V2D_VIEWSYNC_SCREEN_TIME;
		}
		else {
			v2d->flag &= ~V2D_VIEWSYNC_SCREEN_TIME;
		}
	}
}

static void rna_Space_view2d_sync_update(Main *UNUSED(bmain), Scene *UNUSED(scene), PointerRNA *ptr)
{
	ScrArea *sa;
	ARegion *ar;

	sa = rna_area_from_space(ptr); /* can be NULL */
	ar = BKE_area_find_region_type(sa, RGN_TYPE_WINDOW);

	if (ar) {
		bScreen *sc = (bScreen *)ptr->id.data;
		View2D *v2d = &ar->v2d;

		UI_view2d_sync(sc, sa, v2d, V2D_LOCK_SET);
	}
}

static PointerRNA rna_CurrentOrientation_get(PointerRNA *ptr)
{
	Scene *scene = ((bScreen *)ptr->id.data)->scene;
	View3D *v3d = (View3D *)ptr->data;

	if (v3d->twmode < V3D_MANIP_CUSTOM)
		return rna_pointer_inherit_refine(ptr, &RNA_TransformOrientation, NULL);
	else
		return rna_pointer_inherit_refine(ptr, &RNA_TransformOrientation,
		                                  BLI_findlink(&scene->transform_spaces, v3d->twmode - V3D_MANIP_CUSTOM));
}

EnumPropertyItem *rna_TransformOrientation_itemf(bContext *C, PointerRNA *ptr, PropertyRNA *UNUSED(prop), bool *r_free)
{
	Scene *scene = NULL;
	ListBase *transform_spaces;
	TransformOrientation *ts = NULL;
	EnumPropertyItem tmp = {0, "", 0, "", ""};
	EnumPropertyItem *item = NULL;
	int i = V3D_MANIP_CUSTOM, totitem = 0;

	RNA_enum_items_add(&item, &totitem, transform_orientation_items);

	if (ptr->type == &RNA_SpaceView3D)
		scene = ((bScreen *)ptr->id.data)->scene;
	else
		scene = CTX_data_scene(C);  /* can't use scene from ptr->id.data because that enum is also used by operators */

	if (scene) {
		transform_spaces = &scene->transform_spaces;
		ts = transform_spaces->first;
	}

	if (ts) {
		RNA_enum_item_add_separator(&item, &totitem);

		for (; ts; ts = ts->next) {
			tmp.identifier = ts->name;
			tmp.name = ts->name;
			tmp.value = i++;
			RNA_enum_item_add(&item, &totitem, &tmp);
		}
	}

	RNA_enum_item_end(&item, &totitem);
	*r_free = true;

	return item;
}

/* Space 3D View */
static void rna_SpaceView3D_lock_camera_and_layers_set(PointerRNA *ptr, int value)
{
	View3D *v3d = (View3D *)(ptr->data);
	bScreen *sc = (bScreen *)ptr->id.data;

	v3d->scenelock = value;

	if (value) {
		int bit;
		v3d->lay = sc->scene->lay;
		/* seek for layact */
		bit = 0;
		while (bit < 32) {
			if (v3d->lay & (1 << bit)) {
				v3d->layact = 1 << bit;
				break;
			}
			bit++;
		}
		v3d->camera = sc->scene->camera;
	}
}

static void rna_View3D_CursorLocation_get(PointerRNA *ptr, float *values)
{
	View3D *v3d = (View3D *)(ptr->data);
	bScreen *sc = (bScreen *)ptr->id.data;
	Scene *scene = (Scene *)sc->scene;
	const float *loc = ED_view3d_cursor3d_get(scene, v3d);
	
	copy_v3_v3(values, loc);
}

static void rna_View3D_CursorLocation_set(PointerRNA *ptr, const float *values)
{
	View3D *v3d = (View3D *)(ptr->data);
	bScreen *sc = (bScreen *)ptr->id.data;
	Scene *scene = (Scene *)sc->scene;
	float *cursor = ED_view3d_cursor3d_get(scene, v3d);
	
	copy_v3_v3(cursor, values);
}

static float rna_View3D_GridScaleUnit_get(PointerRNA *ptr)
{
	View3D *v3d = (View3D *)(ptr->data);
	bScreen *sc = (bScreen *)ptr->id.data;
	Scene *scene = (Scene *)sc->scene;

	return ED_view3d_grid_scale(scene, v3d, NULL);
}

static void rna_SpaceView3D_layer_set(PointerRNA *ptr, const int *values)
{
	View3D *v3d = (View3D *)(ptr->data);
	
	v3d->lay = ED_view3d_scene_layer_set(v3d->lay, values, &v3d->layact);
}

static void rna_SpaceView3D_layer_update(Main *bmain, Scene *UNUSED(scene), PointerRNA *UNUSED(ptr))
{
	DAG_on_visible_update(bmain, false);
}

static void rna_SpaceView3D_viewport_shade_update(Main *bmain, Scene *scene, PointerRNA *ptr)
{
	View3D *v3d = (View3D *)(ptr->data);
	ScrArea *sa = rna_area_from_space(ptr);

	ED_view3d_shade_update(bmain, scene, v3d, sa);
}

static void rna_SpaceView3D_matcap_update(Main *UNUSED(bmain), Scene *UNUSED(scene), PointerRNA *ptr)
{
	View3D *v3d = (View3D *)(ptr->data);
	
	if (v3d->defmaterial) {
		Material *ma = v3d->defmaterial;
		
		if (ma->preview)
			BKE_previewimg_free(&ma->preview);
		
		if (ma->gpumaterial.first)
			GPU_material_free(&ma->gpumaterial);
		
		WM_main_add_notifier(NC_MATERIAL | ND_SHADING_DRAW, ma);
	}
}

static void rna_SpaceView3D_matcap_enable(Main *UNUSED(bmain), Scene *UNUSED(scene), PointerRNA *ptr)
{
	View3D *v3d = (View3D *)(ptr->data);
	
	if (v3d->matcap_icon == 0)
		v3d->matcap_icon = ICON_MATCAP_01;
}

static void rna_SpaceView3D_pivot_update(Main *bmain, Scene *UNUSED(scene), PointerRNA *ptr)
{
	if (U.uiflag & USER_LOCKAROUND) {
		View3D *v3d_act = (View3D *)(ptr->data);

		/* TODO, space looper */
		bScreen *screen;
		for (screen = bmain->screen.first; screen; screen = screen->id.next) {
			ScrArea *sa;
			for (sa = screen->areabase.first; sa; sa = sa->next) {
				SpaceLink *sl;
				for (sl = sa->spacedata.first; sl; sl = sl->next) {
					if (sl->spacetype == SPACE_VIEW3D) {
						View3D *v3d = (View3D *)sl;
						if (v3d != v3d_act) {
							v3d->around = v3d_act->around;
							v3d->flag = (v3d->flag & ~V3D_ALIGN) | (v3d_act->flag & V3D_ALIGN);
							ED_area_tag_redraw_regiontype(sa, RGN_TYPE_HEADER);
						}
					}
				}
			}
		}
	}
}

static PointerRNA rna_SpaceView3D_region_3d_get(PointerRNA *ptr)
{
	View3D *v3d = (View3D *)(ptr->data);
	ScrArea *sa = rna_area_from_space(ptr);
	void *regiondata = NULL;
	if (sa) {
		ListBase *regionbase = (sa->spacedata.first == v3d) ? &sa->regionbase : &v3d->regionbase;
		ARegion *ar = regionbase->last; /* always last in list, weak .. */
		regiondata = ar->regiondata;
	}

	return rna_pointer_inherit_refine(ptr, &RNA_RegionView3D, regiondata);
}

static void rna_SpaceView3D_region_quadviews_begin(CollectionPropertyIterator *iter, PointerRNA *ptr)
{
	View3D *v3d = (View3D *)(ptr->data);
	ScrArea *sa = rna_area_from_space(ptr);
	int i = 3;

	ARegion *ar = ((sa && sa->spacedata.first == v3d) ? &sa->regionbase : &v3d->regionbase)->last;
	ListBase lb = {NULL, NULL};

	if (ar && ar->alignment == RGN_ALIGN_QSPLIT) {
		while (i-- && ar) {
			ar = ar->prev;
		}

		if (i < 0) {
			lb.first = ar;
		}
	}

	rna_iterator_listbase_begin(iter, &lb, NULL);
}

static PointerRNA rna_SpaceView3D_region_quadviews_get(CollectionPropertyIterator *iter)
{
	void *regiondata = ((ARegion *)rna_iterator_listbase_get(iter))->regiondata;

	return rna_pointer_inherit_refine(&iter->parent, &RNA_RegionView3D, regiondata);
}

static void rna_RegionView3D_quadview_update(Main *UNUSED(main), Scene *UNUSED(scene), PointerRNA *ptr)
{
	ScrArea *sa;
	ARegion *ar;

	rna_area_region_from_regiondata(ptr, &sa, &ar);
	if (sa && ar && ar->alignment == RGN_ALIGN_QSPLIT)
		ED_view3d_quadview_update(sa, ar, false);
}

/* same as above but call clip==true */
static void rna_RegionView3D_quadview_clip_update(Main *UNUSED(main), Scene *UNUSED(scene), PointerRNA *ptr)
{
	ScrArea *sa;
	ARegion *ar;

	rna_area_region_from_regiondata(ptr, &sa, &ar);
	if (sa && ar && ar->alignment == RGN_ALIGN_QSPLIT)
		ED_view3d_quadview_update(sa, ar, true);
}

static void rna_RegionView3D_view_location_get(PointerRNA *ptr, float *values)
{
	RegionView3D *rv3d = (RegionView3D *)(ptr->data);
	negate_v3_v3(values, rv3d->ofs);
}

static void rna_RegionView3D_view_location_set(PointerRNA *ptr, const float *values)
{
	RegionView3D *rv3d = (RegionView3D *)(ptr->data);
	negate_v3_v3(rv3d->ofs, values);
}

static void rna_RegionView3D_view_rotation_get(PointerRNA *ptr, float *values)
{
	RegionView3D *rv3d = (RegionView3D *)(ptr->data);
	invert_qt_qt(values, rv3d->viewquat);
}

static void rna_RegionView3D_view_rotation_set(PointerRNA *ptr, const float *values)
{
	RegionView3D *rv3d = (RegionView3D *)(ptr->data);
	invert_qt_qt(rv3d->viewquat, values);
}

static void rna_RegionView3D_view_matrix_set(PointerRNA *ptr, const float *values)
{
	RegionView3D *rv3d = (RegionView3D *)(ptr->data);
	float mat[4][4];
	invert_m4_m4(mat, (float (*)[4])values);
	ED_view3d_from_m4(mat, rv3d->ofs, rv3d->viewquat, &rv3d->dist);
}

static int rna_SpaceView3D_viewport_shade_get(PointerRNA *ptr)
{
	Scene *scene = ((bScreen *)ptr->id.data)->scene;
	RenderEngineType *type = RE_engines_find(scene->r.engine);
	View3D *v3d = (View3D *)ptr->data;
	int drawtype = v3d->drawtype;

	if (drawtype == OB_RENDER && !(type && type->view_draw))
		return OB_SOLID;

	return drawtype;
}

static EnumPropertyItem *rna_SpaceView3D_viewport_shade_itemf(bContext *UNUSED(C), PointerRNA *ptr,
                                                              PropertyRNA *UNUSED(prop), bool *r_free)
{
	Scene *scene = ((bScreen *)ptr->id.data)->scene;
	RenderEngineType *type = RE_engines_find(scene->r.engine);
	
	EnumPropertyItem *item = NULL;
	int totitem = 0;

	RNA_enum_items_add_value(&item, &totitem, viewport_shade_items, OB_BOUNDBOX);
	RNA_enum_items_add_value(&item, &totitem, viewport_shade_items, OB_WIRE);
	RNA_enum_items_add_value(&item, &totitem, viewport_shade_items, OB_SOLID);
	RNA_enum_items_add_value(&item, &totitem, viewport_shade_items, OB_TEXTURE);
	RNA_enum_items_add_value(&item, &totitem, viewport_shade_items, OB_MATERIAL);
	
	if (type && type->view_draw)
		RNA_enum_items_add_value(&item, &totitem, viewport_shade_items, OB_RENDER);

	RNA_enum_item_end(&item, &totitem);
	*r_free = true;

	return item;
}

static EnumPropertyItem *rna_SpaceView3D_stereo3d_camera_itemf(bContext *UNUSED(C), PointerRNA *ptr,
                                                               PropertyRNA *UNUSED(prop), bool *UNUSED(r_free))
{
	Scene *scene = ((bScreen *)ptr->id.data)->scene;

	if (scene->r.views_format == SCE_VIEWS_FORMAT_MULTIVIEW)
		return multiview_camera_items;
	else
		return stereo3d_camera_items;
}

/* Space Image Editor */

static PointerRNA rna_SpaceImageEditor_uvedit_get(PointerRNA *ptr)
{
	return rna_pointer_inherit_refine(ptr, &RNA_SpaceUVEditor, ptr->data);
}

static void rna_SpaceImageEditor_mode_update(Main *bmain, Scene *scene, PointerRNA *UNUSED(ptr))
{
	ED_space_image_paint_update(bmain->wm.first, scene->toolsettings);
}


static void rna_SpaceImageEditor_show_stereo_set(PointerRNA *ptr, int value)
{
	SpaceImage *sima = (SpaceImage *)(ptr->data);

	if (value)
		sima->iuser.flag |= IMA_SHOW_STEREO;
	else
		sima->iuser.flag &= ~IMA_SHOW_STEREO;
}

static int rna_SpaceImageEditor_show_stereo_get(PointerRNA *ptr)
{
	SpaceImage *sima = (SpaceImage *)(ptr->data);
	return (sima->iuser.flag & IMA_SHOW_STEREO);
}

static void rna_SpaceImageEditor_show_stereo_update(Main *UNUSED(bmain), Scene *UNUSED(unused), PointerRNA *ptr)
{
	SpaceImage *sima = (SpaceImage *)(ptr->data);
	Image *ima = sima->image;

	if (ima) {
		if (ima->rr) {
			BKE_image_multilayer_index(ima->rr, &sima->iuser);
		}
		else {
			BKE_image_multiview_index(ima, &sima->iuser);
		}
	}
}

static int rna_SpaceImageEditor_show_render_get(PointerRNA *ptr)
{
	SpaceImage *sima = (SpaceImage *)(ptr->data);
	return ED_space_image_show_render(sima);
}

static int rna_SpaceImageEditor_show_paint_get(PointerRNA *ptr)
{
	SpaceImage *sima = (SpaceImage *)(ptr->data);
	return ED_space_image_show_paint(sima);
}

static int rna_SpaceImageEditor_show_uvedit_get(PointerRNA *ptr)
{
	SpaceImage *sima = (SpaceImage *)(ptr->data);
	bScreen *sc = (bScreen *)ptr->id.data;
	return ED_space_image_show_uvedit(sima, sc->scene->obedit);
}

static int rna_SpaceImageEditor_show_maskedit_get(PointerRNA *ptr)
{
	SpaceImage *sima = (SpaceImage *)(ptr->data);
	bScreen *sc = (bScreen *)ptr->id.data;
	return ED_space_image_check_show_maskedit(sc->scene, sima);
}

static void rna_SpaceImageEditor_image_set(PointerRNA *ptr, PointerRNA value)
{
	SpaceImage *sima = (SpaceImage *)(ptr->data);
	bScreen *sc = (bScreen *)ptr->id.data;

	ED_space_image_set(sima, sc->scene, sc->scene->obedit, (Image *)value.data);
}

static void rna_SpaceImageEditor_mask_set(PointerRNA *ptr, PointerRNA value)
{
	SpaceImage *sima = (SpaceImage *)(ptr->data);

	ED_space_image_set_mask(NULL, sima, (Mask *)value.data);
}

static EnumPropertyItem *rna_SpaceImageEditor_draw_channels_itemf(bContext *UNUSED(C), PointerRNA *ptr,
                                                                  PropertyRNA *UNUSED(prop), bool *r_free)
{
	SpaceImage *sima = (SpaceImage *)ptr->data;
	EnumPropertyItem *item = NULL;
	ImBuf *ibuf;
	void *lock;
	int zbuf, alpha, totitem = 0;

	ibuf = ED_space_image_acquire_buffer(sima, &lock);
	
	alpha = ibuf && (ibuf->channels == 4);
	zbuf = ibuf && (ibuf->zbuf || ibuf->zbuf_float || (ibuf->channels == 1));

	ED_space_image_release_buffer(sima, ibuf, lock);

	if (alpha && zbuf)
		return draw_channels_items;

	if (alpha) {
		RNA_enum_items_add_value(&item, &totitem, draw_channels_items, SI_USE_ALPHA);
		RNA_enum_items_add_value(&item, &totitem, draw_channels_items, 0);
		RNA_enum_items_add_value(&item, &totitem, draw_channels_items, SI_SHOW_ALPHA);
	}
	else if (zbuf) {
		RNA_enum_items_add_value(&item, &totitem, draw_channels_items, 0);
		RNA_enum_items_add_value(&item, &totitem, draw_channels_items, SI_SHOW_ZBUF);
	}
	else {
		RNA_enum_items_add_value(&item, &totitem, draw_channels_items, 0);
	}

	RNA_enum_item_end(&item, &totitem);
	*r_free = true;

	return item;
}

static void rna_SpaceImageEditor_zoom_get(PointerRNA *ptr, float *values)
{
	SpaceImage *sima = (SpaceImage *)ptr->data;
	ScrArea *sa;
	ARegion *ar;

	values[0] = values[1] = 1;

	/* find aregion */
	sa = rna_area_from_space(ptr); /* can be NULL */
	ar = BKE_area_find_region_type(sa, RGN_TYPE_WINDOW);
	if (ar) {
		ED_space_image_get_zoom(sima, ar, &values[0], &values[1]);
	}
}

static void rna_SpaceImageEditor_cursor_location_get(PointerRNA *ptr, float *values)
{
	SpaceImage *sima = (SpaceImage *)ptr->data;
	
	if (sima->flag & SI_COORDFLOATS) {
		copy_v2_v2(values, sima->cursor);
	}
	else {
		int w, h;
		ED_space_image_get_size(sima, &w, &h);
		
		values[0] = sima->cursor[0] * w;
		values[1] = sima->cursor[1] * h;
	}
}

static void rna_SpaceImageEditor_cursor_location_set(PointerRNA *ptr, const float *values)
{
	SpaceImage *sima = (SpaceImage *)ptr->data;
	
	if (sima->flag & SI_COORDFLOATS) {
		copy_v2_v2(sima->cursor, values);
	}
	else {
		int w, h;
		ED_space_image_get_size(sima, &w, &h);
		
		sima->cursor[0] = values[0] / w;
		sima->cursor[1] = values[1] / h;
	}
}

<<<<<<< HEAD
static void rna_SpaceImageEditor_image_update(Main *UNUSED(bmain), Scene *UNUSED(scene), PointerRNA *ptr)
{
	SpaceImage *sima = (SpaceImage *)ptr->data;
	Image *ima = sima->image;

	/* make sure all the iuser settings are valid for the sima image */
	if (ima) {
		if (ima->rr) {
			if (BKE_image_multilayer_index(sima->image->rr, &sima->iuser) == NULL) {
				BKE_image_init_imageuser(sima->image, &sima->iuser);
			}
		}
		else {
			BKE_image_multiview_index(ima, &sima->iuser);
		}
	}
}

static void rna_SpaceImageEditor_scopes_update(Main *UNUSED(bmain), Scene *scene, PointerRNA *ptr)
=======
static void rna_SpaceImageEditor_scopes_update(struct bContext *C, struct PointerRNA *ptr)
>>>>>>> 7165db53
{
	SpaceImage *sima = (SpaceImage *)ptr->data;
	ImBuf *ibuf;
	void *lock;
	
	ibuf = ED_space_image_acquire_buffer(sima, &lock);
	if (ibuf) {
		ED_space_image_scopes_update(C, sima, ibuf, true);
		WM_main_add_notifier(NC_IMAGE, sima->image);
	}
	ED_space_image_release_buffer(sima, ibuf, lock);
}

static EnumPropertyItem *rna_SpaceImageEditor_pivot_itemf(bContext *UNUSED(C), PointerRNA *ptr,
                                                          PropertyRNA *UNUSED(prop), bool *UNUSED(r_free))
{
	static EnumPropertyItem pivot_items[] = {
		{V3D_CENTER, "CENTER", ICON_ROTATE, "Bounding Box Center", ""},
		{V3D_CENTROID, "MEDIAN", ICON_ROTATECENTER, "Median Point", ""},
		{V3D_CURSOR, "CURSOR", ICON_CURSOR, "2D Cursor", ""},
		{0, NULL, 0, NULL, NULL}
	};

	SpaceImage *sima = (SpaceImage *)ptr->data;

	if (sima->mode == SI_MODE_PAINT)
		return pivot_items_full;
	else
		return pivot_items;
}

/* Space Text Editor */

static void rna_SpaceTextEditor_word_wrap_set(PointerRNA *ptr, int value)
{
	SpaceText *st = (SpaceText *)(ptr->data);

	st->wordwrap = value;
	st->left = 0;
}

static void rna_SpaceTextEditor_text_set(PointerRNA *ptr, PointerRNA value)
{
	SpaceText *st = (SpaceText *)(ptr->data);

	st->text = value.data;

	WM_main_add_notifier(NC_TEXT | NA_SELECTED, st->text);
}

static void rna_SpaceTextEditor_updateEdited(Main *UNUSED(bmain), Scene *UNUSED(scene), PointerRNA *ptr)
{
	SpaceText *st = (SpaceText *)ptr->data;

	if (st->text)
		WM_main_add_notifier(NC_TEXT | NA_EDITED, st->text);
}

/* Space Properties */

/* note: this function exists only to avoid id refcounting */
static void rna_SpaceProperties_pin_id_set(PointerRNA *ptr, PointerRNA value)
{
	SpaceButs *sbuts = (SpaceButs *)(ptr->data);
	sbuts->pinid = value.data;
}

static StructRNA *rna_SpaceProperties_pin_id_typef(PointerRNA *ptr)
{
	SpaceButs *sbuts = (SpaceButs *)(ptr->data);

	if (sbuts->pinid)
		return ID_code_to_RNA_type(GS(sbuts->pinid->name));

	return &RNA_ID;
}

static void rna_SpaceProperties_pin_id_update(Main *UNUSED(bmain), Scene *UNUSED(scene), PointerRNA *ptr)
{
	SpaceButs *sbuts = (SpaceButs *)(ptr->data);
	ID *id = sbuts->pinid;
	
	if (id == NULL) {
		sbuts->flag &= ~SB_PIN_CONTEXT;
		return;
	}
	
	switch (GS(id->name)) {
		case ID_MA:
			WM_main_add_notifier(NC_MATERIAL | ND_SHADING, NULL);
			break;
		case ID_TE:
			WM_main_add_notifier(NC_TEXTURE, NULL);
			break;
		case ID_WO:
			WM_main_add_notifier(NC_WORLD, NULL);
			break;
		case ID_LA:
			WM_main_add_notifier(NC_LAMP, NULL);
			break;
	}
}


static void rna_SpaceProperties_context_set(PointerRNA *ptr, int value)
{
	SpaceButs *sbuts = (SpaceButs *)(ptr->data);
	
	sbuts->mainb = value;
	sbuts->mainbuser = value;
}

static EnumPropertyItem *rna_SpaceProperties_context_itemf(bContext *UNUSED(C), PointerRNA *ptr,
                                                           PropertyRNA *UNUSED(prop), bool *r_free)
{
	SpaceButs *sbuts = (SpaceButs *)(ptr->data);
	EnumPropertyItem *item = NULL;
	int totitem = 0;

	if (sbuts->pathflag & (1 << BCONTEXT_RENDER)) {
		RNA_enum_items_add_value(&item, &totitem, buttons_context_items, BCONTEXT_RENDER);
	}

	if (sbuts->pathflag & (1 << BCONTEXT_RENDER_LAYER)) {
		RNA_enum_items_add_value(&item, &totitem, buttons_context_items, BCONTEXT_RENDER_LAYER);
	}

	if (sbuts->pathflag & (1 << BCONTEXT_SCENE)) {
		RNA_enum_items_add_value(&item, &totitem, buttons_context_items, BCONTEXT_SCENE);
	}

	if (sbuts->pathflag & (1 << BCONTEXT_WORLD)) {
		RNA_enum_items_add_value(&item, &totitem, buttons_context_items, BCONTEXT_WORLD);
	}

	if (sbuts->pathflag & (1 << BCONTEXT_OBJECT)) {
		RNA_enum_items_add_value(&item, &totitem, buttons_context_items, BCONTEXT_OBJECT);
	}

	if (sbuts->pathflag & (1 << BCONTEXT_CONSTRAINT)) {
		RNA_enum_items_add_value(&item, &totitem, buttons_context_items, BCONTEXT_CONSTRAINT);
	}

	if (sbuts->pathflag & (1 << BCONTEXT_MODIFIER)) {
		RNA_enum_items_add_value(&item, &totitem, buttons_context_items, BCONTEXT_MODIFIER);
	}

	if (sbuts->pathflag & (1 << BCONTEXT_DATA)) {
		RNA_enum_items_add_value(&item, &totitem, buttons_context_items, BCONTEXT_DATA);
		(item + totitem - 1)->icon = sbuts->dataicon;
	}

	if (sbuts->pathflag & (1 << BCONTEXT_BONE)) {
		RNA_enum_items_add_value(&item, &totitem, buttons_context_items, BCONTEXT_BONE);
	}

	if (sbuts->pathflag & (1 << BCONTEXT_BONE_CONSTRAINT)) {
		RNA_enum_items_add_value(&item, &totitem, buttons_context_items, BCONTEXT_BONE_CONSTRAINT);
	}

	if (sbuts->pathflag & (1 << BCONTEXT_MATERIAL)) {
		RNA_enum_items_add_value(&item, &totitem, buttons_context_items, BCONTEXT_MATERIAL);
	}

	if (sbuts->pathflag & (1 << BCONTEXT_TEXTURE)) {
		RNA_enum_items_add_value(&item, &totitem, buttons_context_items, BCONTEXT_TEXTURE);
	}

	if (sbuts->pathflag & (1 << BCONTEXT_PARTICLE)) {
		RNA_enum_items_add_value(&item, &totitem, buttons_context_items, BCONTEXT_PARTICLE);
	}

	if (sbuts->pathflag & (1 << BCONTEXT_PHYSICS)) {
		RNA_enum_items_add_value(&item, &totitem, buttons_context_items, BCONTEXT_PHYSICS);
	}

	RNA_enum_item_end(&item, &totitem);
	*r_free = true;

	return item;
}

static void rna_SpaceProperties_align_set(PointerRNA *ptr, int value)
{
	SpaceButs *sbuts = (SpaceButs *)(ptr->data);

	sbuts->align = value;
	sbuts->re_align = 1;
}

static EnumPropertyItem *rna_SpaceProperties_texture_context_itemf(bContext *C, PointerRNA *UNUSED(ptr),
                                                                   PropertyRNA *UNUSED(prop), bool *r_free)
{
	EnumPropertyItem *item = NULL;
	int totitem = 0;

	if (ED_texture_context_check_world(C)) {
		RNA_enum_items_add_value(&item, &totitem, buttons_texture_context_items, SB_TEXC_WORLD);
	}

	if (ED_texture_context_check_lamp(C)) {
		RNA_enum_items_add_value(&item, &totitem, buttons_texture_context_items, SB_TEXC_LAMP);
	}
	else if (ED_texture_context_check_material(C)) {
		RNA_enum_items_add_value(&item, &totitem, buttons_texture_context_items, SB_TEXC_MATERIAL);
	}

	if (ED_texture_context_check_particles(C)) {
		RNA_enum_items_add_value(&item, &totitem, buttons_texture_context_items, SB_TEXC_PARTICLES);
	}

	if (ED_texture_context_check_linestyle(C)) {
		RNA_enum_items_add_value(&item, &totitem, buttons_texture_context_items, SB_TEXC_LINESTYLE);
	}

	if (ED_texture_context_check_others(C)) {
		RNA_enum_items_add_value(&item, &totitem, buttons_texture_context_items, SB_TEXC_OTHER);
	}

	RNA_enum_item_end(&item, &totitem);
	*r_free = true;

	return item;
}

static void rna_SpaceProperties_texture_context_set(PointerRNA *ptr, int value)
{
	SpaceButs *sbuts = (SpaceButs *)(ptr->data);

	/* User action, no need to keep "better" value in prev here! */
	sbuts->texture_context = sbuts->texture_context_prev = value;
}

/* Space Console */
static void rna_ConsoleLine_body_get(PointerRNA *ptr, char *value)
{
	ConsoleLine *ci = (ConsoleLine *)ptr->data;
	memcpy(value, ci->line, ci->len + 1);
}

static int rna_ConsoleLine_body_length(PointerRNA *ptr)
{
	ConsoleLine *ci = (ConsoleLine *)ptr->data;
	return ci->len;
}

static void rna_ConsoleLine_body_set(PointerRNA *ptr, const char *value)
{
	ConsoleLine *ci = (ConsoleLine *)ptr->data;
	int len = strlen(value);
	
	if ((len >= ci->len_alloc) || (len * 2 < ci->len_alloc) ) { /* allocate a new string */
		MEM_freeN(ci->line);
		ci->line = MEM_mallocN((len + 1) * sizeof(char), "rna_consoleline");
		ci->len_alloc = len + 1;
	}
	memcpy(ci->line, value, len + 1);
	ci->len = len;

	if (ci->cursor > len) /* clamp the cursor */
		ci->cursor = len;
}

static void rna_ConsoleLine_cursor_index_range(PointerRNA *ptr, int *min, int *max,
                                               int *UNUSED(softmin), int *UNUSED(softmax))
{
	ConsoleLine *ci = (ConsoleLine *)ptr->data;

	*min = 0;
	*max = ci->len; /* intentionally _not_ -1 */
}

/* Space Dopesheet */

static void rna_SpaceDopeSheetEditor_action_set(PointerRNA *ptr, PointerRNA value)
{
	SpaceAction *saction = (SpaceAction *)(ptr->data);
	bAction *act = (bAction *)value.data;
	
	if ((act == NULL) || (act->idroot == 0)) {
		/* just set if we're clearing the action or if the action is "amorphous" still */
		saction->action = act;
	}
	else {
		/* action to set must strictly meet the mode criteria... */
		if (saction->mode == SACTCONT_ACTION) {
			/* currently, this is "object-level" only, until we have some way of specifying this */
			if (act->idroot == ID_OB)
				saction->action = act;
			else
				printf("ERROR: cannot assign Action '%s' to Action Editor, as action is not object-level animation\n",
				       act->id.name + 2);
		}
		else if (saction->mode == SACTCONT_SHAPEKEY) {
			/* as the name says, "shapekey-level" only... */
			if (act->idroot == ID_KE)
				saction->action = act;
			else
				printf("ERROR: cannot assign Action '%s' to Shape Key Editor, as action doesn't animate Shape Keys\n",
				       act->id.name + 2);
		}
		else {
			printf("ACK: who's trying to set an action while not in a mode displaying a single Action only?\n");
		}
	}
}

static void rna_SpaceDopeSheetEditor_action_update(Main *UNUSED(bmain), Scene *scene, PointerRNA *ptr)
{
	SpaceAction *saction = (SpaceAction *)(ptr->data);
	Object *obact = (scene->basact) ? scene->basact->object : NULL;

	/* we must set this action to be the one used by active object (if not pinned) */
	if (obact /* && saction->pin == 0*/) {
		AnimData *adt = NULL;
		
		if (saction->mode == SACTCONT_ACTION) {
			/* TODO: context selector could help decide this with more control? */
			adt = BKE_id_add_animdata(&obact->id); /* this only adds if non-existent */
		}
		else if (saction->mode == SACTCONT_SHAPEKEY) {
			Key *key = BKE_key_from_object(obact);
			if (key)
				adt = BKE_id_add_animdata(&key->id);  /* this only adds if non-existent */
		}
		
		/* set action */
		if (adt) {
			/* fix id-count of action we're replacing */
			id_us_min(&adt->action->id);
			
			/* show new id-count of action we're replacing */
			adt->action = saction->action;
			id_us_plus(&adt->action->id);
			
			/* force update of animdata */
			adt->recalc |= ADT_RECALC_ANIM;
		}
		
		/* force depsgraph flush too */
		DAG_id_tag_update(&obact->id, OB_RECALC_OB | OB_RECALC_DATA);
	}
}

static void rna_SpaceDopeSheetEditor_mode_update(Main *UNUSED(bmain), Scene *scene, PointerRNA *ptr)
{
	SpaceAction *saction = (SpaceAction *)(ptr->data);
	Object *obact = (scene->basact) ? scene->basact->object : NULL;
	
	/* special exceptions for ShapeKey Editor mode */
	if (saction->mode == SACTCONT_SHAPEKEY) {
		Key *key = BKE_key_from_object(obact);
		
		/* 1)	update the action stored for the editor */
		if (key)
			saction->action = (key->adt) ? key->adt->action : NULL;
		else
			saction->action = NULL;
		
		/* 2)	enable 'show sliders' by default, since one of the main
		 *		points of the ShapeKey Editor is to provide a one-stop shop
		 *		for controlling the shapekeys, whose main control is the value
		 */
		saction->flag |= SACTION_SLIDERS;
	}
	/* make sure action stored is valid */
	else if (saction->mode == SACTCONT_ACTION) {
		/* 1)	update the action stored for the editor */
		/* TODO: context selector could help decide this with more control? */
		if (obact)
			saction->action = (obact->adt) ? obact->adt->action : NULL;
		else
			saction->action = NULL;
	}
	
	/* recalculate extents of channel list */
	saction->flag |= SACTION_TEMP_NEEDCHANSYNC;
}

/* Space Graph Editor */

static void rna_SpaceGraphEditor_display_mode_update(Main *UNUSED(bmain), Scene *UNUSED(scene), PointerRNA *ptr)
{
	ScrArea *sa = rna_area_from_space(ptr);
	
	/* after changing view mode, must force recalculation of F-Curve colors
	 * which can only be achieved using refresh as opposed to redraw
	 */
	ED_area_tag_refresh(sa);
}

static int rna_SpaceGraphEditor_has_ghost_curves_get(PointerRNA *ptr)
{
	SpaceIpo *sipo = (SpaceIpo *)(ptr->data);
	return (BLI_listbase_is_empty(&sipo->ghostCurves) == false);
}

static void rna_Sequencer_view_type_update(Main *UNUSED(bmain), Scene *UNUSED(scene), PointerRNA *ptr)
{
	ScrArea *sa = rna_area_from_space(ptr);
	ED_area_tag_refresh(sa);
}

static float rna_BackgroundImage_opacity_get(PointerRNA *ptr)
{
	BGpic *bgpic = (BGpic *)ptr->data;
	return 1.0f - bgpic->blend;
}

static void rna_BackgroundImage_opacity_set(PointerRNA *ptr, float value)
{
	BGpic *bgpic = (BGpic *)ptr->data;
	bgpic->blend = 1.0f - value;
}

static BGpic *rna_BackgroundImage_new(View3D *v3d)
{
	BGpic *bgpic = ED_view3D_background_image_new(v3d);

	WM_main_add_notifier(NC_SPACE | ND_SPACE_VIEW3D, v3d);

	return bgpic;
}

static void rna_BackgroundImage_remove(View3D *v3d, ReportList *reports, PointerRNA *bgpic_ptr)
{
	BGpic *bgpic = bgpic_ptr->data;
	if (BLI_findindex(&v3d->bgpicbase, bgpic) == -1) {
		BKE_report(reports, RPT_ERROR, "Background image cannot be removed");
	}

	ED_view3D_background_image_remove(v3d, bgpic);
	RNA_POINTER_INVALIDATE(bgpic_ptr);

	WM_main_add_notifier(NC_SPACE | ND_SPACE_VIEW3D, v3d);
}

static void rna_BackgroundImage_clear(View3D *v3d)
{
	ED_view3D_background_image_clear(v3d);
	WM_main_add_notifier(NC_SPACE | ND_SPACE_VIEW3D, v3d);
}

/* Space Node Editor */

static void rna_SpaceNodeEditor_node_tree_set(PointerRNA *ptr, const PointerRNA value)
{
	SpaceNode *snode = (SpaceNode *)ptr->data;
	ED_node_tree_start(snode, (bNodeTree *)value.data, NULL, NULL);
}

static int rna_SpaceNodeEditor_node_tree_poll(PointerRNA *ptr, const PointerRNA value)
{
	SpaceNode *snode = (SpaceNode *)ptr->data;
	bNodeTree *ntree = (bNodeTree *)value.data;
	
	/* node tree type must match the selected type in node editor */
	return (strcmp(snode->tree_idname, ntree->idname) == 0);
}

static void rna_SpaceNodeEditor_node_tree_update(const bContext *C, PointerRNA *UNUSED(ptr))
{
	ED_node_tree_update(C);
}

static int rna_SpaceNodeEditor_tree_type_get(PointerRNA *ptr)
{
	SpaceNode *snode = (SpaceNode *)ptr->data;
	return rna_node_tree_idname_to_enum(snode->tree_idname);
}
static void rna_SpaceNodeEditor_tree_type_set(PointerRNA *ptr, int value)
{
	SpaceNode *snode = (SpaceNode *)ptr->data;
	ED_node_set_tree_type(snode, rna_node_tree_type_from_enum(value));
}
static int rna_SpaceNodeEditor_tree_type_poll(void *Cv, bNodeTreeType *type)
{
	bContext *C = (bContext *)Cv;
	if (type->poll)
		return type->poll(C, type);
	else
		return true;
}
static EnumPropertyItem *rna_SpaceNodeEditor_tree_type_itemf(bContext *C, PointerRNA *UNUSED(ptr),
                                                             PropertyRNA *UNUSED(prop), bool *r_free)
{
	return rna_node_tree_type_itemf(C, rna_SpaceNodeEditor_tree_type_poll, r_free);
}

static void rna_SpaceNodeEditor_path_get(PointerRNA *ptr, char *value)
{
	SpaceNode *snode = ptr->data;
	ED_node_tree_path_get(snode, value);
}

static int rna_SpaceNodeEditor_path_length(PointerRNA *ptr)
{
	SpaceNode *snode = ptr->data;
	return ED_node_tree_path_length(snode);
}

static void rna_SpaceNodeEditor_path_clear(SpaceNode *snode, bContext *C)
{
	ED_node_tree_start(snode, NULL, NULL, NULL);
	ED_node_tree_update(C);
}

static void rna_SpaceNodeEditor_path_start(SpaceNode *snode, bContext *C, PointerRNA *node_tree)
{
	ED_node_tree_start(snode, (bNodeTree *)node_tree->data, NULL, NULL);
	ED_node_tree_update(C);
}

static void rna_SpaceNodeEditor_path_append(SpaceNode *snode, bContext *C, PointerRNA *node_tree, PointerRNA *node)
{
	ED_node_tree_push(snode, node_tree->data, node->data);
	ED_node_tree_update(C);
}

static void rna_SpaceNodeEditor_path_pop(SpaceNode *snode, bContext *C)
{
	ED_node_tree_pop(snode);
	ED_node_tree_update(C);
}

static void rna_SpaceNodeEditor_show_backdrop_update(Main *UNUSED(bmain), Scene *UNUSED(scene), PointerRNA *UNUSED(ptr))
{
	WM_main_add_notifier(NC_NODE | NA_EDITED, NULL);
	WM_main_add_notifier(NC_SCENE | ND_NODES, NULL);
}

static void rna_SpaceNodeEditor_cursor_location_from_region(SpaceNode *snode, bContext *C, int x, int y)
{
	ARegion *ar = CTX_wm_region(C);
	
	UI_view2d_region_to_view(&ar->v2d, x, y, &snode->cursor[0], &snode->cursor[1]);
	snode->cursor[0] /= UI_DPI_FAC;
	snode->cursor[1] /= UI_DPI_FAC;
}

static void rna_SpaceClipEditor_clip_set(PointerRNA *ptr, PointerRNA value)
{
	SpaceClip *sc = (SpaceClip *)(ptr->data);
	bScreen *screen = (bScreen *)ptr->id.data;

	ED_space_clip_set_clip(NULL, screen, sc, (MovieClip *)value.data);
}

static void rna_SpaceClipEditor_mask_set(PointerRNA *ptr, PointerRNA value)
{
	SpaceClip *sc = (SpaceClip *)(ptr->data);

	ED_space_clip_set_mask(NULL, sc, (Mask *)value.data);
}

static void rna_SpaceClipEditor_clip_mode_update(Main *UNUSED(bmain), Scene *UNUSED(scene), PointerRNA *ptr)
{
	SpaceClip *sc = (SpaceClip *)(ptr->data);

	sc->scopes.ok = 0;
}

static void rna_SpaceClipEditor_lock_selection_update(Main *UNUSED(bmain), Scene *UNUSED(scene), PointerRNA *ptr)
{
	SpaceClip *sc = (SpaceClip *)(ptr->data);

	sc->xlockof = 0.f;
	sc->ylockof = 0.f;
}

static void rna_SpaceClipEditor_view_type_update(Main *UNUSED(bmain), Scene *UNUSED(scene), PointerRNA *ptr)
{
	ScrArea *sa = rna_area_from_space(ptr);
	ED_area_tag_refresh(sa);
}

#else

static EnumPropertyItem dt_uv_items[] = {
	{SI_UVDT_OUTLINE, "OUTLINE", 0, "Outline", "Draw white edges with black outline"},
	{SI_UVDT_DASH, "DASH", 0, "Dash", "Draw dashed black-white edges"},
	{SI_UVDT_BLACK, "BLACK", 0, "Black", "Draw black edges"},
	{SI_UVDT_WHITE, "WHITE", 0, "White", "Draw white edges"},
	{0, NULL, 0, NULL, NULL}
};

static void rna_def_space(BlenderRNA *brna)
{
	StructRNA *srna;
	PropertyRNA *prop;
	
	srna = RNA_def_struct(brna, "Space", NULL);
	RNA_def_struct_sdna(srna, "SpaceLink");
	RNA_def_struct_ui_text(srna, "Space", "Space data for a screen area");
	RNA_def_struct_refine_func(srna, "rna_Space_refine");
	
	prop = RNA_def_property(srna, "type", PROP_ENUM, PROP_NONE);
	RNA_def_property_enum_sdna(prop, NULL, "spacetype");
	RNA_def_property_enum_items(prop, space_type_items);
	RNA_def_property_clear_flag(prop, PROP_EDITABLE);
	RNA_def_property_ui_text(prop, "Type", "Space data type");

	/* access to V2D_VIEWSYNC_SCREEN_TIME */
	prop = RNA_def_property(srna, "show_locked_time", PROP_BOOLEAN, PROP_NONE);
	RNA_def_property_boolean_funcs(prop, "rna_Space_view2d_sync_get", "rna_Space_view2d_sync_set");
	RNA_def_property_ui_text(prop, "Lock Time to Other Windows", "");
	RNA_def_property_update(prop, NC_SPACE | ND_SPACE_TIME, "rna_Space_view2d_sync_update");
}

/* for all spaces that use a mask */
static void rna_def_space_mask_info(StructRNA *srna, int noteflag, const char *mask_set_func)
{
	PropertyRNA *prop;

	static EnumPropertyItem overlay_mode_items[] = {
		{MASK_OVERLAY_ALPHACHANNEL, "ALPHACHANNEL", ICON_NONE, "Alpha Channel", "Show alpha channel of the mask"},
		{MASK_OVERLAY_COMBINED,     "COMBINED",     ICON_NONE, "Combined",      "Combine space background image with the mask"},
		{0, NULL, 0, NULL, NULL}
	};

	prop = RNA_def_property(srna, "mask", PROP_POINTER, PROP_NONE);
	RNA_def_property_pointer_sdna(prop, NULL, "mask_info.mask");
	RNA_def_property_flag(prop, PROP_EDITABLE);
	RNA_def_property_ui_text(prop, "Mask", "Mask displayed and edited in this space");
	RNA_def_property_pointer_funcs(prop, NULL, mask_set_func, NULL, NULL);
	RNA_def_property_update(prop, noteflag, NULL);

	/* mask drawing */
	prop = RNA_def_property(srna, "mask_draw_type", PROP_ENUM, PROP_NONE);
	RNA_def_property_enum_sdna(prop, NULL, "mask_info.draw_type");
	RNA_def_property_enum_items(prop, dt_uv_items);
	RNA_def_property_ui_text(prop, "Edge Draw Type", "Draw type for mask splines");
	RNA_def_property_update(prop, noteflag, NULL);

	prop = RNA_def_property(srna, "show_mask_smooth", PROP_BOOLEAN, PROP_NONE);
	RNA_def_property_boolean_sdna(prop, NULL, "mask_info.draw_flag", MASK_DRAWFLAG_SMOOTH);
	RNA_def_property_ui_text(prop, "Draw Smooth Splines", "");
	RNA_def_property_update(prop, noteflag, NULL);

	prop = RNA_def_property(srna, "show_mask_overlay", PROP_BOOLEAN, PROP_NONE);
	RNA_def_property_boolean_sdna(prop, NULL, "mask_info.draw_flag", MASK_DRAWFLAG_OVERLAY);
	RNA_def_property_ui_text(prop, "Show Mask Overlay", "");
	RNA_def_property_update(prop, noteflag, NULL);

	prop = RNA_def_property(srna, "mask_overlay_mode", PROP_ENUM, PROP_NONE);
	RNA_def_property_enum_sdna(prop, NULL, "mask_info.overlay_mode");
	RNA_def_property_enum_items(prop, overlay_mode_items);
	RNA_def_property_ui_text(prop, "Overlay Mode", "Overlay mode of rasterized mask");
	RNA_def_property_update(prop, noteflag, NULL);
}

static void rna_def_space_image_uv(BlenderRNA *brna)
{
	StructRNA *srna;
	PropertyRNA *prop;

	static EnumPropertyItem sticky_mode_items[] = {
		{SI_STICKY_DISABLE, "DISABLED", ICON_STICKY_UVS_DISABLE, "Disabled", "Sticky vertex selection disabled"},
		{SI_STICKY_LOC, "SHARED_LOCATION", ICON_STICKY_UVS_LOC, "Shared Location",
		                "Select UVs that are at the same location and share a mesh vertex"},
		{SI_STICKY_VERTEX, "SHARED_VERTEX", ICON_STICKY_UVS_VERT, "Shared Vertex",
		                   "Select UVs that share mesh vertex, irrespective if they are in the same location"},
		{0, NULL, 0, NULL, NULL}
	};

	static EnumPropertyItem dt_uvstretch_items[] = {
		{SI_UVDT_STRETCH_ANGLE, "ANGLE", 0, "Angle", "Angular distortion between UV and 3D angles"},
		{SI_UVDT_STRETCH_AREA, "AREA", 0, "Area", "Area distortion between UV and 3D faces"},
		{0, NULL, 0, NULL, NULL}
	};

	srna = RNA_def_struct(brna, "SpaceUVEditor", NULL);
	RNA_def_struct_sdna(srna, "SpaceImage");
	RNA_def_struct_nested(brna, srna, "SpaceImageEditor");
	RNA_def_struct_ui_text(srna, "Space UV Editor", "UV editor data for the image editor space");

	/* selection */
	prop = RNA_def_property(srna, "sticky_select_mode", PROP_ENUM, PROP_NONE);
	RNA_def_property_enum_sdna(prop, NULL, "sticky");
	RNA_def_property_enum_items(prop, sticky_mode_items);
	RNA_def_property_ui_text(prop, "Sticky Selection Mode",
	                         "Automatically select also UVs sharing the same vertex as the ones being selected");
	RNA_def_property_update(prop, NC_SPACE | ND_SPACE_IMAGE, NULL);

	/* drawing */
	prop = RNA_def_property(srna, "edge_draw_type", PROP_ENUM, PROP_NONE);
	RNA_def_property_enum_sdna(prop, NULL, "dt_uv");
	RNA_def_property_enum_items(prop, dt_uv_items);
	RNA_def_property_ui_text(prop, "Edge Draw Type", "Draw type for drawing UV edges");
	RNA_def_property_update(prop, NC_SPACE | ND_SPACE_IMAGE, NULL);

	prop = RNA_def_property(srna, "show_smooth_edges", PROP_BOOLEAN, PROP_NONE);
	RNA_def_property_boolean_sdna(prop, NULL, "flag", SI_SMOOTH_UV);
	RNA_def_property_ui_text(prop, "Draw Smooth Edges", "Draw UV edges anti-aliased");
	RNA_def_property_update(prop, NC_SPACE | ND_SPACE_IMAGE, NULL);

	prop = RNA_def_property(srna, "show_stretch", PROP_BOOLEAN, PROP_NONE);
	RNA_def_property_boolean_sdna(prop, NULL, "flag", SI_DRAW_STRETCH);
	RNA_def_property_ui_text(prop, "Draw Stretch",
	                         "Draw faces colored according to the difference in shape between UVs and "
	                         "their 3D coordinates (blue for low distortion, red for high distortion)");
	RNA_def_property_update(prop, NC_SPACE | ND_SPACE_IMAGE, NULL);

	prop = RNA_def_property(srna, "draw_stretch_type", PROP_ENUM, PROP_NONE);
	RNA_def_property_enum_sdna(prop, NULL, "dt_uvstretch");
	RNA_def_property_enum_items(prop, dt_uvstretch_items);
	RNA_def_property_ui_text(prop, "Draw Stretch Type", "Type of stretch to draw");
	RNA_def_property_update(prop, NC_SPACE | ND_SPACE_IMAGE, NULL);

	prop = RNA_def_property(srna, "show_modified_edges", PROP_BOOLEAN, PROP_NONE);
	RNA_def_property_boolean_sdna(prop, NULL, "flag", SI_DRAWSHADOW);
	RNA_def_property_ui_text(prop, "Draw Modified Edges", "Draw edges after modifiers are applied");
	RNA_def_property_update(prop, NC_SPACE | ND_SPACE_IMAGE, NULL);

	prop = RNA_def_property(srna, "show_other_objects", PROP_BOOLEAN, PROP_NONE);
	RNA_def_property_boolean_sdna(prop, NULL, "flag", SI_DRAW_OTHER);
	RNA_def_property_ui_text(prop, "Draw Other Objects", "Draw other selected objects that share the same image");
	RNA_def_property_update(prop, NC_SPACE | ND_SPACE_IMAGE, NULL);

	prop = RNA_def_property(srna, "show_texpaint", PROP_BOOLEAN, PROP_NONE);
	RNA_def_property_boolean_negative_sdna(prop, NULL, "flag", SI_NO_DRAW_TEXPAINT);
	RNA_def_property_ui_text(prop, "Draw Texture Paint UVs", "Draw overlay of texture paint uv layer");
	RNA_def_property_update(prop, NC_SPACE | ND_SPACE_IMAGE, NULL);

	prop = RNA_def_property(srna, "show_normalized_coords", PROP_BOOLEAN, PROP_NONE);
	RNA_def_property_boolean_sdna(prop, NULL, "flag", SI_COORDFLOATS);
	RNA_def_property_ui_text(prop, "Normalized Coordinates",
	                         "Display UV coordinates from 0.0 to 1.0 rather than in pixels");
	RNA_def_property_update(prop, NC_SPACE | ND_SPACE_IMAGE, NULL);

	prop = RNA_def_property(srna, "show_faces", PROP_BOOLEAN, PROP_NONE);
	RNA_def_property_boolean_negative_sdna(prop, NULL, "flag", SI_NO_DRAWFACES);
	RNA_def_property_ui_text(prop, "Draw Faces", "Draw faces over the image");
	RNA_def_property_update(prop, NC_SPACE | ND_SPACE_IMAGE, NULL);

	/* todo: move edge and face drawing options here from G.f */

	prop = RNA_def_property(srna, "use_snap_to_pixels", PROP_BOOLEAN, PROP_NONE);
	RNA_def_property_boolean_sdna(prop, NULL, "flag", SI_PIXELSNAP);
	RNA_def_property_ui_text(prop, "Snap to Pixels", "Snap UVs to pixel locations while editing");
	RNA_def_property_update(prop, NC_SPACE | ND_SPACE_IMAGE, NULL);

	prop = RNA_def_property(srna, "lock_bounds", PROP_BOOLEAN, PROP_NONE);
	RNA_def_property_boolean_sdna(prop, NULL, "flag", SI_CLIP_UV);
	RNA_def_property_ui_text(prop, "Constrain to Image Bounds",
	                         "Constraint to stay within the image bounds while editing");
	RNA_def_property_update(prop, NC_SPACE | ND_SPACE_IMAGE, NULL);

	prop = RNA_def_property(srna, "use_live_unwrap", PROP_BOOLEAN, PROP_NONE);
	RNA_def_property_boolean_sdna(prop, NULL, "flag", SI_LIVE_UNWRAP);
	RNA_def_property_ui_text(prop, "Live Unwrap",
	                         "Continuously unwrap the selected UV island while transforming pinned vertices");
	RNA_def_property_update(prop, NC_SPACE | ND_SPACE_IMAGE, NULL);
}

static void rna_def_space_outliner(BlenderRNA *brna)
{
	StructRNA *srna;
	PropertyRNA *prop;

	static EnumPropertyItem display_mode_items[] = {
		{SO_ALL_SCENES, "ALL_SCENES", 0, "All Scenes", "Display datablocks in all scenes"},
		{SO_CUR_SCENE, "CURRENT_SCENE", 0, "Current Scene", "Display datablocks in current scene"},
		{SO_VISIBLE, "VISIBLE_LAYERS", 0, "Visible Layers", "Display datablocks in visible layers"},
		{SO_SELECTED, "SELECTED", 0, "Selected", "Display datablocks of selected objects"},
		{SO_ACTIVE, "ACTIVE", 0, "Active", "Display datablocks of active object"},
		{SO_SAME_TYPE, "SAME_TYPES", 0, "Same Types",
		               "Display datablocks of all objects of same type as selected object"},
		{SO_GROUPS, "GROUPS", 0, "Groups", "Display groups and their datablocks"},
		{SO_SEQUENCE, "SEQUENCE", 0, "Sequence", "Display sequence datablocks"},
		{SO_LIBRARIES, "LIBRARIES", 0, "Blender File", "Display data of current file and linked libraries"},
		{SO_DATABLOCKS, "DATABLOCKS", 0, "Datablocks", "Display all raw datablocks"},
		{SO_USERDEF, "USER_PREFERENCES", 0, "User Preferences", "Display the user preference datablocks"},
		{0, NULL, 0, NULL, NULL}
	};
	
	srna = RNA_def_struct(brna, "SpaceOutliner", "Space");
	RNA_def_struct_sdna(srna, "SpaceOops");
	RNA_def_struct_ui_text(srna, "Space Outliner", "Outliner space data");
	
	prop = RNA_def_property(srna, "display_mode", PROP_ENUM, PROP_NONE);
	RNA_def_property_enum_sdna(prop, NULL, "outlinevis");
	RNA_def_property_enum_items(prop, display_mode_items);
	RNA_def_property_ui_text(prop, "Display Mode", "Type of information to display");
	RNA_def_property_update(prop, NC_SPACE | ND_SPACE_OUTLINER, NULL);
	
	prop = RNA_def_property(srna, "filter_text", PROP_STRING, PROP_NONE);
	RNA_def_property_string_sdna(prop, NULL, "search_string");
	RNA_def_property_ui_text(prop, "Display Filter", "Live search filtering string");
	RNA_def_property_flag(prop, PROP_TEXTEDIT_UPDATE);
	RNA_def_property_update(prop, NC_SPACE | ND_SPACE_OUTLINER, NULL);
	
	prop = RNA_def_property(srna, "use_filter_case_sensitive", PROP_BOOLEAN, PROP_NONE);
	RNA_def_property_boolean_sdna(prop, NULL, "search_flags", SO_FIND_CASE_SENSITIVE);
	RNA_def_property_ui_text(prop, "Case Sensitive Matches Only", "Only use case sensitive matches of search string");
	RNA_def_property_update(prop, NC_SPACE | ND_SPACE_OUTLINER, NULL);
	
	prop = RNA_def_property(srna, "use_filter_complete", PROP_BOOLEAN, PROP_NONE);
	RNA_def_property_boolean_sdna(prop, NULL, "search_flags", SO_FIND_COMPLETE);
	RNA_def_property_ui_text(prop, "Complete Matches Only", "Only use complete matches of search string");
	RNA_def_property_update(prop, NC_SPACE | ND_SPACE_OUTLINER, NULL);

	prop = RNA_def_property(srna, "use_sort_alpha", PROP_BOOLEAN, PROP_NONE);
	RNA_def_property_boolean_negative_sdna(prop, NULL, "flag", SO_SKIP_SORT_ALPHA);
	RNA_def_property_ui_text(prop, "Sort Alphabetically", "");
	RNA_def_property_update(prop, NC_SPACE | ND_SPACE_OUTLINER, NULL);

	prop = RNA_def_property(srna, "show_restrict_columns", PROP_BOOLEAN, PROP_NONE);
	RNA_def_property_boolean_negative_sdna(prop, NULL, "flag", SO_HIDE_RESTRICTCOLS);
	RNA_def_property_ui_text(prop, "Show Restriction Columns", "Show column");
	RNA_def_property_update(prop, NC_SPACE | ND_SPACE_OUTLINER, NULL);
}

static void rna_def_background_image(BlenderRNA *brna)
{
	StructRNA *srna;
	PropertyRNA *prop;

	/* note: combinations work but don't flip so arnt that useful */
	static EnumPropertyItem bgpic_axis_items[] = {
		{0, "", 0, N_("X Axis"), ""},
		{(1 << RV3D_VIEW_LEFT), "LEFT", 0, "Left", "Show background image while looking to the left"},
		{(1 << RV3D_VIEW_RIGHT), "RIGHT", 0, "Right", "Show background image while looking to the right"},
		/*{(1<<RV3D_VIEW_LEFT)|(1<<RV3D_VIEW_RIGHT), "LEFT_RIGHT", 0, "Left/Right", ""},*/
		{0, "", 0, N_("Y Axis"), ""},
		{(1 << RV3D_VIEW_BACK), "BACK", 0, "Back", "Show background image in back view"},
		{(1 << RV3D_VIEW_FRONT), "FRONT", 0, "Front", "Show background image in front view"},
		/*{(1<<RV3D_VIEW_BACK)|(1<<RV3D_VIEW_FRONT), "BACK_FRONT", 0, "Back/Front", ""},*/
		{0, "", 0, N_("Z Axis"), ""},
		{(1 << RV3D_VIEW_BOTTOM), "BOTTOM", 0, "Bottom", "Show background image in bottom view"},
		{(1 << RV3D_VIEW_TOP), "TOP", 0, "Top", "Show background image in top view"},
		/*{(1<<RV3D_VIEW_BOTTOM)|(1<<RV3D_VIEW_TOP), "BOTTOM_TOP", 0, "Top/Bottom", ""},*/
		{0, "", 0, N_("Other"), ""},
		{0, "ALL", 0, "All Views", "Show background image in all views"},
		{(1 << RV3D_VIEW_CAMERA), "CAMERA", 0, "Camera", "Show background image in camera view"},
		{0, NULL, 0, NULL, NULL}
	};

	static EnumPropertyItem bgpic_source_items[] = {
		{V3D_BGPIC_IMAGE, "IMAGE", 0, "Image", ""},
		{V3D_BGPIC_MOVIE, "MOVIE_CLIP", 0, "Movie Clip", ""},
		{0, NULL, 0, NULL, NULL}
	};

	static const EnumPropertyItem bgpic_camera_frame_items[] = {
		{0, "STRETCH", 0, "Stretch", ""},
		{V3D_BGPIC_CAMERA_ASPECT, "FIT", 0, "Fit", ""},
		{V3D_BGPIC_CAMERA_ASPECT | V3D_BGPIC_CAMERA_CROP, "CROP", 0, "Crop", ""},
		{0, NULL, 0, NULL, NULL}
	};

	static const EnumPropertyItem bgpic_draw_depth_items[] = {
		{0, "BACK", 0, "Back", ""},
		{V3D_BGPIC_FOREGROUND, "FRONT", 0, "Front", ""},
		{0, NULL, 0, NULL, NULL}
	};

	srna = RNA_def_struct(brna, "BackgroundImage", NULL);
	RNA_def_struct_sdna(srna, "BGpic");
	RNA_def_struct_ui_text(srna, "Background Image", "Image and settings for display in the 3D View background");

	prop = RNA_def_property(srna, "source", PROP_ENUM, PROP_NONE);
	RNA_def_property_enum_sdna(prop, NULL, "source");
	RNA_def_property_enum_items(prop, bgpic_source_items);
	RNA_def_property_ui_text(prop, "Background Source", "Data source used for background");
	RNA_def_property_update(prop, NC_SPACE | ND_SPACE_VIEW3D, NULL);

	prop = RNA_def_property(srna, "image", PROP_POINTER, PROP_NONE);
	RNA_def_property_pointer_sdna(prop, NULL, "ima");
	RNA_def_property_ui_text(prop, "Image", "Image displayed and edited in this space");
	RNA_def_property_flag(prop, PROP_EDITABLE);
	RNA_def_property_update(prop, NC_SPACE | ND_SPACE_VIEW3D, NULL);

	prop = RNA_def_property(srna, "clip", PROP_POINTER, PROP_NONE);
	RNA_def_property_pointer_sdna(prop, NULL, "clip");
	RNA_def_property_ui_text(prop, "MovieClip", "Movie clip displayed and edited in this space");
	RNA_def_property_flag(prop, PROP_EDITABLE);
	RNA_def_property_update(prop, NC_SPACE | ND_SPACE_VIEW3D, NULL);

	prop = RNA_def_property(srna, "image_user", PROP_POINTER, PROP_NONE);
	RNA_def_property_flag(prop, PROP_NEVER_NULL);
	RNA_def_property_pointer_sdna(prop, NULL, "iuser");
	RNA_def_property_ui_text(prop, "Image User",
	                         "Parameters defining which layer, pass and frame of the image is displayed");
	RNA_def_property_update(prop, NC_SPACE | ND_SPACE_VIEW3D, NULL);

	prop = RNA_def_property(srna, "clip_user", PROP_POINTER, PROP_NONE);
	RNA_def_property_flag(prop, PROP_NEVER_NULL);
	RNA_def_property_struct_type(prop, "MovieClipUser");
	RNA_def_property_pointer_sdna(prop, NULL, "cuser");
	RNA_def_property_ui_text(prop, "Clip User", "Parameters defining which frame of the movie clip is displayed");
	RNA_def_property_update(prop, NC_SPACE | ND_SPACE_VIEW3D, NULL);
	
	prop = RNA_def_property(srna, "offset_x", PROP_FLOAT, PROP_NONE);
	RNA_def_property_float_sdna(prop, NULL, "xof");
	RNA_def_property_ui_text(prop, "X Offset", "Offset image horizontally from the world origin");
	RNA_def_property_update(prop, NC_SPACE | ND_SPACE_VIEW3D, NULL);
	
	prop = RNA_def_property(srna, "offset_y", PROP_FLOAT, PROP_NONE);
	RNA_def_property_float_sdna(prop, NULL, "yof");
	RNA_def_property_ui_text(prop, "Y Offset", "Offset image vertically from the world origin");
	RNA_def_property_update(prop, NC_SPACE | ND_SPACE_VIEW3D, NULL);
	
	prop = RNA_def_property(srna, "size", PROP_FLOAT, PROP_NONE);
	RNA_def_property_float_sdna(prop, NULL, "size");
	RNA_def_property_ui_text(prop, "Size", "Scaling factor for the background image");
	RNA_def_property_range(prop, 0.0, FLT_MAX);
	RNA_def_property_update(prop, NC_SPACE | ND_SPACE_VIEW3D, NULL);
	
	prop = RNA_def_property(srna, "opacity", PROP_FLOAT, PROP_NONE);
	RNA_def_property_float_sdna(prop, NULL, "blend");
	RNA_def_property_float_funcs(prop, "rna_BackgroundImage_opacity_get", "rna_BackgroundImage_opacity_set", NULL);
	RNA_def_property_ui_text(prop, "Opacity", "Image opacity to blend the image against the background color");
	RNA_def_property_range(prop, 0.0, 1.0);
	RNA_def_property_update(prop, NC_SPACE | ND_SPACE_VIEW3D, NULL);

	prop = RNA_def_property(srna, "view_axis", PROP_ENUM, PROP_NONE);
	RNA_def_property_enum_sdna(prop, NULL, "view");
	RNA_def_property_enum_items(prop, bgpic_axis_items);
	RNA_def_property_ui_text(prop, "Image Axis", "The axis to display the image on");
	RNA_def_property_update(prop, NC_SPACE | ND_SPACE_VIEW3D, NULL);

	prop = RNA_def_property(srna, "show_expanded", PROP_BOOLEAN, PROP_NONE);
	RNA_def_property_boolean_sdna(prop, NULL, "flag", V3D_BGPIC_EXPANDED);
	RNA_def_property_ui_text(prop, "Show Expanded", "Show the expanded in the user interface");
	RNA_def_property_ui_icon(prop, ICON_TRIA_RIGHT, 1);

	prop = RNA_def_property(srna, "use_camera_clip", PROP_BOOLEAN, PROP_NONE);
	RNA_def_property_boolean_sdna(prop, NULL, "flag", V3D_BGPIC_CAMERACLIP);
	RNA_def_property_ui_text(prop, "Camera Clip", "Use movie clip from active scene camera");
	RNA_def_property_update(prop, NC_SPACE | ND_SPACE_VIEW3D, NULL);

	prop = RNA_def_property(srna, "show_background_image", PROP_BOOLEAN, PROP_NONE);
	RNA_def_property_boolean_negative_sdna(prop, NULL, "flag", V3D_BGPIC_DISABLED);
	RNA_def_property_ui_text(prop, "Show Background Image", "Show this image as background");
	RNA_def_property_update(prop, NC_SPACE | ND_SPACE_VIEW3D, NULL);

	prop = RNA_def_property(srna, "show_on_foreground", PROP_BOOLEAN, PROP_NONE);
	RNA_def_property_boolean_sdna(prop, NULL, "flag", V3D_BGPIC_FOREGROUND);
	RNA_def_property_ui_text(prop, "Show On Foreground", "Show this image in front of objects in viewport");
	RNA_def_property_update(prop, NC_SPACE | ND_SPACE_VIEW3D, NULL);

	/* expose 1 flag as a enum of 2 items */
	prop = RNA_def_property(srna, "draw_depth", PROP_ENUM, PROP_NONE);
	RNA_def_property_enum_bitflag_sdna(prop, NULL, "flag");
	RNA_def_property_enum_items(prop, bgpic_draw_depth_items);
	RNA_def_property_ui_text(prop, "Depth", "Draw under or over everything");
	RNA_def_property_update(prop, NC_SPACE | ND_SPACE_VIEW3D, NULL);

	/* expose 2 flags as a enum of 3 items */
	prop = RNA_def_property(srna, "frame_method", PROP_ENUM, PROP_NONE);
	RNA_def_property_enum_bitflag_sdna(prop, NULL, "flag");
	RNA_def_property_enum_items(prop, bgpic_camera_frame_items);
	RNA_def_property_ui_text(prop, "Frame Method", "How the image fits in the camera frame");
	RNA_def_property_update(prop, NC_SPACE | ND_SPACE_VIEW3D, NULL);
}

static void rna_def_backgroundImages(BlenderRNA *brna, PropertyRNA *cprop)
{
	StructRNA *srna;
	FunctionRNA *func;
	PropertyRNA *parm;

	RNA_def_property_srna(cprop, "BackgroundImages");
	srna = RNA_def_struct(brna, "BackgroundImages", NULL);
	RNA_def_struct_sdna(srna, "View3D");
	RNA_def_struct_ui_text(srna, "Background Images", "Collection of background images");

	func = RNA_def_function(srna, "new", "rna_BackgroundImage_new");
	RNA_def_function_ui_description(func, "Add new background image");
	parm = RNA_def_pointer(func, "image", "BackgroundImage", "", "Image displayed as viewport background");
	RNA_def_function_return(func, parm);

	func = RNA_def_function(srna, "remove", "rna_BackgroundImage_remove");
	RNA_def_function_ui_description(func, "Remove background image");
	RNA_def_function_flag(func, FUNC_USE_REPORTS);
	parm = RNA_def_pointer(func, "image", "BackgroundImage", "", "Image displayed as viewport background");
	RNA_def_property_flag(parm, PROP_REQUIRED | PROP_NEVER_NULL | PROP_RNAPTR);
	RNA_def_property_clear_flag(parm, PROP_THICK_WRAP);

	func = RNA_def_function(srna, "clear", "rna_BackgroundImage_clear");
	RNA_def_function_ui_description(func, "Remove all background images");
}


static void rna_def_space_view3d(BlenderRNA *brna)
{
	StructRNA *srna;
	PropertyRNA *prop;

	static EnumPropertyItem manipulators_items[] = {
		{V3D_MANIP_TRANSLATE, "TRANSLATE", ICON_MAN_TRANS, "Translate",
		                      "Use the manipulator for movement transformations"},
		{V3D_MANIP_ROTATE, "ROTATE", ICON_MAN_ROT, "Rotate",
		                   "Use the manipulator for rotation transformations"},
		{V3D_MANIP_SCALE, "SCALE", ICON_MAN_SCALE, "Scale",
		                  "Use the manipulator for scale transformations"},
		{0, NULL, 0, NULL, NULL}
	};

	static EnumPropertyItem rv3d_persp_items[] = {
		{RV3D_PERSP, "PERSP", 0, "Perspective", ""},
		{RV3D_ORTHO, "ORTHO", 0, "Orthographic", ""},
		{RV3D_CAMOB, "CAMERA", 0, "Camera", ""},
		{0, NULL, 0, NULL, NULL}
	};
	
	static EnumPropertyItem bundle_drawtype_items[] = {
		{OB_PLAINAXES, "PLAIN_AXES", 0, "Plain Axes", ""},
		{OB_ARROWS, "ARROWS", 0, "Arrows", ""},
		{OB_SINGLE_ARROW, "SINGLE_ARROW", 0, "Single Arrow", ""},
		{OB_CIRCLE, "CIRCLE", 0, "Circle", ""},
		{OB_CUBE, "CUBE", 0, "Cube", ""},
		{OB_EMPTY_SPHERE, "SPHERE", 0, "Sphere", ""},
		{OB_EMPTY_CONE, "CONE", 0, "Cone", ""},
		{0, NULL, 0, NULL, NULL}
	};
	
	static EnumPropertyItem view3d_matcap_items[] = {
		{ICON_MATCAP_01, "01", ICON_MATCAP_01, "", ""},
		{ICON_MATCAP_02, "02", ICON_MATCAP_02, "", ""},
		{ICON_MATCAP_03, "03", ICON_MATCAP_03, "", ""},
		{ICON_MATCAP_04, "04", ICON_MATCAP_04, "", ""},
		{ICON_MATCAP_05, "05", ICON_MATCAP_05, "", ""},
		{ICON_MATCAP_06, "06", ICON_MATCAP_06, "", ""},
		{ICON_MATCAP_07, "07", ICON_MATCAP_07, "", ""},
		{ICON_MATCAP_08, "08", ICON_MATCAP_08, "", ""},
		{ICON_MATCAP_09, "09", ICON_MATCAP_09, "", ""},
		{ICON_MATCAP_10, "10", ICON_MATCAP_10, "", ""},
		{ICON_MATCAP_11, "11", ICON_MATCAP_11, "", ""},
		{ICON_MATCAP_12, "12", ICON_MATCAP_12, "", ""},
		{ICON_MATCAP_13, "13", ICON_MATCAP_13, "", ""},
		{ICON_MATCAP_14, "14", ICON_MATCAP_14, "", ""},
		{ICON_MATCAP_15, "15", ICON_MATCAP_15, "", ""},
		{ICON_MATCAP_16, "16", ICON_MATCAP_16, "", ""},
		{ICON_MATCAP_17, "17", ICON_MATCAP_17, "", ""},
		{ICON_MATCAP_18, "18", ICON_MATCAP_18, "", ""},
		{ICON_MATCAP_19, "19", ICON_MATCAP_19, "", ""},
		{ICON_MATCAP_20, "20", ICON_MATCAP_20, "", ""},
		{ICON_MATCAP_21, "21", ICON_MATCAP_21, "", ""},
		{ICON_MATCAP_22, "22", ICON_MATCAP_22, "", ""},
		{ICON_MATCAP_23, "23", ICON_MATCAP_23, "", ""},
		{ICON_MATCAP_24, "24", ICON_MATCAP_24, "", ""},
		{0, NULL, 0, NULL, NULL}
	};

	srna = RNA_def_struct(brna, "SpaceView3D", "Space");
	RNA_def_struct_sdna(srna, "View3D");
	RNA_def_struct_ui_text(srna, "3D View Space", "3D View space data");
	
	prop = RNA_def_property(srna, "camera", PROP_POINTER, PROP_NONE);
	RNA_def_property_flag(prop, PROP_EDITABLE);
	RNA_def_property_pointer_sdna(prop, NULL, "camera");
	RNA_def_property_ui_text(prop, "Camera",
	                         "Active camera used in this view (when unlocked from the scene's active camera)");
	RNA_def_property_update(prop, NC_SPACE | ND_SPACE_VIEW3D, NULL);

	/* render border */
	prop = RNA_def_property(srna, "use_render_border", PROP_BOOLEAN, PROP_NONE);
	RNA_def_property_boolean_sdna(prop, NULL, "flag2", V3D_RENDER_BORDER);
	RNA_def_property_clear_flag(prop, PROP_ANIMATABLE);
	RNA_def_property_ui_text(prop, "Render Border", "Use a region within the frame size for rendered viewport "
	                         "(when not viewing through the camera)");
	RNA_def_property_update(prop, NC_SPACE | ND_SPACE_VIEW3D, NULL);

	prop = RNA_def_property(srna, "render_border_min_x", PROP_FLOAT, PROP_NONE);
	RNA_def_property_float_sdna(prop, NULL, "render_border.xmin");
	RNA_def_property_range(prop, 0.0f, 1.0f);
	RNA_def_property_ui_text(prop, "Border Minimum X", "Minimum X value to for the render border");
	RNA_def_property_update(prop, NC_SPACE | ND_SPACE_VIEW3D, NULL);

	prop = RNA_def_property(srna, "render_border_min_y", PROP_FLOAT, PROP_NONE);
	RNA_def_property_float_sdna(prop, NULL, "render_border.ymin");
	RNA_def_property_range(prop, 0.0f, 1.0f);
	RNA_def_property_ui_text(prop, "Border Minimum Y", "Minimum Y value for the render border");
	RNA_def_property_update(prop, NC_SPACE | ND_SPACE_VIEW3D, NULL);

	prop = RNA_def_property(srna, "render_border_max_x", PROP_FLOAT, PROP_NONE);
	RNA_def_property_float_sdna(prop, NULL, "render_border.xmax");
	RNA_def_property_range(prop, 0.0f, 1.0f);
	RNA_def_property_ui_text(prop, "Border Maximum X", "Maximum X value for the render border");
	RNA_def_property_update(prop, NC_SPACE | ND_SPACE_VIEW3D, NULL);

	prop = RNA_def_property(srna, "render_border_max_y", PROP_FLOAT, PROP_NONE);
	RNA_def_property_float_sdna(prop, NULL, "render_border.ymax");
	RNA_def_property_range(prop, 0.0f, 1.0f);
	RNA_def_property_ui_text(prop, "Border Maximum Y", "Maximum Y value for the render border");
	RNA_def_property_update(prop, NC_SPACE | ND_SPACE_VIEW3D, NULL);

	prop = RNA_def_property(srna, "lock_object", PROP_POINTER, PROP_NONE);
	RNA_def_property_flag(prop, PROP_EDITABLE);
	RNA_def_property_pointer_sdna(prop, NULL, "ob_centre");
	RNA_def_property_ui_text(prop, "Lock to Object", "3D View center is locked to this object's position");
	RNA_def_property_update(prop, NC_SPACE | ND_SPACE_VIEW3D, NULL);
	
	prop = RNA_def_property(srna, "lock_bone", PROP_STRING, PROP_NONE);
	RNA_def_property_string_sdna(prop, NULL, "ob_centre_bone");
	RNA_def_property_ui_text(prop, "Lock to Bone", "3D View center is locked to this bone's position");
	RNA_def_property_update(prop, NC_SPACE | ND_SPACE_VIEW3D, NULL);

	prop = RNA_def_property(srna, "lock_cursor", PROP_BOOLEAN, PROP_NONE);
	RNA_def_property_boolean_sdna(prop, NULL, "ob_centre_cursor", 1);
	RNA_def_property_ui_text(prop, "Lock to Cursor", "3D View center is locked to the cursor's position");
	RNA_def_property_update(prop, NC_SPACE | ND_SPACE_VIEW3D, NULL);

	prop = RNA_def_property(srna, "viewport_shade", PROP_ENUM, PROP_NONE);
	RNA_def_property_enum_sdna(prop, NULL, "drawtype");
	RNA_def_property_enum_items(prop, viewport_shade_items);
	RNA_def_property_enum_funcs(prop, "rna_SpaceView3D_viewport_shade_get", NULL,
	                            "rna_SpaceView3D_viewport_shade_itemf");
	RNA_def_property_ui_text(prop, "Viewport Shading", "Method to display/shade objects in the 3D View");
	RNA_def_property_update(prop, NC_SPACE | ND_SPACE_VIEW3D, "rna_SpaceView3D_viewport_shade_update");

	prop = RNA_def_property(srna, "local_view", PROP_POINTER, PROP_NONE);
	RNA_def_property_pointer_sdna(prop, NULL, "localvd");
	RNA_def_property_ui_text(prop, "Local View",
	                         "Display an isolated sub-set of objects, apart from the scene visibility");
	
	prop = RNA_def_property(srna, "cursor_location", PROP_FLOAT, PROP_XYZ_LENGTH);
	RNA_def_property_array(prop, 3);
	RNA_def_property_float_funcs(prop, "rna_View3D_CursorLocation_get", "rna_View3D_CursorLocation_set", NULL);
	RNA_def_property_ui_text(prop, "3D Cursor Location",
	                         "3D cursor location for this view (dependent on local view setting)");
	RNA_def_property_ui_range(prop, -10000.0, 10000.0, 10, 4);
	RNA_def_property_update(prop, NC_SPACE | ND_SPACE_VIEW3D, NULL);
	
	prop = RNA_def_property(srna, "lens", PROP_FLOAT, PROP_UNIT_CAMERA);
	RNA_def_property_float_sdna(prop, NULL, "lens");
	RNA_def_property_ui_text(prop, "Lens", "Viewport lens angle");
	RNA_def_property_range(prop, 1.0f, 250.0f);
	RNA_def_property_update(prop, NC_SPACE | ND_SPACE_VIEW3D, NULL);
	
	prop = RNA_def_property(srna, "clip_start", PROP_FLOAT, PROP_DISTANCE);
	RNA_def_property_float_sdna(prop, NULL, "near");
	RNA_def_property_range(prop, 0.001f, FLT_MAX);
	RNA_def_property_float_default(prop, 0.1f);
	RNA_def_property_ui_text(prop, "Clip Start", "3D View near clipping distance (perspective view only)");
	RNA_def_property_update(prop, NC_SPACE | ND_SPACE_VIEW3D, NULL);

	prop = RNA_def_property(srna, "clip_end", PROP_FLOAT, PROP_DISTANCE);
	RNA_def_property_float_sdna(prop, NULL, "far");
	RNA_def_property_range(prop, 1.0f, FLT_MAX);
	RNA_def_property_float_default(prop, 1000.0f);
	RNA_def_property_ui_text(prop, "Clip End", "3D View far clipping distance");
	RNA_def_property_update(prop, NC_SPACE | ND_SPACE_VIEW3D, NULL);

	prop = RNA_def_property(srna, "grid_scale", PROP_FLOAT, PROP_NONE);
	RNA_def_property_float_sdna(prop, NULL, "grid");
	RNA_def_property_ui_text(prop, "Grid Scale", "Distance between 3D View grid lines");
	RNA_def_property_range(prop, 0.0f, FLT_MAX);
	RNA_def_property_ui_range(prop, 0.001f, 1000.0f, 0.1f, 3);
	RNA_def_property_float_default(prop, 1.0f);
	RNA_def_property_update(prop, NC_SPACE | ND_SPACE_VIEW3D, NULL);

	prop = RNA_def_property(srna, "grid_lines", PROP_INT, PROP_NONE);
	RNA_def_property_int_sdna(prop, NULL, "gridlines");
	RNA_def_property_ui_text(prop, "Grid Lines", "Number of grid lines to display in perspective view");
	RNA_def_property_range(prop, 0, 1024);
	RNA_def_property_int_default(prop, 16);
	RNA_def_property_update(prop, NC_SPACE | ND_SPACE_VIEW3D, NULL);
	
	prop = RNA_def_property(srna, "grid_subdivisions", PROP_INT, PROP_NONE);
	RNA_def_property_int_sdna(prop, NULL, "gridsubdiv");
	RNA_def_property_ui_text(prop, "Grid Subdivisions", "Number of subdivisions between grid lines");
	RNA_def_property_range(prop, 1, 1024);
	RNA_def_property_int_default(prop, 10);
	RNA_def_property_update(prop, NC_SPACE | ND_SPACE_VIEW3D, NULL);

	prop = RNA_def_property(srna, "grid_scale_unit", PROP_FLOAT, PROP_NONE);
	RNA_def_property_clear_flag(prop, PROP_EDITABLE);
	RNA_def_property_float_funcs(prop, "rna_View3D_GridScaleUnit_get", NULL, NULL);
	RNA_def_property_ui_text(prop, "Grid Scale Unit", "Grid cell size scaled by scene unit system settings");

	prop = RNA_def_property(srna, "show_floor", PROP_BOOLEAN, PROP_NONE);
	RNA_def_property_boolean_sdna(prop, NULL, "gridflag", V3D_SHOW_FLOOR);
	RNA_def_property_ui_text(prop, "Display Grid Floor", "Show the ground plane grid in perspective view");
	RNA_def_property_update(prop, NC_SPACE | ND_SPACE_VIEW3D, NULL);
	
	prop = RNA_def_property(srna, "show_axis_x", PROP_BOOLEAN, PROP_NONE);
	RNA_def_property_boolean_sdna(prop, NULL, "gridflag", V3D_SHOW_X);
	RNA_def_property_ui_text(prop, "Display X Axis", "Show the X axis line in perspective view");
	RNA_def_property_update(prop, NC_SPACE | ND_SPACE_VIEW3D, NULL);
	
	prop = RNA_def_property(srna, "show_axis_y", PROP_BOOLEAN, PROP_NONE);
	RNA_def_property_boolean_sdna(prop, NULL, "gridflag", V3D_SHOW_Y);
	RNA_def_property_ui_text(prop, "Display Y Axis", "Show the Y axis line in perspective view");
	RNA_def_property_update(prop, NC_SPACE | ND_SPACE_VIEW3D, NULL);
	
	prop = RNA_def_property(srna, "show_axis_z", PROP_BOOLEAN, PROP_NONE);
	RNA_def_property_boolean_sdna(prop, NULL, "gridflag", V3D_SHOW_Z);
	RNA_def_property_ui_text(prop, "Display Z Axis", "Show the Z axis line in perspective view");
	RNA_def_property_update(prop, NC_SPACE | ND_SPACE_VIEW3D, NULL);
	
	prop = RNA_def_property(srna, "show_outline_selected", PROP_BOOLEAN, PROP_NONE);
	RNA_def_property_boolean_sdna(prop, NULL, "flag", V3D_SELECT_OUTLINE);
	RNA_def_property_ui_text(prop, "Outline Selected",
	                         "Show an outline highlight around selected objects in non-wireframe views");
	RNA_def_property_update(prop, NC_SPACE | ND_SPACE_VIEW3D, NULL);
	
	prop = RNA_def_property(srna, "show_all_objects_origin", PROP_BOOLEAN, PROP_NONE);
	RNA_def_property_boolean_sdna(prop, NULL, "flag", V3D_DRAW_CENTERS);
	RNA_def_property_ui_text(prop, "All Object Origins",
	                         "Show the object origin center dot for all (selected and unselected) objects");
	RNA_def_property_update(prop, NC_SPACE | ND_SPACE_VIEW3D, NULL);

	prop = RNA_def_property(srna, "show_relationship_lines", PROP_BOOLEAN, PROP_NONE);
	RNA_def_property_boolean_negative_sdna(prop, NULL, "flag", V3D_HIDE_HELPLINES);
	RNA_def_property_ui_text(prop, "Relationship Lines",
	                         "Show dashed lines indicating parent or constraint relationships");
	RNA_def_property_update(prop, NC_SPACE | ND_SPACE_VIEW3D, NULL);
	
	prop = RNA_def_property(srna, "show_grease_pencil", PROP_BOOLEAN, PROP_NONE);
	RNA_def_property_boolean_sdna(prop, NULL, "flag2", V3D_SHOW_GPENCIL);
	RNA_def_property_ui_text(prop, "Show Grease Pencil",
	                         "Show grease pencil for this view");
	RNA_def_property_update(prop, NC_SPACE | ND_SPACE_VIEW3D, NULL);

	prop = RNA_def_property(srna, "show_textured_solid", PROP_BOOLEAN, PROP_NONE);
	RNA_def_property_boolean_sdna(prop, NULL, "flag2", V3D_SOLID_TEX);
	RNA_def_property_ui_text(prop, "Textured Solid", "Display face-assigned textures in solid view");
	RNA_def_property_update(prop, NC_SPACE | ND_SPACE_VIEW3D, NULL);

	prop = RNA_def_property(srna, "show_backface_culling", PROP_BOOLEAN, PROP_NONE);
	RNA_def_property_boolean_sdna(prop, NULL, "flag2", V3D_BACKFACE_CULLING);
	RNA_def_property_ui_text(prop, "Backface Culling", "Use back face culling to hide the back side of faces");
	RNA_def_property_update(prop, NC_SPACE | ND_SPACE_VIEW3D, NULL);

	prop = RNA_def_property(srna, "show_textured_shadeless", PROP_BOOLEAN, PROP_NONE);
	RNA_def_property_boolean_sdna(prop, NULL, "flag2", V3D_SHADELESS_TEX);
	RNA_def_property_ui_text(prop, "Shadeless", "Show shadeless texture without lighting in textured draw mode");
	RNA_def_property_update(prop, NC_SPACE | ND_SPACE_VIEW3D, NULL);

	prop = RNA_def_property(srna, "show_occlude_wire", PROP_BOOLEAN, PROP_NONE);
	RNA_def_property_boolean_sdna(prop, NULL, "flag2", V3D_OCCLUDE_WIRE);
	RNA_def_property_ui_text(prop, "Hidden Wire", "Use hidden wireframe display");
	RNA_def_property_update(prop, NC_SPACE | ND_SPACE_VIEW3D, NULL);

	prop = RNA_def_property(srna, "lock_camera", PROP_BOOLEAN, PROP_NONE);
	RNA_def_property_boolean_sdna(prop, NULL, "flag2", V3D_LOCK_CAMERA);
	RNA_def_property_ui_text(prop, "Lock Camera to View", "Enable view navigation within the camera view");
	RNA_def_property_update(prop, NC_SPACE | ND_SPACE_VIEW3D, NULL);

	prop = RNA_def_property(srna, "show_only_render", PROP_BOOLEAN, PROP_NONE);
	RNA_def_property_boolean_sdna(prop, NULL, "flag2", V3D_RENDER_OVERRIDE);
	RNA_def_property_ui_text(prop, "Only Render", "Display only objects which will be rendered");
	RNA_def_property_update(prop, NC_SPACE | ND_SPACE_VIEW3D, NULL);
	
	prop = RNA_def_property(srna, "show_world", PROP_BOOLEAN, PROP_NONE);
	RNA_def_property_boolean_sdna(prop, NULL, "flag3", V3D_SHOW_WORLD);
	RNA_def_property_ui_text(prop, "World Background", "Display world colors in the background");
	RNA_def_property_update(prop, NC_SPACE | ND_SPACE_VIEW3D, NULL);

	prop = RNA_def_property(srna, "use_occlude_geometry", PROP_BOOLEAN, PROP_NONE);
	RNA_def_property_boolean_sdna(prop, NULL, "flag", V3D_ZBUF_SELECT);
	RNA_def_property_ui_text(prop, "Occlude Geometry", "Limit selection to visible (clipped with depth buffer)");
	RNA_def_property_ui_icon(prop, ICON_ORTHO, 0);
	RNA_def_property_update(prop, NC_SPACE | ND_SPACE_VIEW3D, NULL);

	prop = RNA_def_property(srna, "background_images", PROP_COLLECTION, PROP_NONE);
	RNA_def_property_collection_sdna(prop, NULL, "bgpicbase", NULL);
	RNA_def_property_struct_type(prop, "BackgroundImage");
	RNA_def_property_ui_text(prop, "Background Images", "List of background images");
	RNA_def_property_update(prop, NC_SPACE | ND_SPACE_VIEW3D, NULL);
	rna_def_backgroundImages(brna, prop);

	prop = RNA_def_property(srna, "show_background_images", PROP_BOOLEAN, PROP_NONE);
	RNA_def_property_boolean_sdna(prop, NULL, "flag", V3D_DISPBGPICS);
	RNA_def_property_ui_text(prop, "Display Background Images",
	                         "Display reference images behind objects in the 3D View");
	RNA_def_property_update(prop, NC_SPACE | ND_SPACE_VIEW3D, NULL);

	prop = RNA_def_property(srna, "pivot_point", PROP_ENUM, PROP_NONE);
	RNA_def_property_enum_sdna(prop, NULL, "around");
	RNA_def_property_enum_items(prop, pivot_items_full);
	RNA_def_property_ui_text(prop, "Pivot Point", "Pivot center for rotation/scaling");
	RNA_def_property_update(prop, NC_SPACE | ND_SPACE_VIEW3D, "rna_SpaceView3D_pivot_update");
	
	prop = RNA_def_property(srna, "use_pivot_point_align", PROP_BOOLEAN, PROP_NONE);
	RNA_def_property_boolean_sdna(prop, NULL, "flag", V3D_ALIGN);
	RNA_def_property_ui_text(prop, "Align", "Manipulate center points (object and pose mode only)");
	RNA_def_property_ui_icon(prop, ICON_ALIGN, 0);
	RNA_def_property_update(prop, NC_SPACE | ND_SPACE_VIEW3D, "rna_SpaceView3D_pivot_update");

	prop = RNA_def_property(srna, "show_manipulator", PROP_BOOLEAN, PROP_NONE);
	RNA_def_property_boolean_sdna(prop, NULL, "twflag", V3D_USE_MANIPULATOR);
	RNA_def_property_ui_text(prop, "Manipulator", "Use a 3D manipulator widget for controlling transforms");
	RNA_def_property_ui_icon(prop, ICON_MANIPUL, 0);
	RNA_def_property_update(prop, NC_SPACE | ND_SPACE_VIEW3D, NULL);

	prop = RNA_def_property(srna, "transform_manipulators", PROP_ENUM, PROP_NONE);
	RNA_def_property_enum_sdna(prop, NULL, "twtype");
	RNA_def_property_enum_items(prop, manipulators_items);
	RNA_def_property_flag(prop, PROP_ENUM_FLAG);
	RNA_def_property_ui_text(prop, "Transform Manipulators", "Transformation manipulators");
	RNA_def_property_update(prop, NC_SPACE | ND_SPACE_VIEW3D, NULL);
	
	prop = RNA_def_property(srna, "transform_orientation", PROP_ENUM, PROP_NONE);
	RNA_def_property_enum_sdna(prop, NULL, "twmode");
	RNA_def_property_enum_items(prop, transform_orientation_items);
	RNA_def_property_enum_funcs(prop, NULL, NULL, "rna_TransformOrientation_itemf");
	RNA_def_property_ui_text(prop, "Transform Orientation", "Transformation orientation");
	RNA_def_property_update(prop, NC_SPACE | ND_SPACE_VIEW3D, NULL);

	prop = RNA_def_property(srna, "current_orientation", PROP_POINTER, PROP_NONE);
	RNA_def_property_struct_type(prop, "TransformOrientation");
	RNA_def_property_pointer_funcs(prop, "rna_CurrentOrientation_get", NULL, NULL, NULL);
	RNA_def_property_ui_text(prop, "Current Transform Orientation", "Current transformation orientation");

	prop = RNA_def_property(srna, "lock_camera_and_layers", PROP_BOOLEAN, PROP_NONE);
	RNA_def_property_boolean_sdna(prop, NULL, "scenelock", 1);
	RNA_def_property_boolean_funcs(prop, NULL, "rna_SpaceView3D_lock_camera_and_layers_set");
	RNA_def_property_ui_text(prop, "Lock Camera and Layers",
	                         "Use the scene's active camera and layers in this view, rather than local layers");
	RNA_def_property_ui_icon(prop, ICON_LOCKVIEW_OFF, 1);
	RNA_def_property_update(prop, NC_SPACE | ND_SPACE_VIEW3D, NULL);

	prop = RNA_def_property(srna, "layers", PROP_BOOLEAN, PROP_LAYER_MEMBER);
	RNA_def_property_boolean_sdna(prop, NULL, "lay", 1);
	RNA_def_property_array(prop, 20);
	RNA_def_property_boolean_funcs(prop, NULL, "rna_SpaceView3D_layer_set");
	RNA_def_property_ui_text(prop, "Visible Layers", "Layers visible in this 3D View");
	RNA_def_property_update(prop, NC_SPACE | ND_SPACE_VIEW3D, "rna_SpaceView3D_layer_update");

	prop = RNA_def_property(srna, "layers_local_view", PROP_BOOLEAN, PROP_LAYER_MEMBER);
	RNA_def_property_boolean_sdna(prop, NULL, "lay", 0x01000000);
	RNA_def_property_array(prop, 8);
	RNA_def_property_clear_flag(prop, PROP_EDITABLE);
	RNA_def_property_ui_text(prop, "Local View Layers", "Local view layers visible in this 3D View");
	
	prop = RNA_def_property(srna, "layers_used", PROP_BOOLEAN, PROP_LAYER_MEMBER);
	RNA_def_property_boolean_sdna(prop, NULL, "lay_used", 1);
	RNA_def_property_array(prop, 20);
	RNA_def_property_clear_flag(prop, PROP_EDITABLE);
	RNA_def_property_ui_text(prop, "Used Layers", "Layers that contain something");

	prop = RNA_def_property(srna, "region_3d", PROP_POINTER, PROP_NONE);
	RNA_def_property_struct_type(prop, "RegionView3D");
	RNA_def_property_pointer_funcs(prop, "rna_SpaceView3D_region_3d_get", NULL, NULL, NULL);
	RNA_def_property_ui_text(prop, "3D Region", "3D region in this space, in case of quad view the camera region");

	prop = RNA_def_property(srna, "region_quadviews", PROP_COLLECTION, PROP_NONE);
	RNA_def_property_struct_type(prop, "RegionView3D");
	RNA_def_property_collection_funcs(prop, "rna_SpaceView3D_region_quadviews_begin", "rna_iterator_listbase_next",
	                                  "rna_iterator_listbase_end", "rna_SpaceView3D_region_quadviews_get",
	                                  NULL, NULL, NULL, NULL);
	RNA_def_property_ui_text(prop, "Quad View Regions", "3D regions (the third one defines quad view settings, "
	                                                    "the forth one is same as 'region_3d')");

	prop = RNA_def_property(srna, "show_reconstruction", PROP_BOOLEAN, PROP_NONE);
	RNA_def_property_boolean_sdna(prop, NULL, "flag2", V3D_SHOW_RECONSTRUCTION);
	RNA_def_property_ui_text(prop, "Show Reconstruction", "Display reconstruction data from active movie clip");
	RNA_def_property_update(prop, NC_SPACE | ND_SPACE_VIEW3D, NULL);

	prop = RNA_def_property(srna, "tracks_draw_size", PROP_FLOAT, PROP_NONE);
	RNA_def_property_range(prop, 0.0, FLT_MAX);
	RNA_def_property_ui_range(prop, 0, 5, 1, 3);
	RNA_def_property_float_sdna(prop, NULL, "bundle_size");
	RNA_def_property_ui_text(prop, "Tracks Size", "Display size of tracks from reconstructed data");
	RNA_def_property_update(prop, NC_SPACE | ND_SPACE_VIEW3D, NULL);

	prop = RNA_def_property(srna, "tracks_draw_type", PROP_ENUM, PROP_NONE);
	RNA_def_property_enum_sdna(prop, NULL, "bundle_drawtype");
	RNA_def_property_enum_items(prop, bundle_drawtype_items);
	RNA_def_property_ui_text(prop, "Tracks Display Type", "Viewport display style for tracks");
	RNA_def_property_update(prop, NC_SPACE | ND_SPACE_VIEW3D, NULL);

	prop = RNA_def_property(srna, "show_camera_path", PROP_BOOLEAN, PROP_NONE);
	RNA_def_property_boolean_sdna(prop, NULL, "flag2", V3D_SHOW_CAMERAPATH);
	RNA_def_property_ui_text(prop, "Show Camera Path", "Show reconstructed camera path");
	RNA_def_property_update(prop, NC_SPACE | ND_SPACE_VIEW3D, NULL);

	prop = RNA_def_property(srna, "show_bundle_names", PROP_BOOLEAN, PROP_NONE);
	RNA_def_property_boolean_sdna(prop, NULL, "flag2", V3D_SHOW_BUNDLENAME);
	RNA_def_property_ui_text(prop, "Show 3D Marker Names", "Show names for reconstructed tracks objects");
	RNA_def_property_update(prop, NC_SPACE | ND_SPACE_VIEW3D, NULL);

	prop = RNA_def_property(srna, "use_matcap", PROP_BOOLEAN, PROP_NONE);
	RNA_def_property_boolean_sdna(prop, NULL, "flag2", V3D_SOLID_MATCAP);
	RNA_def_property_ui_text(prop, "Matcap", "Active Objects draw images mapped on normals, enhancing Solid Draw Mode");
	RNA_def_property_update(prop, NC_SPACE | ND_SPACE_VIEW3D, "rna_SpaceView3D_matcap_enable");
	
	prop = RNA_def_property(srna, "matcap_icon", PROP_ENUM, PROP_NONE);
	RNA_def_property_enum_sdna(prop, NULL, "matcap_icon");
	RNA_def_property_enum_items(prop, view3d_matcap_items);
	RNA_def_property_ui_text(prop, "Matcap", "Image to use for Material Capture, active objects only");
	RNA_def_property_update(prop, NC_SPACE | ND_SPACE_VIEW3D, "rna_SpaceView3D_matcap_update");

	/* Stereo Settings */
	prop = RNA_def_property(srna, "stereo_3d_camera", PROP_ENUM, PROP_NONE);
	RNA_def_property_enum_sdna(prop, NULL, "stereo3d_camera");
	RNA_def_property_enum_items(prop, stereo3d_camera_items);
	RNA_def_property_enum_funcs(prop, NULL, NULL, "rna_SpaceView3D_stereo3d_camera_itemf");
	RNA_def_property_ui_text(prop, "Camera", "");
	RNA_def_property_update(prop, NC_SPACE | ND_SPACE_VIEW3D, NULL);

	prop = RNA_def_property(srna, "show_stereo_3d_cameras", PROP_BOOLEAN, PROP_NONE);
	RNA_def_property_boolean_sdna(prop, NULL, "stereo3d_flag", V3D_S3D_DISPCAMERAS);
	RNA_def_property_ui_text(prop, "Cameras", "Show the left and right cameras");
	RNA_def_property_update(prop, NC_SPACE | ND_SPACE_VIEW3D, NULL);

	prop = RNA_def_property(srna, "show_stereo_3d_convergence_plane", PROP_BOOLEAN, PROP_NONE);
	RNA_def_property_boolean_sdna(prop, NULL, "stereo3d_flag", V3D_S3D_DISPPLANE);
	RNA_def_property_ui_text(prop, "Plane", "Show the stereo 3d convergence plane");
	RNA_def_property_update(prop, NC_SPACE | ND_SPACE_VIEW3D, NULL);

	prop = RNA_def_property(srna, "stereo_3d_convergence_plane_alpha", PROP_FLOAT, PROP_FACTOR);
	RNA_def_property_float_sdna(prop, NULL, "stereo3d_convergence_alpha");
	RNA_def_property_ui_text(prop, "Plane Alpha", "Opacity (alpha) of the convergence plane");
	RNA_def_property_update(prop, NC_SPACE | ND_SPACE_VIEW3D, NULL);

	prop = RNA_def_property(srna, "show_stereo_3d_volume", PROP_BOOLEAN, PROP_NONE);
	RNA_def_property_boolean_sdna(prop, NULL, "stereo3d_flag", V3D_S3D_DISPVOLUME);
	RNA_def_property_ui_text(prop, "Volume", "Show the stereo 3d frustum volume");
	RNA_def_property_update(prop, NC_SPACE | ND_SPACE_VIEW3D, NULL);

	prop = RNA_def_property(srna, "stereo_3d_volume_alpha", PROP_FLOAT, PROP_FACTOR);
	RNA_def_property_float_sdna(prop, NULL, "stereo3d_volume_alpha");
	RNA_def_property_ui_text(prop, "Volume Alpha", "Opacity (alpha) of the cameras frustum volume");
	RNA_def_property_update(prop, NC_SPACE | ND_SPACE_VIEW3D, NULL);

	/* *** Animated *** */
	RNA_define_animate_sdna(true);
	/* region */

	srna = RNA_def_struct(brna, "RegionView3D", NULL);
	RNA_def_struct_sdna(srna, "RegionView3D");
	RNA_def_struct_ui_text(srna, "3D View Region", "3D View region data");

	prop = RNA_def_property(srna, "lock_rotation", PROP_BOOLEAN, PROP_NONE);
	RNA_def_property_boolean_sdna(prop, NULL, "viewlock", RV3D_LOCKED);
	RNA_def_property_ui_text(prop, "Lock", "Lock view rotation in side views");
	RNA_def_property_update(prop, NC_SPACE | ND_SPACE_VIEW3D, "rna_RegionView3D_quadview_update");
	
	prop = RNA_def_property(srna, "show_sync_view", PROP_BOOLEAN, PROP_NONE);
	RNA_def_property_boolean_sdna(prop, NULL, "viewlock", RV3D_BOXVIEW);
	RNA_def_property_ui_text(prop, "Box", "Sync view position between side views");
	RNA_def_property_update(prop, NC_SPACE | ND_SPACE_VIEW3D, "rna_RegionView3D_quadview_update");
	
	prop = RNA_def_property(srna, "use_box_clip", PROP_BOOLEAN, PROP_NONE);
	RNA_def_property_boolean_sdna(prop, NULL, "viewlock", RV3D_BOXCLIP);
	RNA_def_property_ui_text(prop, "Clip", "Clip objects based on what's visible in other side views");
	RNA_def_property_update(prop, NC_SPACE | ND_SPACE_VIEW3D, "rna_RegionView3D_quadview_clip_update");
	
	prop = RNA_def_property(srna, "perspective_matrix", PROP_FLOAT, PROP_MATRIX);
	RNA_def_property_float_sdna(prop, NULL, "persmat");
	RNA_def_property_clear_flag(prop, PROP_EDITABLE); /* XXX: for now, it's too risky for users to do this */
	RNA_def_property_multi_array(prop, 2, rna_matrix_dimsize_4x4);
	RNA_def_property_ui_text(prop, "Perspective Matrix",
	                         "Current perspective matrix (``window_matrix * view_matrix``)");

	prop = RNA_def_property(srna, "window_matrix", PROP_FLOAT, PROP_MATRIX);
	RNA_def_property_float_sdna(prop, NULL, "winmat");
	RNA_def_property_clear_flag(prop, PROP_EDITABLE);
	RNA_def_property_multi_array(prop, 2, rna_matrix_dimsize_4x4);
	RNA_def_property_ui_text(prop, "Window Matrix", "Current window matrix");
	
	prop = RNA_def_property(srna, "view_matrix", PROP_FLOAT, PROP_MATRIX);
	RNA_def_property_float_sdna(prop, NULL, "viewmat");
	RNA_def_property_multi_array(prop, 2, rna_matrix_dimsize_4x4);
	RNA_def_property_float_funcs(prop, NULL, "rna_RegionView3D_view_matrix_set", NULL);
	RNA_def_property_ui_text(prop, "View Matrix", "Current view matrix");
	RNA_def_property_update(prop, NC_SPACE | ND_SPACE_VIEW3D, NULL);

	prop = RNA_def_property(srna, "view_perspective", PROP_ENUM, PROP_NONE);
	RNA_def_property_enum_sdna(prop, NULL, "persp");
	RNA_def_property_enum_items(prop, rv3d_persp_items);
	RNA_def_property_ui_text(prop, "Perspective", "View Perspective");
	RNA_def_property_update(prop, NC_SPACE | ND_SPACE_VIEW3D, NULL);

	prop = RNA_def_property(srna, "is_perspective", PROP_BOOLEAN, PROP_NONE);
	RNA_def_property_boolean_sdna(prop, NULL, "is_persp", 1);
	RNA_def_property_ui_text(prop, "Is Perspective", "");
	RNA_def_property_flag(prop, PROP_EDITABLE);
	
	prop = RNA_def_property(srna, "view_location", PROP_FLOAT, PROP_TRANSLATION);
#if 0
	RNA_def_property_float_sdna(prop, NULL, "ofs"); /* cant use because its negated */
#else
	RNA_def_property_array(prop, 3);
	RNA_def_property_float_funcs(prop, "rna_RegionView3D_view_location_get",
	                             "rna_RegionView3D_view_location_set", NULL);
#endif
	RNA_def_property_ui_text(prop, "View Location", "View pivot location");
	RNA_def_property_ui_range(prop, -10000.0, 10000.0, 10, RNA_TRANSLATION_PREC_DEFAULT);
	RNA_def_property_update(prop, NC_WINDOW, NULL);
	
	prop = RNA_def_property(srna, "view_rotation", PROP_FLOAT, PROP_QUATERNION); /* cant use because its inverted */
#if 0
	RNA_def_property_float_sdna(prop, NULL, "viewquat");
#else
	RNA_def_property_array(prop, 4);
	RNA_def_property_float_funcs(prop, "rna_RegionView3D_view_rotation_get",
	                             "rna_RegionView3D_view_rotation_set", NULL);
#endif
	RNA_def_property_ui_text(prop, "View Rotation", "Rotation in quaternions (keep normalized)");
	RNA_def_property_update(prop, NC_SPACE | ND_SPACE_VIEW3D, NULL);
	
	/* not sure we need rna access to these but adding anyway */
	prop = RNA_def_property(srna, "view_distance", PROP_FLOAT, PROP_UNSIGNED);
	RNA_def_property_float_sdna(prop, NULL, "dist");
	RNA_def_property_ui_text(prop, "Distance", "Distance to the view location");
	RNA_def_property_update(prop, NC_SPACE | ND_SPACE_VIEW3D, NULL);

	prop = RNA_def_property(srna, "view_camera_zoom", PROP_FLOAT, PROP_UNSIGNED);
	RNA_def_property_float_sdna(prop, NULL, "camzoom");
	RNA_def_property_ui_text(prop, "Camera Zoom", "Zoom factor in camera view");
	RNA_def_property_range(prop, RV3D_CAMZOOM_MIN, RV3D_CAMZOOM_MAX);
	RNA_def_property_update(prop, NC_SPACE | ND_SPACE_VIEW3D, NULL);

	prop = RNA_def_property(srna, "view_camera_offset", PROP_FLOAT, PROP_NONE);
	RNA_def_property_float_sdna(prop, NULL, "camdx");
	RNA_def_property_array(prop, 2);
	RNA_def_property_ui_text(prop, "Camera Offset", "View shift in camera view");
	RNA_def_property_update(prop, NC_SPACE | ND_SPACE_VIEW3D, NULL);

	RNA_api_region_view3d(srna);
}

static void rna_def_space_buttons(BlenderRNA *brna)
{
	StructRNA *srna;
	PropertyRNA *prop;

	static EnumPropertyItem align_items[] = {
		{BUT_HORIZONTAL, "HORIZONTAL", 0, "Horizontal", ""},
		{BUT_VERTICAL, "VERTICAL", 0, "Vertical", ""},
		{0, NULL, 0, NULL, NULL}
	};

	srna = RNA_def_struct(brna, "SpaceProperties", "Space");
	RNA_def_struct_sdna(srna, "SpaceButs");
	RNA_def_struct_ui_text(srna, "Properties Space", "Properties space data");
	
	prop = RNA_def_property(srna, "context", PROP_ENUM, PROP_NONE);
	RNA_def_property_enum_sdna(prop, NULL, "mainb");
	RNA_def_property_enum_items(prop, buttons_context_items);
	RNA_def_property_enum_funcs(prop, NULL, "rna_SpaceProperties_context_set", "rna_SpaceProperties_context_itemf");
	RNA_def_property_ui_text(prop, "Context", "Type of active data to display and edit");
	RNA_def_property_update(prop, NC_SPACE | ND_SPACE_PROPERTIES, NULL);
	
	prop = RNA_def_property(srna, "align", PROP_ENUM, PROP_NONE);
	RNA_def_property_enum_sdna(prop, NULL, "align");
	RNA_def_property_enum_items(prop, align_items);
	RNA_def_property_enum_funcs(prop, NULL, "rna_SpaceProperties_align_set", NULL);
	RNA_def_property_ui_text(prop, "Align", "Arrangement of the panels");
	RNA_def_property_update(prop, NC_SPACE | ND_SPACE_PROPERTIES, NULL);

	prop = RNA_def_property(srna, "texture_context", PROP_ENUM, PROP_NONE);
	RNA_def_property_enum_items(prop, buttons_texture_context_items);
	RNA_def_property_enum_funcs(prop, NULL, "rna_SpaceProperties_texture_context_set",
	                            "rna_SpaceProperties_texture_context_itemf");
	RNA_def_property_ui_text(prop, "Texture Context", "Type of texture data to display and edit");
	RNA_def_property_update(prop, NC_TEXTURE, NULL);

	prop = RNA_def_property(srna, "use_limited_texture_context", PROP_BOOLEAN, PROP_NONE);
	RNA_def_property_boolean_sdna(prop, NULL, "flag", SB_TEX_USER_LIMITED);
	RNA_def_property_ui_text(prop, "Limited Texture Context",
	                         "Use the limited version of texture user (for 'old shading' mode)");

	/* pinned data */
	prop = RNA_def_property(srna, "pin_id", PROP_POINTER, PROP_NONE);
	RNA_def_property_pointer_sdna(prop, NULL, "pinid");
	RNA_def_property_struct_type(prop, "ID");
	/* note: custom set function is ONLY to avoid rna setting a user for this. */
	RNA_def_property_pointer_funcs(prop, NULL, "rna_SpaceProperties_pin_id_set",
	                               "rna_SpaceProperties_pin_id_typef", NULL);
	RNA_def_property_flag(prop, PROP_EDITABLE | PROP_NEVER_UNLINK);
	RNA_def_property_update(prop, NC_SPACE | ND_SPACE_PROPERTIES, "rna_SpaceProperties_pin_id_update");

	prop = RNA_def_property(srna, "use_pin_id", PROP_BOOLEAN, PROP_NONE);
	RNA_def_property_boolean_sdna(prop, NULL, "flag", SB_PIN_CONTEXT);
	RNA_def_property_ui_text(prop, "Pin ID", "Use the pinned context");
}

static void rna_def_space_image(BlenderRNA *brna)
{
	static EnumPropertyItem image_space_mode_items[] = {
		{SI_MODE_VIEW, "VIEW", ICON_FILE_IMAGE, "View", "View the image and UV edit in mesh editmode"},
		{SI_MODE_PAINT, "PAINT", ICON_TPAINT_HLT, "Paint", "2D image painting mode"},
		{SI_MODE_MASK, "MASK", ICON_MOD_MASK, "Mask", "Mask editing"},
		{0, NULL, 0, NULL, NULL}
	};

	StructRNA *srna;
	PropertyRNA *prop;

	srna = RNA_def_struct(brna, "SpaceImageEditor", "Space");
	RNA_def_struct_sdna(srna, "SpaceImage");
	RNA_def_struct_ui_text(srna, "Space Image Editor", "Image and UV editor space data");

	/* image */
	prop = RNA_def_property(srna, "image", PROP_POINTER, PROP_NONE);
	RNA_def_property_pointer_funcs(prop, NULL, "rna_SpaceImageEditor_image_set", NULL, NULL);
	RNA_def_property_ui_text(prop, "Image", "Image displayed and edited in this space");
	RNA_def_property_flag(prop, PROP_EDITABLE);
	RNA_def_property_update(prop, NC_GEOM | ND_DATA, "rna_SpaceImageEditor_image_update"); /* is handled in image editor too */

	prop = RNA_def_property(srna, "image_user", PROP_POINTER, PROP_NONE);
	RNA_def_property_flag(prop, PROP_NEVER_NULL);
	RNA_def_property_pointer_sdna(prop, NULL, "iuser");
	RNA_def_property_ui_text(prop, "Image User",
	                         "Parameters defining which layer, pass and frame of the image is displayed");
	RNA_def_property_update(prop, NC_SPACE | ND_SPACE_IMAGE, NULL);

	prop = RNA_def_property(srna, "scopes", PROP_POINTER, PROP_NONE);
	RNA_def_property_pointer_sdna(prop, NULL, "scopes");
	RNA_def_property_struct_type(prop, "Scopes");
	RNA_def_property_ui_text(prop, "Scopes", "Scopes to visualize image statistics");
	RNA_def_property_flag(prop, PROP_CONTEXT_UPDATE);
	RNA_def_property_update(prop, NC_SPACE | ND_SPACE_IMAGE, "rna_SpaceImageEditor_scopes_update");

	prop = RNA_def_property(srna, "use_image_pin", PROP_BOOLEAN, PROP_NONE);
	RNA_def_property_boolean_sdna(prop, NULL, "pin", 0);
	RNA_def_property_ui_text(prop, "Image Pin", "Display current image regardless of object selection");
	RNA_def_property_ui_icon(prop, ICON_UNPINNED, 1);
	RNA_def_property_update(prop, NC_SPACE | ND_SPACE_IMAGE, NULL);

	prop = RNA_def_property(srna, "sample_histogram", PROP_POINTER, PROP_NONE);
	RNA_def_property_pointer_sdna(prop, NULL, "sample_line_hist");
	RNA_def_property_struct_type(prop, "Histogram");
	RNA_def_property_ui_text(prop, "Line sample", "Sampled colors along line");

	prop = RNA_def_property(srna, "zoom", PROP_FLOAT, PROP_NONE);
	RNA_def_property_array(prop, 2);
	RNA_def_property_clear_flag(prop, PROP_EDITABLE);
	RNA_def_property_float_funcs(prop, "rna_SpaceImageEditor_zoom_get", NULL, NULL);
	RNA_def_property_ui_text(prop, "Zoom", "Zoom factor");
	
	/* image draw */
	prop = RNA_def_property(srna, "show_repeat", PROP_BOOLEAN, PROP_NONE);
	RNA_def_property_boolean_sdna(prop, NULL, "flag", SI_DRAW_TILE);
	RNA_def_property_ui_text(prop, "Draw Repeated", "Draw the image repeated outside of the main view");
	RNA_def_property_update(prop, NC_SPACE | ND_SPACE_IMAGE, NULL);

	prop = RNA_def_property(srna, "show_grease_pencil", PROP_BOOLEAN, PROP_NONE);
	RNA_def_property_boolean_sdna(prop, NULL, "flag", SI_SHOW_GPENCIL);
	RNA_def_property_ui_text(prop, "Show Grease Pencil",
	                         "Show grease pencil for this view");
	RNA_def_property_update(prop, NC_SPACE | ND_SPACE_IMAGE, NULL);

	prop = RNA_def_property(srna, "draw_channels", PROP_ENUM, PROP_NONE);
	RNA_def_property_enum_bitflag_sdna(prop, NULL, "flag");
	RNA_def_property_enum_items(prop, draw_channels_items);
	RNA_def_property_enum_funcs(prop, NULL, NULL, "rna_SpaceImageEditor_draw_channels_itemf");
	RNA_def_property_ui_text(prop, "Draw Channels", "Channels of the image to draw");
	RNA_def_property_update(prop, NC_SPACE | ND_SPACE_IMAGE, NULL);

	prop = RNA_def_property(srna, "show_stereo_3d", PROP_BOOLEAN, PROP_NONE);
	RNA_def_property_boolean_funcs(prop, "rna_SpaceImageEditor_show_stereo_get", "rna_SpaceImageEditor_show_stereo_set");
	RNA_def_property_ui_text(prop, "Show Stereo", "Display the image in Stereo 3D");
	RNA_def_property_ui_icon(prop, ICON_CAMERA_STEREO, 0);
	RNA_def_property_update(prop, NC_SPACE | ND_SPACE_IMAGE, "rna_SpaceImageEditor_show_stereo_update");

	/* uv */
	prop = RNA_def_property(srna, "uv_editor", PROP_POINTER, PROP_NONE);
	RNA_def_property_flag(prop, PROP_NEVER_NULL);
	RNA_def_property_struct_type(prop, "SpaceUVEditor");
	RNA_def_property_pointer_funcs(prop, "rna_SpaceImageEditor_uvedit_get", NULL, NULL, NULL);
	RNA_def_property_ui_text(prop, "UV Editor", "UV editor settings");
	
	/* mode */
	prop = RNA_def_property(srna, "mode", PROP_ENUM, PROP_NONE);
	RNA_def_property_enum_sdna(prop, NULL, "mode");
	RNA_def_property_enum_items(prop, image_space_mode_items);
	RNA_def_property_ui_text(prop, "Mode", "Editing context being displayed");
	RNA_def_property_update(prop, NC_SPACE | ND_SPACE_IMAGE, "rna_SpaceImageEditor_mode_update");

	/* transform */
	prop = RNA_def_property(srna, "cursor_location", PROP_FLOAT, PROP_XYZ);
	RNA_def_property_array(prop, 2);
	RNA_def_property_float_funcs(prop, "rna_SpaceImageEditor_cursor_location_get",
	                             "rna_SpaceImageEditor_cursor_location_set", NULL);
	RNA_def_property_ui_text(prop, "2D Cursor Location", "2D cursor location for this view");
	RNA_def_property_update(prop, NC_SPACE | ND_SPACE_IMAGE, NULL);

	prop = RNA_def_property(srna, "pivot_point", PROP_ENUM, PROP_NONE);
	RNA_def_property_enum_sdna(prop, NULL, "around");
	RNA_def_property_enum_items(prop, pivot_items_full);
	RNA_def_property_enum_funcs(prop, NULL, NULL, "rna_SpaceImageEditor_pivot_itemf");
	RNA_def_property_ui_text(prop, "Pivot", "Rotation/Scaling Pivot");
	RNA_def_property_update(prop, NC_SPACE | ND_SPACE_IMAGE, NULL);

	/* grease pencil */
	prop = RNA_def_property(srna, "grease_pencil", PROP_POINTER, PROP_NONE);
	RNA_def_property_pointer_sdna(prop, NULL, "gpd");
	RNA_def_property_struct_type(prop, "GreasePencil");
	RNA_def_property_flag(prop, PROP_EDITABLE | PROP_ID_REFCOUNT);
	RNA_def_property_ui_text(prop, "Grease Pencil", "Grease pencil data for this space");
	RNA_def_property_update(prop, NC_SPACE | ND_SPACE_IMAGE, NULL);
	
	/* update */
	prop = RNA_def_property(srna, "use_realtime_update", PROP_BOOLEAN, PROP_NONE);
	RNA_def_property_boolean_sdna(prop, NULL, "lock", 0);
	RNA_def_property_ui_text(prop, "Update Automatically",
	                         "Update other affected window spaces automatically to reflect changes "
	                         "during interactive operations such as transform");

	/* state */
	prop = RNA_def_property(srna, "show_render", PROP_BOOLEAN, PROP_NONE);
	RNA_def_property_boolean_funcs(prop, "rna_SpaceImageEditor_show_render_get", NULL);
	RNA_def_property_clear_flag(prop, PROP_EDITABLE);
	RNA_def_property_ui_text(prop, "Show Render", "Show render related properties");

	prop = RNA_def_property(srna, "show_paint", PROP_BOOLEAN, PROP_NONE);
	RNA_def_property_boolean_funcs(prop, "rna_SpaceImageEditor_show_paint_get", NULL);
	RNA_def_property_clear_flag(prop, PROP_EDITABLE);
	RNA_def_property_ui_text(prop, "Show Paint", "Show paint related properties");

	prop = RNA_def_property(srna, "show_uvedit", PROP_BOOLEAN, PROP_NONE);
	RNA_def_property_boolean_funcs(prop, "rna_SpaceImageEditor_show_uvedit_get", NULL);
	RNA_def_property_clear_flag(prop, PROP_EDITABLE);
	RNA_def_property_ui_text(prop, "Show UV Editor", "Show UV editing related properties");

	prop = RNA_def_property(srna, "show_maskedit", PROP_BOOLEAN, PROP_NONE);
	RNA_def_property_boolean_funcs(prop, "rna_SpaceImageEditor_show_maskedit_get", NULL);
	RNA_def_property_clear_flag(prop, PROP_EDITABLE);
	RNA_def_property_ui_text(prop, "Show Mask Editor", "Show Mask editing related properties");

	rna_def_space_image_uv(brna);

	/* mask */
	rna_def_space_mask_info(srna, NC_SPACE | ND_SPACE_IMAGE, "rna_SpaceImageEditor_mask_set");
}

static void rna_def_space_sequencer(BlenderRNA *brna)
{
	StructRNA *srna;
	PropertyRNA *prop;
	
	static EnumPropertyItem view_type_items[] = {
		{SEQ_VIEW_SEQUENCE, "SEQUENCER", ICON_SEQ_SEQUENCER, "Sequencer", ""},
		{SEQ_VIEW_PREVIEW,  "PREVIEW", ICON_SEQ_PREVIEW, "Image Preview", ""},
		{SEQ_VIEW_SEQUENCE_PREVIEW,  "SEQUENCER_PREVIEW", ICON_SEQ_SPLITVIEW, "Sequencer and Image Preview", ""},
		{0, NULL, 0, NULL, NULL}
	};

	static EnumPropertyItem display_mode_items[] = {
		{SEQ_DRAW_IMG_IMBUF, "IMAGE", ICON_SEQ_PREVIEW, "Image Preview", ""},
		{SEQ_DRAW_IMG_WAVEFORM, "WAVEFORM", ICON_SEQ_LUMA_WAVEFORM, "Luma Waveform", ""},
		{SEQ_DRAW_IMG_VECTORSCOPE, "VECTOR_SCOPE", ICON_SEQ_CHROMA_SCOPE, "Chroma Vectorscope", ""},
		{SEQ_DRAW_IMG_HISTOGRAM, "HISTOGRAM", ICON_SEQ_HISTOGRAM, "Histogram", ""},
		{0, NULL, 0, NULL, NULL}
	};

	static EnumPropertyItem proxy_render_size_items[] = {
		{SEQ_PROXY_RENDER_SIZE_NONE, "NONE", 0, "No display", ""},
		{SEQ_PROXY_RENDER_SIZE_SCENE, "SCENE", 0, "Scene render size", ""},
		{SEQ_PROXY_RENDER_SIZE_25, "PROXY_25", 0, "Proxy size 25%", ""},
		{SEQ_PROXY_RENDER_SIZE_50, "PROXY_50", 0, "Proxy size 50%", ""},
		{SEQ_PROXY_RENDER_SIZE_75, "PROXY_75", 0, "Proxy size 75%", ""},
		{SEQ_PROXY_RENDER_SIZE_100, "PROXY_100", 0, "Proxy size 100%", ""},
		{SEQ_PROXY_RENDER_SIZE_FULL, "FULL", 0, "No proxy, full render", ""},
		{0, NULL, 0, NULL, NULL}
	};

	static EnumPropertyItem overlay_type_items[] = {
		{SEQ_DRAW_OVERLAY_RECT, "RECTANGLE", 0, "Rectangle", "Show rectangle area overlay"},
		{SEQ_DRAW_OVERLAY_REFERENCE, "REFERENCE", 0, "Reference", "Show reference frame only"},
		{SEQ_DRAW_OVERLAY_CURRENT, "CURRENT", 0, "Current", "Show current frame only"},
		{0, NULL, 0, NULL, NULL}
	};

	static EnumPropertyItem preview_channels_items[] = {
		{SEQ_USE_ALPHA, "COLOR_ALPHA", ICON_IMAGE_RGB_ALPHA, "Color and Alpha",
		                "Draw image with RGB colors and alpha transparency"},
		{0, "COLOR", ICON_IMAGE_RGB, "Color", "Draw image with RGB colors"},
		{0, NULL, 0, NULL, NULL}
	};

	static EnumPropertyItem waveform_type_draw_items[] = {
		{SEQ_NO_WAVEFORMS, "NO_WAVEFORMS", 0, "Waveforms Off",
		 "No waveforms drawn for any sound strips"},
		{SEQ_ALL_WAVEFORMS, "ALL_WAVEFORMS", 0, "Waveforms On",
		 "Waveforms drawn for all sound strips"},
		{0, "DEFAULT_WAVEFORMS", 0, "Use Strip Option",
		 "Waveforms drawn according to strip setting"},
		{0, NULL, 0, NULL, NULL}
	};

	srna = RNA_def_struct(brna, "SpaceSequenceEditor", "Space");
	RNA_def_struct_sdna(srna, "SpaceSeq");
	RNA_def_struct_ui_text(srna, "Space Sequence Editor", "Sequence editor space data");
	
	/* view type, fairly important */
	prop = RNA_def_property(srna, "view_type", PROP_ENUM, PROP_NONE);
	RNA_def_property_enum_sdna(prop, NULL, "view");
	RNA_def_property_enum_items(prop, view_type_items);
	RNA_def_property_ui_text(prop, "View Type", "Type of the Sequencer view (sequencer, preview or both)");
	RNA_def_property_update(prop, 0, "rna_Sequencer_view_type_update");

	/* display type, fairly important */
	prop = RNA_def_property(srna, "display_mode", PROP_ENUM, PROP_NONE);
	RNA_def_property_enum_sdna(prop, NULL, "mainb");
	RNA_def_property_enum_items(prop, display_mode_items);
	RNA_def_property_ui_text(prop, "Display Mode", "View mode to use for displaying sequencer output");
	RNA_def_property_update(prop, NC_SPACE | ND_SPACE_SEQUENCER, NULL);

	/* flags */
	prop = RNA_def_property(srna, "show_frame_indicator", PROP_BOOLEAN, PROP_NONE);
	RNA_def_property_boolean_negative_sdna(prop, NULL, "flag", SEQ_NO_DRAW_CFRANUM);
	RNA_def_property_ui_text(prop, "Show Frame Number Indicator",
	                         "Show frame number beside the current frame indicator line");
	RNA_def_property_update(prop, NC_SPACE | ND_SPACE_SEQUENCER, NULL);
	
	prop = RNA_def_property(srna, "show_frames", PROP_BOOLEAN, PROP_NONE);
	RNA_def_property_boolean_sdna(prop, NULL, "flag", SEQ_DRAWFRAMES);
	RNA_def_property_ui_text(prop, "Draw Frames", "Draw frames rather than seconds");
	RNA_def_property_update(prop, NC_SPACE | ND_SPACE_SEQUENCER, NULL);
	
	prop = RNA_def_property(srna, "use_marker_sync", PROP_BOOLEAN, PROP_NONE);
	RNA_def_property_boolean_sdna(prop, NULL, "flag", SEQ_MARKER_TRANS);
	RNA_def_property_ui_text(prop, "Sync Markers", "Transform markers as well as strips");
	RNA_def_property_update(prop, NC_SPACE | ND_SPACE_SEQUENCER, NULL);
	
	prop = RNA_def_property(srna, "show_separate_color", PROP_BOOLEAN, PROP_NONE);
	RNA_def_property_boolean_sdna(prop, NULL, "flag", SEQ_DRAW_COLOR_SEPARATED);
	RNA_def_property_ui_text(prop, "Separate Colors", "Separate color channels in preview");
	RNA_def_property_update(prop, NC_SPACE | ND_SPACE_SEQUENCER, NULL);

	prop = RNA_def_property(srna, "show_safe_areas", PROP_BOOLEAN, PROP_NONE);
	RNA_def_property_boolean_sdna(prop, NULL, "flag", SEQ_SHOW_SAFE_MARGINS);
	RNA_def_property_ui_text(prop, "Safe Areas", "Show TV title safe and action safe areas in preview");
	RNA_def_property_update(prop, NC_SPACE | ND_SPACE_SEQUENCER, NULL);

	prop = RNA_def_property(srna, "show_safe_center", PROP_BOOLEAN, PROP_NONE);
	RNA_def_property_boolean_sdna(prop, NULL, "flag", SEQ_SHOW_SAFE_CENTER);
	RNA_def_property_ui_text(prop, "Center-Cut Safe Areas", "Show safe areas to fit content in a different aspect ratio");
	RNA_def_property_update(prop, NC_SPACE | ND_SPACE_SEQUENCER, NULL);

	prop = RNA_def_property(srna, "show_seconds", PROP_BOOLEAN, PROP_NONE);
	RNA_def_property_boolean_negative_sdna(prop, NULL, "flag", SEQ_DRAWFRAMES);
	RNA_def_property_ui_text(prop, "Show Seconds", "Show timing in seconds not frames");
	RNA_def_property_update(prop, NC_SPACE | ND_SPACE_SEQUENCER, NULL);
	
	prop = RNA_def_property(srna, "show_grease_pencil", PROP_BOOLEAN, PROP_NONE);
	RNA_def_property_boolean_sdna(prop, NULL, "flag", SEQ_SHOW_GPENCIL);
	RNA_def_property_ui_text(prop, "Show Grease Pencil",
	                         "Show grease pencil for this view");
	RNA_def_property_update(prop, NC_SPACE | ND_SPACE_SEQUENCER, NULL);

	prop = RNA_def_property(srna, "display_channel", PROP_INT, PROP_NONE);
	RNA_def_property_int_sdna(prop, NULL, "chanshown");
	RNA_def_property_ui_text(prop, "Display Channel",
	                         "The channel number shown in the image preview. 0 is the result of all strips combined");
	RNA_def_property_range(prop, -5, MAXSEQ);
	RNA_def_property_update(prop, NC_SPACE | ND_SPACE_SEQUENCER, NULL);

	prop = RNA_def_property(srna, "preview_channels", PROP_ENUM, PROP_NONE);
	RNA_def_property_enum_bitflag_sdna(prop, NULL, "flag");
	RNA_def_property_enum_items(prop, preview_channels_items);
	RNA_def_property_ui_text(prop, "Draw Channels", "Channels of the preview to draw");
	RNA_def_property_update(prop, NC_SPACE | ND_SPACE_SEQUENCER, NULL);

	prop = RNA_def_property(srna, "waveform_draw_type", PROP_ENUM, PROP_NONE);
	RNA_def_property_enum_bitflag_sdna(prop, NULL, "flag");
	RNA_def_property_enum_items(prop, waveform_type_draw_items);
	RNA_def_property_ui_text(prop, "Waveform Drawing", "How Waveforms are drawn");
	RNA_def_property_update(prop, NC_SPACE | ND_SPACE_SEQUENCER, NULL);

	prop = RNA_def_property(srna, "draw_overexposed", PROP_INT, PROP_NONE);
	RNA_def_property_int_sdna(prop, NULL, "zebra");
	RNA_def_property_ui_text(prop, "Show Overexposed", "Show overexposed areas with zebra stripes");
	RNA_def_property_range(prop, 0, 110);
	RNA_def_property_update(prop, NC_SPACE | ND_SPACE_SEQUENCER, NULL);
	
	prop = RNA_def_property(srna, "proxy_render_size", PROP_ENUM, PROP_NONE);
	RNA_def_property_enum_sdna(prop, NULL, "render_size");
	RNA_def_property_enum_items(prop, proxy_render_size_items);
	RNA_def_property_ui_text(prop, "Proxy render size",
	                         "Draw preview using full resolution or different proxy resolutions");
	RNA_def_property_update(prop, NC_SPACE | ND_SPACE_SEQUENCER, NULL);
	
	/* grease pencil */
	prop = RNA_def_property(srna, "grease_pencil", PROP_POINTER, PROP_NONE);
	RNA_def_property_pointer_sdna(prop, NULL, "gpd");
	RNA_def_property_struct_type(prop, "GreasePencil");
	RNA_def_property_flag(prop, PROP_EDITABLE | PROP_ID_REFCOUNT);
	RNA_def_property_ui_text(prop, "Grease Pencil", "Grease pencil data for this space");
	RNA_def_property_update(prop, NC_SPACE | ND_SPACE_SEQUENCER, NULL);

	prop = RNA_def_property(srna, "overlay_type", PROP_ENUM, PROP_NONE);
	RNA_def_property_enum_sdna(prop, NULL, "overlay_type");
	RNA_def_property_enum_items(prop, overlay_type_items);
	RNA_def_property_ui_text(prop, "Overlay Type", "Overlay draw type");
	RNA_def_property_update(prop, NC_SPACE | ND_SPACE_SEQUENCER, NULL);

	prop = RNA_def_property(srna, "show_backdrop", PROP_BOOLEAN, PROP_NONE);
	RNA_def_property_boolean_sdna(prop, NULL, "draw_flag", SEQ_DRAW_BACKDROP);
	RNA_def_property_ui_text(prop, "Use Backdrop", "Display result under strips");
	RNA_def_property_update(prop, NC_SPACE | ND_SPACE_SEQUENCER, NULL);

	prop = RNA_def_property(srna, "show_strip_offset", PROP_BOOLEAN, PROP_NONE);
	RNA_def_property_boolean_sdna(prop, NULL, "draw_flag", SEQ_DRAW_OFFSET_EXT);
	RNA_def_property_ui_text(prop, "Show Offsets", "Display strip in/out offsets");
	RNA_def_property_update(prop, NC_SPACE | ND_SPACE_SEQUENCER, NULL);
}

static void rna_def_space_text(BlenderRNA *brna)
{
	StructRNA *srna;
	PropertyRNA *prop;

	srna = RNA_def_struct(brna, "SpaceTextEditor", "Space");
	RNA_def_struct_sdna(srna, "SpaceText");
	RNA_def_struct_ui_text(srna, "Space Text Editor", "Text editor space data");

	/* text */
	prop = RNA_def_property(srna, "text", PROP_POINTER, PROP_NONE);
	RNA_def_property_flag(prop, PROP_EDITABLE);
	RNA_def_property_ui_text(prop, "Text", "Text displayed and edited in this space");
	RNA_def_property_pointer_funcs(prop, NULL, "rna_SpaceTextEditor_text_set", NULL, NULL);
	RNA_def_property_update(prop, NC_SPACE | ND_SPACE_TEXT, NULL);

	/* display */
	prop = RNA_def_property(srna, "show_word_wrap", PROP_BOOLEAN, PROP_NONE);
	RNA_def_property_boolean_sdna(prop, NULL, "wordwrap", 0);
	RNA_def_property_boolean_funcs(prop, NULL, "rna_SpaceTextEditor_word_wrap_set");
	RNA_def_property_ui_text(prop, "Word Wrap", "Wrap words if there is not enough horizontal space");
	RNA_def_property_ui_icon(prop, ICON_WORDWRAP_OFF, 1);
	RNA_def_property_update(prop, NC_SPACE | ND_SPACE_TEXT, NULL);

	prop = RNA_def_property(srna, "show_line_numbers", PROP_BOOLEAN, PROP_NONE);
	RNA_def_property_boolean_sdna(prop, NULL, "showlinenrs", 0);
	RNA_def_property_ui_text(prop, "Line Numbers", "Show line numbers next to the text");
	RNA_def_property_ui_icon(prop, ICON_LINENUMBERS_OFF, 1);
	RNA_def_property_update(prop, NC_SPACE | ND_SPACE_TEXT, NULL);

	prop = RNA_def_property(srna, "show_syntax_highlight", PROP_BOOLEAN, PROP_NONE);
	RNA_def_property_boolean_sdna(prop, NULL, "showsyntax", 0);
	RNA_def_property_ui_text(prop, "Syntax Highlight", "Syntax highlight for scripting");
	RNA_def_property_ui_icon(prop, ICON_SYNTAX_OFF, 1);
	RNA_def_property_update(prop, NC_SPACE | ND_SPACE_TEXT, NULL);
	
	prop = RNA_def_property(srna, "show_line_highlight", PROP_BOOLEAN, PROP_NONE);
	RNA_def_property_boolean_sdna(prop, NULL, "line_hlight", 0);
	RNA_def_property_ui_text(prop, "Highlight Line", "Highlight the current line");
	RNA_def_property_update(prop, NC_SPACE | ND_SPACE_TEXT, NULL);

	prop = RNA_def_property(srna, "tab_width", PROP_INT, PROP_NONE);
	RNA_def_property_int_sdna(prop, NULL, "tabnumber");
	RNA_def_property_range(prop, 2, 8);
	RNA_def_property_ui_text(prop, "Tab Width", "Number of spaces to display tabs with");
	RNA_def_property_update(prop, NC_SPACE | ND_SPACE_TEXT, "rna_SpaceTextEditor_updateEdited");

	prop = RNA_def_property(srna, "font_size", PROP_INT, PROP_NONE);
	RNA_def_property_int_sdna(prop, NULL, "lheight");
	RNA_def_property_range(prop, 8, 32);
	RNA_def_property_ui_text(prop, "Font Size", "Font size to use for displaying the text");
	RNA_def_property_update(prop, NC_SPACE | ND_SPACE_TEXT, NULL);

	prop = RNA_def_property(srna, "show_margin", PROP_BOOLEAN, PROP_NONE);
	RNA_def_property_boolean_sdna(prop, NULL, "flags", ST_SHOW_MARGIN);
	RNA_def_property_ui_text(prop, "Show Margin", "Show right margin");
	RNA_def_property_update(prop, NC_SPACE | ND_SPACE_TEXT, NULL);

	prop = RNA_def_property(srna, "margin_column", PROP_INT, PROP_NONE);
	RNA_def_property_int_sdna(prop, NULL, "margin_column");
	RNA_def_property_range(prop, 0, 1024);
	RNA_def_property_ui_text(prop, "Margin Column", "Column number to show right margin at");
	RNA_def_property_update(prop, NC_SPACE | ND_SPACE_TEXT, NULL);

	prop = RNA_def_property(srna, "top", PROP_INT, PROP_NONE);
	RNA_def_property_clear_flag(prop, PROP_EDITABLE);
	RNA_def_property_int_sdna(prop, NULL, "top");
	RNA_def_property_ui_text(prop, "Top Line", "Top line visible");

	prop = RNA_def_property(srna, "visible_lines", PROP_INT, PROP_NONE);
	RNA_def_property_clear_flag(prop, PROP_EDITABLE);
	RNA_def_property_int_sdna(prop, NULL, "viewlines");
	RNA_def_property_ui_text(prop, "Top Line", "Amount of lines that can be visible in current editor");

	/* functionality options */
	prop = RNA_def_property(srna, "use_overwrite", PROP_BOOLEAN, PROP_NONE);
	RNA_def_property_boolean_sdna(prop, NULL, "overwrite", 1);
	RNA_def_property_ui_text(prop, "Overwrite", "Overwrite characters when typing rather than inserting them");
	RNA_def_property_update(prop, NC_SPACE | ND_SPACE_TEXT, NULL);
	
	prop = RNA_def_property(srna, "use_live_edit", PROP_BOOLEAN, PROP_NONE);
	RNA_def_property_boolean_sdna(prop, NULL, "live_edit", 1);
	RNA_def_property_ui_text(prop, "Live Edit", "Run python while editing");
	RNA_def_property_update(prop, NC_SPACE | ND_SPACE_TEXT, NULL);
	
	/* find */
	prop = RNA_def_property(srna, "use_find_all", PROP_BOOLEAN, PROP_NONE);
	RNA_def_property_boolean_sdna(prop, NULL, "flags", ST_FIND_ALL);
	RNA_def_property_ui_text(prop, "Find All", "Search in all text datablocks, instead of only the active one");
	RNA_def_property_update(prop, NC_SPACE | ND_SPACE_TEXT, NULL);

	prop = RNA_def_property(srna, "use_find_wrap", PROP_BOOLEAN, PROP_NONE);
	RNA_def_property_boolean_sdna(prop, NULL, "flags", ST_FIND_WRAP);
	RNA_def_property_ui_text(prop, "Find Wrap", "Search again from the start of the file when reaching the end");
	RNA_def_property_update(prop, NC_SPACE | ND_SPACE_TEXT, NULL);

	prop = RNA_def_property(srna, "use_match_case", PROP_BOOLEAN, PROP_NONE);
	RNA_def_property_boolean_sdna(prop, NULL, "flags", ST_MATCH_CASE);
	RNA_def_property_ui_text(prop, "Match case", "Search string is sensitive to uppercase and lowercase letters");
	RNA_def_property_update(prop, NC_SPACE | ND_SPACE_TEXT, NULL);

	prop = RNA_def_property(srna, "find_text", PROP_STRING, PROP_NONE);
	RNA_def_property_string_sdna(prop, NULL, "findstr");
	RNA_def_property_ui_text(prop, "Find Text", "Text to search for with the find tool");
	RNA_def_property_update(prop, NC_SPACE | ND_SPACE_TEXT, NULL);

	prop = RNA_def_property(srna, "replace_text", PROP_STRING, PROP_NONE);
	RNA_def_property_string_sdna(prop, NULL, "replacestr");
	RNA_def_property_ui_text(prop, "Replace Text", "Text to replace selected text with using the replace tool");
	RNA_def_property_update(prop, NC_SPACE | ND_SPACE_TEXT, NULL);

	RNA_api_space_text(srna);
}

static void rna_def_space_dopesheet(BlenderRNA *brna)
{
	StructRNA *srna;
	PropertyRNA *prop;
	
	/* XXX: action-editor is currently for object-level only actions, so show that using object-icon hint */
	static EnumPropertyItem mode_items[] = {
		{SACTCONT_DOPESHEET, "DOPESHEET", ICON_OOPS, "Dope Sheet", "Edit all keyframes in scene"},
		{SACTCONT_ACTION, "ACTION", ICON_OBJECT_DATA, "Action Editor", "Edit keyframes in active object's Object-level action"},
		{SACTCONT_SHAPEKEY, "SHAPEKEY", ICON_SHAPEKEY_DATA, "Shape Key Editor", "Edit keyframes in active object's Shape Keys action"},
		{SACTCONT_GPENCIL, "GPENCIL", ICON_GREASEPENCIL, "Grease Pencil", "Edit timings for all Grease Pencil sketches in file"},
		{SACTCONT_MASK, "MASK", ICON_MOD_MASK, "Mask", "Edit timings for Mask Editor splines"},
		{0, NULL, 0, NULL, NULL}
	};
		
	
	srna = RNA_def_struct(brna, "SpaceDopeSheetEditor", "Space");
	RNA_def_struct_sdna(srna, "SpaceAction");
	RNA_def_struct_ui_text(srna, "Space Dope Sheet Editor", "Dope Sheet space data");

	/* data */
	prop = RNA_def_property(srna, "action", PROP_POINTER, PROP_NONE);
	RNA_def_property_flag(prop, PROP_EDITABLE);
	RNA_def_property_pointer_funcs(prop, NULL, "rna_SpaceDopeSheetEditor_action_set", NULL,
	                               "rna_Action_actedit_assign_poll");
	RNA_def_property_ui_text(prop, "Action", "Action displayed and edited in this space");
	RNA_def_property_update(prop, NC_ANIMATION | ND_KEYFRAME | NA_EDITED, "rna_SpaceDopeSheetEditor_action_update");
	
	/* mode */
	prop = RNA_def_property(srna, "mode", PROP_ENUM, PROP_NONE);
	RNA_def_property_enum_sdna(prop, NULL, "mode");
	RNA_def_property_enum_items(prop, mode_items);
	RNA_def_property_ui_text(prop, "Mode", "Editing context being displayed");
	RNA_def_property_update(prop, NC_SPACE | ND_SPACE_DOPESHEET, "rna_SpaceDopeSheetEditor_mode_update");
	
	/* display */
	prop = RNA_def_property(srna, "show_seconds", PROP_BOOLEAN, PROP_NONE);
	RNA_def_property_boolean_sdna(prop, NULL, "flag", SACTION_DRAWTIME);
	RNA_def_property_ui_text(prop, "Show Seconds", "Show timing in seconds not frames");
	RNA_def_property_update(prop, NC_SPACE | ND_SPACE_DOPESHEET, NULL);
	
	prop = RNA_def_property(srna, "show_frame_indicator", PROP_BOOLEAN, PROP_NONE);
	RNA_def_property_boolean_negative_sdna(prop, NULL, "flag", SACTION_NODRAWCFRANUM);
	RNA_def_property_ui_text(prop, "Show Frame Number Indicator",
	                         "Show frame number beside the current frame indicator line");
	RNA_def_property_update(prop, NC_SPACE | ND_SPACE_DOPESHEET, NULL);
	
	prop = RNA_def_property(srna, "show_sliders", PROP_BOOLEAN, PROP_NONE);
	RNA_def_property_boolean_sdna(prop, NULL, "flag", SACTION_SLIDERS);
	RNA_def_property_ui_text(prop, "Show Sliders", "Show sliders beside F-Curve channels");
	RNA_def_property_update(prop, NC_SPACE | ND_SPACE_DOPESHEET, NULL);
	
	prop = RNA_def_property(srna, "show_pose_markers", PROP_BOOLEAN, PROP_NONE);
	RNA_def_property_boolean_sdna(prop, NULL, "flag", SACTION_POSEMARKERS_SHOW);
	RNA_def_property_ui_text(prop, "Show Pose Markers",
	                         "Show markers belonging to the active action instead of Scene markers "
	                         "(Action and Shape Key Editors only)");
	RNA_def_property_update(prop, NC_SPACE | ND_SPACE_DOPESHEET, NULL);
	
	prop = RNA_def_property(srna, "show_group_colors", PROP_BOOLEAN, PROP_NONE);
	RNA_def_property_boolean_negative_sdna(prop, NULL, "flag", SACTION_NODRAWGCOLORS);
	RNA_def_property_ui_text(prop, "Show Group Colors",
	                         "Draw groups and channels with colors matching their corresponding groups");
	RNA_def_property_update(prop, NC_SPACE | ND_SPACE_DOPESHEET, NULL);
	
	/* editing */
	prop = RNA_def_property(srna, "use_auto_merge_keyframes", PROP_BOOLEAN, PROP_NONE);
	RNA_def_property_boolean_negative_sdna(prop, NULL, "flag", SACTION_NOTRANSKEYCULL);
	RNA_def_property_ui_text(prop, "AutoMerge Keyframes", "Automatically merge nearby keyframes");
	RNA_def_property_update(prop, NC_SPACE | ND_SPACE_DOPESHEET, NULL);
	
	prop = RNA_def_property(srna, "use_realtime_update", PROP_BOOLEAN, PROP_NONE);
	RNA_def_property_boolean_negative_sdna(prop, NULL, "flag", SACTION_NOREALTIMEUPDATES);
	RNA_def_property_ui_text(prop, "Realtime Updates",
	                         "When transforming keyframes, changes to the animation data are flushed to other views");
	RNA_def_property_update(prop, NC_SPACE | ND_SPACE_DOPESHEET, NULL);

	prop = RNA_def_property(srna, "use_marker_sync", PROP_BOOLEAN, PROP_NONE);
	RNA_def_property_boolean_sdna(prop, NULL, "flag", SACTION_MARKERS_MOVE);
	RNA_def_property_ui_text(prop, "Sync Markers", "Sync Markers with keyframe edits");

	/* dopesheet */
	prop = RNA_def_property(srna, "dopesheet", PROP_POINTER, PROP_NONE);
	RNA_def_property_struct_type(prop, "DopeSheet");
	RNA_def_property_pointer_sdna(prop, NULL, "ads");
	RNA_def_property_ui_text(prop, "Dope Sheet", "Settings for filtering animation data");

	/* autosnap */
	prop = RNA_def_property(srna, "auto_snap", PROP_ENUM, PROP_NONE);
	RNA_def_property_enum_sdna(prop, NULL, "autosnap");
	RNA_def_property_enum_items(prop, autosnap_items);
	RNA_def_property_ui_text(prop, "Auto Snap", "Automatic time snapping settings for transformations");
	RNA_def_property_update(prop, NC_SPACE | ND_SPACE_DOPESHEET, NULL);
}

static void rna_def_space_graph(BlenderRNA *brna)
{
	StructRNA *srna;
	PropertyRNA *prop;
	
	static EnumPropertyItem mode_items[] = {
		{SIPO_MODE_ANIMATION, "FCURVES", ICON_IPO, "F-Curve",
		 "Edit animation/keyframes displayed as 2D curves"},
		{SIPO_MODE_DRIVERS, "DRIVERS", ICON_DRIVER, "Drivers", "Edit drivers"},
		{0, NULL, 0, NULL, NULL}
	};
		
	/* this is basically the same as the one for the 3D-View, but with some entries omitted */
	static EnumPropertyItem gpivot_items[] = {
		{V3D_CENTER, "BOUNDING_BOX_CENTER", ICON_ROTATE, "Bounding Box Center", ""},
		{V3D_CURSOR, "CURSOR", ICON_CURSOR, "2D Cursor", ""},
		{V3D_LOCAL, "INDIVIDUAL_ORIGINS", ICON_ROTATECOLLECTION, "Individual Centers", ""},
		/*{V3D_CENTROID, "MEDIAN_POINT", 0, "Median Point", ""}, */
		/*{V3D_ACTIVE, "ACTIVE_ELEMENT", 0, "Active Element", ""}, */
		{0, NULL, 0, NULL, NULL}
	};

	
	srna = RNA_def_struct(brna, "SpaceGraphEditor", "Space");
	RNA_def_struct_sdna(srna, "SpaceIpo");
	RNA_def_struct_ui_text(srna, "Space Graph Editor", "Graph Editor space data");
	
	/* mode */
	prop = RNA_def_property(srna, "mode", PROP_ENUM, PROP_NONE);
	RNA_def_property_enum_sdna(prop, NULL, "mode");
	RNA_def_property_enum_items(prop, mode_items);
	RNA_def_property_ui_text(prop, "Mode", "Editing context being displayed");
	RNA_def_property_update(prop, NC_SPACE | ND_SPACE_GRAPH, "rna_SpaceGraphEditor_display_mode_update");
	
	/* display */
	prop = RNA_def_property(srna, "show_seconds", PROP_BOOLEAN, PROP_NONE);
	RNA_def_property_boolean_sdna(prop, NULL, "flag", SIPO_DRAWTIME);
	RNA_def_property_ui_text(prop, "Show Seconds", "Show timing in seconds not frames");
	RNA_def_property_update(prop, NC_SPACE | ND_SPACE_GRAPH, NULL);
	
	prop = RNA_def_property(srna, "show_frame_indicator", PROP_BOOLEAN, PROP_NONE);
	RNA_def_property_boolean_negative_sdna(prop, NULL, "flag", SIPO_NODRAWCFRANUM);
	RNA_def_property_ui_text(prop, "Show Frame Number Indicator",
	                         "Show frame number beside the current frame indicator line");
	RNA_def_property_update(prop, NC_SPACE | ND_SPACE_GRAPH, NULL);
	
	prop = RNA_def_property(srna, "show_sliders", PROP_BOOLEAN, PROP_NONE);
	RNA_def_property_boolean_sdna(prop, NULL, "flag", SIPO_SLIDERS);
	RNA_def_property_ui_text(prop, "Show Sliders", "Show sliders beside F-Curve channels");
	RNA_def_property_update(prop, NC_SPACE | ND_SPACE_GRAPH, NULL);
	
	prop = RNA_def_property(srna, "show_handles", PROP_BOOLEAN, PROP_NONE);
	RNA_def_property_boolean_negative_sdna(prop, NULL, "flag", SIPO_NOHANDLES);
	RNA_def_property_ui_text(prop, "Show Handles", "Show handles of Bezier control points");
	RNA_def_property_update(prop, NC_SPACE | ND_SPACE_GRAPH, NULL);
	
	prop = RNA_def_property(srna, "use_only_selected_curves_handles", PROP_BOOLEAN, PROP_NONE);
	RNA_def_property_boolean_sdna(prop, NULL, "flag", SIPO_SELCUVERTSONLY);
	RNA_def_property_ui_text(prop, "Only Selected Curve Keyframes",
	                         "Only keyframes of selected F-Curves are visible and editable");
	RNA_def_property_update(prop, NC_SPACE | ND_SPACE_GRAPH, NULL);
	
	prop = RNA_def_property(srna, "use_only_selected_keyframe_handles", PROP_BOOLEAN, PROP_NONE);
	RNA_def_property_boolean_sdna(prop, NULL, "flag", SIPO_SELVHANDLESONLY);
	RNA_def_property_ui_text(prop, "Only Selected Keyframes Handles",
	                         "Only show and edit handles of selected keyframes");
	RNA_def_property_update(prop, NC_SPACE | ND_SPACE_GRAPH, NULL);
	
	prop = RNA_def_property(srna, "use_beauty_drawing", PROP_BOOLEAN, PROP_NONE);
	RNA_def_property_boolean_negative_sdna(prop, NULL, "flag", SIPO_BEAUTYDRAW_OFF);
	RNA_def_property_ui_text(prop, "Use High Quality Drawing",
	                         "Draw F-Curves using Anti-Aliasing and other fancy effects "
	                         "(disable for better performance)");
	RNA_def_property_update(prop, NC_SPACE | ND_SPACE_GRAPH, NULL);
	
	prop = RNA_def_property(srna, "show_group_colors", PROP_BOOLEAN, PROP_NONE);
	RNA_def_property_boolean_negative_sdna(prop, NULL, "flag", SIPO_NODRAWGCOLORS);
	RNA_def_property_ui_text(prop, "Show Group Colors",
	                         "Draw groups and channels with colors matching their corresponding groups");
	RNA_def_property_update(prop, NC_SPACE | ND_SPACE_GRAPH, NULL);
	
	/* editing */
	prop = RNA_def_property(srna, "use_auto_merge_keyframes", PROP_BOOLEAN, PROP_NONE);
	RNA_def_property_boolean_negative_sdna(prop, NULL, "flag", SIPO_NOTRANSKEYCULL);
	RNA_def_property_ui_text(prop, "AutoMerge Keyframes", "Automatically merge nearby keyframes");
	RNA_def_property_update(prop, NC_SPACE | ND_SPACE_GRAPH, NULL);
	
	prop = RNA_def_property(srna, "use_realtime_update", PROP_BOOLEAN, PROP_NONE);
	RNA_def_property_boolean_negative_sdna(prop, NULL, "flag", SIPO_NOREALTIMEUPDATES);
	RNA_def_property_ui_text(prop, "Realtime Updates",
	                         "When transforming keyframes, changes to the animation data are flushed to other views");
	RNA_def_property_update(prop, NC_SPACE | ND_SPACE_GRAPH, NULL);
	
	/* cursor */
	prop = RNA_def_property(srna, "show_cursor", PROP_BOOLEAN, PROP_NONE);
	RNA_def_property_boolean_negative_sdna(prop, NULL, "flag", SIPO_NODRAWCURSOR);
	RNA_def_property_ui_text(prop, "Show Cursor", "Show 2D cursor");
	RNA_def_property_update(prop, NC_SPACE | ND_SPACE_GRAPH, NULL);
	
	prop = RNA_def_property(srna, "cursor_position_y", PROP_FLOAT, PROP_NONE);
	RNA_def_property_float_sdna(prop, NULL, "cursorVal");
	RNA_def_property_ui_text(prop, "Cursor Y-Value", "Graph Editor 2D-Value cursor - Y-Value component");
	RNA_def_property_update(prop, NC_SPACE | ND_SPACE_GRAPH, NULL);
	
	prop = RNA_def_property(srna, "pivot_point", PROP_ENUM, PROP_NONE);
	RNA_def_property_enum_sdna(prop, NULL, "around");
	RNA_def_property_enum_items(prop, gpivot_items);
	RNA_def_property_ui_text(prop, "Pivot Point", "Pivot center for rotation/scaling");
	RNA_def_property_update(prop, NC_SPACE | ND_SPACE_GRAPH, NULL);

	/* dopesheet */
	prop = RNA_def_property(srna, "dopesheet", PROP_POINTER, PROP_NONE);
	RNA_def_property_struct_type(prop, "DopeSheet");
	RNA_def_property_pointer_sdna(prop, NULL, "ads");
	RNA_def_property_ui_text(prop, "Dope Sheet", "Settings for filtering animation data");

	/* autosnap */
	prop = RNA_def_property(srna, "auto_snap", PROP_ENUM, PROP_NONE);
	RNA_def_property_enum_sdna(prop, NULL, "autosnap");
	RNA_def_property_enum_items(prop, autosnap_items);
	RNA_def_property_ui_text(prop, "Auto Snap", "Automatic time snapping settings for transformations");
	RNA_def_property_update(prop, NC_SPACE | ND_SPACE_GRAPH, NULL);

	/* readonly state info */
	prop = RNA_def_property(srna, "has_ghost_curves", PROP_BOOLEAN, PROP_NONE);
	RNA_def_property_boolean_funcs(prop, "rna_SpaceGraphEditor_has_ghost_curves_get", NULL);
	RNA_def_property_clear_flag(prop, PROP_EDITABLE);
	RNA_def_property_ui_text(prop, "Has Ghost Curves", "Graph Editor instance has some ghost curves stored");

	/* nromalize curves */
	prop = RNA_def_property(srna, "use_normalization", PROP_BOOLEAN, PROP_NONE);
	RNA_def_property_boolean_sdna(prop, NULL, "flag", SIPO_NORMALIZE);
	RNA_def_property_ui_text(prop, "Use Normalization", "Display curves in normalized to -1..1 range, "
	                         "for easier editing of multiple curves with different ranges");
	RNA_def_property_update(prop, NC_SPACE | ND_SPACE_GRAPH, NULL);

	prop = RNA_def_property(srna, "use_auto_normalization", PROP_BOOLEAN, PROP_NONE);
	RNA_def_property_boolean_negative_sdna(prop, NULL, "flag", SIPO_NORMALIZE_FREEZE);
	RNA_def_property_ui_text(prop, "Auto Normalization",
	                         "Automatically recalculate curve normalization on every curve edit");
	RNA_def_property_update(prop, NC_SPACE | ND_SPACE_GRAPH, NULL);
}

static void rna_def_space_nla(BlenderRNA *brna)
{
	StructRNA *srna;
	PropertyRNA *prop;
	
	srna = RNA_def_struct(brna, "SpaceNLA", "Space");
	RNA_def_struct_sdna(srna, "SpaceNla");
	RNA_def_struct_ui_text(srna, "Space Nla Editor", "NLA editor space data");
	
	/* display */
	prop = RNA_def_property(srna, "show_seconds", PROP_BOOLEAN, PROP_NONE);
	RNA_def_property_boolean_sdna(prop, NULL, "flag", SNLA_DRAWTIME);
	RNA_def_property_ui_text(prop, "Show Seconds", "Show timing in seconds not frames");
	RNA_def_property_update(prop, NC_SPACE | ND_SPACE_NLA, NULL);
	
	prop = RNA_def_property(srna, "show_frame_indicator", PROP_BOOLEAN, PROP_NONE);
	RNA_def_property_boolean_negative_sdna(prop, NULL, "flag", SNLA_NODRAWCFRANUM);
	RNA_def_property_ui_text(prop, "Show Frame Number Indicator",
	                         "Show frame number beside the current frame indicator line");
	RNA_def_property_update(prop, NC_SPACE | ND_SPACE_NLA, NULL);
	
	prop = RNA_def_property(srna, "show_strip_curves", PROP_BOOLEAN, PROP_NONE);
	RNA_def_property_boolean_negative_sdna(prop, NULL, "flag", SNLA_NOSTRIPCURVES);
	RNA_def_property_ui_text(prop, "Show Control F-Curves", "Show influence F-Curves on strips");
	RNA_def_property_update(prop, NC_SPACE | ND_SPACE_NLA, NULL);
	
	/* editing */
	prop = RNA_def_property(srna, "use_realtime_update", PROP_BOOLEAN, PROP_NONE);
	RNA_def_property_boolean_negative_sdna(prop, NULL, "flag", SNLA_NOREALTIMEUPDATES);
	RNA_def_property_ui_text(prop, "Realtime Updates",
	                         "When transforming strips, changes to the animation data are flushed to other views");
	RNA_def_property_update(prop, NC_SPACE | ND_SPACE_NLA, NULL);

	/* dopesheet */
	prop = RNA_def_property(srna, "dopesheet", PROP_POINTER, PROP_NONE);
	RNA_def_property_struct_type(prop, "DopeSheet");
	RNA_def_property_pointer_sdna(prop, NULL, "ads");
	RNA_def_property_ui_text(prop, "Dope Sheet", "Settings for filtering animation data");

	/* autosnap */
	prop = RNA_def_property(srna, "auto_snap", PROP_ENUM, PROP_NONE);
	RNA_def_property_enum_sdna(prop, NULL, "autosnap");
	RNA_def_property_enum_items(prop, autosnap_items);
	RNA_def_property_ui_text(prop, "Auto Snap", "Automatic time snapping settings for transformations");
	RNA_def_property_update(prop, NC_SPACE | ND_SPACE_NLA, NULL);
}

static void rna_def_space_time(BlenderRNA *brna)
{
	StructRNA *srna;
	PropertyRNA *prop;
	
	srna = RNA_def_struct(brna, "SpaceTimeline", "Space");
	RNA_def_struct_sdna(srna, "SpaceTime");
	RNA_def_struct_ui_text(srna, "Space Timeline Editor", "Timeline editor space data");
	
	/* view settings */
	prop = RNA_def_property(srna, "show_frame_indicator", PROP_BOOLEAN, PROP_NONE);
	RNA_def_property_boolean_sdna(prop, NULL, "flag", TIME_CFRA_NUM);
	RNA_def_property_ui_text(prop, "Show Frame Number Indicator",
	                         "Show frame number beside the current frame indicator line");
	RNA_def_property_update(prop, NC_SPACE | ND_SPACE_TIME, NULL);
	
	prop = RNA_def_property(srna, "show_seconds", PROP_BOOLEAN, PROP_NONE);
	RNA_def_property_boolean_negative_sdna(prop, NULL, "flag", TIME_DRAWFRAMES);
	RNA_def_property_ui_text(prop, "Show Seconds", "Show timing in seconds not frames");
	RNA_def_property_update(prop, NC_SPACE | ND_SPACE_TIME, NULL);
	
	/* displaying cache status */
	prop = RNA_def_property(srna, "show_cache", PROP_BOOLEAN, PROP_NONE);
	RNA_def_property_boolean_sdna(prop, NULL, "cache_display", TIME_CACHE_DISPLAY);
	RNA_def_property_ui_text(prop, "Show Cache", "Show the status of cached frames in the timeline");
	RNA_def_property_update(prop, NC_SPACE | ND_SPACE_TIME, NULL);
	
	prop = RNA_def_property(srna, "cache_softbody", PROP_BOOLEAN, PROP_NONE);
	RNA_def_property_boolean_sdna(prop, NULL, "cache_display", TIME_CACHE_SOFTBODY);
	RNA_def_property_ui_text(prop, "Softbody", "Show the active object's softbody point cache");
	RNA_def_property_update(prop, NC_SPACE | ND_SPACE_TIME, NULL);
	
	prop = RNA_def_property(srna, "cache_particles", PROP_BOOLEAN, PROP_NONE);
	RNA_def_property_boolean_sdna(prop, NULL, "cache_display", TIME_CACHE_PARTICLES);
	RNA_def_property_ui_text(prop, "Particles", "Show the active object's particle point cache");
	RNA_def_property_update(prop, NC_SPACE | ND_SPACE_TIME, NULL);
	
	prop = RNA_def_property(srna, "cache_cloth", PROP_BOOLEAN, PROP_NONE);
	RNA_def_property_boolean_sdna(prop, NULL, "cache_display", TIME_CACHE_CLOTH);
	RNA_def_property_ui_text(prop, "Cloth", "Show the active object's cloth point cache");
	RNA_def_property_update(prop, NC_SPACE | ND_SPACE_TIME, NULL);
	
	prop = RNA_def_property(srna, "cache_smoke", PROP_BOOLEAN, PROP_NONE);
	RNA_def_property_boolean_sdna(prop, NULL, "cache_display", TIME_CACHE_SMOKE);
	RNA_def_property_ui_text(prop, "Smoke", "Show the active object's smoke cache");
	RNA_def_property_update(prop, NC_SPACE | ND_SPACE_TIME, NULL);
		
	prop = RNA_def_property(srna, "cache_dynamicpaint", PROP_BOOLEAN, PROP_NONE);
	RNA_def_property_boolean_sdna(prop, NULL, "cache_display", TIME_CACHE_DYNAMICPAINT);
	RNA_def_property_ui_text(prop, "Dynamic Paint", "Show the active object's Dynamic Paint cache");
	RNA_def_property_update(prop, NC_SPACE | ND_SPACE_TIME, NULL);
	
	prop = RNA_def_property(srna, "cache_rigidbody", PROP_BOOLEAN, PROP_NONE);
	RNA_def_property_boolean_sdna(prop, NULL, "cache_display", TIME_CACHE_RIGIDBODY);
	RNA_def_property_ui_text(prop, "Rigid Body", "Show the active object's Rigid Body cache");
	RNA_def_property_update(prop, NC_SPACE | ND_SPACE_TIME, NULL);
}

static void rna_def_console_line(BlenderRNA *brna)
{
	static EnumPropertyItem console_line_type_items[] = {
		{CONSOLE_LINE_OUTPUT, "OUTPUT", 0, "Output", ""},
		{CONSOLE_LINE_INPUT, "INPUT", 0, "Input", ""},
		{CONSOLE_LINE_INFO, "INFO", 0, "Info", ""},
		{CONSOLE_LINE_ERROR, "ERROR", 0, "Error", ""},
		{0, NULL, 0, NULL, NULL}
	};

	StructRNA *srna;
	PropertyRNA *prop;
	
	srna = RNA_def_struct(brna, "ConsoleLine", NULL);
	RNA_def_struct_ui_text(srna, "Console Input", "Input line for the interactive console");
	
	prop = RNA_def_property(srna, "body", PROP_STRING, PROP_NONE);
	RNA_def_property_string_funcs(prop, "rna_ConsoleLine_body_get", "rna_ConsoleLine_body_length",
	                              "rna_ConsoleLine_body_set");
	RNA_def_property_ui_text(prop, "Line", "Text in the line");
	RNA_def_property_update(prop, NC_SPACE | ND_SPACE_CONSOLE, NULL);
	RNA_def_property_translation_context(prop, BLF_I18NCONTEXT_ID_TEXT);
	
	prop = RNA_def_property(srna, "current_character", PROP_INT, PROP_NONE); /* copied from text editor */
	RNA_def_property_int_sdna(prop, NULL, "cursor");
	RNA_def_property_int_funcs(prop, NULL, NULL, "rna_ConsoleLine_cursor_index_range");
	RNA_def_property_update(prop, NC_SPACE | ND_SPACE_CONSOLE, NULL);

	prop = RNA_def_property(srna, "type", PROP_ENUM, PROP_NONE);
	RNA_def_property_enum_sdna(prop, NULL, "type");
	RNA_def_property_enum_items(prop, console_line_type_items);
	RNA_def_property_ui_text(prop, "Type", "Console line type when used in scrollback");
}
	
static void rna_def_space_console(BlenderRNA *brna)
{
	StructRNA *srna;
	PropertyRNA *prop;
	
	srna = RNA_def_struct(brna, "SpaceConsole", "Space");
	RNA_def_struct_sdna(srna, "SpaceConsole");
	RNA_def_struct_ui_text(srna, "Space Console", "Interactive python console");
	
	/* display */
	prop = RNA_def_property(srna, "font_size", PROP_INT, PROP_NONE); /* copied from text editor */
	RNA_def_property_int_sdna(prop, NULL, "lheight");
	RNA_def_property_range(prop, 8, 32);
	RNA_def_property_ui_text(prop, "Font Size", "Font size to use for displaying the text");
	RNA_def_property_update(prop, NC_SPACE | ND_SPACE_CONSOLE, NULL);


	prop = RNA_def_property(srna, "select_start", PROP_INT, PROP_UNSIGNED); /* copied from text editor */
	RNA_def_property_int_sdna(prop, NULL, "sel_start");
	RNA_def_property_update(prop, NC_SPACE | ND_SPACE_CONSOLE, NULL);
	
	prop = RNA_def_property(srna, "select_end", PROP_INT, PROP_UNSIGNED); /* copied from text editor */
	RNA_def_property_int_sdna(prop, NULL, "sel_end");
	RNA_def_property_update(prop, NC_SPACE | ND_SPACE_CONSOLE, NULL);

	prop = RNA_def_property(srna, "prompt", PROP_STRING, PROP_NONE);
	RNA_def_property_ui_text(prop, "Prompt", "Command line prompt");
	
	prop = RNA_def_property(srna, "language", PROP_STRING, PROP_NONE);
	RNA_def_property_ui_text(prop, "Language", "Command line prompt language");

	prop = RNA_def_property(srna, "history", PROP_COLLECTION, PROP_NONE);
	RNA_def_property_collection_sdna(prop, NULL, "history", NULL);
	RNA_def_property_struct_type(prop, "ConsoleLine");
	RNA_def_property_ui_text(prop, "History", "Command history");
	
	prop = RNA_def_property(srna, "scrollback", PROP_COLLECTION, PROP_NONE);
	RNA_def_property_collection_sdna(prop, NULL, "scrollback", NULL);
	RNA_def_property_struct_type(prop, "ConsoleLine");
	RNA_def_property_ui_text(prop, "Output", "Command output");
}

static void rna_def_fileselect_params(BlenderRNA *brna)
{
	StructRNA *srna;
	PropertyRNA *prop;
	
	static EnumPropertyItem file_display_items[] = {
		{FILE_SHORTDISPLAY, "FILE_SHORTDISPLAY", ICON_SHORTDISPLAY, "Short List", "Display files as short list"},
		{FILE_LONGDISPLAY, "FILE_LONGDISPLAY", ICON_LONGDISPLAY, "Long List", "Display files as a detailed list"},
		{FILE_IMGDISPLAY, "FILE_IMGDISPLAY", ICON_IMGDISPLAY, "Thumbnails", "Display files as thumbnails"},
		{0, NULL, 0, NULL, NULL}
	};

	static EnumPropertyItem file_sort_items[] = {
		{FILE_SORT_ALPHA, "FILE_SORT_ALPHA", ICON_SORTALPHA, "Sort alphabetically",
		                  "Sort the file list alphabetically"},
		{FILE_SORT_EXTENSION, "FILE_SORT_EXTENSION", ICON_SORTBYEXT, "Sort by extension",
		                      "Sort the file list by extension"},
		{FILE_SORT_TIME, "FILE_SORT_TIME", ICON_SORTTIME, "Sort by time", "Sort files by modification time"},
		{FILE_SORT_SIZE, "FILE_SORT_SIZE", ICON_SORTSIZE, "Sort by size", "Sort files by size"},
		{0, NULL, 0, NULL, NULL}
	};

	srna = RNA_def_struct(brna, "FileSelectParams", NULL);
	RNA_def_struct_ui_text(srna, "File Select Parameters", "File Select Parameters");

	prop = RNA_def_property(srna, "title", PROP_STRING, PROP_NONE);
	RNA_def_property_string_sdna(prop, NULL, "title");
	RNA_def_property_ui_text(prop, "Title", "Title for the file browser");
	RNA_def_property_clear_flag(prop, PROP_EDITABLE);

	prop = RNA_def_property(srna, "directory", PROP_STRING, PROP_DIRPATH);
	RNA_def_property_string_sdna(prop, NULL, "dir");
	RNA_def_property_ui_text(prop, "Directory", "Directory displayed in the file browser");
	RNA_def_property_update(prop, NC_SPACE | ND_SPACE_FILE_PARAMS, NULL);

	prop = RNA_def_property(srna, "filename", PROP_STRING, PROP_FILENAME);
	RNA_def_property_string_sdna(prop, NULL, "file");
	RNA_def_property_ui_text(prop, "File Name", "Active file in the file browser");
	RNA_def_property_update(prop, NC_SPACE | ND_SPACE_FILE_PARAMS, NULL);

	prop = RNA_def_property(srna, "display_type", PROP_ENUM, PROP_NONE);
	RNA_def_property_enum_sdna(prop, NULL, "display");
	RNA_def_property_enum_items(prop, file_display_items);
	RNA_def_property_ui_text(prop, "Display Mode", "Display mode for the file list");
	RNA_def_property_update(prop, NC_SPACE | ND_SPACE_FILE_PARAMS, NULL);

	prop = RNA_def_property(srna, "use_filter", PROP_BOOLEAN, PROP_NONE);
	RNA_def_property_boolean_sdna(prop, NULL, "flag", FILE_FILTER);
	RNA_def_property_ui_text(prop, "Filter Files", "Enable filtering of files");
	RNA_def_property_update(prop, NC_SPACE | ND_SPACE_FILE_PARAMS, NULL);

	prop = RNA_def_property(srna, "show_hidden", PROP_BOOLEAN, PROP_NONE);
	RNA_def_property_boolean_negative_sdna(prop, NULL, "flag", FILE_HIDE_DOT);
	RNA_def_property_ui_text(prop, "Show Hidden", "Show hidden dot files");
	RNA_def_property_update(prop, NC_SPACE | ND_SPACE_FILE_PARAMS, NULL);

	prop = RNA_def_property(srna, "sort_method", PROP_ENUM, PROP_NONE);
	RNA_def_property_enum_sdna(prop, NULL, "sort");
	RNA_def_property_enum_items(prop, file_sort_items);
	RNA_def_property_ui_text(prop, "Sort", "");
	RNA_def_property_update(prop, NC_SPACE | ND_SPACE_FILE_PARAMS, NULL);

	prop = RNA_def_property(srna, "use_filter_image", PROP_BOOLEAN, PROP_NONE);
	RNA_def_property_boolean_sdna(prop, NULL, "filter", FILE_TYPE_IMAGE);
	RNA_def_property_ui_text(prop, "Filter Images", "Show image files");
	RNA_def_property_ui_icon(prop, ICON_FILE_IMAGE, 0);
	RNA_def_property_update(prop, NC_SPACE | ND_SPACE_FILE_PARAMS, NULL);

	prop = RNA_def_property(srna, "use_filter_blender", PROP_BOOLEAN, PROP_NONE);
	RNA_def_property_boolean_sdna(prop, NULL, "filter", FILE_TYPE_BLENDER);
	RNA_def_property_ui_text(prop, "Filter Blender", "Show .blend files");
	RNA_def_property_ui_icon(prop, ICON_FILE_BLEND, 0);
	RNA_def_property_update(prop, NC_SPACE | ND_SPACE_FILE_PARAMS, NULL);

	prop = RNA_def_property(srna, "use_filter_backup", PROP_BOOLEAN, PROP_NONE);
	RNA_def_property_boolean_sdna(prop, NULL, "filter", FILE_TYPE_BLENDER_BACKUP);
	RNA_def_property_ui_text(prop, "Filter BlenderBackup files", "Show .blend1, .blend2, etc. files");
	RNA_def_property_ui_icon(prop, ICON_FILE_BACKUP, 0);
	RNA_def_property_update(prop, NC_SPACE | ND_SPACE_FILE_PARAMS, NULL);

	prop = RNA_def_property(srna, "use_filter_movie", PROP_BOOLEAN, PROP_NONE);
	RNA_def_property_boolean_sdna(prop, NULL, "filter", FILE_TYPE_MOVIE);
	RNA_def_property_ui_text(prop, "Filter Movies", "Show movie files");
	RNA_def_property_ui_icon(prop, ICON_FILE_MOVIE, 0);
	RNA_def_property_update(prop, NC_SPACE | ND_SPACE_FILE_PARAMS, NULL);

	prop = RNA_def_property(srna, "use_filter_script", PROP_BOOLEAN, PROP_NONE);
	RNA_def_property_boolean_sdna(prop, NULL, "filter", FILE_TYPE_PYSCRIPT);
	RNA_def_property_ui_text(prop, "Filter Script", "Show script files");
	RNA_def_property_ui_icon(prop, ICON_FILE_SCRIPT, 0);
	RNA_def_property_update(prop, NC_SPACE | ND_SPACE_FILE_PARAMS, NULL);

	prop = RNA_def_property(srna, "use_filter_font", PROP_BOOLEAN, PROP_NONE);
	RNA_def_property_boolean_sdna(prop, NULL, "filter", FILE_TYPE_FTFONT);
	RNA_def_property_ui_text(prop, "Filter Fonts", "Show font files");
	RNA_def_property_ui_icon(prop, ICON_FILE_FONT, 0);
	RNA_def_property_update(prop, NC_SPACE | ND_SPACE_FILE_PARAMS, NULL);

	prop = RNA_def_property(srna, "use_filter_sound", PROP_BOOLEAN, PROP_NONE);
	RNA_def_property_boolean_sdna(prop, NULL, "filter", FILE_TYPE_SOUND);
	RNA_def_property_ui_text(prop, "Filter Sound", "Show sound files");
	RNA_def_property_ui_icon(prop, ICON_FILE_SOUND, 0);
	RNA_def_property_update(prop, NC_SPACE | ND_SPACE_FILE_PARAMS, NULL);

	prop = RNA_def_property(srna, "use_filter_text", PROP_BOOLEAN, PROP_NONE);
	RNA_def_property_boolean_sdna(prop, NULL, "filter", FILE_TYPE_TEXT);
	RNA_def_property_ui_text(prop, "Filter Text", "Show text files");
	RNA_def_property_ui_icon(prop, ICON_FILE_TEXT, 0);
	RNA_def_property_update(prop, NC_SPACE | ND_SPACE_FILE_PARAMS, NULL);

	prop = RNA_def_property(srna, "use_filter_folder", PROP_BOOLEAN, PROP_NONE);
	RNA_def_property_boolean_sdna(prop, NULL, "filter", FILE_TYPE_FOLDER);
	RNA_def_property_ui_text(prop, "Filter Folder", "Show folders");
	RNA_def_property_ui_icon(prop, ICON_FILE_FOLDER, 0);
	RNA_def_property_update(prop, NC_SPACE | ND_SPACE_FILE_PARAMS, NULL);
	
	prop = RNA_def_property(srna, "filter_glob", PROP_STRING, PROP_NONE);
	RNA_def_property_string_sdna(prop, NULL, "filter_glob");
	RNA_def_property_ui_text(prop, "Extension Filter", "");
	RNA_def_property_update(prop, NC_SPACE | ND_SPACE_FILE_LIST, NULL);

	prop = RNA_def_property(srna, "filter_search", PROP_STRING, PROP_NONE);
	RNA_def_property_string_sdna(prop, NULL, "filter_search");
	RNA_def_property_ui_text(prop, "Name Filter", "Filter by name, supports '*' wildcard");
	RNA_def_property_flag(prop, PROP_TEXTEDIT_UPDATE);
	RNA_def_property_update(prop, NC_SPACE | ND_SPACE_FILE_LIST, NULL);
}

static void rna_def_space_filebrowser(BlenderRNA *brna)
{
	StructRNA *srna;
	PropertyRNA *prop;

	srna = RNA_def_struct(brna, "SpaceFileBrowser", "Space");
	RNA_def_struct_sdna(srna, "SpaceFile");
	RNA_def_struct_ui_text(srna, "Space File Browser", "File browser space data");

	prop = RNA_def_property(srna, "params", PROP_POINTER, PROP_NONE);
	RNA_def_property_pointer_sdna(prop, NULL, "params");
	RNA_def_property_ui_text(prop, "Filebrowser Parameter", "Parameters and Settings for the Filebrowser");
	
	prop = RNA_def_property(srna, "active_operator", PROP_POINTER, PROP_NONE);
	RNA_def_property_pointer_sdna(prop, NULL, "op");
	RNA_def_property_ui_text(prop, "Active Operator", "");

	/* keep this for compatibility with existing presets,
	 * not exposed in c++ api because of keyword conflict */
	prop = RNA_def_property(srna, "operator", PROP_POINTER, PROP_NONE);
	RNA_def_property_pointer_sdna(prop, NULL, "op");
	RNA_def_property_ui_text(prop, "Active Operator", "");
}

static void rna_def_space_info(BlenderRNA *brna)
{
	StructRNA *srna;
	PropertyRNA *prop;

	srna = RNA_def_struct(brna, "SpaceInfo", "Space");
	RNA_def_struct_sdna(srna, "SpaceInfo");
	RNA_def_struct_ui_text(srna, "Space Info", "Info space data");
	
	/* reporting display */
	prop = RNA_def_property(srna, "show_report_debug", PROP_BOOLEAN, PROP_NONE);
	RNA_def_property_boolean_sdna(prop, NULL, "rpt_mask", INFO_RPT_DEBUG);
	RNA_def_property_ui_text(prop, "Show Debug", "Display debug reporting info");
	RNA_def_property_update(prop, NC_SPACE | ND_SPACE_INFO_REPORT, NULL);
	
	prop = RNA_def_property(srna, "show_report_info", PROP_BOOLEAN, PROP_NONE);
	RNA_def_property_boolean_sdna(prop, NULL, "rpt_mask", INFO_RPT_INFO);
	RNA_def_property_ui_text(prop, "Show Info", "Display general information");
	RNA_def_property_update(prop, NC_SPACE | ND_SPACE_INFO_REPORT, NULL);
	
	prop = RNA_def_property(srna, "show_report_operator", PROP_BOOLEAN, PROP_NONE);
	RNA_def_property_boolean_sdna(prop, NULL, "rpt_mask", INFO_RPT_OP);
	RNA_def_property_ui_text(prop, "Show Operator", "Display the operator log");
	RNA_def_property_update(prop, NC_SPACE | ND_SPACE_INFO_REPORT, NULL);
	
	prop = RNA_def_property(srna, "show_report_warning", PROP_BOOLEAN, PROP_NONE);
	RNA_def_property_boolean_sdna(prop, NULL, "rpt_mask", INFO_RPT_WARN);
	RNA_def_property_ui_text(prop, "Show Warn", "Display warnings");
	RNA_def_property_update(prop, NC_SPACE | ND_SPACE_INFO_REPORT, NULL);
	
	prop = RNA_def_property(srna, "show_report_error", PROP_BOOLEAN, PROP_NONE);
	RNA_def_property_boolean_sdna(prop, NULL, "rpt_mask", INFO_RPT_ERR);
	RNA_def_property_ui_text(prop, "Show Error", "Display error text");
	RNA_def_property_update(prop, NC_SPACE | ND_SPACE_INFO_REPORT, NULL);
}

static void rna_def_space_userpref(BlenderRNA *brna)
{
	static EnumPropertyItem filter_type_items[] = {
	    {0,     "NAME",     0,      "Name",        "Filter based on the operator name"},
	    {1,     "KEY",      0,      "Key-Binding", "Filter based on key bindings"},
	    {0, NULL, 0, NULL, NULL}};

	StructRNA *srna;
	PropertyRNA *prop;
	
	srna = RNA_def_struct(brna, "SpaceUserPreferences", "Space");
	RNA_def_struct_sdna(srna, "SpaceUserPref");
	RNA_def_struct_ui_text(srna, "Space User Preferences", "User preferences space data");

	prop = RNA_def_property(srna, "filter_type", PROP_ENUM, PROP_NONE);
	RNA_def_property_enum_sdna(prop, NULL, "filter_type");
	RNA_def_property_enum_items(prop, filter_type_items);
	RNA_def_property_ui_text(prop, "Filter Type", "Filter method");
	RNA_def_property_update(prop, NC_SPACE | ND_SPACE_NODE, NULL);

	prop = RNA_def_property(srna, "filter_text", PROP_STRING, PROP_NONE);
	RNA_def_property_string_sdna(prop, NULL, "filter");
	RNA_def_property_flag(prop, PROP_TEXTEDIT_UPDATE);
	RNA_def_property_ui_text(prop, "Filter", "Search term for filtering in the UI");

}

static void rna_def_node_tree_path(BlenderRNA *brna)
{
	StructRNA *srna;
	PropertyRNA *prop;
	
	srna = RNA_def_struct(brna, "NodeTreePath", NULL);
	RNA_def_struct_sdna(srna, "bNodeTreePath");
	RNA_def_struct_ui_text(srna, "Node Tree Path", "Element of the node space tree path");

	prop = RNA_def_property(srna, "node_tree", PROP_POINTER, PROP_NONE);
	RNA_def_property_pointer_sdna(prop, NULL, "nodetree");
	RNA_def_property_clear_flag(prop, PROP_EDITABLE);
	RNA_def_property_ui_text(prop, "Node Tree", "Base node tree from context");
}

static void rna_def_space_node_path_api(BlenderRNA *brna, PropertyRNA *cprop)
{
	StructRNA *srna;
	PropertyRNA *prop, *parm;
	FunctionRNA *func;

	RNA_def_property_srna(cprop, "SpaceNodeEditorPath");
	srna = RNA_def_struct(brna, "SpaceNodeEditorPath", NULL);
	RNA_def_struct_sdna(srna, "SpaceNode");
	RNA_def_struct_ui_text(srna, "Space Node Editor Path", "History of node trees in the editor");

	prop = RNA_def_property(srna, "to_string", PROP_STRING, PROP_NONE);
	RNA_def_property_string_funcs(prop, "rna_SpaceNodeEditor_path_get", "rna_SpaceNodeEditor_path_length", NULL);
	RNA_def_property_clear_flag(prop, PROP_EDITABLE);
	RNA_def_struct_ui_text(srna, "Path", "Get the node tree path as a string");

	func = RNA_def_function(srna, "clear", "rna_SpaceNodeEditor_path_clear");
	RNA_def_function_ui_description(func, "Reset the node tree path");
	RNA_def_function_flag(func, FUNC_USE_CONTEXT);

	func = RNA_def_function(srna, "start", "rna_SpaceNodeEditor_path_start");
	RNA_def_function_ui_description(func, "Set the root node tree");
	RNA_def_function_flag(func, FUNC_USE_CONTEXT);
	parm = RNA_def_pointer(func, "node_tree", "NodeTree", "Node Tree", "");
	RNA_def_property_flag(parm, PROP_REQUIRED | PROP_RNAPTR);

	func = RNA_def_function(srna, "append", "rna_SpaceNodeEditor_path_append");
	RNA_def_function_ui_description(func, "Append a node group tree to the path");
	RNA_def_function_flag(func, FUNC_USE_CONTEXT);
	parm = RNA_def_pointer(func, "node_tree", "NodeTree", "Node Tree", "Node tree to append to the node editor path");
	RNA_def_property_flag(parm, PROP_REQUIRED | PROP_RNAPTR);
	parm = RNA_def_pointer(func, "node", "Node", "Node", "Group node linking to this node tree");
	RNA_def_property_flag(parm, PROP_RNAPTR);

	func = RNA_def_function(srna, "pop", "rna_SpaceNodeEditor_path_pop");
	RNA_def_function_ui_description(func, "Remove the last node tree from the path");
	RNA_def_function_flag(func, FUNC_USE_CONTEXT);
}

static void rna_def_space_node(BlenderRNA *brna)
{
	StructRNA *srna;
	PropertyRNA *prop;

	static EnumPropertyItem texture_type_items[] = {
		{SNODE_TEX_OBJECT, "OBJECT", ICON_OBJECT_DATA, "Object", "Edit texture nodes from Object"},
		{SNODE_TEX_WORLD, "WORLD", ICON_WORLD_DATA, "World", "Edit texture nodes from World"},
		{SNODE_TEX_BRUSH, "BRUSH", ICON_BRUSH_DATA, "Brush", "Edit texture nodes from Brush"},
#ifdef WITH_FREESTYLE
		{SNODE_TEX_LINESTYLE, "LINESTYLE", ICON_LINE_DATA, "Line Style", "Edit texture nodes from Line Style"},
#endif
		{0, NULL, 0, NULL, NULL}
	};

	static EnumPropertyItem shader_type_items[] = {
		{SNODE_SHADER_OBJECT, "OBJECT", ICON_OBJECT_DATA, "Object", "Edit shader nodes from Object"},
		{SNODE_SHADER_WORLD, "WORLD", ICON_WORLD_DATA, "World", "Edit shader nodes from World"},
#ifdef WITH_FREESTYLE
		{SNODE_SHADER_LINESTYLE, "LINESTYLE", ICON_LINE_DATA, "Line Style", "Edit shader nodes from Line Style"},
#endif
		{0, NULL, 0, NULL, NULL}
	};

	static EnumPropertyItem backdrop_channels_items[] = {
		{SNODE_USE_ALPHA, "COLOR_ALPHA", ICON_IMAGE_RGB_ALPHA, "Color and Alpha",
		                  "Draw image with RGB colors and alpha transparency"},
		{0, "COLOR", ICON_IMAGE_RGB, "Color", "Draw image with RGB colors"},
		{SNODE_SHOW_ALPHA, "ALPHA", ICON_IMAGE_ALPHA, "Alpha", "Draw alpha transparency channel"},
		{SNODE_SHOW_R, "RED",   ICON_COLOR_RED, "Red", ""},
		{SNODE_SHOW_G, "GREEN", ICON_COLOR_GREEN, "Green", ""},
		{SNODE_SHOW_B, "BLUE",  ICON_COLOR_BLUE, "Blue", ""},
		{0, NULL, 0, NULL, NULL}
	};

	static EnumPropertyItem dummy_items[] = {
		{0, "DUMMY", 0, "", ""},
		{0, NULL, 0, NULL, NULL}};

	srna = RNA_def_struct(brna, "SpaceNodeEditor", "Space");
	RNA_def_struct_sdna(srna, "SpaceNode");
	RNA_def_struct_ui_text(srna, "Space Node Editor", "Node editor space data");

	prop = RNA_def_property(srna, "tree_type", PROP_ENUM, PROP_NONE);
	RNA_def_property_enum_items(prop, dummy_items);
	RNA_def_property_enum_funcs(prop, "rna_SpaceNodeEditor_tree_type_get", "rna_SpaceNodeEditor_tree_type_set",
	                            "rna_SpaceNodeEditor_tree_type_itemf");
	RNA_def_property_ui_text(prop, "Tree Type", "Node tree type to display and edit");
	RNA_def_property_update(prop, NC_SPACE | ND_SPACE_NODE, NULL);

	prop = RNA_def_property(srna, "texture_type", PROP_ENUM, PROP_NONE);
	RNA_def_property_enum_sdna(prop, NULL, "texfrom");
	RNA_def_property_enum_items(prop, texture_type_items);
	RNA_def_property_ui_text(prop, "Texture Type", "Type of data to take texture from");
	RNA_def_property_update(prop, NC_SPACE | ND_SPACE_NODE, NULL);

	prop = RNA_def_property(srna, "shader_type", PROP_ENUM, PROP_NONE);
	RNA_def_property_enum_sdna(prop, NULL, "shaderfrom");
	RNA_def_property_enum_items(prop, shader_type_items);
	RNA_def_property_ui_text(prop, "Shader Type", "Type of data to take shader from");
	RNA_def_property_update(prop, NC_SPACE | ND_SPACE_NODE, NULL);

	prop = RNA_def_property(srna, "id", PROP_POINTER, PROP_NONE);
	RNA_def_property_clear_flag(prop, PROP_EDITABLE);
	RNA_def_property_ui_text(prop, "ID", "Datablock whose nodes are being edited");

	prop = RNA_def_property(srna, "id_from", PROP_POINTER, PROP_NONE);
	RNA_def_property_pointer_sdna(prop, NULL, "from");
	RNA_def_property_clear_flag(prop, PROP_EDITABLE);
	RNA_def_property_ui_text(prop, "ID From", "Datablock from which the edited datablock is linked");

	prop = RNA_def_property(srna, "path", PROP_COLLECTION, PROP_NONE);
	RNA_def_property_collection_sdna(prop, NULL, "treepath", NULL);
	RNA_def_property_struct_type(prop, "NodeTreePath");
	RNA_def_property_ui_text(prop, "Node Tree Path", "Path from the data block to the currently edited node tree");
	rna_def_space_node_path_api(brna, prop);

	prop = RNA_def_property(srna, "node_tree", PROP_POINTER, PROP_NONE);
	RNA_def_property_pointer_funcs(prop, NULL, "rna_SpaceNodeEditor_node_tree_set", NULL,
	                               "rna_SpaceNodeEditor_node_tree_poll");
	RNA_def_property_pointer_sdna(prop, NULL, "nodetree");
	RNA_def_property_flag(prop, PROP_EDITABLE | PROP_CONTEXT_UPDATE);
	RNA_def_property_ui_text(prop, "Node Tree", "Base node tree from context");
	RNA_def_property_update(prop, NC_SPACE | ND_SPACE_NODE, "rna_SpaceNodeEditor_node_tree_update");

	prop = RNA_def_property(srna, "edit_tree", PROP_POINTER, PROP_NONE);
	RNA_def_property_pointer_sdna(prop, NULL, "edittree");
	RNA_def_property_clear_flag(prop, PROP_EDITABLE);
	RNA_def_property_ui_text(prop, "Edit Tree", "Node tree being displayed and edited");

	prop = RNA_def_property(srna, "pin", PROP_BOOLEAN, PROP_NONE);
	RNA_def_property_boolean_sdna(prop, NULL, "flag", SNODE_PIN);
	RNA_def_property_ui_text(prop, "Pinned", "Use the pinned node tree");
	RNA_def_property_ui_icon(prop, ICON_UNPINNED, 1);
	RNA_def_property_update(prop, NC_SPACE | ND_SPACE_NODE, NULL);

	prop = RNA_def_property(srna, "show_backdrop", PROP_BOOLEAN, PROP_NONE);
	RNA_def_property_boolean_sdna(prop, NULL, "flag", SNODE_BACKDRAW);
	RNA_def_property_ui_text(prop, "Backdrop", "Use active Viewer Node output as backdrop for compositing nodes");
	RNA_def_property_update(prop, NC_SPACE | ND_SPACE_NODE_VIEW, "rna_SpaceNodeEditor_show_backdrop_update");

	prop = RNA_def_property(srna, "show_grease_pencil", PROP_BOOLEAN, PROP_NONE);
	RNA_def_property_boolean_sdna(prop, NULL, "flag", SNODE_SHOW_GPENCIL);
	RNA_def_property_ui_text(prop, "Show Grease Pencil",
	                         "Show grease pencil for this view");
	RNA_def_property_update(prop, NC_SPACE | ND_SPACE_NODE_VIEW, NULL);

	prop = RNA_def_property(srna, "use_auto_render", PROP_BOOLEAN, PROP_NONE);
	RNA_def_property_boolean_sdna(prop, NULL, "flag", SNODE_AUTO_RENDER);
	RNA_def_property_ui_text(prop, "Auto Render", "Re-render and composite changed layers on 3D edits");
	RNA_def_property_update(prop, NC_SPACE | ND_SPACE_NODE_VIEW, NULL);
	
	prop = RNA_def_property(srna, "backdrop_zoom", PROP_FLOAT, PROP_NONE);
	RNA_def_property_float_sdna(prop, NULL, "zoom");
	RNA_def_property_float_default(prop, 1.0f);
	RNA_def_property_range(prop, 0.01f, FLT_MAX);
	RNA_def_property_ui_range(prop, 0.01, 100, 1, 2);
	RNA_def_property_ui_text(prop, "Backdrop Zoom", "Backdrop zoom factor");
	RNA_def_property_update(prop, NC_SPACE | ND_SPACE_NODE_VIEW, NULL);
	
	prop = RNA_def_property(srna, "backdrop_x", PROP_FLOAT, PROP_NONE);
	RNA_def_property_float_sdna(prop, NULL, "xof");
	RNA_def_property_ui_text(prop, "Backdrop X", "Backdrop X offset");
	RNA_def_property_update(prop, NC_SPACE | ND_SPACE_NODE_VIEW, NULL);

	prop = RNA_def_property(srna, "backdrop_y", PROP_FLOAT, PROP_NONE);
	RNA_def_property_float_sdna(prop, NULL, "yof");
	RNA_def_property_ui_text(prop, "Backdrop Y", "Backdrop Y offset");
	RNA_def_property_update(prop, NC_SPACE | ND_SPACE_NODE_VIEW, NULL);

	prop = RNA_def_property(srna, "backdrop_channels", PROP_ENUM, PROP_NONE);
	RNA_def_property_enum_bitflag_sdna(prop, NULL, "flag");
	RNA_def_property_enum_items(prop, backdrop_channels_items);
	RNA_def_property_ui_text(prop, "Draw Channels", "Channels of the image to draw");
	RNA_def_property_update(prop, NC_SPACE | ND_SPACE_NODE_VIEW, NULL);

	prop = RNA_def_property(srna, "show_highlight", PROP_BOOLEAN, PROP_NONE);
	RNA_def_property_boolean_sdna(prop, NULL, "flag", SNODE_SHOW_HIGHLIGHT);
	RNA_def_property_ui_text(prop, "Highlight", "Highlight nodes that are being calculated");
	RNA_def_property_update(prop, NC_SPACE | ND_SPACE_NODE_VIEW, NULL);

	/* the mx/my "cursor" in the node editor is used only by operators to store the mouse position */
	prop = RNA_def_property(srna, "cursor_location", PROP_FLOAT, PROP_XYZ);
	RNA_def_property_array(prop, 2);
	RNA_def_property_float_sdna(prop, NULL, "cursor");
	RNA_def_property_ui_text(prop, "Cursor Location", "Location for adding new nodes");
	RNA_def_property_update(prop, NC_SPACE | ND_SPACE_NODE_VIEW, NULL);

	RNA_api_space_node(srna);
}

static void rna_def_space_logic(BlenderRNA *brna)
{
	StructRNA *srna;
	PropertyRNA *prop;

	srna = RNA_def_struct(brna, "SpaceLogicEditor", "Space");
	RNA_def_struct_sdna(srna, "SpaceLogic");
	RNA_def_struct_ui_text(srna, "Space Logic Editor", "Logic editor space data");

	/* sensors */
	prop = RNA_def_property(srna, "show_sensors_selected_objects", PROP_BOOLEAN, PROP_NONE);
	RNA_def_property_boolean_sdna(prop, NULL, "scaflag", BUTS_SENS_SEL);
	RNA_def_property_ui_text(prop, "Show Selected Object", "Show sensors of all selected objects");
	RNA_def_property_update(prop, NC_LOGIC, NULL);
	
	prop = RNA_def_property(srna, "show_sensors_active_object", PROP_BOOLEAN, PROP_NONE);
	RNA_def_property_boolean_sdna(prop, NULL, "scaflag", BUTS_SENS_ACT);
	RNA_def_property_ui_text(prop, "Show Active Object", "Show sensors of active object");
	RNA_def_property_update(prop, NC_LOGIC, NULL);
	
	prop = RNA_def_property(srna, "show_sensors_linked_controller", PROP_BOOLEAN, PROP_NONE);
	RNA_def_property_boolean_sdna(prop, NULL, "scaflag", BUTS_SENS_LINK);
	RNA_def_property_ui_text(prop, "Show Linked to Controller", "Show linked objects to the controller");
	RNA_def_property_update(prop, NC_LOGIC, NULL);

	prop = RNA_def_property(srna, "show_sensors_active_states", PROP_BOOLEAN, PROP_NONE);
	RNA_def_property_boolean_sdna(prop, NULL, "scaflag", BUTS_SENS_STATE);
	RNA_def_property_ui_text(prop, "Show Active States", "Show only sensors connected to active states");
	RNA_def_property_update(prop, NC_LOGIC, NULL);

	/* controllers */
	prop = RNA_def_property(srna, "show_controllers_selected_objects", PROP_BOOLEAN, PROP_NONE);
	RNA_def_property_boolean_sdna(prop, NULL, "scaflag", BUTS_CONT_SEL);
	RNA_def_property_ui_text(prop, "Show Selected Object", "Show controllers of all selected objects");
	RNA_def_property_update(prop, NC_LOGIC, NULL);
	
	prop = RNA_def_property(srna, "show_controllers_active_object", PROP_BOOLEAN, PROP_NONE);
	RNA_def_property_boolean_sdna(prop, NULL, "scaflag", BUTS_CONT_ACT);
	RNA_def_property_ui_text(prop, "Show Active Object", "Show controllers of active object");
	RNA_def_property_update(prop, NC_LOGIC, NULL);

	prop = RNA_def_property(srna, "show_controllers_linked_controller", PROP_BOOLEAN, PROP_NONE);
	RNA_def_property_boolean_sdna(prop, NULL, "scaflag", BUTS_CONT_LINK);
	RNA_def_property_ui_text(prop, "Show Linked to Controller", "Show linked objects to sensor/actuator");
	RNA_def_property_update(prop, NC_LOGIC, NULL);

	/* actuators */
	prop = RNA_def_property(srna, "show_actuators_selected_objects", PROP_BOOLEAN, PROP_NONE);
	RNA_def_property_boolean_sdna(prop, NULL, "scaflag", BUTS_ACT_SEL);
	RNA_def_property_ui_text(prop, "Show Selected Object", "Show actuators of all selected objects");
	RNA_def_property_update(prop, NC_LOGIC, NULL);
	
	prop = RNA_def_property(srna, "show_actuators_active_object", PROP_BOOLEAN, PROP_NONE);
	RNA_def_property_boolean_sdna(prop, NULL, "scaflag", BUTS_ACT_ACT);
	RNA_def_property_ui_text(prop, "Show Active Object", "Show actuators of active object");
	RNA_def_property_update(prop, NC_LOGIC, NULL);
	
	prop = RNA_def_property(srna, "show_actuators_linked_controller", PROP_BOOLEAN, PROP_NONE);
	RNA_def_property_boolean_sdna(prop, NULL, "scaflag", BUTS_ACT_LINK);
	RNA_def_property_ui_text(prop, "Show Linked to Actuator", "Show linked objects to the actuator");
	RNA_def_property_update(prop, NC_LOGIC, NULL);

	prop = RNA_def_property(srna, "show_actuators_active_states", PROP_BOOLEAN, PROP_NONE);
	RNA_def_property_boolean_sdna(prop, NULL, "scaflag", BUTS_ACT_STATE);
	RNA_def_property_ui_text(prop, "Show Active States", "Show only actuators connected to active states");
	RNA_def_property_update(prop, NC_LOGIC, NULL);

}

static void rna_def_space_clip(BlenderRNA *brna)
{
	StructRNA *srna;
	PropertyRNA *prop;

	static EnumPropertyItem view_items[] = {
		{SC_VIEW_CLIP, "CLIP", ICON_SEQUENCE, "Clip", "Show editing clip preview"},
		{SC_VIEW_GRAPH, "GRAPH", ICON_IPO, "Graph", "Show graph view for active element"},
		{SC_VIEW_DOPESHEET, "DOPESHEET", ICON_ACTION, "Dopesheet", "Dopesheet view for tracking data"},
		{0, NULL, 0, NULL, NULL}
	};

	static EnumPropertyItem gpencil_source_items[] = {
		{SC_GPENCIL_SRC_CLIP, "CLIP", 0, "Clip", "Show grease pencil datablock which belongs to movie clip"},
		{SC_GPENCIL_SRC_TRACK, "TRACK", 0, "Track", "Show grease pencil datablock which belongs to active track"},
		{0, NULL, 0, NULL, NULL}
	};

	static EnumPropertyItem pivot_items[] = {
		{V3D_CENTER, "BOUNDING_BOX_CENTER", ICON_ROTATE, "Bounding Box Center",
		             "Pivot around bounding box center of selected object(s)"},
		{V3D_CURSOR, "CURSOR", ICON_CURSOR, "2D Cursor", "Pivot around the 2D cursor"},
		{V3D_LOCAL, "INDIVIDUAL_ORIGINS", ICON_ROTATECOLLECTION,
		            "Individual Origins", "Pivot around each object's own origin"},
		{V3D_CENTROID, "MEDIAN_POINT", ICON_ROTATECENTER, "Median Point",
		               "Pivot around the median point of selected objects"},
		{0, NULL, 0, NULL, NULL}
	};

	srna = RNA_def_struct(brna, "SpaceClipEditor", "Space");
	RNA_def_struct_sdna(srna, "SpaceClip");
	RNA_def_struct_ui_text(srna, "Space Clip Editor", "Clip editor space data");

	/* movieclip */
	prop = RNA_def_property(srna, "clip", PROP_POINTER, PROP_NONE);
	RNA_def_property_flag(prop, PROP_EDITABLE);
	RNA_def_property_ui_text(prop, "Movie Clip", "Movie clip displayed and edited in this space");
	RNA_def_property_pointer_funcs(prop, NULL, "rna_SpaceClipEditor_clip_set", NULL, NULL);
	RNA_def_property_update(prop, NC_SPACE | ND_SPACE_CLIP, NULL);

	/* clip user */
	prop = RNA_def_property(srna, "clip_user", PROP_POINTER, PROP_NONE);
	RNA_def_property_flag(prop, PROP_NEVER_NULL);
	RNA_def_property_struct_type(prop, "MovieClipUser");
	RNA_def_property_pointer_sdna(prop, NULL, "user");
	RNA_def_property_ui_text(prop, "Movie Clip User",
	                         "Parameters defining which frame of the movie clip is displayed");
	RNA_def_property_update(prop, NC_SPACE | ND_SPACE_CLIP, NULL);

	/* mask */
	rna_def_space_mask_info(srna, NC_SPACE | ND_SPACE_CLIP, "rna_SpaceClipEditor_mask_set");

	/* mode */
	prop = RNA_def_property(srna, "mode", PROP_ENUM, PROP_NONE);
	RNA_def_property_enum_sdna(prop, NULL, "mode");
	RNA_def_property_enum_items(prop, clip_editor_mode_items);
	RNA_def_property_ui_text(prop, "Mode", "Editing context being displayed");
	RNA_def_property_update(prop, NC_SPACE | ND_SPACE_CLIP, "rna_SpaceClipEditor_clip_mode_update");

	/* view */
	prop = RNA_def_property(srna, "view", PROP_ENUM, PROP_NONE);
	RNA_def_property_enum_sdna(prop, NULL, "view");
	RNA_def_property_enum_items(prop, view_items);
	RNA_def_property_ui_text(prop, "View", "Type of the clip editor view");
	RNA_def_property_translation_context(prop, BLF_I18NCONTEXT_ID_MOVIECLIP);
	RNA_def_property_update(prop, NC_SPACE | ND_SPACE_CLIP, "rna_SpaceClipEditor_view_type_update");

	/* show pattern */
	prop = RNA_def_property(srna, "show_marker_pattern", PROP_BOOLEAN, PROP_NONE);
	RNA_def_property_ui_text(prop, "Show Marker Pattern", "Show pattern boundbox for markers");
	RNA_def_property_boolean_sdna(prop, NULL, "flag", SC_SHOW_MARKER_PATTERN);
	RNA_def_property_update(prop, NC_SPACE | ND_SPACE_CLIP, NULL);

	/* show search */
	prop = RNA_def_property(srna, "show_marker_search", PROP_BOOLEAN, PROP_NONE);
	RNA_def_property_ui_text(prop, "Show Marker Search", "Show search boundbox for markers");
	RNA_def_property_boolean_sdna(prop, NULL, "flag", SC_SHOW_MARKER_SEARCH);
	RNA_def_property_update(prop, NC_SPACE | ND_SPACE_CLIP, NULL);

	/* lock to selection */
	prop = RNA_def_property(srna, "lock_selection", PROP_BOOLEAN, PROP_NONE);
	RNA_def_property_ui_text(prop, "Lock to Selection", "Lock viewport to selected markers during playback");
	RNA_def_property_boolean_sdna(prop, NULL, "flag", SC_LOCK_SELECTION);
	RNA_def_property_update(prop, NC_SPACE | ND_SPACE_CLIP, "rna_SpaceClipEditor_lock_selection_update");

	/* lock to time cursor */
	prop = RNA_def_property(srna, "lock_time_cursor", PROP_BOOLEAN, PROP_NONE);
	RNA_def_property_ui_text(prop, "Lock to Time Cursor",
	                         "Lock curves view to time cursor during playback and tracking");
	RNA_def_property_boolean_sdna(prop, NULL, "flag", SC_LOCK_TIMECURSOR);
	RNA_def_property_update(prop, NC_SPACE | ND_SPACE_CLIP, NULL);

	/* show markers paths */
	prop = RNA_def_property(srna, "show_track_path", PROP_BOOLEAN, PROP_NONE);
	RNA_def_property_boolean_sdna(prop, NULL, "flag", SC_SHOW_TRACK_PATH);
	RNA_def_property_ui_text(prop, "Show Track Path", "Show path of how track moves");
	RNA_def_property_update(prop, NC_SPACE | ND_SPACE_CLIP, NULL);

	/* path length */
	prop = RNA_def_property(srna, "path_length", PROP_INT, PROP_NONE);
	RNA_def_property_int_sdna(prop, NULL, "path_length");
	RNA_def_property_range(prop, 0, 50);
	RNA_def_property_ui_text(prop, "Path Length", "Length of displaying path, in frames");
	RNA_def_property_update(prop, NC_SPACE | ND_SPACE_CLIP, NULL);

	/* show tiny markers */
	prop = RNA_def_property(srna, "show_tiny_markers", PROP_BOOLEAN, PROP_NONE);
	RNA_def_property_ui_text(prop, "Show Tiny Markers", "Show markers in a more compact manner");
	RNA_def_property_boolean_sdna(prop, NULL, "flag", SC_SHOW_TINY_MARKER);
	RNA_def_property_update(prop, NC_SPACE | ND_SPACE_CLIP, NULL);

	/* show bundles */
	prop = RNA_def_property(srna, "show_bundles", PROP_BOOLEAN, PROP_NONE);
	RNA_def_property_ui_text(prop, "Show Bundles", "Show projection of 3D markers into footage");
	RNA_def_property_boolean_sdna(prop, NULL, "flag", SC_SHOW_BUNDLES);
	RNA_def_property_update(prop, NC_SPACE | ND_SPACE_CLIP, NULL);

	/* mute footage */
	prop = RNA_def_property(srna, "use_mute_footage", PROP_BOOLEAN, PROP_NONE);
	RNA_def_property_ui_text(prop, "Mute Footage", "Mute footage and show black background instead");
	RNA_def_property_boolean_sdna(prop, NULL, "flag", SC_MUTE_FOOTAGE);
	RNA_def_property_update(prop, NC_SPACE | ND_SPACE_CLIP, NULL);

	/* hide disabled */
	prop = RNA_def_property(srna, "show_disabled", PROP_BOOLEAN, PROP_NONE);
	RNA_def_property_ui_text(prop, "Show Disabled", "Show disabled tracks from the footage");
	RNA_def_property_boolean_negative_sdna(prop, NULL, "flag", SC_HIDE_DISABLED);
	RNA_def_property_update(prop, NC_SPACE | ND_SPACE_CLIP, NULL);

	/* scopes */
	prop = RNA_def_property(srna, "scopes", PROP_POINTER, PROP_NONE);
	RNA_def_property_pointer_sdna(prop, NULL, "scopes");
	RNA_def_property_struct_type(prop, "MovieClipScopes");
	RNA_def_property_ui_text(prop, "Scopes", "Scopes to visualize movie clip statistics");

	/* show names */
	prop = RNA_def_property(srna, "show_names", PROP_BOOLEAN, PROP_NONE);
	RNA_def_property_boolean_sdna(prop, NULL, "flag", SC_SHOW_NAMES);
	RNA_def_property_ui_text(prop, "Show Names", "Show track names and status");
	RNA_def_property_update(prop, NC_SPACE | ND_SPACE_CLIP, NULL);

	/* show grid */
	prop = RNA_def_property(srna, "show_grid", PROP_BOOLEAN, PROP_NONE);
	RNA_def_property_boolean_sdna(prop, NULL, "flag", SC_SHOW_GRID);
	RNA_def_property_ui_text(prop, "Show Grid", "Show grid showing lens distortion");
	RNA_def_property_update(prop, NC_SPACE | ND_SPACE_CLIP, NULL);

	/* show stable */
	prop = RNA_def_property(srna, "show_stable", PROP_BOOLEAN, PROP_NONE);
	RNA_def_property_boolean_sdna(prop, NULL, "flag", SC_SHOW_STABLE);
	RNA_def_property_ui_text(prop, "Show Stable", "Show stable footage in editor (if stabilization is enabled)");
	RNA_def_property_update(prop, NC_SPACE | ND_SPACE_CLIP, NULL);

	/* manual calibration */
	prop = RNA_def_property(srna, "use_manual_calibration", PROP_BOOLEAN, PROP_NONE);
	RNA_def_property_boolean_sdna(prop, NULL, "flag", SC_MANUAL_CALIBRATION);
	RNA_def_property_ui_text(prop, "Manual Calibration", "Use manual calibration helpers");
	RNA_def_property_update(prop, NC_SPACE | ND_SPACE_CLIP, NULL);

	/* show grease pencil */
	prop = RNA_def_property(srna, "show_grease_pencil", PROP_BOOLEAN, PROP_NONE);
	RNA_def_property_boolean_sdna(prop, NULL, "flag", SC_SHOW_GPENCIL);
	RNA_def_property_ui_text(prop, "Show Grease Pencil",
	                         "Show grease pencil for this view");
	RNA_def_property_update(prop, NC_SPACE | ND_SPACE_CLIP, NULL);

	/* show filters */
	prop = RNA_def_property(srna, "show_filters", PROP_BOOLEAN, PROP_NONE);
	RNA_def_property_boolean_sdna(prop, NULL, "flag", SC_SHOW_FILTERS);
	RNA_def_property_ui_text(prop, "Show Filters", "Show filters for graph editor");
	RNA_def_property_update(prop, NC_SPACE | ND_SPACE_CLIP, NULL);

	/* show graph_frames */
	prop = RNA_def_property(srna, "show_graph_frames", PROP_BOOLEAN, PROP_NONE);
	RNA_def_property_boolean_sdna(prop, NULL, "flag", SC_SHOW_GRAPH_FRAMES);
	RNA_def_property_ui_text(prop, "Show Frames",
	                         "Show curve for per-frame average error (camera motion should be solved first)");
	RNA_def_property_update(prop, NC_SPACE | ND_SPACE_CLIP, NULL);

	/* show graph tracks motion */
	prop = RNA_def_property(srna, "show_graph_tracks_motion", PROP_BOOLEAN, PROP_NONE);
	RNA_def_property_boolean_sdna(prop, NULL, "flag", SC_SHOW_GRAPH_TRACKS_MOTION);
	RNA_def_property_ui_text(prop, "Show Tracks Motion",
	                         "Display the speed curves (in \"x\" direction red, in \"y\" direction green) "
	                         "for the selected tracks");
	RNA_def_property_update(prop, NC_SPACE | ND_SPACE_CLIP, NULL);

	/* show graph tracks motion */
	prop = RNA_def_property(srna, "show_graph_tracks_error", PROP_BOOLEAN, PROP_NONE);
	RNA_def_property_boolean_sdna(prop, NULL, "flag", SC_SHOW_GRAPH_TRACKS_ERROR);
	RNA_def_property_ui_text(prop, "Show Tracks Error",
	                         "Display the reprojection error curve for selected tracks");
	RNA_def_property_update(prop, NC_SPACE | ND_SPACE_CLIP, NULL);

	/* show_only_selected */
	prop = RNA_def_property(srna, "show_graph_only_selected", PROP_BOOLEAN, PROP_NONE);
	RNA_def_property_boolean_sdna(prop, NULL, "flag", SC_SHOW_GRAPH_SEL_ONLY);
	RNA_def_property_ui_text(prop, "Only Selected", "Only include channels relating to selected objects and data");
	RNA_def_property_ui_icon(prop, ICON_RESTRICT_SELECT_OFF, 0);
	RNA_def_property_update(prop, NC_SPACE | ND_SPACE_CLIP, NULL);

	/* show_hidden */
	prop = RNA_def_property(srna, "show_graph_hidden", PROP_BOOLEAN, PROP_NONE);
	RNA_def_property_boolean_sdna(prop, NULL, "flag", SC_SHOW_GRAPH_HIDDEN);
	RNA_def_property_ui_text(prop, "Display Hidden", "Include channels from objects/bone that aren't visible");
	RNA_def_property_ui_icon(prop, ICON_GHOST_ENABLED, 0);
	RNA_def_property_update(prop, NC_SPACE | ND_SPACE_CLIP, NULL);

	/* ** channels ** */

	/* show_red_channel */
	prop = RNA_def_property(srna, "show_red_channel", PROP_BOOLEAN, PROP_NONE);
	RNA_def_property_boolean_negative_sdna(prop, NULL, "postproc_flag", MOVIECLIP_DISABLE_RED);
	RNA_def_property_ui_text(prop, "Show Red Channel", "Show red channel in the frame");
	RNA_def_property_update(prop, NC_SPACE | ND_SPACE_CLIP, NULL);

	/* show_green_channel */
	prop = RNA_def_property(srna, "show_green_channel", PROP_BOOLEAN, PROP_NONE);
	RNA_def_property_boolean_negative_sdna(prop, NULL, "postproc_flag", MOVIECLIP_DISABLE_GREEN);
	RNA_def_property_ui_text(prop, "Show Green Channel", "Show green channel in the frame");
	RNA_def_property_update(prop, NC_SPACE | ND_SPACE_CLIP, NULL);

	/* show_blue_channel */
	prop = RNA_def_property(srna, "show_blue_channel", PROP_BOOLEAN, PROP_NONE);
	RNA_def_property_boolean_negative_sdna(prop, NULL, "postproc_flag", MOVIECLIP_DISABLE_BLUE);
	RNA_def_property_ui_text(prop, "Show Blue Channel", "Show blue channel in the frame");
	RNA_def_property_update(prop, NC_SPACE | ND_SPACE_CLIP, NULL);

	/* preview_grayscale */
	prop = RNA_def_property(srna, "use_grayscale_preview", PROP_BOOLEAN, PROP_NONE);
	RNA_def_property_boolean_sdna(prop, NULL, "postproc_flag", MOVIECLIP_PREVIEW_GRAYSCALE);
	RNA_def_property_ui_text(prop, "Grayscale", "Display frame in grayscale mode");
	RNA_def_property_update(prop, NC_MOVIECLIP | ND_DISPLAY, NULL);

	/* timeline */
	prop = RNA_def_property(srna, "show_seconds", PROP_BOOLEAN, PROP_NONE);
	RNA_def_property_boolean_sdna(prop, NULL, "flag", SC_SHOW_SECONDS);
	RNA_def_property_ui_text(prop, "Show Seconds", "Show timing in seconds not frames");
	RNA_def_property_update(prop, NC_MOVIECLIP | ND_DISPLAY, NULL);

	/* grease pencil source */
	prop = RNA_def_property(srna, "grease_pencil_source", PROP_ENUM, PROP_NONE);
	RNA_def_property_enum_sdna(prop, NULL, "gpencil_src");
	RNA_def_property_enum_items(prop, gpencil_source_items);
	RNA_def_property_ui_text(prop, "Grease Pencil Source", "Where the grease pencil comes from");
	RNA_def_property_translation_context(prop, BLF_I18NCONTEXT_ID_MOVIECLIP);
	RNA_def_property_update(prop, NC_MOVIECLIP | ND_DISPLAY, NULL);

	/* pivot point */
	prop = RNA_def_property(srna, "pivot_point", PROP_ENUM, PROP_NONE);
	RNA_def_property_enum_sdna(prop, NULL, "around");
	RNA_def_property_enum_items(prop, pivot_items);
	RNA_def_property_ui_text(prop, "Pivot Point", "Pivot center for rotation/scaling");
	RNA_def_property_update(prop, NC_SPACE | ND_SPACE_CLIP, NULL);
}


void RNA_def_space(BlenderRNA *brna)
{
	rna_def_space(brna);
	rna_def_space_image(brna);
	rna_def_space_sequencer(brna);
	rna_def_space_text(brna);
	rna_def_fileselect_params(brna);
	rna_def_space_filebrowser(brna);
	rna_def_space_outliner(brna);
	rna_def_background_image(brna);
	rna_def_space_view3d(brna);
	rna_def_space_buttons(brna);
	rna_def_space_dopesheet(brna);
	rna_def_space_graph(brna);
	rna_def_space_nla(brna);
	rna_def_space_time(brna);
	rna_def_space_console(brna);
	rna_def_console_line(brna);
	rna_def_space_info(brna);
	rna_def_space_userpref(brna);
	rna_def_node_tree_path(brna);
	rna_def_space_node(brna);
	rna_def_space_logic(brna);
	rna_def_space_clip(brna);
}

#endif<|MERGE_RESOLUTION|>--- conflicted
+++ resolved
@@ -863,7 +863,6 @@
 	}
 }
 
-<<<<<<< HEAD
 static void rna_SpaceImageEditor_image_update(Main *UNUSED(bmain), Scene *UNUSED(scene), PointerRNA *ptr)
 {
 	SpaceImage *sima = (SpaceImage *)ptr->data;
@@ -882,10 +881,7 @@
 	}
 }
 
-static void rna_SpaceImageEditor_scopes_update(Main *UNUSED(bmain), Scene *scene, PointerRNA *ptr)
-=======
 static void rna_SpaceImageEditor_scopes_update(struct bContext *C, struct PointerRNA *ptr)
->>>>>>> 7165db53
 {
 	SpaceImage *sima = (SpaceImage *)ptr->data;
 	ImBuf *ibuf;
