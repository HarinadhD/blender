--- conflicted
+++ resolved
@@ -88,19 +88,13 @@
 	                "advanced editing and script development"},
 	{SPACE_INFO, "INFO", ICON_INFO, "Info", "Main menu bar and list of error messages "
 	             "(drag down to expand and display)"},
+	/* TODO: topbar shouldn't be selectable through menu. */
+	{SPACE_TOPBAR, "TOPBAR", ICON_NONE, "Top Bar", "Global bar at the top of the screen for global per-window settings"},
 
 	/* Data */
 	{0, "", ICON_NONE, "Data", ""},
 	{SPACE_OUTLINER, "OUTLINER", ICON_OOPS, "Outliner", "Overview of scene graph and all available data-blocks"},
-<<<<<<< HEAD
-	{SPACE_USERPREF, "USER_PREFERENCES", ICON_PREFERENCES, "User Preferences", "Edit persistent configuration settings"},
-	{SPACE_INFO, "INFO", ICON_INFO, "Info", "Main menu bar and list of error messages (drag down to expand and display)"},
-	/* TODO: topbar shouldn't be selectable through menu. */
-	{SPACE_TOPBAR, "TOPBAR", ICON_NONE, "Top Bar", "Global bar at the top of the screen for global per-window settings"},
-	{0, "", ICON_NONE, NULL, NULL},
-=======
 	{SPACE_BUTS, "PROPERTIES", ICON_BUTS, "Properties", "Edit properties of active object and related data-blocks"},
->>>>>>> 0b5ebb32
 	{SPACE_FILE, "FILE_BROWSER", ICON_FILESEL, "File Browser", "Browse for files and assets"},
 	{SPACE_USERPREF, "USER_PREFERENCES", ICON_PREFERENCES, "User Preferences",
 	                 "Edit persistent configuration settings"},
