/*
 * $Id$
 *
 * ***** BEGIN GPL LICENSE BLOCK *****
 *
 * This program is free software; you can redistribute it and/or
 * modify it under the terms of the GNU General Public License
 * as published by the Free Software Foundation; either version 2
 * of the License, or (at your option) any later version.
 *
 * This program is distributed in the hope that it will be useful,
 * but WITHOUT ANY WARRANTY; without even the implied warranty of
 * MERCHANTABILITY or FITNESS FOR A PARTICULAR PURPOSE.  See the
 * GNU General Public License for more details.
 *
 * You should have received a copy of the GNU General Public License
 * along with this program; if not, write to the Free Software Foundation,
 * Inc., 51 Franklin Street, Fifth Floor, Boston, MA 02110-1301, USA.
 *
 * Contributor(s): Blender Foundation (2008).
 *
 * ***** END GPL LICENSE BLOCK *****
 */

/** \file blender/makesrna/intern/rna_world.c
 *  \ingroup RNA
 */


#include <float.h>
#include <stdlib.h>

#include "RNA_define.h"

#include "rna_internal.h"
#include "BLF_api.h"

#include "DNA_material_types.h"
#include "DNA_texture_types.h"
#include "DNA_world_types.h"

#include "WM_types.h"

#ifdef RNA_RUNTIME

#include "MEM_guardedalloc.h"

#include "BKE_depsgraph.h"
#include "BKE_main.h"
#include "BKE_texture.h"

#include "WM_api.h"

static PointerRNA rna_World_lighting_get(PointerRNA *ptr)
{
	return rna_pointer_inherit_refine(ptr, &RNA_WorldLighting, ptr->id.data);
}

static PointerRNA rna_World_stars_get(PointerRNA *ptr)
{
	return rna_pointer_inherit_refine(ptr, &RNA_WorldStarsSettings, ptr->id.data);
}

static PointerRNA rna_World_mist_get(PointerRNA *ptr)
{
	return rna_pointer_inherit_refine(ptr, &RNA_WorldMistSettings, ptr->id.data);
}

static void rna_World_mtex_begin(CollectionPropertyIterator *iter, PointerRNA *ptr)
{
	World *wo= (World*)ptr->data;
	rna_iterator_array_begin(iter, (void*)wo->mtex, sizeof(MTex*), MAX_MTEX, 0, NULL);
}

static PointerRNA rna_World_active_texture_get(PointerRNA *ptr)
{
	World *wo= (World*)ptr->data;
	Tex *tex;

	tex= give_current_world_texture(wo);
	return rna_pointer_inherit_refine(ptr, &RNA_Texture, tex);
}

static void rna_World_active_texture_set(PointerRNA *ptr, PointerRNA value)
{
	World *wo= (World*)ptr->data;

	set_current_world_texture(wo, value.data);
}

static void rna_World_update(Main *UNUSED(bmain), Scene *UNUSED(scene), PointerRNA *ptr)
{
	World *wo= ptr->id.data;

	DAG_id_tag_update(&wo->id, 0);
	WM_main_add_notifier(NC_WORLD, wo);
}

static void rna_World_draw_update(Main *UNUSED(bmain), Scene *UNUSED(scene), PointerRNA *ptr)
{
	World *wo= ptr->id.data;

	DAG_id_tag_update(&wo->id, 0);
	WM_main_add_notifier(NC_WORLD|ND_WORLD_DRAW, wo);
}

/* so camera mist limits redraw */
static void rna_World_draw_mist_update(Main *UNUSED(bmain), Scene *UNUSED(scene), PointerRNA *ptr)
{
	World *wo= ptr->id.data;

	DAG_id_tag_update(&wo->id, 0);
	WM_main_add_notifier(NC_WORLD|ND_WORLD_DRAW, wo);
	WM_main_add_notifier(NC_OBJECT|ND_DRAW, NULL);
}

static void rna_World_stars_update(Main *UNUSED(bmain), Scene *UNUSED(scene), PointerRNA *ptr)
{
	World *wo= ptr->id.data;

	DAG_id_tag_update(&wo->id, 0);
	WM_main_add_notifier(NC_WORLD|ND_WORLD_STARS, wo);
}


#else

static void rna_def_world_mtex(BlenderRNA *brna)
{
	StructRNA *srna;
	PropertyRNA *prop;

	static EnumPropertyItem texco_items[] = {
		{TEXCO_VIEW, "VIEW", 0, "View", "Uses view vector for the texture coordinates"},
		{TEXCO_GLOB, "GLOBAL", 0, "Global", "Uses global coordinates for the texture coordinates (interior mist)"},
		{TEXCO_ANGMAP, "ANGMAP", 0, "AngMap", "Uses 360 degree angular coordinates, e.g. for spherical light probes"},
		{TEXCO_H_SPHEREMAP, "SPHERE", 0, "Sphere", "For 360 degree panorama sky, spherical mapped, only top half"},
		{TEXCO_H_TUBEMAP, "TUBE", 0, "Tube", "For 360 degree panorama sky, cylindrical mapped, only top half"},
		{TEXCO_OBJECT, "OBJECT", 0, "Object", "Uses linked object's coordinates for texture coordinates"},
		{0, NULL, 0, NULL, NULL}};

	srna= RNA_def_struct(brna, "WorldTextureSlot", "TextureSlot");
	RNA_def_struct_sdna(srna, "MTex");
	RNA_def_struct_ui_text(srna, "World Texture Slot", "Texture slot for textures in a World datablock");

	/* map to */
	prop= RNA_def_property(srna, "use_map_blend", PROP_BOOLEAN, PROP_NONE);
	RNA_def_property_boolean_sdna(prop, NULL, "mapto", WOMAP_BLEND);
	RNA_def_property_ui_text(prop, "Blend", "Affect the color progression of the background");
	RNA_def_property_update(prop, 0, "rna_World_update");

	prop= RNA_def_property(srna, "use_map_horizon", PROP_BOOLEAN, PROP_NONE);
	RNA_def_property_boolean_sdna(prop, NULL, "mapto", WOMAP_HORIZ);
	RNA_def_property_ui_text(prop, "Horizon", "Affect the color of the horizon");
	RNA_def_property_update(prop, 0, "rna_World_update");

	prop= RNA_def_property(srna, "use_map_zenith_up", PROP_BOOLEAN, PROP_NONE);
	RNA_def_property_boolean_sdna(prop, NULL, "mapto", WOMAP_ZENUP);
	RNA_def_property_ui_text(prop, "Zenith Up", "Affect the color of the zenith above");
	RNA_def_property_update(prop, 0, "rna_World_update");

	prop= RNA_def_property(srna, "use_map_zenith_down", PROP_BOOLEAN, PROP_NONE);
	RNA_def_property_boolean_sdna(prop, NULL, "mapto", WOMAP_ZENDOWN);
	RNA_def_property_ui_text(prop, "Zenith Down", "Affect the color of the zenith below");
	RNA_def_property_update(prop, 0, "rna_World_update");

	/* unused
	prop= RNA_def_property(srna, "map_mist", PROP_BOOLEAN, PROP_NONE);
	RNA_def_property_boolean_sdna(prop, NULL, "mapto", WOMAP_MIST);
	RNA_def_property_ui_text(prop, "Mist", "Causes the texture to affect the intensity of the mist");*/

	prop= RNA_def_property(srna, "texture_coords", PROP_ENUM, PROP_NONE);
	RNA_def_property_enum_sdna(prop, NULL, "texco");
	RNA_def_property_enum_items(prop, texco_items);
	RNA_def_property_ui_text(prop, "Texture Coordinates", "Texture coordinates used to map the texture onto the background");
	RNA_def_property_update(prop, 0, "rna_World_update");

	prop= RNA_def_property(srna, "object", PROP_POINTER, PROP_NONE);
	RNA_def_property_pointer_sdna(prop, NULL, "object");
	RNA_def_property_struct_type(prop, "Object");
	RNA_def_property_flag(prop, PROP_EDITABLE);
	RNA_def_property_ui_text(prop, "Object", "Object to use for mapping with Object texture coordinates");
	RNA_def_property_update(prop, 0, "rna_World_update");

	prop= RNA_def_property(srna, "blend_factor", PROP_FLOAT, PROP_NONE);
	RNA_def_property_float_sdna(prop, NULL, "blendfac");
	RNA_def_property_ui_range(prop, 0, 1, 10, 3);
	RNA_def_property_ui_text(prop, "Blend Factor", "Amount texture affects color progression of the background");
	RNA_def_property_update(prop, 0, "rna_World_update");

	prop= RNA_def_property(srna, "horizon_factor", PROP_FLOAT, PROP_NONE);
	RNA_def_property_float_sdna(prop, NULL, "colfac");
	RNA_def_property_ui_range(prop, 0, 1, 10, 3);
	RNA_def_property_ui_text(prop, "Horizon Factor", "Amount texture affects color of the horizon");
	RNA_def_property_update(prop, 0, "rna_World_update");

	prop= RNA_def_property(srna, "zenith_up_factor", PROP_FLOAT, PROP_NONE);
	RNA_def_property_float_sdna(prop, NULL, "zenupfac");
	RNA_def_property_ui_range(prop, 0, 1, 10, 3);
	RNA_def_property_ui_text(prop, "Zenith Up Factor", "Amount texture affects color of the zenith above");
	RNA_def_property_update(prop, 0, "rna_World_update");

	prop= RNA_def_property(srna, "zenith_down_factor", PROP_FLOAT, PROP_NONE);
	RNA_def_property_float_sdna(prop, NULL, "zendownfac");
	RNA_def_property_ui_range(prop, 0, 1, 10, 3);
	RNA_def_property_ui_text(prop, "Zenith Down Factor", "Amount texture affects color of the zenith below");
	RNA_def_property_update(prop, 0, "rna_World_update");
}

static void rna_def_lighting(BlenderRNA *brna)
{
	StructRNA *srna;
	PropertyRNA *prop;

	static EnumPropertyItem blend_mode_items[] = {
		{WO_AOMUL, "MULTIPLY", 0, N_("Multiply"), N_("Multiply direct lighting with ambient occlusion, darkening the result")},
		{WO_AOADD, "ADD", 0, N_("Add"), N_("Add light and shadow")},
		{0, NULL, 0, NULL, NULL}};

	static EnumPropertyItem prop_color_items[] = {
		{WO_AOPLAIN, "PLAIN", 0, N_("White"), N_("Plain diffuse energy (white.)")},
		{WO_AOSKYCOL, "SKY_COLOR", 0, N_("Sky Color"), N_("Use horizon and zenith color for diffuse energy")},
		{WO_AOSKYTEX, "SKY_TEXTURE", 0, N_("Sky Texture"), N_("Does full Sky texture render for diffuse energy")},
		{0, NULL, 0, NULL, NULL}};

	static EnumPropertyItem prop_sample_method_items[] = {
		{WO_AOSAMP_CONSTANT, "CONSTANT_JITTERED", 0, N_("Constant Jittered"), N_("Fastest and gives the most noise")},
		{WO_AOSAMP_HALTON, "ADAPTIVE_QMC", 0, N_("Adaptive QMC"), N_("Fast in high-contrast areas")},
		{WO_AOSAMP_HAMMERSLEY, "CONSTANT_QMC", 0, N_("Constant QMC"), N_("Best quality")},
		{0, NULL, 0, NULL, NULL}};

	static EnumPropertyItem prop_gather_method_items[] = {
		{WO_AOGATHER_RAYTRACE, "RAYTRACE", 0, N_("Raytrace"), N_("Accurate, but slow when noise-free results are required")},
		{WO_AOGATHER_APPROX, "APPROXIMATE", 0, N_("Approximate"), N_("Inaccurate, but faster and without noise")},
		{0, NULL, 0, NULL, NULL}};

	srna= RNA_def_struct(brna, "WorldLighting", NULL);
	RNA_def_struct_sdna(srna, "World");
	RNA_def_struct_nested(brna, srna, "World");
	RNA_def_struct_ui_text(srna, N_("Lighting"), N_("Lighting for a World datablock"));

	/* ambient occlusion */
	prop= RNA_def_property(srna, "use_ambient_occlusion", PROP_BOOLEAN, PROP_NONE);
	RNA_def_property_boolean_sdna(prop, NULL, "mode", WO_AMB_OCC);
	RNA_def_property_ui_text(prop, N_("Use Ambient Occlusion"), N_("Use Ambient Occlusion to add shadowing based on distance between objects"));
	RNA_def_property_update(prop, 0, "rna_World_update");

	prop= RNA_def_property(srna, "ao_factor", PROP_FLOAT, PROP_FACTOR);
	RNA_def_property_float_sdna(prop, NULL, "aoenergy");
	RNA_def_property_range(prop, 0, INT_MAX);
	RNA_def_property_ui_range(prop, 0, 1, 0.1, 2);
	RNA_def_property_ui_text(prop, N_("Factor"), N_("Factor for ambient occlusion blending"));
	RNA_def_property_update(prop, 0, "rna_World_update");

	prop= RNA_def_property(srna, "ao_blend_type", PROP_ENUM, PROP_NONE);
	RNA_def_property_enum_sdna(prop, NULL, "aomix");
	RNA_def_property_enum_items(prop, blend_mode_items);
	RNA_def_property_ui_text(prop, N_("Blend Mode"), N_("Defines how AO mixes with material shading"));
	RNA_def_property_update(prop, 0, "rna_World_update");

	/* environment lighting */
	prop= RNA_def_property(srna, "use_environment_light", PROP_BOOLEAN, PROP_NONE);
	RNA_def_property_boolean_sdna(prop, NULL, "mode", WO_ENV_LIGHT);
	RNA_def_property_ui_text(prop, N_("Use Environment Lighting"), N_("Add light coming from the environment"));
	RNA_def_property_update(prop, 0, "rna_World_update");

	prop= RNA_def_property(srna, "environment_energy", PROP_FLOAT, PROP_NONE);
	RNA_def_property_float_sdna(prop, NULL, "ao_env_energy");
	RNA_def_property_ui_range(prop, 0, FLT_MAX, 1, 3);
	RNA_def_property_ui_text(prop, N_("Environment Color"), N_("Defines the strength of environment light"));
	RNA_def_property_update(prop, 0, "rna_World_update");

	prop= RNA_def_property(srna, "environment_color", PROP_ENUM, PROP_NONE);
	RNA_def_property_enum_sdna(prop, NULL, "aocolor");
	RNA_def_property_enum_items(prop, prop_color_items);
	RNA_def_property_ui_text(prop, N_("Environment Color"), N_("Defines where the color of the environment light comes from"));
	RNA_def_property_update(prop, 0, "rna_World_update");

	/* indirect lighting */
	prop= RNA_def_property(srna, "use_indirect_light", PROP_BOOLEAN, PROP_NONE);
	RNA_def_property_boolean_sdna(prop, NULL, "mode", WO_INDIRECT_LIGHT);
	RNA_def_property_ui_text(prop, N_("Use Indirect Lighting"), N_("Add indirect light bouncing of surrounding objects"));
	RNA_def_property_update(prop, 0, "rna_World_update");

	prop= RNA_def_property(srna, "indirect_factor", PROP_FLOAT, PROP_FACTOR);
	RNA_def_property_float_sdna(prop, NULL, "ao_indirect_energy");
	RNA_def_property_range(prop, 0, INT_MAX);
	RNA_def_property_ui_range(prop, 0, 1, 0.1, 2);
	RNA_def_property_ui_text(prop, N_("Indirect Factor"), N_("Factor for how much surrounding objects contribute to light"));
	RNA_def_property_update(prop, 0, "rna_World_update");

	prop= RNA_def_property(srna, "indirect_bounces", PROP_INT, PROP_UNSIGNED);
	RNA_def_property_int_sdna(prop, NULL, "ao_indirect_bounces");
	RNA_def_property_range(prop, 1, SHRT_MAX);
	RNA_def_property_ui_text(prop, N_("Bounces"), N_("Number of indirect diffuse light bounces"));
	RNA_def_property_update(prop, 0, "rna_World_update");

	/* gathering parameters */
	prop= RNA_def_property(srna, "gather_method", PROP_ENUM, PROP_NONE);
	RNA_def_property_enum_sdna(prop, NULL, "ao_gather_method");
	RNA_def_property_enum_items(prop, prop_gather_method_items);
	RNA_def_property_ui_text(prop, N_("Gather Method"), "");
	RNA_def_property_update(prop, 0, "rna_World_update");

	prop= RNA_def_property(srna, "passes", PROP_INT, PROP_NONE);
	RNA_def_property_int_sdna(prop, NULL, "ao_approx_passes");
	RNA_def_property_range(prop, 0, 10);
	RNA_def_property_ui_text(prop, N_("Passes"), N_("Number of preprocessing passes to reduce overocclusion"));
	RNA_def_property_update(prop, 0, "rna_World_update");

	prop= RNA_def_property(srna, "distance", PROP_FLOAT, PROP_DISTANCE);
	RNA_def_property_float_sdna(prop, NULL, "aodist");
	RNA_def_property_ui_text(prop, N_("Distance"), N_("Length of rays, defines how far away other faces give occlusion effect"));
	RNA_def_property_update(prop, 0, "rna_World_update");

	prop= RNA_def_property(srna, "falloff_strength", PROP_FLOAT, PROP_NONE);
	RNA_def_property_float_sdna(prop, NULL, "aodistfac");
	RNA_def_property_ui_text(prop, N_("Strength"), N_("Attenuation falloff strength, the higher, the less influence distant objects have"));
	RNA_def_property_update(prop, 0, "rna_World_update");

	prop= RNA_def_property(srna, "bias", PROP_FLOAT, PROP_NONE);
	RNA_def_property_float_sdna(prop, NULL, "aobias");
	RNA_def_property_range(prop, 0, 0.5);
	RNA_def_property_ui_text(prop, N_("Bias"), N_("Bias (in radians) to prevent smoothed faces from showing banding (for Raytrace Constant Jittered)"));
	RNA_def_property_update(prop, 0, "rna_World_update");

	prop= RNA_def_property(srna, "threshold", PROP_FLOAT, PROP_NONE);
	RNA_def_property_float_sdna(prop, NULL, "ao_adapt_thresh");
	RNA_def_property_range(prop, 0, 1);
	RNA_def_property_ui_text(prop, N_("Threshold"), N_("Samples below this threshold will be considered fully shadowed/unshadowed and skipped (for Raytrace Adaptive QMC)"));
	RNA_def_property_update(prop, 0, "rna_World_update");

	prop= RNA_def_property(srna, "adapt_to_speed", PROP_FLOAT, PROP_NONE);
	RNA_def_property_float_sdna(prop, NULL, "ao_adapt_speed_fac");
	RNA_def_property_range(prop, 0, 1);
	RNA_def_property_ui_text(prop, N_("Adapt To Speed"), N_("Use the speed vector pass to reduce AO samples in fast moving pixels. Higher values result in more aggressive sample reduction. Requires Vec pass enabled (for Raytrace Adaptive QMC)"));
	RNA_def_property_update(prop, 0, "rna_World_update");

	prop= RNA_def_property(srna, "error_threshold", PROP_FLOAT, PROP_NONE);
	RNA_def_property_float_sdna(prop, NULL, "ao_approx_error");
	RNA_def_property_range(prop, 0.0001, 10);
	RNA_def_property_ui_text(prop, N_("Error Tolerance"), N_("Low values are slower and higher quality"));
	RNA_def_property_update(prop, 0, "rna_World_update");

	prop= RNA_def_property(srna, "correction", PROP_FLOAT, PROP_NONE);
	RNA_def_property_float_sdna(prop, NULL, "ao_approx_correction");
	RNA_def_property_range(prop, 0, 1);
	RNA_def_property_ui_range(prop, 0, 1, 0.1, 2);
	RNA_def_property_ui_text(prop, N_("Correction"), N_("Ad-hoc correction for over-occlusion due to the approximation"));
	RNA_def_property_update(prop, 0, "rna_World_update");

	prop= RNA_def_property(srna, "use_falloff", PROP_BOOLEAN, PROP_NONE);
	RNA_def_property_boolean_sdna(prop, NULL, "aomode", WO_AODIST);
	RNA_def_property_ui_text(prop, N_("Falloff"), N_("Distance will be used to attenuate shadows"));
	RNA_def_property_update(prop, 0, "rna_World_update");

	prop= RNA_def_property(srna, "use_cache", PROP_BOOLEAN, PROP_NONE);
	RNA_def_property_boolean_sdna(prop, NULL, "aomode", WO_AOCACHE);
	RNA_def_property_ui_text(prop, N_("Pixel Cache"), N_("Cache AO results in pixels and interpolate over neighbouring pixels for speedup"));
	RNA_def_property_update(prop, 0, "rna_World_update");

	prop= RNA_def_property(srna, "samples", PROP_INT, PROP_NONE);
	RNA_def_property_int_sdna(prop, NULL, "aosamp");
<<<<<<< HEAD
	RNA_def_property_range(prop, 1, 32);
	RNA_def_property_ui_text(prop, N_("Samples"), N_("Amount of ray samples. Higher values give smoother results and longer rendering times"));
=======
	RNA_def_property_range(prop, 1, 128);
	RNA_def_property_ui_text(prop, "Samples", "Amount of ray samples. Higher values give smoother results and longer rendering times");
>>>>>>> 9648c601
	RNA_def_property_update(prop, 0, "rna_World_update");

	prop= RNA_def_property(srna, "sample_method", PROP_ENUM, PROP_NONE);
	RNA_def_property_enum_sdna(prop, NULL, "ao_samp_method");
	RNA_def_property_enum_items(prop, prop_sample_method_items);
	RNA_def_property_ui_text(prop, N_("Sample Method"), N_("Method for generating shadow samples (for Raytrace)"));
	RNA_def_property_update(prop, 0, "rna_World_update");
}

static void rna_def_world_mist(BlenderRNA *brna)
{
	StructRNA *srna;
	PropertyRNA *prop;
	
	static EnumPropertyItem falloff_items[] = {
		{0, "QUADRATIC", 0, "Quadratic", "Mist uses quadratic progression"},
		{1, "LINEAR", 0, "Linear", "Mist uses linear progression"},
		{2, "INVERSE_QUADRATIC", 0, "Inverse Quadratic", "Mist uses inverse quadratic progression"},
		{0, NULL, 0, NULL, NULL}};

	srna= RNA_def_struct(brna, "WorldMistSettings", NULL);
	RNA_def_struct_sdna(srna, "World");
	RNA_def_struct_nested(brna, srna, "World");
	RNA_def_struct_ui_text(srna, "World Mist", "Mist settings for a World data-block");

	prop= RNA_def_property(srna, "use_mist", PROP_BOOLEAN, PROP_NONE);
	RNA_def_property_boolean_sdna(prop, NULL, "mode", WO_MIST);
	RNA_def_property_ui_text(prop, "Use Mist", "Occlude objects with the environment color as they are further away");
	RNA_def_property_update(prop, 0, "rna_World_draw_update");

	prop= RNA_def_property(srna, "intensity", PROP_FLOAT, PROP_NONE);
	RNA_def_property_float_sdna(prop, NULL, "misi");
	RNA_def_property_range(prop, 0, 1);
	RNA_def_property_ui_text(prop, "Intensity", "Intensity of the mist effect");
	RNA_def_property_update(prop, 0, "rna_World_update");

	prop= RNA_def_property(srna, "start", PROP_FLOAT, PROP_DISTANCE);
	RNA_def_property_float_sdna(prop, NULL, "miststa");
	RNA_def_property_range(prop, 0, FLT_MAX);
	RNA_def_property_ui_range(prop, 0, 10000, 10, 2);
	RNA_def_property_ui_text(prop, "Start", "Starting distance of the mist, measured from the camera");
	RNA_def_property_update(prop, 0, "rna_World_draw_mist_update");

	prop= RNA_def_property(srna, "depth", PROP_FLOAT, PROP_DISTANCE);
	RNA_def_property_float_sdna(prop, NULL, "mistdist");
	RNA_def_property_range(prop, 0, FLT_MAX);
	RNA_def_property_ui_range(prop, 0, 10000, 10, 2);
	RNA_def_property_ui_text(prop, "Depth", "The distance over which the mist effect fades in");
	RNA_def_property_update(prop, 0, "rna_World_draw_mist_update");

	prop= RNA_def_property(srna, "height", PROP_FLOAT, PROP_DISTANCE);
	RNA_def_property_float_sdna(prop, NULL, "misthi");
	RNA_def_property_range(prop, 0, 100);
	RNA_def_property_ui_text(prop, "Height", "Control how much mist density decreases with height");
	RNA_def_property_update(prop, 0, "rna_World_update");
	
	prop= RNA_def_property(srna, "falloff", PROP_ENUM, PROP_NONE);
	RNA_def_property_enum_sdna(prop, NULL, "mistype");
	RNA_def_property_enum_items(prop, falloff_items);
	RNA_def_property_ui_text(prop, "Falloff", "Type of transition used to fade mist");
	RNA_def_property_update(prop, 0, "rna_World_update");
}

static void rna_def_world_stars(BlenderRNA *brna)
{
	StructRNA *srna;
	PropertyRNA *prop;

	srna= RNA_def_struct(brna, "WorldStarsSettings", NULL);
	RNA_def_struct_sdna(srna, "World");
	RNA_def_struct_nested(brna, srna, "World");
	RNA_def_struct_ui_text(srna, "World Stars", "Stars setting for a World data-block");

	prop= RNA_def_property(srna, "use_stars", PROP_BOOLEAN, PROP_NONE);
	RNA_def_property_boolean_sdna(prop, NULL, "mode", WO_STARS);
	RNA_def_property_ui_text(prop, "Use Stars", "Enable starfield generation");
	RNA_def_property_update(prop, 0, "rna_World_stars_update");

	prop= RNA_def_property(srna, "size", PROP_FLOAT, PROP_NONE);
	RNA_def_property_float_sdna(prop, NULL, "starsize");
	RNA_def_property_range(prop, 0, 10);
	RNA_def_property_ui_text(prop, "Size", "Average screen dimension of stars");
	RNA_def_property_update(prop, 0, "rna_World_draw_update"); /* use normal update since this isnt visualized */

	prop= RNA_def_property(srna, "distance_min", PROP_FLOAT, PROP_DISTANCE);
	RNA_def_property_float_sdna(prop, NULL, "starmindist");
	RNA_def_property_range(prop, 0, 1000);
	RNA_def_property_ui_text(prop, "Minimum Distance", "Minimum distance to the camera for stars");
	RNA_def_property_update(prop, 0, "rna_World_stars_update");

	prop= RNA_def_property(srna, "average_separation", PROP_FLOAT, PROP_NONE);
	RNA_def_property_float_sdna(prop, NULL, "stardist");
	RNA_def_property_range(prop, 2, 1000);
	RNA_def_property_ui_text(prop, "Average Separation", "Average distance between any two stars");
	RNA_def_property_update(prop, 0, "rna_World_stars_update");

	prop= RNA_def_property(srna, "color_random", PROP_FLOAT, PROP_NONE);
	RNA_def_property_float_sdna(prop, NULL, "starcolnoise");
	RNA_def_property_range(prop, 0, 1);
	RNA_def_property_ui_text(prop, "Color Randomization", "Randomize star colors");
	RNA_def_property_update(prop, 0, "rna_World_stars_update");
	
	/* unused
	prop= RNA_def_property(srna, "color", PROP_FLOAT, PROP_COLOR);
	RNA_def_property_float_sdna(prop, NULL, "starr");
	RNA_def_property_array(prop, 3);
	RNA_def_property_ui_text(prop, "Color", "Stars color");
	RNA_def_property_update(prop, 0, "rna_World_update");*/
}

void RNA_def_world(BlenderRNA *brna)
{
	StructRNA *srna;
	PropertyRNA *prop;

/*
	static EnumPropertyItem physics_engine_items[] = {
		{WOPHY_NONE, "NONE", 0, "None", ""},
		//{WOPHY_ENJI, "ENJI", 0, "Enji", ""},
		//{WOPHY_SUMO, "SUMO", 0, "Sumo (Deprecated)", ""},
		//{WOPHY_DYNAMO, "DYNAMO", 0, "Dynamo", ""},
		//{WOPHY_ODE, "ODE", 0, "ODE", ""},
		{WOPHY_BULLET, "BULLET", 0, "Bullet", ""},
		{0, NULL, 0, NULL, NULL}};
*/

	srna= RNA_def_struct(brna, "World", "ID");
	RNA_def_struct_ui_text(srna, N_("World"), N_("World datablock describing the environment and ambient lighting of a scene"));
	RNA_def_struct_ui_icon(srna, ICON_WORLD_DATA);

	rna_def_animdata_common(srna);
	rna_def_mtex_common(brna, srna, "rna_World_mtex_begin", "rna_World_active_texture_get",
		"rna_World_active_texture_set", NULL, "WorldTextureSlot", "WorldTextureSlots", "rna_World_update");

	/* colors */
	prop= RNA_def_property(srna, "horizon_color", PROP_FLOAT, PROP_COLOR);
	RNA_def_property_float_sdna(prop, NULL, "horr");
	RNA_def_property_array(prop, 3);
	RNA_def_property_ui_text(prop, N_("Horizon Color"), N_("Color at the horizon"));
	/* RNA_def_property_update(prop, 0, "rna_World_update"); */
	/* render-only uses this */
	RNA_def_property_update(prop, NC_WORLD|ND_WORLD_DRAW, "rna_World_update");

	
	prop= RNA_def_property(srna, "zenith_color", PROP_FLOAT, PROP_COLOR);
	RNA_def_property_float_sdna(prop, NULL, "zenr");
	RNA_def_property_array(prop, 3);
	RNA_def_property_ui_text(prop, N_("Zenith Color"), N_("Color at the zenith"));
	RNA_def_property_update(prop, 0, "rna_World_update");

	prop= RNA_def_property(srna, "ambient_color", PROP_FLOAT, PROP_COLOR);
	RNA_def_property_float_sdna(prop, NULL, "ambr");
	RNA_def_property_array(prop, 3);
	RNA_def_property_ui_text(prop, N_("Ambient Color"), N_("Ambient color of the world"));
	RNA_def_property_update(prop, 0, "rna_World_update");

	/* exp, range */
	prop= RNA_def_property(srna, "exposure", PROP_FLOAT, PROP_NONE);
	RNA_def_property_float_sdna(prop, NULL, "exp");
	RNA_def_property_range(prop, 0.0, 1.0);
	RNA_def_property_ui_text(prop, N_("Exposure"), N_("Amount of exponential color correction for light"));
	RNA_def_property_update(prop, 0, "rna_World_update");

	prop= RNA_def_property(srna, "color_range", PROP_FLOAT, PROP_NONE);
	RNA_def_property_float_sdna(prop, NULL, "range");
	RNA_def_property_range(prop, 0.2, 5.0);
	RNA_def_property_ui_text(prop, N_("Range"), N_("The color range that will be mapped to 0-1"));
	RNA_def_property_update(prop, 0, "rna_World_update");

	/* sky type */
	prop= RNA_def_property(srna, "use_sky_blend", PROP_BOOLEAN, PROP_NONE);
	RNA_def_property_boolean_sdna(prop, NULL, "skytype", WO_SKYBLEND);
	RNA_def_property_ui_text(prop, N_("Blend Sky"), N_("Render background with natural progression from horizon to zenith"));
	RNA_def_property_update(prop, 0, "rna_World_update");

	prop= RNA_def_property(srna, "use_sky_paper", PROP_BOOLEAN, PROP_NONE);
	RNA_def_property_boolean_sdna(prop, NULL, "skytype", WO_SKYPAPER);
	RNA_def_property_ui_text(prop, N_("Paper Sky"), N_("Flatten blend or texture coordinates"));
	RNA_def_property_update(prop, 0, "rna_World_update");

	prop= RNA_def_property(srna, "use_sky_real", PROP_BOOLEAN, PROP_NONE);
	RNA_def_property_boolean_sdna(prop, NULL, "skytype", WO_SKYREAL);
	RNA_def_property_ui_text(prop, N_("Real Sky"), N_("Render background with a real horizon, relative to the camera angle"));
	RNA_def_property_update(prop, 0, "rna_World_update");

	/* nested structs */
	prop= RNA_def_property(srna, "light_settings", PROP_POINTER, PROP_NONE);
	RNA_def_property_flag(prop, PROP_NEVER_NULL);
	RNA_def_property_struct_type(prop, "WorldLighting");
	RNA_def_property_pointer_funcs(prop, "rna_World_lighting_get", NULL, NULL, NULL);
	RNA_def_property_ui_text(prop, N_("Lighting"), N_("World lighting settings"));

	prop= RNA_def_property(srna, "mist_settings", PROP_POINTER, PROP_NONE);
	RNA_def_property_flag(prop, PROP_NEVER_NULL);
	RNA_def_property_struct_type(prop, "WorldMistSettings");
	RNA_def_property_pointer_funcs(prop, "rna_World_mist_get", NULL, NULL, NULL);
	RNA_def_property_ui_text(prop, N_("Mist"), N_("World mist settings"));

	prop= RNA_def_property(srna, "star_settings", PROP_POINTER, PROP_NONE);
	RNA_def_property_flag(prop, PROP_NEVER_NULL);
	RNA_def_property_struct_type(prop, "WorldStarsSettings");
	RNA_def_property_pointer_funcs(prop, "rna_World_stars_get", NULL, NULL, NULL);
	RNA_def_property_ui_text(prop, N_("Stars"), N_("World stars settings"));

	rna_def_lighting(brna);
	rna_def_world_mist(brna);
	rna_def_world_stars(brna);
	rna_def_world_mtex(brna);
}

#endif<|MERGE_RESOLUTION|>--- conflicted
+++ resolved
@@ -361,13 +361,8 @@
 
 	prop= RNA_def_property(srna, "samples", PROP_INT, PROP_NONE);
 	RNA_def_property_int_sdna(prop, NULL, "aosamp");
-<<<<<<< HEAD
-	RNA_def_property_range(prop, 1, 32);
+	RNA_def_property_range(prop, 1, 128);
 	RNA_def_property_ui_text(prop, N_("Samples"), N_("Amount of ray samples. Higher values give smoother results and longer rendering times"));
-=======
-	RNA_def_property_range(prop, 1, 128);
-	RNA_def_property_ui_text(prop, "Samples", "Amount of ray samples. Higher values give smoother results and longer rendering times");
->>>>>>> 9648c601
 	RNA_def_property_update(prop, 0, "rna_World_update");
 
 	prop= RNA_def_property(srna, "sample_method", PROP_ENUM, PROP_NONE);
