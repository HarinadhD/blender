# ***** BEGIN GPL LICENSE BLOCK *****
#
# This program is free software; you can redistribute it and/or
# modify it under the terms of the GNU General Public License
# as published by the Free Software Foundation; either version 2
# of the License, or (at your option) any later version.
#
# This program is distributed in the hope that it will be useful,
# but WITHOUT ANY WARRANTY; without even the implied warranty of
# MERCHANTABILITY or FITNESS FOR A PARTICULAR PURPOSE.  See the
# GNU General Public License for more details.
#
# You should have received a copy of the GNU General Public License
# along with this program; if not, write to the Free Software Foundation,
# Inc., 51 Franklin Street, Fifth Floor, Boston, MA 02110-1301, USA.
#
# The Original Code is Copyright (C) 2006, Blender Foundation
# All rights reserved.
#
# The Original Code is: all of this file.
#
# Contributor(s): Jacques Beaurain.
#
# ***** END GPL LICENSE BLOCK *****

if(CMAKE_COMPILER_IS_GNUCC)
	# add here so we fail early.
	set(CMAKE_C_FLAGS "${CMAKE_C_FLAGS} -Werror=implicit-function-declaration")
endif()

# files rna_access.c rna_define.c makesrna.c intentionally excluded.
set(DEFSRC
	rna_ID.c
	rna_action.c
	rna_animation.c
	rna_animviz.c
	rna_armature.c
	rna_boid.c
	rna_brush.c
	rna_cachefile.c
	rna_camera.c
	rna_cloth.c
	rna_collection.c
	rna_color.c
	rna_constraint.c
	rna_context.c
	rna_curve.c
	rna_depsgraph.c
	rna_dynamicpaint.c
	rna_fcurve.c
	rna_fluidsim.c
	rna_gpencil.c
	rna_gpencil_modifier.c
<<<<<<< HEAD
	rna_shader_fx.c
	rna_group.c
	rna_hair.c
=======
>>>>>>> ed7f6b51
	rna_image.c
	rna_key.c
	rna_lamp.c
	rna_lattice.c
	rna_layer.c
	rna_lightprobe.c
	rna_linestyle.c
	rna_main.c
	rna_mask.c
	rna_material.c
	rna_mesh.c
	rna_mesh_sample.c
	rna_meta.c
	rna_modifier.c
	rna_movieclip.c
	rna_nla.c
	rna_nodetree.c
	rna_object.c
	rna_object_force.c
	rna_packedfile.c
	rna_palette.c
	rna_particle.c
	rna_pose.c
	rna_render.c
	rna_rigidbody.c
	rna_rna.c
	rna_scene.c
	rna_screen.c
	rna_sculpt_paint.c
	rna_sequencer.c
	rna_shader_fx.c
	rna_smoke.c
	rna_sound.c
	rna_space.c
	rna_speaker.c
	rna_test.c
	rna_text.c
	rna_texture.c
	rna_timeline.c
	rna_tracking.c
	rna_ui.c
	rna_userdef.c
	rna_vfont.c
	rna_wm.c
	rna_wm_gizmo.c
	rna_workspace.c
	rna_world.c
)

set(APISRC
	rna_action_api.c
	rna_animation_api.c
	rna_armature_api.c
	rna_camera_api.c
	rna_curve_api.c
	rna_fcurve_api.c
	rna_image_api.c
	rna_lattice_api.c
	rna_main_api.c
	rna_material_api.c
	rna_mesh_api.c
	rna_meta_api.c
	rna_texture_api.c
	rna_object_api.c
	rna_pose_api.c
	rna_scene_api.c
	rna_sequencer_api.c
	rna_sound_api.c
	rna_space_api.c
	rna_text_api.c
	rna_ui_api.c
	rna_vfont_api.c
	rna_wm_api.c
	rna_wm_gizmo_api.c
	rna_workspace_api.c
)

string(REGEX REPLACE "rna_([a-zA-Z0-9_-]*).c" "${CMAKE_CURRENT_BINARY_DIR}/rna_\\1_gen.c" GENSRC "${DEFSRC}")
list(APPEND GENSRC
	"${CMAKE_CURRENT_BINARY_DIR}/rna_prototypes_gen.h"
)
set_source_files_properties(${GENSRC} PROPERTIES GENERATED TRUE)

# --------------------------
# CFLAGS for Generated Files
#
# less strict flags for generated source
set(GENSRC_CFLAGS)
if(CMAKE_COMPILER_IS_GNUCC OR (CMAKE_C_COMPILER_ID MATCHES "Clang"))
	set(GENSRC_CFLAGS "-Wno-missing-prototypes")
endif()
if(CMAKE_C_COMPILER_ID MATCHES "Clang")
	set(GENSRC_CFLAGS "${GENSRC_CFLAGS} -Wno-missing-variable-declarations")
endif()

if(GENSRC_CFLAGS)
	set_source_files_properties(${GENSRC} PROPERTIES COMPILE_FLAGS "${GENSRC_CFLAGS}")
endif()
unset(GENSRC_CFLAGS)


set(SRC_RNA_INC
	../RNA_access.h
	../RNA_define.h
	../RNA_documentation.h
	../RNA_enum_types.h
	../RNA_types.h
)

set(SRC
	makesrna.c
	rna_define.c
	${DEFSRC}
	${APISRC}
	../../../../intern/guardedalloc/intern/mallocn.c
	../../../../intern/guardedalloc/intern/mallocn_guarded_impl.c
	../../../../intern/guardedalloc/intern/mallocn_lockfree_impl.c
	../../../../intern/guardedalloc/intern/mmap_win.c
)

set(INC

)

set(INC_SYS

)

if(WITH_CYCLES)
	add_definitions(-DWITH_CYCLES)
endif()

if(WITH_PYTHON)
	add_definitions(-DWITH_PYTHON)
	list(APPEND INC
		../../python
	)
endif()

if(WITH_IMAGE_OPENEXR)
	add_definitions(-DWITH_OPENEXR)
endif()

if(WITH_OPENIMAGEIO)
	add_definitions(-DWITH_OPENIMAGEIO)
endif()

if(WITH_IMAGE_TIFF)
	add_definitions(-DWITH_TIFF)
endif()

if(WITH_IMAGE_OPENJPEG)
	add_definitions(-DWITH_OPENJPEG)
endif()

if(WITH_IMAGE_DDS)
	add_definitions(-DWITH_DDS)
endif()

if(WITH_IMAGE_CINEON)
	add_definitions(-DWITH_CINEON)
endif()

if(WITH_IMAGE_HDR)
	add_definitions(-DWITH_HDR)
endif()

if(WITH_AUDASPACE)
	add_definitions(-DWITH_AUDASPACE)

	list(APPEND INC_SYS
		${AUDASPACE_C_INCLUDE_DIRS}
	)
endif()

if(WITH_CODEC_FFMPEG)
	list(APPEND INC
		../../../../intern/ffmpeg
	)
	list(APPEND INC_SYS
		${FFMPEG_INCLUDE_DIRS}
	)
	add_definitions(-DWITH_FFMPEG)
endif()

if(WITH_MOD_FLUID)
	add_definitions(-DWITH_MOD_FLUID)
endif()

if(WITH_FFTW3)
	add_definitions(-DWITH_FFTW3)
endif()

if(WITH_MOD_SMOKE)
	add_definitions(-DWITH_SMOKE)
endif()

if(WITH_MOD_OCEANSIM)
	add_definitions(-DWITH_OCEANSIM)
endif()

if(WITH_SDL)
	if(WITH_SDL_DYNLOAD)
		add_definitions(-DWITH_SDL_DYNLOAD)
		list(APPEND INC
			../../../../extern/sdlew/include
		)
	endif()
	add_definitions(-DWITH_SDL)
endif()

if(WITH_OPENAL)
	add_definitions(-DWITH_OPENAL)
endif()

if(WITH_JACK)
	add_definitions(-DWITH_JACK)
endif()

if(WITH_OPENCOLLADA)
	add_definitions(-DWITH_COLLADA)
endif()

if(WITH_INTERNATIONAL)
	add_definitions(-DWITH_INTERNATIONAL)
endif()

if(WITH_ALEMBIC)
	list(APPEND INC
		../../alembic
	)
	add_definitions(-DWITH_ALEMBIC)
endif()

if(WITH_BULLET)
	list(APPEND INC
		../../../../intern/rigidbody
	)
	add_definitions(-DWITH_BULLET)
endif()

if(WITH_FREESTYLE)
	list(APPEND INC
		../../freestyle
	)
	add_definitions(-DWITH_FREESTYLE)
endif()

if(WITH_OPENSUBDIV)
	list(APPEND INC
		../../../../intern/opensubdiv
	)
	add_definitions(-DWITH_OPENSUBDIV)
endif()

if(WITH_OPENSUBDIV_MODIFIER)
	add_definitions(-DWITH_OPENSUBDIV_MODIFIER)
endif()

if(WITH_OPENVDB)
	add_definitions(-DWITH_OPENVDB)

	if(WITH_OPENVDB_BLOSC)
		add_definitions(-DWITH_OPENVDB_BLOSC)
	endif()
endif()

if(WITH_INPUT_NDOF)
	add_definitions(-DWITH_INPUT_NDOF)
endif()

# Build makesrna executable
blender_include_dirs(
	.
	..
	../../blenfont
	../../blenkernel
	../../blenlib
	../../bmesh
	../../blentranslation
	../../depsgraph
	../../draw
	../../gpu
	../../imbuf
	../../ikplugin
	../../makesdna
	../../nodes/
	../../physics
	../../windowmanager
	../../editors/include
	../../render/extern/include
	../../../../intern/cycles/blender
	../../../../intern/guardedalloc
	../../../../intern/glew-mx
	../../../../intern/atomic
	../../../../intern/memutil
	../../../../intern/smoke/extern
)

blender_include_dirs_sys(
	"${GLEW_INCLUDE_PATH}"
)

add_cc_flags_custom_test(makesrna)
setup_platform_linker_flags()

add_executable(makesrna ${SRC} ${SRC_RNA_INC} ${SRC_DNA_INC})

target_link_libraries(makesrna bf_dna)
target_link_libraries(makesrna bf_dna_blenlib)

# Output rna_*_gen.c
# note (linux only): with crashes try add this after COMMAND: valgrind --leak-check=full --track-origins=yes
add_custom_command(
	OUTPUT ${GENSRC}
	COMMAND "$<TARGET_FILE:makesrna>" ${CMAKE_CURRENT_BINARY_DIR}/
	DEPENDS makesrna
)

# Build bf_rna
set(SRC
	rna_access.c
	${GENSRC}

	${SRC_RNA_INC}
	rna_internal.h
	rna_internal_types.h
	rna_mesh_utils.h
)

add_definitions(${GL_DEFINITIONS})

blender_add_lib(bf_rna "${SRC}" "${INC}" "${INC_SYS}")<|MERGE_RESOLUTION|>--- conflicted
+++ resolved
@@ -51,12 +51,7 @@
 	rna_fluidsim.c
 	rna_gpencil.c
 	rna_gpencil_modifier.c
-<<<<<<< HEAD
-	rna_shader_fx.c
-	rna_group.c
 	rna_hair.c
-=======
->>>>>>> ed7f6b51
 	rna_image.c
 	rna_key.c
 	rna_lamp.c
