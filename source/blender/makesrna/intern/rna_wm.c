--- conflicted
+++ resolved
@@ -461,11 +461,8 @@
 
 #include "WM_api.h"
 
-<<<<<<< HEAD
-=======
 #include "DNA_workspace_types.h"
 
->>>>>>> c2f6ca31
 #include "ED_screen.h"
 
 #include "UI_interface.h"
@@ -684,61 +681,12 @@
 
 	/* disallow ID-browsing away from temp screens */
 	if (WM_window_is_temp_screen(win)) {
-<<<<<<< HEAD
-=======
-		return;
-	}
-	if (value.data == NULL) {
->>>>>>> c2f6ca31
 		return;
 	}
 	if (value.data == NULL) {
 		return;
 	}
 
-	/* exception: can't set workspaces inside of area/region handlers */
-	BKE_workspace_temp_store_set(win->workspace_hook, value.data);
-}
-
-static void rna_Window_workspace_update(bContext *C, PointerRNA *ptr)
-{
-	wmWindow *win = ptr->data;
-	WorkSpace *new_workspace = BKE_workspace_temp_store_get(win->workspace_hook);
-
-	/* exception: can't set screens inside of area/region handlers,
-	 * and must use context so notifier gets to the right window */
-	if (new_workspace) {
-		WM_event_add_notifier(C, NC_SCREEN | ND_WORKSPACE_SET, new_workspace);
-		BKE_workspace_temp_store_set(win->workspace_hook, NULL);
-	}
-}
-
-PointerRNA rna_Window_screen_get(PointerRNA *ptr)
-{
-	wmWindow *win = ptr->data;
-	return rna_pointer_inherit_refine(ptr, &RNA_Screen, BKE_workspace_active_screen_get(win->workspace_hook));
-}
-
-static void rna_Window_screen_set(PointerRNA *ptr, PointerRNA value)
-{
-	wmWindow *win = ptr->data;
-	WorkSpace *workspace = BKE_workspace_active_get(win->workspace_hook);
-	WorkSpaceLayout *layout_new;
-	const bScreen *screen = BKE_workspace_active_screen_get(win->workspace_hook);
-
-<<<<<<< HEAD
-	/* disallow ID-browsing away from temp screens */
-	if (screen->temp) {
-		return;
-	}
-	if (value.data == NULL) {
-		return;
-	}
-
-	/* exception: can't set screens inside of area/region handlers */
-	layout_new = BKE_workspace_layout_find(workspace, value.data);
-	BKE_workspace_temp_layout_store_set(win->workspace_hook, layout_new);
-=======
 	/* exception: can't set workspaces inside of area/region handlers */
 	win->workspace_hook->temp_workspace_store = value.data;
 }
@@ -780,7 +728,6 @@
 	/* exception: can't set screens inside of area/region handlers */
 	layout_new = BKE_workspace_layout_find(workspace, value.data);
 	win->workspace_hook->temp_layout_store = layout_new;
->>>>>>> c2f6ca31
 }
 
 static int rna_Window_screen_assign_poll(PointerRNA *UNUSED(ptr), PointerRNA value)
@@ -792,21 +739,13 @@
 static void rna_workspace_screen_update(bContext *C, PointerRNA *ptr)
 {
 	wmWindow *win = ptr->data;
-<<<<<<< HEAD
-	WorkSpaceLayout *layout_new = BKE_workspace_temp_layout_store_get(win->workspace_hook);
-=======
 	WorkSpaceLayout *layout_new = win->workspace_hook->temp_layout_store;
->>>>>>> c2f6ca31
 
 	/* exception: can't set screens inside of area/region handlers,
 	 * and must use context so notifier gets to the right window */
 	if (layout_new) {
 		WM_event_add_notifier(C, NC_SCREEN | ND_LAYOUTBROWSE, layout_new);
-<<<<<<< HEAD
-		BKE_workspace_temp_layout_store_set(win->workspace_hook, NULL);
-=======
 		win->workspace_hook->temp_layout_store = NULL;
->>>>>>> c2f6ca31
 	}
 }
 
