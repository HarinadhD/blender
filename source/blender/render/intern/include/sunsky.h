 /**
 * ***** BEGIN GPL LICENSE BLOCK *****
 *
 * This program is free software; you can redistribute it and/or
 * modify it under the terms of the GNU General Public License
 * as published by the Free Software Foundation; either version 2
 * of the License, or (at your option) any later version.
 *
 * This program is distributed in the hope that it will be useful,
 * but WITHOUT ANY WARRANTY; without even the implied warranty of
 * MERCHANTABILITY or FITNESS FOR A PARTICULAR PURPOSE.  See the
 * GNU General Public License for more details.
 *
 * You should have received a copy of the GNU General Public License
 * along with this program; if not, write to the Free Software Foundation,
 * Inc., 51 Franklin Street, Fifth Floor, Boston, MA 02110-1301, USA.
 *
 * Contributor(s): zaghaghi
 * 
 * ***** END GPL LICENSE BLOCK *****
 */

/**
 * This feature comes from Preetham paper on "A Practical Analytic Model for Daylight" 
 * and example code from Brian Smits, another author of that paper in 
 * http://www.cs.utah.edu/vissim/papers/sunsky/code/
 * */

#ifndef __RENDER_SUNSKY_H__
#define __RENDER_SUNSKY_H__

#define SPECTRUM_MAX_COMPONENTS     100
#define SPECTRUM_START              350.0
#define SPECTRUM_END                800.0

<<<<<<< HEAD
typedef struct SunSky {
    short effect_type, skyblendtype, sky_colorspace;
    float turbidity;
    float theta, phi;
=======
typedef struct SunSky
{
	short effect_type, skyblendtype, sky_colorspace;
	float turbidity;
	float theta, phi;
>>>>>>> a2778a26
    
	float toSun[3];

	/*float sunSpectralRaddata[SPECTRUM_MAX_COMPONENTS];*/
	float sunSolidAngle;

	float zenith_Y, zenith_x, zenith_y;
    
	float perez_Y[5], perez_x[5], perez_y[5];

	/* suggested by glome in 
	 * http://projects.blender.org/tracker/?func=detail&atid=127&aid=8063&group_id=9*/
	float horizon_brightness;
	float spread;
	float sun_brightness;
	float sun_size;
	float backscattered_light;
	float skyblendfac;
	float sky_exposure;
	
	float atm_HGg;

	float atm_SunIntensity;
	float atm_InscatteringMultiplier;
	float atm_ExtinctionMultiplier;
	float atm_BetaRayMultiplier;
	float atm_BetaMieMultiplier;
	float atm_DistanceMultiplier;

	float atm_BetaRay[3];
	float atm_BetaDashRay[3];
	float atm_BetaMie[3];
	float atm_BetaDashMie[3];
	float atm_BetaRM[3];
}SunSky;

/**
 * InitSunSky:
 * this function compute some sun,sky parameters according to input parameters and also initiate some other sun, sky parameters
 * parameters:
 * sunSky, is a structure that contains informtion about sun, sky and atmosphere, in this function, most of its values initiated
 * turb, is atmosphere turbidity
 * toSun, contains sun direction
 * horizon_brighness, controls the brightness of the horizon colors
 * spread, controls colors spreed at horizon
 * sun_brightness, controls sun's brightness
 * sun_size, controls sun's size
 * back_scatter, controls back scatter light
 * */
void InitSunSky(struct SunSky *sunsky, float turb, float *toSun, float horizon_brightness, 
				float spread,float sun_brightness, float sun_size, float back_scatter,
				float skyblendfac, short skyblendtype, float sky_exposure, float sky_colorspace);

/**
 * GetSkyXYZRadiance:
 * this function compute sky radiance according to a view parameters `theta' and `phi'and sunSky values
 * parameters:
 * sunSky, sontains sun and sky parameters
 * theta, is sun's theta
 * phi, is sun's phi
 * color_out, is computed color that shows sky radiance in XYZ color format
 * */
void GetSkyXYZRadiance(struct SunSky* sunsky, float theta, float phi, float color_out[3]);

/**
 * GetSkyXYZRadiancef:
 * this function compute sky radiance according to a view direction `varg' and sunSky values
 * parameters:
 * sunSky, sontains sun and sky parameters
 * varg, shows direction
 * color_out, is computed color that shows sky radiance in XYZ color format
 * */
void GetSkyXYZRadiancef(struct SunSky* sunsky, const float varg[3], float color_out[3]);

/**
 * InitAtmosphere:
 * this function intiate sunSky structure with user input parameters.
 * parameters:
 * sunSky, contains information about sun, and in this function some atmosphere parameters will initiated
 * sun_intens, shows sun intensity value
 * mief, Mie scattering factor this factor currently call with 1.0 
 * rayf, Rayleigh scattering factor, this factor currently call with 1.0
 * inscattf, inscatter light factor that range from 0.0 to 1.0, 0.0 means no inscatter light and 1.0 means full inscatter light
 * extincf, extinction light factor that range from 0.0 to 1.0, 0.0 means no extinction and 1.0 means full extinction
 * disf, is distance factor, multiplyed to pixle's z value to compute each pixle's distance to camera, 
 * */
void InitAtmosphere(struct SunSky *sunSky, float sun_intens, float mief, float rayf, float inscattf, float extincf, float disf);

/**
 * AtmospherePixleShader:
 * this function apply atmosphere effect on a pixle color `rgb' at distance `s'
 * parameters:
 * sunSky, contains information about sun parameters and user values
 * view, is camera view vector
 * s, is distance 
 * rgb, contains rendered color value for a pixle
 * */
void AtmospherePixleShader( struct SunSky* sunSky, float view[3], float s, float rgb[3]);

/**
 * ClipColor:
 * clip a color to range [0,1];
 * */
void ClipColor(float c[3]);

#endif /* __RENDER_SUNSKY_H__ */
<|MERGE_RESOLUTION|>--- conflicted
+++ resolved
@@ -33,18 +33,10 @@
 #define SPECTRUM_START              350.0
 #define SPECTRUM_END                800.0
 
-<<<<<<< HEAD
 typedef struct SunSky {
-    short effect_type, skyblendtype, sky_colorspace;
-    float turbidity;
-    float theta, phi;
-=======
-typedef struct SunSky
-{
 	short effect_type, skyblendtype, sky_colorspace;
 	float turbidity;
 	float theta, phi;
->>>>>>> a2778a26
     
 	float toSun[3];
 
