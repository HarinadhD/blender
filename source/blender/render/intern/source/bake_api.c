/*
 * ***** BEGIN GPL LICENSE BLOCK *****
 *
 * This program is free software; you can redistribute it and/or
 * modify it under the terms of the GNU General Public License
 * as published by the Free Software Foundation; either version 2
 * of the License, or (at your option) any later version.
 *
 * This program is distributed in the hope that it will be useful,
 * but WITHOUT ANY WARRANTY; without even the implied warranty of
 * MERCHANTABILITY or FITNESS FOR A PARTICULAR PURPOSE.  See the
 * GNU General Public License for more details.
 *
 * You should have received a copy of the GNU General Public License
 * along with this program; if not, write to the Free Software Foundation,
 * Inc., 51 Franklin Street, Fifth Floor, Boston, MA 02110-1301, USA.
 *
 * Contributors:
 *
 * ***** END GPL LICENSE BLOCK *****
 */

/** \file blender/render/intern/source/bake_api.c
 *  \ingroup render
 *
 * \brief The API itself is simple. Blender sends a populated array of BakePixels to the renderer, and gets back an
 * array of floats with the result.
 *
 * \section bake_api Development Notes for External Engines
 *
 * The Bake API is fully implemented with Python rna functions. The operator expects/call a function:
 *
 * ``def bake(scene, object, pass_type, object_id, pixel_array, num_pixels, depth, result)``
 * - scene: current scene (Python object)
 * - object: object to render (Python object)
 * - pass_type: pass to render (string, e.g., "COMBINED", "AO", "NORMAL", ...)
 * - object_id: index of object to bake (to use with the pixel_array)
 * - pixel_array: list of primitive ids and barycentric coordinates to bake(Python object, see bake_pixel)
 * - num_pixels: size of pixel_array, number of pixels to bake (int)
 * - depth: depth of pixels to return (int, assuming always 4 now)
 * - result: array to be populated by the engine (float array, PyLong_AsVoidPtr)
 *
 * \note Normals are expected to be in World Space and in the +X, +Y, +Z orientation.
 *
 * \subsection bake_pixel BakePixel data structure
 *
 * pixel_array is a Python object storing BakePixel elements:
 *
 * \code{.c}
 * struct BakePixel {
 *     int primitive_id, object_id;
 *     float uv[2];
 *     float du_dx, du_dy;
 *     float dv_dx, dv_dy;
 * };
 * \endcode
 *
 * In python you have access to:
 * - ``primitive_id``, ``object_id``,  ``uv``, ``du_dx``, ``du_dy``, ``next``
 * - ``next()`` is a function that returns the next #BakePixel in the array.
 *
 * \note Pixels that should not be baked have ``primitive_id == -1``
 *
 * For a complete implementation example look at the Cycles Bake commit.
 */

#include <limits.h>

#include "MEM_guardedalloc.h"

#include "BLI_math.h"

#include "DNA_mesh_types.h"

#include "BKE_cdderivedmesh.h"
#include "BKE_image.h"
#include "BKE_node.h"
#include "BKE_mesh.h"

#include "IMB_imbuf_types.h"
#include "IMB_imbuf.h"

#include "RE_bake.h"

/* local include */
#include "render_types.h"
#include "shading.h"
#include "zbuf.h"

/* Remove when Cycles moves from MFace to MLoopTri */
#define USE_MFACE_WORKAROUND

/* ~~~~~~~~~~~~~~~~~~~~~~~~~~~~~~~~~~~~~~~~~~~~~~~~~~~~~~~~~~~~~~~~~~~~~ */
/* defined in pipeline.c, is hardcopy of active dynamic allocated Render */
/* only to be used here in this file, it's for speed */
extern struct Render R;
/* ~~~~~~~~~~~~~~~~~~~~~~~~~~~~~~~~~~~~~~~~~~~~~~~~~~~~~~~~~~~~~~~~~~~~~ */


typedef struct BakeDataZSpan {
	BakePixel *pixel_array;
	int primitive_id;
	BakeImage *bk_image;
	ZSpan *zspan;
	float du_dx, du_dy;
	float dv_dx, dv_dy;
} BakeDataZSpan;

/**
 * struct wrapping up tangent space data
 */
typedef struct TSpace {
	float tangent[3];
	float sign;
} TSpace;

typedef struct TriTessFace {
	const MVert *mverts[3];
	const TSpace *tspace[3];
	float normal[3]; /* for flat faces */
	bool is_smooth;
} TriTessFace;

static void store_bake_pixel(void *handle, int x, int y, float u, float v)
{
	BakeDataZSpan *bd = (BakeDataZSpan *)handle;
	BakePixel *pixel;

	const int width = bd->bk_image->width;
	const size_t offset = bd->bk_image->offset;
	const int i = offset + y * width + x;

	pixel = &bd->pixel_array[i];
	pixel->primitive_id = bd->primitive_id;

	/* At this point object_id is always 0, since this function runs for the
	 * lowpoly mesh only. The object_id lookup indices are set afterwards. */

	copy_v2_fl2(pixel->uv, u, v);

	pixel->du_dx = bd->du_dx;
	pixel->du_dy = bd->du_dy;
	pixel->dv_dx = bd->dv_dx;
	pixel->dv_dy = bd->dv_dy;
	pixel->object_id = 0;
}

void RE_bake_mask_fill(const BakePixel pixel_array[], const size_t num_pixels, char *mask)
{
	size_t i;
	if (!mask)
		return;

	/* only extend to pixels outside the mask area */
	for (i = 0; i < num_pixels; i++) {
		if (pixel_array[i].primitive_id != -1) {
			mask[i] = FILTER_MASK_USED;
		}
	}
}

void RE_bake_margin(ImBuf *ibuf, char *mask, const int margin)
{
	/* margin */
	IMB_filter_extend(ibuf, mask, margin);

	if (ibuf->planes != R_IMF_PLANES_RGBA)
		/* clear alpha added by filtering */
		IMB_rectfill_alpha(ibuf, 1.0f);
}


/**
 * This function returns the coordinate and normal of a barycentric u,v for a face defined by the primitive_id index.
 * The returned normal is actually the direction from the same barycentric coordinate in the cage to the base mesh
 * The returned coordinate is the point in the cage mesh
 */
static void calc_point_from_barycentric_cage(
        TriTessFace *triangles_low, TriTessFace *triangles_cage,
        float mat_low[4][4], float mat_cage[4][4],
        int primitive_id, float u, float v,
        float r_co[3], float r_dir[3])
{
	float data[2][3][3];
	float coord[2][3];
	float dir[3];
	int i;

	TriTessFace *triangle[2];

	triangle[0] = &triangles_low[primitive_id];
	triangle[1] = &triangles_cage[primitive_id];

	for (i = 0; i < 2; i++) {
		copy_v3_v3(data[i][0], triangle[i]->mverts[0]->co);
		copy_v3_v3(data[i][1], triangle[i]->mverts[1]->co);
		copy_v3_v3(data[i][2], triangle[i]->mverts[2]->co);
		interp_barycentric_tri_v3(data[i], u, v, coord[i]);
	}

	/* convert from local to world space */
	mul_m4_v3(mat_low, coord[0]);
	mul_m4_v3(mat_cage, coord[1]);

	sub_v3_v3v3(dir, coord[0], coord[1]);
	normalize_v3(dir);

	copy_v3_v3(r_co, coord[1]);
	copy_v3_v3(r_dir, dir);
}

/**
 * This function returns the coordinate and normal of a barycentric u,v for a face defined by the primitive_id index.
 * The returned coordinate is extruded along the normal by cage_extrusion
 */
static void calc_point_from_barycentric_extrusion(
        TriTessFace *triangles,
        float mat[4][4], float imat[4][4],
        int primitive_id, float u, float v,
        float cage_extrusion,
        float r_co[3], float r_dir[3],
        const bool is_cage)
{
	float data[3][3];
	float coord[3];
	float dir[3];
	float cage[3];
	bool is_smooth;

	TriTessFace *triangle = &triangles[primitive_id];
	is_smooth = triangle->is_smooth || is_cage;

	copy_v3_v3(data[0], triangle->mverts[0]->co);
	copy_v3_v3(data[1], triangle->mverts[1]->co);
	copy_v3_v3(data[2], triangle->mverts[2]->co);

	interp_barycentric_tri_v3(data, u, v, coord);

	if (is_smooth) {
		normal_short_to_float_v3(data[0], triangle->mverts[0]->no);
		normal_short_to_float_v3(data[1], triangle->mverts[1]->no);
		normal_short_to_float_v3(data[2], triangle->mverts[2]->no);

		interp_barycentric_tri_v3(data, u, v, dir);
		normalize_v3(dir);
	}
	else {
		copy_v3_v3(dir, triangle->normal);
	}

	mul_v3_v3fl(cage, dir, cage_extrusion);
	add_v3_v3(coord, cage);

	normalize_v3(dir);
	negate_v3(dir);

	/* convert from local to world space */
	mul_m4_v3(mat, coord);
	mul_transposed_mat3_m4_v3(imat, dir);
	normalize_v3(dir);

	copy_v3_v3(r_co, coord);
	copy_v3_v3(r_dir, dir);
}

/**
 * This function populates pixel_array and returns TRUE if things are correct
 */
static bool cast_ray_highpoly(
        BVHTreeFromMesh *treeData, TriTessFace *triangle_low, TriTessFace *triangles[],
        BakePixel *pixel_array_low, BakePixel *pixel_array, float mat_low[4][4], BakeHighPolyData *highpoly,
        const float co[3], const float dir[3], const int pixel_id, const int tot_highpoly)
{
	int i;
	int hit_mesh = -1;
	float hit_distance = FLT_MAX;

	BVHTreeRayHit *hits;
	hits = MEM_mallocN(sizeof(BVHTreeRayHit) * tot_highpoly, "Bake Highpoly to Lowpoly: BVH Rays");

	for (i = 0; i < tot_highpoly; i++) {
		float co_high[3], dir_high[3];

		hits[i].index = -1;
		/* TODO: we should use FLT_MAX here, but sweepsphere code isn't prepared for that */
		hits[i].dist = BVH_RAYCAST_DIST_MAX;

		/* transform the ray from the world space to the highpoly space */
		mul_v3_m4v3(co_high, highpoly[i].imat, co);

		/* rotates */
		mul_v3_mat3_m4v3(dir_high, highpoly[i].imat, dir);
		normalize_v3(dir_high);

		/* cast ray */
		if (treeData[i].tree) {
			BLI_bvhtree_ray_cast(treeData[i].tree, co_high, dir_high, 0.0f, &hits[i], treeData[i].raycast_callback, &treeData[i]);
		}

		if (hits[i].index != -1) {
			/* cull backface */
			const float dot = dot_v3v3(dir_high, hits[i].no);
			if (dot < 0.0f) {
				float distance;
				float hit_world[3];

				/* distance comparison in world space */
				mul_v3_m4v3(hit_world, highpoly[i].obmat, hits[i].co);
				distance = len_squared_v3v3(hit_world, co);

				if (distance < hit_distance) {
					hit_mesh = i;
					hit_distance = distance;
				}
			}
		}
	}

	if (hit_mesh != -1) {
		int primitive_id_high = hits[hit_mesh].index;
		TriTessFace *triangle_high = &triangles[hit_mesh][primitive_id_high];

		pixel_array[pixel_id].primitive_id = primitive_id_high;
		pixel_array[pixel_id].object_id = hit_mesh;

		/* ray direction in high poly object space */
		float dir_high[3];
		mul_v3_mat3_m4v3(dir_high, highpoly[hit_mesh].imat, dir);
		normalize_v3(dir_high);

		/* compute position differentials on low poly object */
		float duco_low[3], dvco_low[3], dxco[3], dyco[3];
		sub_v3_v3v3(duco_low, triangle_low->mverts[0]->co, triangle_low->mverts[2]->co);
		sub_v3_v3v3(dvco_low, triangle_low->mverts[1]->co, triangle_low->mverts[2]->co);

		mul_v3_v3fl(dxco, duco_low, pixel_array_low[pixel_id].du_dx);
		madd_v3_v3fl(dxco, dvco_low, pixel_array_low[pixel_id].dv_dx);
		mul_v3_v3fl(dyco, duco_low, pixel_array_low[pixel_id].du_dy);
		madd_v3_v3fl(dyco, dvco_low, pixel_array_low[pixel_id].dv_dy);

		/* transform from low poly to to high poly object space */
		mul_mat3_m4_v3(mat_low, dxco);
		mul_mat3_m4_v3(mat_low, dyco);
		mul_mat3_m4_v3(highpoly[hit_mesh].imat, dxco);
		mul_mat3_m4_v3(highpoly[hit_mesh].imat, dyco);

		/* transfer position differentials */
		float tmp[3];
		mul_v3_v3fl(tmp, dir_high, 1.0f/dot_v3v3(dir_high, triangle_high->normal));
		madd_v3_v3fl(dxco, tmp, -dot_v3v3(dxco, triangle_high->normal));
		madd_v3_v3fl(dyco, tmp, -dot_v3v3(dyco, triangle_high->normal));

		/* compute barycentric differentials from position differentials */
		barycentric_differentials_from_position(
			hits[hit_mesh].co, triangle_high->mverts[0]->co,
			triangle_high->mverts[1]->co, triangle_high->mverts[2]->co,
			dxco, dyco, triangle_high->normal, true,
			&pixel_array[pixel_id].uv[0], &pixel_array[pixel_id].uv[1],
			&pixel_array[pixel_id].du_dx, &pixel_array[pixel_id].dv_dx,
			&pixel_array[pixel_id].du_dy, &pixel_array[pixel_id].dv_dy);
	}
	else {
		pixel_array[pixel_id].primitive_id = -1;
		pixel_array[pixel_id].object_id = -1;
	}

	MEM_freeN(hits);
	return hit_mesh != -1;
}

#ifdef USE_MFACE_WORKAROUND
/**
 * Until cycles moves to #MLoopTri, we need to keep face-rotation in sync with #test_index_face
 *
 * We only need to consider quads since #BKE_mesh_recalc_tessellation doesn't execute this on triangles.
 */
static void test_index_face_looptri(const MPoly *mp, MLoop *mloop, MLoopTri *lt)
{
	if (mp->totloop == 4) {
		if (UNLIKELY((mloop[mp->loopstart + 2].v == 0) ||
		             (mloop[mp->loopstart + 3].v == 0)))
		{
			/* remap: (2, 3, 0, 1) */
			unsigned int l = mp->loopstart;
			ARRAY_SET_ITEMS(lt[0].tri, l + 2, l + 3, l + 0);
			ARRAY_SET_ITEMS(lt[1].tri, l + 2, l + 0, l + 1);
		}
	}
}
#endif

/**
 * This function populates an array of verts for the triangles of a mesh
 * Tangent and Normals are also stored
 */
static TriTessFace *mesh_calc_tri_tessface(
        Mesh *me, bool tangent, DerivedMesh *dm)
{
	int i;
	MVert *mvert;
	TSpace *tspace;
<<<<<<< HEAD
	float *precomputed_normals = NULL;
	bool calculate_normal;
=======
>>>>>>> f6c11062

	const int tottri = poly_to_tri_count(me->totpoly, me->totloop);
	MLoopTri *looptri;
	TriTessFace *triangles;

	/* calculate normal for each polygon only once */
	unsigned int mpoly_prev = UINT_MAX;
	float no[3];

#ifdef USE_MFACE_WORKAROUND
	unsigned int mpoly_prev_testindex = UINT_MAX;
#endif

	mvert = CustomData_get_layer(&me->vdata, CD_MVERT);
	looptri = MEM_mallocN(sizeof(*looptri) * tottri, __func__);
	triangles = MEM_mallocN(sizeof(TriTessFace) * tottri, __func__);

	if (tangent) {
		DM_ensure_normals(dm);
		DM_calc_loop_tangents(dm);

		tspace = dm->getLoopDataArray(dm, CD_TANGENT);
		BLI_assert(tspace);
	}

	BKE_mesh_recalc_looptri(
	            me->mloop, me->mpoly,
	            me->mvert,
	            me->totloop, me->totpoly,
	            looptri);


	const float *precomputed_normals = dm->getPolyDataArray(dm, CD_NORMAL);
	const bool calculate_normal = precomputed_normals ? false : true;

	for (i = 0; i < tottri; i++) {
		const MLoopTri *lt = &looptri[i];
		const MPoly *mp = &me->mpoly[lt->poly];

#ifdef USE_MFACE_WORKAROUND
		if (lt->poly != mpoly_prev_testindex) {
			test_index_face_looptri(mp, me->mloop, &looptri[i]);
			mpoly_prev_testindex = lt->poly;
		}
#endif

		triangles[i].mverts[0] = &mvert[me->mloop[lt->tri[0]].v];
		triangles[i].mverts[1] = &mvert[me->mloop[lt->tri[1]].v];
		triangles[i].mverts[2] = &mvert[me->mloop[lt->tri[2]].v];
		triangles[i].is_smooth = (mp->flag & ME_SMOOTH) != 0;

		if (tangent) {
			triangles[i].tspace[0] = &tspace[lt->tri[0]];
			triangles[i].tspace[1] = &tspace[lt->tri[1]];
			triangles[i].tspace[2] = &tspace[lt->tri[2]];
		}

		if (calculate_normal) {
			if (lt->poly != mpoly_prev) {
				BKE_mesh_calc_poly_normal(mp, &me->mloop[mp->loopstart], me->mvert, no);
				mpoly_prev = lt->poly;
			}
			copy_v3_v3(triangles[i].normal, no);
		}
		else {
			copy_v3_v3(triangles[i].normal, &precomputed_normals[lt->poly]);
		}
	}

	MEM_freeN(looptri);

	return triangles;
}

bool RE_bake_pixels_populate_from_objects(
        struct Mesh *me_low, BakePixel pixel_array_from[],  BakePixel pixel_array_to[],
        BakeHighPolyData highpoly[], const int tot_highpoly, const size_t num_pixels, const bool is_custom_cage,
        const float cage_extrusion, float mat_low[4][4], float mat_cage[4][4], struct Mesh *me_cage)
{
	size_t i;
	int primitive_id;
	float u, v;
	float imat_low[4][4];
	bool is_cage = me_cage != NULL;
	bool result = true;

	DerivedMesh *dm_low = NULL;
	DerivedMesh **dm_highpoly;
	BVHTreeFromMesh *treeData;

	/* Note: all coordinates are in local space */
	TriTessFace *tris_low = NULL;
	TriTessFace *tris_cage = NULL;
	TriTessFace **tris_high;

	/* assume all lowpoly tessfaces can be quads */
	tris_high = MEM_callocN(sizeof(TriTessFace *) * tot_highpoly, "MVerts Highpoly Mesh Array");

	/* assume all highpoly tessfaces are triangles */
	dm_highpoly = MEM_mallocN(sizeof(DerivedMesh *) * tot_highpoly, "Highpoly Derived Meshes");
	treeData = MEM_callocN(sizeof(BVHTreeFromMesh) * tot_highpoly, "Highpoly BVH Trees");

	if (!is_cage) {
		dm_low = CDDM_from_mesh(me_low);
		tris_low = mesh_calc_tri_tessface(me_low, true, dm_low);
	}
	else if (is_custom_cage) {
		tris_low = mesh_calc_tri_tessface(me_low, false, NULL);
		tris_cage = mesh_calc_tri_tessface(me_cage, false, NULL);
	}
	else {
		tris_cage = mesh_calc_tri_tessface(me_cage, false, NULL);
	}

	invert_m4_m4(imat_low, mat_low);

	for (i = 0; i < tot_highpoly; i++) {
		tris_high[i] = mesh_calc_tri_tessface(highpoly[i].me, false, NULL);

		dm_highpoly[i] = CDDM_from_mesh(highpoly[i].me);
		DM_ensure_tessface(dm_highpoly[i]);

		if (dm_highpoly[i]->getNumTessFaces(dm_highpoly[i]) != 0) {
			/* Create a bvh-tree for each highpoly object */
			bvhtree_from_mesh_faces(&treeData[i], dm_highpoly[i], 0.0, 2, 6);

			if (treeData[i].tree == NULL) {
				printf("Baking: out of memory while creating BHVTree for object \"%s\"\n", highpoly[i].ob->id.name + 2);
				result = false;
				goto cleanup;
			}
		}
	}

	for (i = 0; i < num_pixels; i++) {
		float co[3];
		float dir[3];

		primitive_id = pixel_array_from[i].primitive_id;

		if (primitive_id == -1) {
			pixel_array_to[i].primitive_id = -1;
			continue;
		}

		u = pixel_array_from[i].uv[0];
		v = pixel_array_from[i].uv[1];

		/* calculate from low poly mesh cage */
		if (is_custom_cage) {
			calc_point_from_barycentric_cage(tris_low, tris_cage, mat_low, mat_cage, primitive_id, u, v, co, dir);
		}
		else if (is_cage) {
			calc_point_from_barycentric_extrusion(tris_cage, mat_low, imat_low, primitive_id, u, v, cage_extrusion, co, dir, true);
		}
		else {
			calc_point_from_barycentric_extrusion(tris_low, mat_low, imat_low, primitive_id, u, v, cage_extrusion, co, dir, false);
		}

		/* cast ray */
		if (!cast_ray_highpoly(treeData, &tris_low[primitive_id], tris_high,
		                       pixel_array_from, pixel_array_to, mat_low,
		                       highpoly, co, dir, i, tot_highpoly)) {
			/* if it fails mask out the original pixel array */
			pixel_array_from[i].primitive_id = -1;
		}
	}


	/* garbage collection */
cleanup:
	for (i = 0; i < tot_highpoly; i++) {
		free_bvhtree_from_mesh(&treeData[i]);

		if (dm_highpoly[i]) {
			dm_highpoly[i]->release(dm_highpoly[i]);
		}

		if (tris_high[i]) {
			MEM_freeN(tris_high[i]);
		}
	}

	MEM_freeN(tris_high);
	MEM_freeN(treeData);
	MEM_freeN(dm_highpoly);

	if (dm_low) {
		dm_low->release(dm_low);
	}
	if (tris_low) {
		MEM_freeN(tris_low);
	}
	if (tris_cage) {
		MEM_freeN(tris_cage);
	}

	return result;
}

static void bake_differentials(BakeDataZSpan *bd, const float *uv1, const float *uv2, const float *uv3)
{
	float A;

	/* assumes dPdu = P1 - P3 and dPdv = P2 - P3 */
	A = (uv2[0] - uv1[0]) * (uv3[1] - uv1[1]) - (uv3[0] - uv1[0]) * (uv2[1] - uv1[1]);

	if (fabsf(A) > FLT_EPSILON) {
		A = 0.5f / A;

		bd->du_dx = (uv2[1] - uv3[1]) * A;
		bd->dv_dx = (uv3[1] - uv1[1]) * A;

		bd->du_dy = (uv3[0] - uv2[0]) * A;
		bd->dv_dy = (uv1[0] - uv3[0]) * A;
	}
	else {
		bd->du_dx = bd->du_dy = 0.0f;
		bd->dv_dx = bd->dv_dy = 0.0f;
	}
}

void RE_bake_pixels_populate(
        Mesh *me, BakePixel pixel_array[],
        const size_t num_pixels, const BakeImages *bake_images, const char *uv_layer)
{
	BakeDataZSpan bd;
	size_t i;
	int a, p_id;

	const MLoopUV *mloopuv;
	const int tottri = poly_to_tri_count(me->totpoly, me->totloop);
	MLoopTri *looptri;
#ifdef USE_MFACE_WORKAROUND
	unsigned int mpoly_prev_testindex = UINT_MAX;
#endif

	if ((uv_layer == NULL) || (uv_layer[0] == '\0')) {
		mloopuv = CustomData_get_layer(&me->ldata, CD_MLOOPUV);
	}
	else {
		int uv_id = CustomData_get_named_layer(&me->ldata, CD_MLOOPUV, uv_layer);
		mloopuv = CustomData_get_layer_n(&me->ldata, CD_MTFACE, uv_id);
	}

	if (mloopuv == NULL)
		return;


	bd.pixel_array = pixel_array;
	bd.zspan = MEM_callocN(sizeof(ZSpan) * bake_images->size, "bake zspan");

	/* initialize all pixel arrays so we know which ones are 'blank' */
	for (i = 0; i < num_pixels; i++) {
		pixel_array[i].primitive_id = -1;
		pixel_array[i].object_id = 0;
	}

	for (i = 0; i < bake_images->size; i++) {
		zbuf_alloc_span(&bd.zspan[i], bake_images->data[i].width, bake_images->data[i].height, R.clipcrop);
	}

<<<<<<< HEAD
	if ((uv_layer == NULL) || (uv_layer[0] == '\0')) {
		mloopuv = CustomData_get_layer(&me->ldata, CD_MLOOPUV);
	}
	else {
		int uv_id = CustomData_get_named_layer(&me->ldata, CD_MLOOPUV, uv_layer);
		mloopuv = CustomData_get_layer_n(&me->ldata, CD_MTFACE, uv_id);
	}

	if (mloopuv == NULL)
		return;
=======
	looptri = MEM_mallocN(sizeof(*looptri) * tottri, __func__);

	BKE_mesh_recalc_looptri(
	        me->mloop, me->mpoly,
	        me->mvert,
	        me->totloop, me->totpoly,
	        looptri);
>>>>>>> f6c11062

	looptri = MEM_mallocN(sizeof(*looptri) * tottri, __func__);

	BKE_mesh_recalc_looptri(
	        me->mloop, me->mpoly,
	        me->mvert,
	        me->totloop, me->totpoly,
	        looptri);

	p_id = -1;
	for (i = 0; i < tottri; i++) {
		const MLoopTri *lt = &looptri[i];
		const MPoly *mp = &me->mpoly[lt->poly];
		float vec[3][2];
		int mat_nr = mp->mat_nr;
		int image_id = bake_images->lookup[mat_nr];

		bd.bk_image = &bake_images->data[image_id];
		bd.primitive_id = ++p_id;

#ifdef USE_MFACE_WORKAROUND
		if (lt->poly != mpoly_prev_testindex) {
			test_index_face_looptri(mp, me->mloop, &looptri[i]);
			mpoly_prev_testindex = lt->poly;
		}
#endif

		for (a = 0; a < 3; a++) {
			const float *uv = mloopuv[lt->tri[a]].uv;

			/* Note, workaround for pixel aligned UVs which are common and can screw up our intersection tests
			 * where a pixel gets in between 2 faces or the middle of a quad,
			 * camera aligned quads also have this problem but they are less common.
			 * Add a small offset to the UVs, fixes bug #18685 - Campbell */
			vec[a][0] = uv[0] * (float)bd.bk_image->width - (0.5f + 0.001f);
			vec[a][1] = uv[1] * (float)bd.bk_image->height - (0.5f + 0.002f);
		}

		bake_differentials(&bd, vec[0], vec[1], vec[2]);
		zspan_scanconvert(&bd.zspan[image_id], (void *)&bd, vec[0], vec[1], vec[2], store_bake_pixel);
	}

	for (i = 0; i < bake_images->size; i++) {
		zbuf_free_span(&bd.zspan[i]);
	}

	MEM_freeN(looptri);
	MEM_freeN(bd.zspan);
}

/* ******************** NORMALS ************************ */

/**
 * convert a normalized normal to the -1.0 1.0 range
 * the input is expected to be POS_X, POS_Y, POS_Z
 */
static void normal_uncompress(float out[3], const float in[3])
{
	int i;
	for (i = 0; i < 3; i++)
		out[i] = 2.0f * in[i] - 1.0f;
}

static void normal_compress(float out[3], const float in[3], const BakeNormalSwizzle normal_swizzle[3])
{
	const int swizzle_index[6] = {
		0,  /* R_BAKE_POSX */
		1,  /* R_BAKE_POSY */
		2,  /* R_BAKE_POSZ */
		0,  /* R_BAKE_NEGX */
		1,  /* R_BAKE_NEGY */
		2,  /* R_BAKE_NEGZ */
	};
	const float swizzle_sign[6] = {
		+1.0f,  /* R_BAKE_POSX */
		+1.0f,  /* R_BAKE_POSY */
		+1.0f,  /* R_BAKE_POSZ */
		-1.0f,  /* R_BAKE_NEGX */
		-1.0f,  /* R_BAKE_NEGY */
		-1.0f,  /* R_BAKE_NEGZ */
	};

	int i;

	for (i = 0; i < 3; i++) {
		int index;
		float sign;

		sign  = swizzle_sign[normal_swizzle[i]];
		index = swizzle_index[normal_swizzle[i]];

		/*
		 * There is a small 1e-5f bias for precision issues. otherwise
		 * we randomly get 127 or 128 for neutral colors in tangent maps.
		 * we choose 128 because it is the convention flat color. *
		 */

		out[i] = sign * in[index] / 2.0f + 0.5f + 1e-5f;
	}
}

/**
 * This function converts an object space normal map to a tangent space normal map for a given low poly mesh
 */
void RE_bake_normal_world_to_tangent(
        const BakePixel pixel_array[], const size_t num_pixels, const int depth,
        float result[], Mesh *me, const BakeNormalSwizzle normal_swizzle[3],
        float mat[4][4])
{
	size_t i;

	TriTessFace *triangles;

	DerivedMesh *dm = CDDM_from_mesh(me);

	triangles = mesh_calc_tri_tessface(me, true, dm);

	BLI_assert(num_pixels >= 3);

	for (i = 0; i < num_pixels; i++) {
		TriTessFace *triangle;
		float tangents[3][3];
		float normals[3][3];
		float signs[3];
		int j;

		float tangent[3];
		float normal[3];
		float binormal[3];
		float sign;
		float u, v, w;

		float tsm[3][3]; /* tangent space matrix */
		float itsm[3][3];

		size_t offset;
		float nor[3]; /* texture normal */

		bool is_smooth;

		int primitive_id = pixel_array[i].primitive_id;

		offset = i * depth;

		if (primitive_id == -1) {
			if (depth == 4)
				copy_v4_fl4(&result[offset], 0.5f, 0.5f, 1.0f, 1.0f);
			else
				copy_v3_fl3(&result[offset], 0.5f, 0.5f, 1.0f);
			continue;
		}

		triangle = &triangles[primitive_id];
		is_smooth = triangle->is_smooth;

		for (j = 0; j < 3; j++) {
			const TSpace *ts;

			if (is_smooth)
				normal_short_to_float_v3(normals[j], triangle->mverts[j]->no);
			else
				normal[j] = triangle->normal[j];

			ts = triangle->tspace[j];
			copy_v3_v3(tangents[j], ts->tangent);
			signs[j] = ts->sign;
		}

		u = pixel_array[i].uv[0];
		v = pixel_array[i].uv[1];
		w = 1.0f - u - v;

		/* normal */
		if (is_smooth)
			interp_barycentric_tri_v3(normals, u, v, normal);

		/* tangent */
		interp_barycentric_tri_v3(tangents, u, v, tangent);

		/* sign */
		/* The sign is the same at all face vertices for any non degenerate face.
		 * Just in case we clamp the interpolated value though. */
		sign = (signs[0]  * u + signs[1]  * v + signs[2] * w) < 0 ? (-1.0f) : 1.0f;

		/* binormal */
		/* B = sign * cross(N, T)  */
		cross_v3_v3v3(binormal, normal, tangent);
		mul_v3_fl(binormal, sign);

		/* populate tangent space matrix */
		copy_v3_v3(tsm[0], tangent);
		copy_v3_v3(tsm[1], binormal);
		copy_v3_v3(tsm[2], normal);

		/* texture values */
		normal_uncompress(nor, &result[offset]);

		/* converts from world space to local space */
		mul_transposed_mat3_m4_v3(mat, nor);

		invert_m3_m3(itsm, tsm);
		mul_m3_v3(itsm, nor);
		normalize_v3(nor);

		/* save back the values */
		normal_compress(&result[offset], nor, normal_swizzle);
	}

	/* garbage collection */
	MEM_freeN(triangles);

	if (dm)
		dm->release(dm);
}

void RE_bake_normal_world_to_object(
        const BakePixel pixel_array[], const size_t num_pixels, const int depth,
        float result[], struct Object *ob, const BakeNormalSwizzle normal_swizzle[3])
{
	size_t i;
	float iobmat[4][4];

	invert_m4_m4(iobmat, ob->obmat);

	for (i = 0; i < num_pixels; i++) {
		size_t offset;
		float nor[3];

		if (pixel_array[i].primitive_id == -1)
			continue;

		offset = i * depth;
		normal_uncompress(nor, &result[offset]);

		/* rotates only without translation */
		mul_mat3_m4_v3(iobmat, nor);
		normalize_v3(nor);

		/* save back the values */
		normal_compress(&result[offset], nor, normal_swizzle);
	}
}

void RE_bake_normal_world_to_world(
        const BakePixel pixel_array[], const size_t num_pixels, const int depth,
        float result[], const BakeNormalSwizzle normal_swizzle[3])
{
	size_t i;

	for (i = 0; i < num_pixels; i++) {
		size_t offset;
		float nor[3];

		if (pixel_array[i].primitive_id == -1)
			continue;

		offset = i * depth;
		normal_uncompress(nor, &result[offset]);

		/* save back the values */
		normal_compress(&result[offset], nor, normal_swizzle);
	}
}

void RE_bake_ibuf_clear(Image *image, const bool is_tangent)
{
	ImBuf *ibuf;
	void *lock;

	const float vec_alpha[4] = {0.0f, 0.0f, 0.0f, 0.0f};
	const float vec_solid[4] = {0.0f, 0.0f, 0.0f, 1.0f};
	const float nor_alpha[4] = {0.5f, 0.5f, 1.0f, 0.0f};
	const float nor_solid[4] = {0.5f, 0.5f, 1.0f, 1.0f};

	ibuf = BKE_image_acquire_ibuf(image, NULL, &lock);
	BLI_assert(ibuf);

	if (is_tangent)
		IMB_rectfill(ibuf, (ibuf->planes == R_IMF_PLANES_RGBA) ? nor_alpha : nor_solid);
	else
		IMB_rectfill(ibuf, (ibuf->planes == R_IMF_PLANES_RGBA) ? vec_alpha : vec_solid);

	BKE_image_release_ibuf(image, ibuf, lock);
}

/* ************************************************************* */

/**
 * not the real UV, but the internal per-face UV instead
 * I'm using it to test if everything is correct */
static bool bake_uv(const BakePixel pixel_array[], const size_t num_pixels, const int depth, float result[])
{
	size_t i;

	for (i=0; i < num_pixels; i++) {
		size_t offset = i * depth;
		copy_v2_v2(&result[offset], pixel_array[i].uv);
	}

	return true;
}

bool RE_bake_internal(
        Render *UNUSED(re), Object *UNUSED(object), const BakePixel pixel_array[],
        const size_t num_pixels, const int depth, const ScenePassType pass_type, float result[])
{
	switch (pass_type) {
		case SCE_PASS_UV:
		{
			return bake_uv(pixel_array, num_pixels, depth, result);
		}
		default:
			break;
	}
	return false;
}

int RE_pass_depth(const ScenePassType pass_type)
{
	/* IMB_buffer_byte_from_float assumes 4 channels
	 * making it work for now - XXX */
	return 4;

	switch (pass_type) {
		case SCE_PASS_Z:
		case SCE_PASS_AO:
		case SCE_PASS_MIST:
		{
			return 1;
		}
		case SCE_PASS_UV:
		{
			return 2;
		}
		case SCE_PASS_RGBA:
		{
			return 4;
		}
		case SCE_PASS_COMBINED:
		case SCE_PASS_DIFFUSE:
		case SCE_PASS_SPEC:
		case SCE_PASS_SHADOW:
		case SCE_PASS_REFLECT:
		case SCE_PASS_NORMAL:
		case SCE_PASS_VECTOR:
		case SCE_PASS_REFRACT:
		case SCE_PASS_INDEXOB:  /* XXX double check */
		case SCE_PASS_INDIRECT:
		case SCE_PASS_RAYHITS:  /* XXX double check */
		case SCE_PASS_EMIT:
		case SCE_PASS_ENVIRONMENT:
		case SCE_PASS_INDEXMA:
		case SCE_PASS_DIFFUSE_DIRECT:
		case SCE_PASS_DIFFUSE_INDIRECT:
		case SCE_PASS_DIFFUSE_COLOR:
		case SCE_PASS_GLOSSY_DIRECT:
		case SCE_PASS_GLOSSY_INDIRECT:
		case SCE_PASS_GLOSSY_COLOR:
		case SCE_PASS_TRANSM_DIRECT:
		case SCE_PASS_TRANSM_INDIRECT:
		case SCE_PASS_TRANSM_COLOR:
		case SCE_PASS_SUBSURFACE_DIRECT:
		case SCE_PASS_SUBSURFACE_INDIRECT:
		case SCE_PASS_SUBSURFACE_COLOR:
		default:
		{
			return 3;
		}
	}
}<|MERGE_RESOLUTION|>--- conflicted
+++ resolved
@@ -399,11 +399,6 @@
 	int i;
 	MVert *mvert;
 	TSpace *tspace;
-<<<<<<< HEAD
-	float *precomputed_normals = NULL;
-	bool calculate_normal;
-=======
->>>>>>> f6c11062
 
 	const int tottri = poly_to_tri_count(me->totpoly, me->totloop);
 	MLoopTri *looptri;
@@ -666,26 +661,6 @@
 		zbuf_alloc_span(&bd.zspan[i], bake_images->data[i].width, bake_images->data[i].height, R.clipcrop);
 	}
 
-<<<<<<< HEAD
-	if ((uv_layer == NULL) || (uv_layer[0] == '\0')) {
-		mloopuv = CustomData_get_layer(&me->ldata, CD_MLOOPUV);
-	}
-	else {
-		int uv_id = CustomData_get_named_layer(&me->ldata, CD_MLOOPUV, uv_layer);
-		mloopuv = CustomData_get_layer_n(&me->ldata, CD_MTFACE, uv_id);
-	}
-
-	if (mloopuv == NULL)
-		return;
-=======
-	looptri = MEM_mallocN(sizeof(*looptri) * tottri, __func__);
-
-	BKE_mesh_recalc_looptri(
-	        me->mloop, me->mpoly,
-	        me->mvert,
-	        me->totloop, me->totpoly,
-	        looptri);
->>>>>>> f6c11062
 
 	looptri = MEM_mallocN(sizeof(*looptri) * tottri, __func__);
 
