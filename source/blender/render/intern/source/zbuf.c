/*
 * $Id$
 *
 * ***** BEGIN GPL LICENSE BLOCK *****
 *
 * This program is free software; you can redistribute it and/or
 * modify it under the terms of the GNU General Public License
 * as published by the Free Software Foundation; either version 2
 * of the License, or (at your option) any later version.
 *
 * This program is distributed in the hope that it will be useful,
 * but WITHOUT ANY WARRANTY; without even the implied warranty of
 * MERCHANTABILITY or FITNESS FOR A PARTICULAR PURPOSE.  See the
 * GNU General Public License for more details.
 *
 * You should have received a copy of the GNU General Public License
 * along with this program; if not, write to the Free Software Foundation,
 * Inc., 59 Temple Place - Suite 330, Boston, MA  02111-1307, USA.
 *
 * The Original Code is Copyright (C) 2001-2002 by NaN Holding BV.
 * All rights reserved.
 *
 * Contributors: Hos, RPW
 *               2004-2006 Blender Foundation, full recode
 *
 * ***** END GPL LICENSE BLOCK *****
 */


/*---------------------------------------------------------------------------*/
/* Common includes                                                           */
/*---------------------------------------------------------------------------*/

#include <math.h>
#include <float.h>
#include <stdlib.h>
#include <limits.h>
#include <string.h>

#include "MEM_guardedalloc.h"

#include "BLI_blenlib.h"
#include "BLI_jitter.h"
#include "BLI_math.h"
#include "BLI_threads.h"

#include "DNA_lamp_types.h"
#include "DNA_material_types.h"
#include "DNA_mesh_types.h"
#include "DNA_meshdata_types.h"
#include "DNA_node_types.h"

#include "BKE_global.h"
#include "BKE_material.h"
#include "BKE_utildefines.h"

#include "RE_render_ext.h"

/* local includes */
#include "camera.h"
#include "database.h"
#include "lamp.h"
#include "object.h"
#include "object_mesh.h"
#include "object_strand.h"
#include "part.h"
#include "pixelfilter.h"
#include "render_types.h"
#include "rendercore.h"
#include "shading.h"
#include "shadowbuf.h"
#include "sss.h"
#include "zbuf.h"

/* ****************** Spans ******************************* */

/* each zbuffer has coordinates transformed to local rect coordinates, so we can simply clip */
void zbuf_alloc_span(ZSpan *zspan, int rectx, int recty, float clipcrop)
{
	memset(zspan, 0, sizeof(ZSpan));
	
	zspan->rectx= rectx;
	zspan->recty= recty;
	
	zspan->span1= MEM_mallocN(recty*sizeof(float), "zspan");
	zspan->span2= MEM_mallocN(recty*sizeof(float), "zspan");

	zspan->clipcrop= clipcrop;
}

void zbuf_free_span(ZSpan *zspan)
{
	if(zspan) {
		if(zspan->span1) MEM_freeN(zspan->span1);
		if(zspan->span2) MEM_freeN(zspan->span2);
		zspan->span1= zspan->span2= NULL;
	}
}

/* reset range for clipping */
void zbuf_init_span(ZSpan *zspan)
{
	zspan->miny1= zspan->miny2= zspan->recty+1;
	zspan->maxy1= zspan->maxy2= -1;
	zspan->minp1= zspan->maxp1= zspan->minp2= zspan->maxp2= NULL;
}

void zbuf_add_to_span(ZSpan *zspan, float *v1, float *v2)
{
	float *minv, *maxv, *span;
	float xx1, dx0, xs0;
	int y, my0, my2;
	
	if(v1[1]<v2[1]) {
		minv= v1; maxv= v2;
	}
	else {
		minv= v2; maxv= v1;
	}
	
	my0= ceilf(minv[1]);
	my2= floorf(maxv[1]);
	
	if(my2<0 || my0>= zspan->recty) return;
	
	/* clip top */
	if(my2>=zspan->recty) my2= zspan->recty-1;
	/* clip bottom */
	if(my0<0) my0= 0;
	
	if(my0>my2) return;
	/* if(my0>my2) should still fill in, that way we get spans that skip nicely */
	
	xx1= maxv[1]-minv[1];
	if(xx1>FLT_EPSILON) {
		dx0= (minv[0]-maxv[0])/xx1;
		xs0= dx0*(minv[1]-my2) + minv[0];
	}
	else {
		dx0= 0.0f;
		xs0= MIN2(minv[0],maxv[0]);
	}
	
	/* empty span */
	if(zspan->maxp1 == NULL) {
		span= zspan->span1;
	}
	else {	/* does it complete left span? */
		if( maxv == zspan->minp1 || minv==zspan->maxp1) {
			span= zspan->span1;
		}
		else {
			span= zspan->span2;
		}
	}

	if(span==zspan->span1) {
//		printf("left span my0 %d my2 %d\n", my0, my2);
		if(zspan->minp1==NULL || zspan->minp1[1] > minv[1] ) {
			zspan->minp1= minv;
		}
		if(zspan->maxp1==NULL || zspan->maxp1[1] < maxv[1] ) {
			zspan->maxp1= maxv;
		}
		if(my0<zspan->miny1) zspan->miny1= my0;
		if(my2>zspan->maxy1) zspan->maxy1= my2;
	}
	else {
//		printf("right span my0 %d my2 %d\n", my0, my2);
		if(zspan->minp2==NULL || zspan->minp2[1] > minv[1] ) {
			zspan->minp2= minv;
		}
		if(zspan->maxp2==NULL || zspan->maxp2[1] < maxv[1] ) {
			zspan->maxp2= maxv;
		}
		if(my0<zspan->miny2) zspan->miny2= my0;
		if(my2>zspan->maxy2) zspan->maxy2= my2;
	}

	for(y=my2; y>=my0; y--, xs0+= dx0) {
		/* xs0 is the xcoord! */
		span[y]= xs0;
	}
}

/*-----------------------------------------------------------*/ 
/* Functions                                                 */
/*-----------------------------------------------------------*/ 

static void fillrect(int *rect, int x, int y, int val)
{
	if(val == 0) {
		memset(rect, 0, sizeof(int)*x*y);
	}
	else {
		int a, len;

		len= x*y;
		for(a=0; a<len; a++)
			rect[a]= val;
	}
}

/* based on Liang&Barsky, for clipping of pyramidical volume */
static short cliptestf(float p, float q, float *u1, float *u2)
{
	float r;
	
	if(p<0.0) {
		if(q<p) return 0;
		else if(q<0.0) {
			r= q/p;
			if(r>*u2) return 0;
			else if(r>*u1) *u1=r;
		}
	}
	else {
		if(p>0.0) {
			if(q<0.0) return 0;
			else if(q<p) {
				r= q/p;
				if(r<*u1) return 0;
				else if(r<*u2) *u2=r;
			}
		}
		else if(q<0.0) return 0;
	}
	return 1;
}

/* *************  ACCUMULATION ZBUF ************ */


static APixstr *addpsmainA(ListBase *lb)
{
	APixstrMain *psm;

	psm= MEM_mallocN(sizeof(APixstrMain), "addpsmainA");
	BLI_addtail(lb, psm);
	psm->ps= MEM_callocN(4096*sizeof(APixstr),"pixstr");

	return psm->ps;
}

void free_alpha_pixel_structs(ListBase *lb)
{
	APixstrMain *psm, *psmnext;

	for(psm= lb->first; psm; psm= psmnext) {
		psmnext= psm->next;
		if(psm->ps)
			MEM_freeN(psm->ps);
		MEM_freeN(psm);
	}
}

static APixstr *addpsA(ZSpan *zspan)
{
	/* make new PS */
	if(zspan->apsmcounter==0) {
		zspan->curpstr= addpsmainA(zspan->apsmbase);
		zspan->apsmcounter= 4095;
	}
	else {
		zspan->curpstr++;
		zspan->apsmcounter--;
	}
	return zspan->curpstr;
}

static void zbuffillAc4(ZSpan *zspan, int obi, int zvlnr, float *v1, float *v2, float *v3, float *v4)
{
	APixstr *ap, *apofs, *apn;
	double zxd, zyd, zy0, zverg;
	float x0,y0,z0;
	float x1,y1,z1,x2,y2,z2,xx1;
	float *span1, *span2;
	int *rz, *rm, x, y;
	int sn1, sn2, rectx, *rectzofs, *rectmaskofs, my0, my2, mask;
	
	/* init */
	zbuf_init_span(zspan);
	
	/* set spans */
	zbuf_add_to_span(zspan, v1, v2);
	zbuf_add_to_span(zspan, v2, v3);
	if(v4) {
		zbuf_add_to_span(zspan, v3, v4);
		zbuf_add_to_span(zspan, v4, v1);
	}
	else
		zbuf_add_to_span(zspan, v3, v1);
	
	/* clipped */
	if(zspan->minp2==NULL || zspan->maxp2==NULL) return;

	if(zspan->miny1 < zspan->miny2) my0= zspan->miny2; else my0= zspan->miny1;
	if(zspan->maxy1 > zspan->maxy2) my2= zspan->maxy2; else my2= zspan->maxy1;
	
	if(my2<my0) return;
	
	/* ZBUF DX DY, in floats still */
	x1= v1[0]- v2[0];
	x2= v2[0]- v3[0];
	y1= v1[1]- v2[1];
	y2= v2[1]- v3[1];
	z1= v1[2]- v2[2];
	z2= v2[2]- v3[2];
	x0= y1*z2-z1*y2;
	y0= z1*x2-x1*z2;
	z0= x1*y2-y1*x2;
	
	if(z0==0.0) return;
	
	xx1= (x0*v1[0] + y0*v1[1])/z0 + v1[2];
	
	zxd= -(double)x0/(double)z0;
	zyd= -(double)y0/(double)z0;
	zy0= ((double)my2)*zyd + (double)xx1;
	
	/* start-offset in rect */
	rectx= zspan->rectx;
	rectzofs= (int *)(zspan->arectz+rectx*(my2));
	rectmaskofs= (int *)(zspan->rectmask+rectx*(my2));
	apofs= (zspan->apixbuf+ rectx*(my2));
	mask= zspan->mask;

	/* correct span */
	sn1= (my0 + my2)/2;
	if(zspan->span1[sn1] < zspan->span2[sn1]) {
		span1= zspan->span1+my2;
		span2= zspan->span2+my2;
	}
	else {
		span1= zspan->span2+my2;
		span2= zspan->span1+my2;
	}
	
	for(y=my2; y>=my0; y--, span1--, span2--) {
		
		sn1= floorf(*span1);
		sn2= floorf(*span2);
		sn1++; 
		
		if(sn2>=rectx) sn2= rectx-1;
		if(sn1<0) sn1= 0;
		
		if(sn2>=sn1) {
			int intzverg;
			
			zverg= (double)sn1*zxd + zy0;
			rz= rectzofs+sn1;
			rm= rectmaskofs+sn1;
			ap= apofs+sn1;
			x= sn2-sn1;
			
			zverg-= zspan->polygon_offset;
			
			while(x>=0) {
				intzverg= (int)CLAMPIS(zverg, INT_MIN, INT_MAX);

				if( intzverg < *rz) {
					if(!zspan->rectmask || intzverg > *rm) {
						
						apn= ap;
						while(apn) {
							if(apn->p[0]==0) {apn->obi[0]= obi; apn->p[0]= zvlnr; apn->z[0]= intzverg; apn->mask[0]= mask; break; }
							if(apn->p[0]==zvlnr && apn->obi[0]==obi) {apn->mask[0]|= mask; break; }
							if(apn->p[1]==0) {apn->obi[1]= obi; apn->p[1]= zvlnr; apn->z[1]= intzverg; apn->mask[1]= mask; break; }
							if(apn->p[1]==zvlnr && apn->obi[1]==obi) {apn->mask[1]|= mask; break; }
							if(apn->p[2]==0) {apn->obi[2]= obi; apn->p[2]= zvlnr; apn->z[2]= intzverg; apn->mask[2]= mask; break; }
							if(apn->p[2]==zvlnr && apn->obi[2]==obi) {apn->mask[2]|= mask; break; }
							if(apn->p[3]==0) {apn->obi[3]= obi; apn->p[3]= zvlnr; apn->z[3]= intzverg; apn->mask[3]= mask; break; }
							if(apn->p[3]==zvlnr && apn->obi[3]==obi) {apn->mask[3]|= mask; break; }
							if(apn->next==NULL) apn->next= addpsA(zspan);
							apn= apn->next;
						}				
					}
				}
				zverg+= zxd;
				rz++; 
				rm++;
				ap++; 
				x--;
			}
		}
		
		zy0-=zyd;
		rectzofs-= rectx;
		rectmaskofs-= rectx;
		apofs-= rectx;
	}
}



static void zbuflineAc(ZSpan *zspan, int obi, int zvlnr, float *vec1, float *vec2)
{
	APixstr *ap, *apn;
	int *rectz, *rectmask;
	int start, end, x, y, oldx, oldy, ofs;
	int dz, vergz, mask, maxtest=0;
	float dx, dy;
	float v1[3], v2[3];
	
	dx= vec2[0]-vec1[0];
	dy= vec2[1]-vec1[1];
	
	mask= zspan->mask;
	
	if(fabs(dx) > fabs(dy)) {

		/* all lines from left to right */
		if(vec1[0]<vec2[0]) {
			copy_v3_v3(v1, vec1);
			copy_v3_v3(v2, vec2);
		}
		else {
			copy_v3_v3(v2, vec1);
			copy_v3_v3(v1, vec2);
			dx= -dx; dy= -dy;
		}

		start= floorf(v1[0]);
		end= start+floorf(dx);
		if(end>=zspan->rectx) end= zspan->rectx-1;
		
		oldy= floorf(v1[1]);
		dy/= dx;
		
		vergz= v1[2];
		vergz-= zspan->polygon_offset;
		dz= (v2[2]-v1[2])/dx;
		if(vergz>0x50000000 && dz>0) maxtest= 1;		// prevent overflow
		
		rectz= (int *)(zspan->arectz+zspan->rectx*(oldy) +start);
		rectmask= (int *)(zspan->rectmask+zspan->rectx*(oldy) +start);
		ap= (zspan->apixbuf+ zspan->rectx*(oldy) +start);

		if(dy<0) ofs= -zspan->rectx;
		else ofs= zspan->rectx;
		
		for(x= start; x<=end; x++, rectz++, rectmask++, ap++) {
			
			y= floorf(v1[1]);
			if(y!=oldy) {
				oldy= y;
				rectz+= ofs;
				rectmask+= ofs;
				ap+= ofs;
			}
			
			if(x>=0 && y>=0 && y<zspan->recty) {
				if(vergz<*rectz) {
					if(!zspan->rectmask || vergz>*rectmask) {
					
						apn= ap;
						while(apn) {	/* loop unrolled */
							if(apn->p[0]==0) {apn->obi[0]= obi; apn->p[0]= zvlnr; apn->z[0]= vergz; apn->mask[0]= mask; break; }
							if(apn->p[0]==zvlnr && apn->obi[0]==obi) {apn->mask[0]|= mask; break; }
							if(apn->p[1]==0) {apn->obi[1]= obi; apn->p[1]= zvlnr; apn->z[1]= vergz; apn->mask[1]= mask; break; }
							if(apn->p[1]==zvlnr && apn->obi[1]==obi) {apn->mask[1]|= mask; break; }
							if(apn->p[2]==0) {apn->obi[2]= obi; apn->p[2]= zvlnr; apn->z[2]= vergz; apn->mask[2]= mask; break; }
							if(apn->p[2]==zvlnr && apn->obi[2]==obi) {apn->mask[2]|= mask; break; }
							if(apn->p[3]==0) {apn->obi[3]= obi; apn->p[3]= zvlnr; apn->z[3]= vergz; apn->mask[3]= mask; break; }
							if(apn->p[3]==zvlnr && apn->obi[3]==obi) {apn->mask[3]|= mask; break; }
							if(apn->next==0) apn->next= addpsA(zspan);
							apn= apn->next;
						}				
					}
				}
			}
			
			v1[1]+= dy;
			if(maxtest && (vergz > 0x7FFFFFF0 - dz)) vergz= 0x7FFFFFF0;
			else vergz+= dz;
		}
	}
	else {
	
		/* all lines from top to bottom */
		if(vec1[1]<vec2[1]) {
			copy_v3_v3(v1, vec1);
			copy_v3_v3(v2, vec2);
		}
		else {
			copy_v3_v3(v2, vec1);
			copy_v3_v3(v1, vec2);
			dx= -dx; dy= -dy;
		}

		start= floorf(v1[1]);
		end= start+floorf(dy);
		
		if(start>=zspan->recty || end<0) return;
		
		if(end>=zspan->recty) end= zspan->recty-1;
		
		oldx= floorf(v1[0]);
		dx/= dy;
		
		vergz= v1[2];
		vergz-= zspan->polygon_offset;
		dz= (v2[2]-v1[2])/dy;
		if(vergz>0x50000000 && dz>0) maxtest= 1;		// prevent overflow

		rectz= (int *)( zspan->arectz+ (start)*zspan->rectx+ oldx );
		rectmask= (int *)( zspan->rectmask+ (start)*zspan->rectx+ oldx );
		ap= (zspan->apixbuf+ zspan->rectx*(start) +oldx);
				
		if(dx<0) ofs= -1;
		else ofs= 1;

		for(y= start; y<=end; y++, rectz+=zspan->rectx, rectmask+=zspan->rectx, ap+=zspan->rectx) {
			
			x= floorf(v1[0]);
			if(x!=oldx) {
				oldx= x;
				rectz+= ofs;
				rectmask+= ofs;
				ap+= ofs;
			}
			
			if(x>=0 && y>=0 && x<zspan->rectx) {
				if(vergz<*rectz) {
					if(!zspan->rectmask || vergz>*rectmask) {
						
						apn= ap;
						while(apn) {	/* loop unrolled */
							if(apn->p[0]==0) {apn->obi[0]= obi; apn->p[0]= zvlnr; apn->z[0]= vergz; apn->mask[0]= mask; break; }
							if(apn->p[0]==zvlnr) {apn->mask[0]|= mask; break; }
							if(apn->p[1]==0) {apn->obi[1]= obi; apn->p[1]= zvlnr; apn->z[1]= vergz; apn->mask[1]= mask; break; }
							if(apn->p[1]==zvlnr) {apn->mask[1]|= mask; break; }
							if(apn->p[2]==0) {apn->obi[2]= obi; apn->p[2]= zvlnr; apn->z[2]= vergz; apn->mask[2]= mask; break; }
							if(apn->p[2]==zvlnr) {apn->mask[2]|= mask; break; }
							if(apn->p[3]==0) {apn->obi[3]= obi; apn->p[3]= zvlnr; apn->z[3]= vergz; apn->mask[3]= mask; break; }
							if(apn->p[3]==zvlnr) {apn->mask[3]|= mask; break; }
							if(apn->next==0) apn->next= addpsA(zspan);
							apn= apn->next;
						}	
					}
				}
			}
			
			v1[0]+= dx;
			if(maxtest && (vergz > 0x7FFFFFF0 - dz)) vergz= 0x7FFFFFF0;
			else vergz+= dz;
		}
	}
}

/* *************  NORMAL ZBUFFER ************ */

static void zbufline(ZSpan *zspan, int obi, int zvlnr, float *vec1, float *vec2)
{
	int *rectz, *rectp, *recto, *rectmask;
	int start, end, x, y, oldx, oldy, ofs;
	int dz, vergz, maxtest= 0;
	float dx, dy;
	float v1[3], v2[3];
	
	dx= vec2[0]-vec1[0];
	dy= vec2[1]-vec1[1];
	
	if(fabs(dx) > fabs(dy)) {

		/* all lines from left to right */
		if(vec1[0]<vec2[0]) {
			copy_v3_v3(v1, vec1);
			copy_v3_v3(v2, vec2);
		}
		else {
			copy_v3_v3(v2, vec1);
			copy_v3_v3(v1, vec2);
			dx= -dx; dy= -dy;
		}

		start= floorf(v1[0]);
		end= start+floorf(dx);
		if(end>=zspan->rectx) end= zspan->rectx-1;
		
		oldy= floorf(v1[1]);
		dy/= dx;
		
		vergz= floorf(v1[2]);
		dz= floorf((v2[2]-v1[2])/dx);
		if(vergz>0x50000000 && dz>0) maxtest= 1;		// prevent overflow
		
		rectz= zspan->rectz + oldy*zspan->rectx+ start;
		rectp= zspan->rectp + oldy*zspan->rectx+ start;
		recto= zspan->recto + oldy*zspan->rectx+ start;
		rectmask= zspan->rectmask + oldy*zspan->rectx+ start;
		
		if(dy<0) ofs= -zspan->rectx;
		else ofs= zspan->rectx;
		
		for(x= start; x<=end; x++, rectz++, rectp++, recto++, rectmask++) {
			
			y= floorf(v1[1]);
			if(y!=oldy) {
				oldy= y;
				rectz+= ofs;
				rectp+= ofs;
				recto+= ofs;
				rectmask+= ofs;
			}
			
			if(x>=0 && y>=0 && y<zspan->recty) {
				if(vergz<*rectz) {
					if(!zspan->rectmask || vergz>*rectmask) {
						*recto= obi;
						*rectz= vergz;
						*rectp= zvlnr;
					}
				}
			}
			
			v1[1]+= dy;
			
			if(maxtest && (vergz > 0x7FFFFFF0 - dz)) vergz= 0x7FFFFFF0;
			else vergz+= dz;
		}
	}
	else {
		/* all lines from top to bottom */
		if(vec1[1]<vec2[1]) {
			copy_v3_v3(v1, vec1);
			copy_v3_v3(v2, vec2);
		}
		else {
			copy_v3_v3(v2, vec1);
			copy_v3_v3(v1, vec2);
			dx= -dx; dy= -dy;
		}

		start= floorf(v1[1]);
		end= start+floorf(dy);
		
		if(end>=zspan->recty) end= zspan->recty-1;
		
		oldx= floorf(v1[0]);
		dx/= dy;
		
		vergz= floorf(v1[2]);
		dz= floorf((v2[2]-v1[2])/dy);
		if(vergz>0x50000000 && dz>0) maxtest= 1;		// prevent overflow
		
		rectz= zspan->rectz + start*zspan->rectx+ oldx;
		rectp= zspan->rectp + start*zspan->rectx+ oldx;
		recto= zspan->recto + start*zspan->rectx+ oldx;
		rectmask= zspan->rectmask + start*zspan->rectx+ oldx;
		
		if(dx<0) ofs= -1;
		else ofs= 1;

		for(y= start; y<=end; y++, rectz+=zspan->rectx, rectp+=zspan->rectx, recto+=zspan->rectx, rectmask+=zspan->rectx) {
			
			x= floorf(v1[0]);
			if(x!=oldx) {
				oldx= x;
				rectz+= ofs;
				rectp+= ofs;
				recto+= ofs;
				rectmask+= ofs;
			}
			
			if(x>=0 && y>=0 && x<zspan->rectx) {
				if(vergz<*rectz) {
					if(!zspan->rectmask || vergz>*rectmask) {
						*rectz= vergz;
						*rectp= zvlnr;
						*recto= obi;
					}
				}
			}
			
			v1[0]+= dx;
			if(maxtest && (vergz > 0x7FFFFFF0 - dz)) vergz= 0x7FFFFFF0;
			else vergz+= dz;
		}
	}
}

static void zbufline_onlyZ(ZSpan *zspan, int obi, int zvlnr, float *vec1, float *vec2)
{
	int *rectz, *rectz1= NULL;
	int start, end, x, y, oldx, oldy, ofs;
	int dz, vergz, maxtest= 0;
	float dx, dy;
	float v1[3], v2[3];
	
	dx= vec2[0]-vec1[0];
	dy= vec2[1]-vec1[1];
	
	if(fabs(dx) > fabs(dy)) {
		
		/* all lines from left to right */
		if(vec1[0]<vec2[0]) {
			copy_v3_v3(v1, vec1);
			copy_v3_v3(v2, vec2);
		}
		else {
			copy_v3_v3(v2, vec1);
			copy_v3_v3(v1, vec2);
			dx= -dx; dy= -dy;
		}
		
		start= floorf(v1[0]);
		end= start+floorf(dx);
		if(end>=zspan->rectx) end= zspan->rectx-1;
		
		oldy= floorf(v1[1]);
		dy/= dx;
		
		vergz= floorf(v1[2]);
		dz= floorf((v2[2]-v1[2])/dx);
		if(vergz>0x50000000 && dz>0) maxtest= 1;		// prevent overflow
		
		rectz= zspan->rectz + oldy*zspan->rectx+ start;
		if(zspan->rectz1)
			rectz1= zspan->rectz1 + oldy*zspan->rectx+ start;
		
		if(dy<0) ofs= -zspan->rectx;
		else ofs= zspan->rectx;
		
		for(x= start; x<=end; x++, rectz++) {
			
			y= floorf(v1[1]);
			if(y!=oldy) {
				oldy= y;
				rectz+= ofs;
				if(rectz1) rectz1+= ofs;
			}
			
			if(x>=0 && y>=0 && y<zspan->recty) {
				if(vergz < *rectz) {
					if(rectz1) *rectz1= *rectz;
					*rectz= vergz;
				}
				else if(rectz1 && vergz < *rectz1)
					*rectz1= vergz;
			}
			
			v1[1]+= dy;
			
			if(maxtest && (vergz > 0x7FFFFFF0 - dz)) vergz= 0x7FFFFFF0;
			else vergz+= dz;
			
			if(rectz1) rectz1++;
		}
	}
	else {
		/* all lines from top to bottom */
		if(vec1[1]<vec2[1]) {
			copy_v3_v3(v1, vec1);
			copy_v3_v3(v2, vec2);
		}
		else {
			copy_v3_v3(v2, vec1);
			copy_v3_v3(v1, vec2);
			dx= -dx; dy= -dy;
		}
		
		start= floorf(v1[1]);
		end= start+floorf(dy);
		
		if(end>=zspan->recty) end= zspan->recty-1;
		
		oldx= floorf(v1[0]);
		dx/= dy;
		
		vergz= floorf(v1[2]);
		dz= floorf((v2[2]-v1[2])/dy);
		if(vergz>0x50000000 && dz>0) maxtest= 1;		// prevent overflow
		
		rectz= zspan->rectz + start*zspan->rectx+ oldx;
		if(zspan->rectz1)
			rectz1= zspan->rectz1 + start*zspan->rectx+ oldx;
		
		if(dx<0) ofs= -1;
		else ofs= 1;
		
		for(y= start; y<=end; y++, rectz+=zspan->rectx) {
			
			x= floorf(v1[0]);
			if(x!=oldx) {
				oldx= x;
				rectz+= ofs;
				if(rectz1) rectz1+= ofs;
			}
			
			if(x>=0 && y>=0 && x<zspan->rectx) {
				if(vergz < *rectz) {
					if(rectz1) *rectz1= *rectz;
					*rectz= vergz;
				}
				else if(rectz1 && vergz < *rectz1)
					*rectz1= vergz;
			}
			
			v1[0]+= dx;
			if(maxtest && (vergz > 0x7FFFFFF0 - dz)) vergz= 0x7FFFFFF0;
			else vergz+= dz;
			
			if(rectz1)
				rectz1+=zspan->rectx;
		}
	}
}


static int clipline(float *v1, float *v2)	/* return 0: do not draw */
{
	float dz,dw, u1=0.0, u2=1.0;
	float dx, dy, v13;
	
	dz= v2[2]-v1[2];
	dw= v2[3]-v1[3];
	
	/* this 1.01 is for clipping x and y just a tinsy larger. that way it is
		filled in with zbufwire correctly when rendering in parts. otherwise
		you see line endings at edges... */
	
	if(cliptestf(-dz-dw, v1[3]+v1[2], &u1,&u2)) {
		if(cliptestf(dz-dw, v1[3]-v1[2], &u1,&u2)) {
			
			dx= v2[0]-v1[0];
			dz= 1.01*(v2[3]-v1[3]);
			v13= 1.01*v1[3];
			
			if(cliptestf(-dx-dz, v1[0]+v13, &u1,&u2)) {
				if(cliptestf(dx-dz, v13-v1[0], &u1,&u2)) {
					
					dy= v2[1]-v1[1];
					
					if(cliptestf(-dy-dz, v1[1]+v13, &u1,&u2)) {
						if(cliptestf(dy-dz, v13-v1[1], &u1,&u2)) {
							
							if(u2<1.0) {
								v2[0]= v1[0]+u2*dx;
								v2[1]= v1[1]+u2*dy;
								v2[2]= v1[2]+u2*dz;
								v2[3]= v1[3]+u2*dw;
							}
							if(u1>0.0) {
								v1[0]= v1[0]+u1*dx;
								v1[1]= v1[1]+u1*dy;
								v1[2]= v1[2]+u1*dz;
								v1[3]= v1[3]+u1*dw;
							}
							return 1;
						}
					}
				}
			}
		}
	}
	
	return 0;
}

void hoco_to_zco(ZSpan *zspan, float *zco, float *hoco)
{
	float div;
	
	div= 1.0f/hoco[3];
	zco[0]= zspan->zmulx*(1.0+hoco[0]*div) + zspan->zofsx;
	zco[1]= zspan->zmuly*(1.0+hoco[1]*div) + zspan->zofsy;
	zco[2]= 0x7FFFFFFF *(hoco[2]*div);
}

void zbufclipwire(ZSpan *zspan, int obi, int zvlnr, int ec, float *ho1, float *ho2, float *ho3, float *ho4, int c1, int c2, int c3, int c4)
{
	float vez[20];
	int and, or;

	/* edgecode: 1= draw */
	if(ec==0) return;

	if(ho4) {
		and= (c1 & c2 & c3 & c4);
		or= (c1 | c2 | c3 | c4);
	}
	else {
		and= (c1 & c2 & c3);
		or= (c1 | c2 | c3);
	}
	
	if(or) {	/* not in the middle */
		if(and) {	/* out completely */
			return;
		}
		else {	/* clipping */

			if(ec & ME_V1V2) {
				copy_v4_v4(vez, ho1);
				copy_v4_v4(vez+4, ho2);
				if( clipline(vez, vez+4)) {
					hoco_to_zco(zspan, vez, vez);
					hoco_to_zco(zspan, vez+4, vez+4);
					zspan->zbuflinefunc(zspan, obi, zvlnr, vez, vez+4);
				}
			}
			if(ec & ME_V2V3) {
				copy_v4_v4(vez, ho2);
				copy_v4_v4(vez+4, ho3);
				if( clipline(vez, vez+4)) {
					hoco_to_zco(zspan, vez, vez);
					hoco_to_zco(zspan, vez+4, vez+4);
					zspan->zbuflinefunc(zspan, obi, zvlnr, vez, vez+4);
				}
			}
			if(ho4) {
				if(ec & ME_V3V4) {
					copy_v4_v4(vez, ho3);
					copy_v4_v4(vez+4, ho4);
					if( clipline(vez, vez+4)) {
						hoco_to_zco(zspan, vez, vez);
						hoco_to_zco(zspan, vez+4, vez+4);
						zspan->zbuflinefunc(zspan, obi, zvlnr, vez, vez+4);
					}
				}
				if(ec & ME_V4V1) {
					copy_v4_v4(vez, ho4);
					copy_v4_v4(vez+4, ho1);
					if( clipline(vez, vez+4)) {
						hoco_to_zco(zspan, vez, vez);
						hoco_to_zco(zspan, vez+4, vez+4);
						zspan->zbuflinefunc(zspan, obi, zvlnr, vez, vez+4);
					}
				}
			}
			else {
				if(ec & ME_V3V1) {
					copy_v4_v4(vez, ho3);
					copy_v4_v4(vez+4, ho1);
					if( clipline(vez, vez+4)) {
						hoco_to_zco(zspan, vez, vez);
						hoco_to_zco(zspan, vez+4, vez+4);
						zspan->zbuflinefunc(zspan, obi, zvlnr, vez, vez+4);
					}
				}
			}
			
			return;
		}
	}

	hoco_to_zco(zspan, vez, ho1);
	hoco_to_zco(zspan, vez+4, ho2);
	hoco_to_zco(zspan, vez+8, ho3);
	if(ho4) {
		hoco_to_zco(zspan, vez+12, ho4);

		if(ec & ME_V3V4)  zspan->zbuflinefunc(zspan, obi, zvlnr, vez+8, vez+12);
		if(ec & ME_V4V1)  zspan->zbuflinefunc(zspan, obi, zvlnr, vez+12, vez);
	}
	else {
		if(ec & ME_V3V1)  zspan->zbuflinefunc(zspan, obi, zvlnr, vez+8, vez);
	}

	if(ec & ME_V1V2)  zspan->zbuflinefunc(zspan, obi, zvlnr, vez, vez+4);
	if(ec & ME_V2V3)  zspan->zbuflinefunc(zspan, obi, zvlnr, vez+4, vez+8);

}

void zbufsinglewire(ZSpan *zspan, int obi, int zvlnr, float *ho1, float *ho2)
{
	float f1[4], f2[4];
	int c1, c2;

	c1= camera_hoco_test_clip(ho1);
	c2= camera_hoco_test_clip(ho2);

	if(c1 | c2) {	/* not in the middle */
		if(!(c1 & c2)) {	/* not out completely */
			copy_v4_v4(f1, ho1);
			copy_v4_v4(f2, ho2);

			if(clipline(f1, f2)) {
				hoco_to_zco(zspan, f1, f1);
				hoco_to_zco(zspan, f2, f2);
				zspan->zbuflinefunc(zspan, obi, zvlnr, f1, f2);
			}
		}
	}
	else {
		hoco_to_zco(zspan, f1, ho1);
		hoco_to_zco(zspan, f2, ho2);

		zspan->zbuflinefunc(zspan, obi, zvlnr, f1, f2);
	}
}

/**
 * Fill the z buffer, but invert z order, and add the face index to
 * the corresponing face buffer.
 *
 * This is one of the z buffer fill functions called in zbufclip() and
 * zbufwireclip(). 
 *
 * @param v1 [4 floats, world coordinates] first vertex
 * @param v2 [4 floats, world coordinates] second vertex
 * @param v3 [4 floats, world coordinates] third vertex
 */
static void zbuffillGLinv4(ZSpan *zspan, int obi, int zvlnr, float *v1, float *v2, float *v3, float *v4) 
{
	double zxd, zyd, zy0, zverg;
	float x0,y0,z0;
	float x1,y1,z1,x2,y2,z2,xx1;
	float *span1, *span2;
	int *rectoofs, *ro;
	int *rectpofs, *rp;
	int *rectmaskofs, *rm;
	int *rz, x, y;
	int sn1, sn2, rectx, *rectzofs, my0, my2;
	
	/* init */
	zbuf_init_span(zspan);
	
	/* set spans */
	zbuf_add_to_span(zspan, v1, v2);
	zbuf_add_to_span(zspan, v2, v3);
	if(v4) {
		zbuf_add_to_span(zspan, v3, v4);
		zbuf_add_to_span(zspan, v4, v1);
	}
	else 
		zbuf_add_to_span(zspan, v3, v1);
	
	/* clipped */
	if(zspan->minp2==NULL || zspan->maxp2==NULL) return;
	
	if(zspan->miny1 < zspan->miny2) my0= zspan->miny2; else my0= zspan->miny1;
	if(zspan->maxy1 > zspan->maxy2) my2= zspan->maxy2; else my2= zspan->maxy1;
	
	//	printf("my %d %d\n", my0, my2);
	if(my2<my0) return;
	
	
	/* ZBUF DX DY, in floats still */
	x1= v1[0]- v2[0];
	x2= v2[0]- v3[0];
	y1= v1[1]- v2[1];
	y2= v2[1]- v3[1];
	z1= v1[2]- v2[2];
	z2= v2[2]- v3[2];
	x0= y1*z2-z1*y2;
	y0= z1*x2-x1*z2;
	z0= x1*y2-y1*x2;
	
	if(z0==0.0) return;
	
	xx1= (x0*v1[0] + y0*v1[1])/z0 + v1[2];
	
	zxd= -(double)x0/(double)z0;
	zyd= -(double)y0/(double)z0;
	zy0= ((double)my2)*zyd + (double)xx1;
	
	/* start-offset in rect */
	rectx= zspan->rectx;
	rectzofs= (zspan->rectz+rectx*my2);
	rectpofs= (zspan->rectp+rectx*my2);
	rectoofs= (zspan->recto+rectx*my2);
	rectmaskofs= (zspan->rectmask+rectx*my2);
	
	/* correct span */
	sn1= (my0 + my2)/2;
	if(zspan->span1[sn1] < zspan->span2[sn1]) {
		span1= zspan->span1+my2;
		span2= zspan->span2+my2;
	}
	else {
		span1= zspan->span2+my2;
		span2= zspan->span1+my2;
	}
	
	for(y=my2; y>=my0; y--, span1--, span2--) {
		
		sn1= floorf(*span1);
		sn2= floorf(*span2);
		sn1++; 
		
		if(sn2>=rectx) sn2= rectx-1;
		if(sn1<0) sn1= 0;
		
		if(sn2>=sn1) {
			int intzverg;
			
			zverg= (double)sn1*zxd + zy0;
			rz= rectzofs+sn1;
			rp= rectpofs+sn1;
			ro= rectoofs+sn1;
			rm= rectmaskofs+sn1;
			x= sn2-sn1;
			
			while(x>=0) {
				intzverg= (int)CLAMPIS(zverg, INT_MIN, INT_MAX);

				if( intzverg > *rz || *rz==0x7FFFFFFF) {
					if(!zspan->rectmask || intzverg > *rm) {
						*ro= obi;
						*rz= intzverg;
						*rp= zvlnr;
					}
				}
				zverg+= zxd;
				rz++; 
				rp++; 
				ro++;
				rm++;
				x--;
			}
		}
		
		zy0-=zyd;
		rectzofs-= rectx;
		rectpofs-= rectx;
		rectoofs-= rectx;
		rectmaskofs-= rectx;
	}
}

/* uses spanbuffers */

static void zbuffillGL4(ZSpan *zspan, int obi, int zvlnr, float *v1, float *v2, float *v3, float *v4)
{
	double zxd, zyd, zy0, zverg;
	float x0,y0,z0;
	float x1,y1,z1,x2,y2,z2,xx1;
	float *span1, *span2;
	int *rectoofs, *ro;
	int *rectpofs, *rp;
	int *rectmaskofs, *rm;
	int *rz, x, y;
	int sn1, sn2, rectx, *rectzofs, my0, my2;
	
	/* init */
	zbuf_init_span(zspan);
	
	/* set spans */
	zbuf_add_to_span(zspan, v1, v2);
	zbuf_add_to_span(zspan, v2, v3);
	if(v4) {
		zbuf_add_to_span(zspan, v3, v4);
		zbuf_add_to_span(zspan, v4, v1);
	}
	else 
		zbuf_add_to_span(zspan, v3, v1);
		
	/* clipped */
	if(zspan->minp2==NULL || zspan->maxp2==NULL) return;
	
	if(zspan->miny1 < zspan->miny2) my0= zspan->miny2; else my0= zspan->miny1;
	if(zspan->maxy1 > zspan->maxy2) my2= zspan->maxy2; else my2= zspan->maxy1;
	
//	printf("my %d %d\n", my0, my2);
	if(my2<my0) return;
	
	
	/* ZBUF DX DY, in floats still */
	x1= v1[0]- v2[0];
	x2= v2[0]- v3[0];
	y1= v1[1]- v2[1];
	y2= v2[1]- v3[1];
	z1= v1[2]- v2[2];
	z2= v2[2]- v3[2];
	x0= y1*z2-z1*y2;
	y0= z1*x2-x1*z2;
	z0= x1*y2-y1*x2;
	
	if(z0==0.0) return;

	xx1= (x0*v1[0] + y0*v1[1])/z0 + v1[2];

	zxd= -(double)x0/(double)z0;
	zyd= -(double)y0/(double)z0;
	zy0= ((double)my2)*zyd + (double)xx1;

	/* start-offset in rect */
	rectx= zspan->rectx;
	rectzofs= (zspan->rectz+rectx*my2);
	rectpofs= (zspan->rectp+rectx*my2);
	rectoofs= (zspan->recto+rectx*my2);
	rectmaskofs= (zspan->rectmask+rectx*my2);

	/* correct span */
	sn1= (my0 + my2)/2;
	if(zspan->span1[sn1] < zspan->span2[sn1]) {
		span1= zspan->span1+my2;
		span2= zspan->span2+my2;
	}
	else {
		span1= zspan->span2+my2;
		span2= zspan->span1+my2;
	}
	
	for(y=my2; y>=my0; y--, span1--, span2--) {
		
		sn1= floorf(*span1);
		sn2= floorf(*span2);
		sn1++; 
		
		if(sn2>=rectx) sn2= rectx-1;
		if(sn1<0) sn1= 0;
		
		if(sn2>=sn1) {
			int intzverg;
			
			zverg= (double)sn1*zxd + zy0;
			rz= rectzofs+sn1;
			rp= rectpofs+sn1;
			ro= rectoofs+sn1;
			rm= rectmaskofs+sn1;
			x= sn2-sn1;
			
			while(x>=0) {
				intzverg= (int)CLAMPIS(zverg, INT_MIN, INT_MAX);
				
				if(intzverg < *rz) {
					if(!zspan->rectmask || intzverg > *rm) {
						*rz= intzverg;
						*rp= zvlnr;
						*ro= obi;
					}
				}
				zverg+= zxd;
				rz++; 
				rp++; 
				ro++; 
				rm++;
				x--;
			}
		}
		
		zy0-=zyd;
		rectzofs-= rectx;
		rectpofs-= rectx;
		rectoofs-= rectx;
		rectmaskofs-= rectx;
	}
}

/**
 * Fill the z buffer. The face buffer is not operated on!
 *
 * This is one of the z buffer fill functions called in zbufclip() and
 * zbufwireclip(). 
 *
 * @param v1 [4 floats, world coordinates] first vertex
 * @param v2 [4 floats, world coordinates] second vertex
 * @param v3 [4 floats, world coordinates] third vertex
 */

/* now: filling two Z values, the closest and 2nd closest */
static void zbuffillGL_onlyZ(ZSpan *zspan, int obi, int zvlnr, float *v1, float *v2, float *v3, float *v4) 
{
	double zxd, zyd, zy0, zverg;
	float x0,y0,z0;
	float x1,y1,z1,x2,y2,z2,xx1;
	float *span1, *span2;
	int *rz, *rz1, x, y;
	int sn1, sn2, rectx, *rectzofs, *rectzofs1= NULL, my0, my2;
	
	/* init */
	zbuf_init_span(zspan);
	
	/* set spans */
	zbuf_add_to_span(zspan, v1, v2);
	zbuf_add_to_span(zspan, v2, v3);
	if(v4) {
		zbuf_add_to_span(zspan, v3, v4);
		zbuf_add_to_span(zspan, v4, v1);
	}
	else 
		zbuf_add_to_span(zspan, v3, v1);
	
	/* clipped */
	if(zspan->minp2==NULL || zspan->maxp2==NULL) return;
	
	if(zspan->miny1 < zspan->miny2) my0= zspan->miny2; else my0= zspan->miny1;
	if(zspan->maxy1 > zspan->maxy2) my2= zspan->maxy2; else my2= zspan->maxy1;
	
	//	printf("my %d %d\n", my0, my2);
	if(my2<my0) return;
	
	
	/* ZBUF DX DY, in floats still */
	x1= v1[0]- v2[0];
	x2= v2[0]- v3[0];
	y1= v1[1]- v2[1];
	y2= v2[1]- v3[1];
	z1= v1[2]- v2[2];
	z2= v2[2]- v3[2];
	x0= y1*z2-z1*y2;
	y0= z1*x2-x1*z2;
	z0= x1*y2-y1*x2;
	
	if(z0==0.0) return;
	
	xx1= (x0*v1[0] + y0*v1[1])/z0 + v1[2];
	
	zxd= -(double)x0/(double)z0;
	zyd= -(double)y0/(double)z0;
	zy0= ((double)my2)*zyd + (double)xx1;
	
	/* start-offset in rect */
	rectx= zspan->rectx;
	rectzofs= (zspan->rectz+rectx*my2);
	if(zspan->rectz1)
		rectzofs1= (zspan->rectz1+rectx*my2);
	
	/* correct span */
	sn1= (my0 + my2)/2;
	if(zspan->span1[sn1] < zspan->span2[sn1]) {
		span1= zspan->span1+my2;
		span2= zspan->span2+my2;
	}
	else {
		span1= zspan->span2+my2;
		span2= zspan->span1+my2;
	}
	
	for(y=my2; y>=my0; y--, span1--, span2--) {
		
		sn1= floorf(*span1);
		sn2= floorf(*span2);
		sn1++; 
		
		if(sn2>=rectx) sn2= rectx-1;
		if(sn1<0) sn1= 0;
		
		if(sn2>=sn1) {
			zverg= (double)sn1*zxd + zy0;
			rz= rectzofs+sn1;
			rz1= rectzofs1+sn1;
			x= sn2-sn1;
			
			while(x>=0) {
				int zvergi= (int)CLAMPIS(zverg, INT_MIN, INT_MAX);

				/* option: maintain two depth values, closest and 2nd closest */
				if(zvergi < *rz) {
					if(rectzofs1) *rz1= *rz;
					*rz= zvergi;
				}
				else if(rectzofs1 && zvergi < *rz1)
					*rz1= zvergi;

				zverg+= zxd;
				
				rz++; 
				rz1++;
				x--;
			}
		}
		
		zy0-=zyd;
		rectzofs-= rectx;
		if(rectzofs1) rectzofs1-= rectx;
	}
}

/* 2d scanconvert for tria, calls func for each x,y coordinate and gives UV barycentrics */
void zspan_scanconvert_strand(ZSpan *zspan, void *handle, float *v1, float *v2, float *v3, void (*func)(void *, int, int, float, float, float) )
{
	float x0, y0, x1, y1, x2, y2, z0, z1, z2, z;
	float u, v, uxd, uyd, vxd, vyd, uy0, vy0, zxd, zyd, zy0, xx1;
	float *span1, *span2;
	int x, y, sn1, sn2, rectx= zspan->rectx, my0, my2;
	
	/* init */
	zbuf_init_span(zspan);
	
	/* set spans */
	zbuf_add_to_span(zspan, v1, v2);
	zbuf_add_to_span(zspan, v2, v3);
	zbuf_add_to_span(zspan, v3, v1);
	
	/* clipped */
	if(zspan->minp2==NULL || zspan->maxp2==NULL) return;
	
	if(zspan->miny1 < zspan->miny2) my0= zspan->miny2; else my0= zspan->miny1;
	if(zspan->maxy1 > zspan->maxy2) my2= zspan->maxy2; else my2= zspan->maxy1;
	
	//	printf("my %d %d\n", my0, my2);
	if(my2<my0) return;
	
	/* ZBUF DX DY, in floats still */
	x1= v1[0]- v2[0];
	x2= v2[0]- v3[0];
	y1= v1[1]- v2[1];
	y2= v2[1]- v3[1];
	z1= v1[2]- v2[2];
	z2= v2[2]- v3[2];

	x0= y1*z2-z1*y2;
	y0= z1*x2-x1*z2;
	z0= x1*y2-y1*x2;
	
	if(z0==0.0f) return;

	xx1= (x0*v1[0] + y0*v1[1])/z0 + v1[2];
	zxd= -(double)x0/(double)z0;
	zyd= -(double)y0/(double)z0;
	zy0= ((double)my2)*zyd + (double)xx1;
	
	z1= 1.0f; // (u1 - u2)
	z2= 0.0f; // (u2 - u3)

	x0= y1*z2-z1*y2;
	y0= z1*x2-x1*z2;
	
	xx1= (x0*v1[0] + y0*v1[1])/z0 + 1.0f;	
	uxd= -(double)x0/(double)z0;
	uyd= -(double)y0/(double)z0;
	uy0= ((double)my2)*uyd + (double)xx1;

	z1= -1.0f; // (v1 - v2)
	z2= 1.0f;  // (v2 - v3)
	
	x0= y1*z2-z1*y2;
	y0= z1*x2-x1*z2;
	
	xx1= (x0*v1[0] + y0*v1[1])/z0;
	vxd= -(double)x0/(double)z0;
	vyd= -(double)y0/(double)z0;
	vy0= ((double)my2)*vyd + (double)xx1;
	
	/* correct span */
	sn1= (my0 + my2)/2;
	if(zspan->span1[sn1] < zspan->span2[sn1]) {
		span1= zspan->span1+my2;
		span2= zspan->span2+my2;
	}
	else {
		span1= zspan->span2+my2;
		span2= zspan->span1+my2;
	}
	
	for(y=my2; y>=my0; y--, span1--, span2--) {
		
		sn1= floorf(*span1);
		sn2= floorf(*span2);
		sn1++; 
		
		if(sn2>=rectx) sn2= rectx-1;
		if(sn1<0) sn1= 0;
		
		u= (double)sn1*uxd + uy0;
		v= (double)sn1*vxd + vy0;
		z= (double)sn1*zxd + zy0;
		
		for(x= sn1; x<=sn2; x++, u+=uxd, v+=vxd, z+=zxd)
			func(handle, x, y, u, v, z);
		
		uy0 -= uyd;
		vy0 -= vyd;
		zy0 -= zyd;
	}
}

/* scanconvert for strand triangles, calls func for each x,y coordinate and gives UV barycentrics and z */

void zspan_scanconvert(ZSpan *zspan, void *handle, float *v1, float *v2, float *v3, void (*func)(void *, int, int, float, float) )
{
	float x0, y0, x1, y1, x2, y2, z0, z1, z2;
	float u, v, uxd, uyd, vxd, vyd, uy0, vy0, xx1;
	float *span1, *span2;
	int x, y, sn1, sn2, rectx= zspan->rectx, my0, my2;
	
	/* init */
	zbuf_init_span(zspan);
	
	/* set spans */
	zbuf_add_to_span(zspan, v1, v2);
	zbuf_add_to_span(zspan, v2, v3);
	zbuf_add_to_span(zspan, v3, v1);
	
	/* clipped */
	if(zspan->minp2==NULL || zspan->maxp2==NULL) return;
	
	if(zspan->miny1 < zspan->miny2) my0= zspan->miny2; else my0= zspan->miny1;
	if(zspan->maxy1 > zspan->maxy2) my2= zspan->maxy2; else my2= zspan->maxy1;
	
	//	printf("my %d %d\n", my0, my2);
	if(my2<my0) return;
	
	/* ZBUF DX DY, in floats still */
	x1= v1[0]- v2[0];
	x2= v2[0]- v3[0];
	y1= v1[1]- v2[1];
	y2= v2[1]- v3[1];
	
	z1= 1.0f; // (u1 - u2)
	z2= 0.0f; // (u2 - u3)
	
	x0= y1*z2-z1*y2;
	y0= z1*x2-x1*z2;
	z0= x1*y2-y1*x2;
	
	if(z0==0.0f) return;
	
	xx1= (x0*v1[0] + y0*v1[1])/z0 + 1.0f;	
	uxd= -(double)x0/(double)z0;
	uyd= -(double)y0/(double)z0;
	uy0= ((double)my2)*uyd + (double)xx1;

	z1= -1.0f; // (v1 - v2)
	z2= 1.0f;  // (v2 - v3)
	
	x0= y1*z2-z1*y2;
	y0= z1*x2-x1*z2;
	
	xx1= (x0*v1[0] + y0*v1[1])/z0;
	vxd= -(double)x0/(double)z0;
	vyd= -(double)y0/(double)z0;
	vy0= ((double)my2)*vyd + (double)xx1;
	
	/* correct span */
	sn1= (my0 + my2)/2;
	if(zspan->span1[sn1] < zspan->span2[sn1]) {
		span1= zspan->span1+my2;
		span2= zspan->span2+my2;
	}
	else {
		span1= zspan->span2+my2;
		span2= zspan->span1+my2;
	}
	
	for(y=my2; y>=my0; y--, span1--, span2--) {
		
		sn1= floorf(*span1);
		sn2= floorf(*span2);
		sn1++; 
		
		if(sn2>=rectx) sn2= rectx-1;
		if(sn1<0) sn1= 0;
		
		u= (double)sn1*uxd + uy0;
		v= (double)sn1*vxd + vy0;
		
		for(x= sn1; x<=sn2; x++, u+=uxd, v+=vxd)
			func(handle, x, y, u, v);
		
		uy0 -= uyd;
		vy0 -= vyd;
	}
}



/**
 * (clip pyramid)
 * Sets labda: flag, and parametrize the clipping of vertices in
 * viewspace coordinates. labda = -1 means no clipping, labda in [0,
	 * 1] means a clipping.
 * Note: uses globals.
 * @param v1 start coordinate s
 * @param v2 target coordinate t
 * @param b1 
 * @param b2 
 * @param b3
 * @param a index for coordinate (x, y, or z)
 */

static void clippyra(float *labda, float *v1, float *v2, int *b2, int *b3, int a, float clipcrop)
{
	float da,dw,u1=0.0,u2=1.0;
	float v13;
	
	labda[0]= -1.0;
	labda[1]= -1.0;

	da= v2[a]-v1[a];
	/* prob; we clip slightly larger, osa renders add 2 pixels on edges, should become variable? */
	/* or better; increase r.winx/y size, but thats quite a complex one. do it later */
	if(a==2) {
		dw= (v2[3]-v1[3]);
		v13= v1[3];
	}
	else {
		dw= clipcrop*(v2[3]-v1[3]);
		v13= clipcrop*v1[3];
	}	
	/* according the original article by Liang&Barsky, for clipping of
	 * homogenous coordinates with viewplane, the value of "0" is used instead of "-w" .
	 * This differs from the other clipping cases (like left or top) and I considered
	 * it to be not so 'homogenic'. But later it has proven to be an error,
	 * who would have thought that of L&B!
	 */

	if(cliptestf(-da-dw, v13+v1[a], &u1,&u2)) {
		if(cliptestf(da-dw, v13-v1[a], &u1,&u2)) {
			*b3=1;
			if(u2<1.0) {
				labda[1]= u2;
				*b2=1;
			}
			else labda[1]=1.0;  /* u2 */
			if(u1>0.0) {
				labda[0]= u1;
				*b2=1;
			} else labda[0]=0.0;
		}
	}
}

/**
 * (make vertex pyramide clip)
 * Checks labda and uses this to make decision about clipping the line
 * segment from v1 to v2. labda is the factor by which the vector is
 * cut. ( calculate s + l * ( t - s )). The result is appended to the
 * vertex list of this face.
 * 
 * 
 * @param v1 start coordinate s
 * @param v2 target coordinate t
 * @param b1 
 * @param b2 
 * @param clve vertex vector.
 */

static void makevertpyra(float *vez, float *labda, float **trias, float *v1, float *v2, int *b1, int *clve)
{
	float l1, l2, *adr;

	l1= labda[0];
	l2= labda[1];

	if(l1!= -1.0) {
		if(l1!= 0.0) {
			adr= vez+4*(*clve);
			trias[*b1]=adr;
			(*clve)++;
			adr[0]= v1[0]+l1*(v2[0]-v1[0]);
			adr[1]= v1[1]+l1*(v2[1]-v1[1]);
			adr[2]= v1[2]+l1*(v2[2]-v1[2]);
			adr[3]= v1[3]+l1*(v2[3]-v1[3]);
		} 
		else trias[*b1]= v1;
		
		(*b1)++;
	}
	if(l2!= -1.0) {
		if(l2!= 1.0) {
			adr= vez+4*(*clve);
			trias[*b1]=adr;
			(*clve)++;
			adr[0]= v1[0]+l2*(v2[0]-v1[0]);
			adr[1]= v1[1]+l2*(v2[1]-v1[1]);
			adr[2]= v1[2]+l2*(v2[2]-v1[2]);
			adr[3]= v1[3]+l2*(v2[3]-v1[3]);
			(*b1)++;
		}
	}
}

/* ------------------------------------------------------------------------- */

#define ZBUF_PROJECT_CACHE_SIZE 256

typedef struct ZbufProjectCache {
	int index, clip;
	float ho[4];
} ZbufProjectCache;

static void zbuf_project_cache_clear(ZbufProjectCache *cache, int size)
{
	int i;

	if(size > ZBUF_PROJECT_CACHE_SIZE)
		size= ZBUF_PROJECT_CACHE_SIZE;

	memset(cache, 0, sizeof(ZbufProjectCache)*size);
	for(i=0; i<size; i++)
		cache[i].index= -1;
}

static int zbuf_shadow_project(ZbufProjectCache *cache, int index, float winmat[][4], float *co, float *ho)
{
	int clipflag, cindex= index & 255;

	if(cache[cindex].index == index) {
		copy_v4_v4(ho, cache[cindex].ho);
		return cache[cindex].clip;
	}
	else {
		camera_matrix_co_to_hoco(winmat, ho, co);
		clipflag= camera_hoco_test_clip(ho);

		copy_v4_v4(cache[cindex].ho, ho);
		cache[cindex].clip= clipflag;
		cache[cindex].index= index;

		return clipflag;
	}
}

static void zbuffer_part_bounds(int winx, int winy, RenderPart *pa, float *bounds)
{
	bounds[0]= (2*pa->disprect.xmin - winx-1)/(float)winx;
	bounds[1]= (2*pa->disprect.xmax - winx+1)/(float)winx;
	bounds[2]= (2*pa->disprect.ymin - winy-1)/(float)winy;
	bounds[3]= (2*pa->disprect.ymax - winy+1)/(float)winy;
}

static int zbuf_part_project(ZbufProjectCache *cache, int index, float winmat[][4], float *bounds, float *co, float *ho)
{
	float vec[3], wco;
	int clipflag= 0, cindex= index & 255;

	if(cache[cindex].index == index) {
		copy_v4_v4(ho, cache[cindex].ho);
		return cache[cindex].clip;
	}
	else {
		copy_v3_v3(vec, co);
		camera_matrix_co_to_hoco(winmat, ho, co);

		wco= ho[3];
		if(ho[0] > bounds[1]*wco) clipflag |= 1;
		else if(ho[0]< bounds[0]*wco) clipflag |= 2;
		if(ho[1] > bounds[3]*wco) clipflag |= 4;
		else if(ho[1]< bounds[2]*wco) clipflag |= 8;

		copy_v4_v4(cache[cindex].ho, ho);
		cache[cindex].clip= clipflag;
		cache[cindex].index= index;

		return clipflag;
	}
}

/* do zbuffering and clip, f1 f2 f3 are hocos, c1 c2 c3 are clipping flags */

void zbufclip(ZSpan *zspan, int obi, int zvlnr, float *f1, float *f2, float *f3, int c1, int c2, int c3)
{
	float *vlzp[32][3], labda[3][2];
	float vez[400], *trias[40];
	
	if(c1 | c2 | c3) {	/* not in middle */
		if(c1 & c2 & c3) {	/* completely out */
			return;
		} else {	/* clipping */
			int arg, v, b, clipflag[3], b1, b2, b3, c4, clve=3, clvlo, clvl=1;

			vez[0]= f1[0]; vez[1]= f1[1]; vez[2]= f1[2]; vez[3]= f1[3];
			vez[4]= f2[0]; vez[5]= f2[1]; vez[6]= f2[2]; vez[7]= f2[3];
			vez[8]= f3[0]; vez[9]= f3[1]; vez[10]= f3[2];vez[11]= f3[3];

			vlzp[0][0]= vez;
			vlzp[0][1]= vez+4;
			vlzp[0][2]= vez+8;

			clipflag[0]= ( (c1 & 48) | (c2 & 48) | (c3 & 48) );
			if(clipflag[0]==0) {	/* othwerwise it needs to be calculated again, after the first (z) clip */
				clipflag[1]= ( (c1 & 3) | (c2 & 3) | (c3 & 3) );
				clipflag[2]= ( (c1 & 12) | (c2 & 12) | (c3 & 12) );
			}
			else clipflag[1]=clipflag[2]= 0;
			
			for(b=0;b<3;b++) {
				
				if(clipflag[b]) {
				
					clvlo= clvl;
					
					for(v=0; v<clvlo; v++) {
					
						if(vlzp[v][0]!=NULL) {	/* face is still there */
							b2= b3 =0;	/* clip flags */

							if(b==0) arg= 2;
							else if (b==1) arg= 0;
							else arg= 1;
							
							clippyra(labda[0], vlzp[v][0],vlzp[v][1], &b2,&b3, arg, zspan->clipcrop);
							clippyra(labda[1], vlzp[v][1],vlzp[v][2], &b2,&b3, arg, zspan->clipcrop);
							clippyra(labda[2], vlzp[v][2],vlzp[v][0], &b2,&b3, arg, zspan->clipcrop);

							if(b2==0 && b3==1) {
								/* completely 'in', but we copy because of last for() loop in this section */;
								vlzp[clvl][0]= vlzp[v][0];
								vlzp[clvl][1]= vlzp[v][1];
								vlzp[clvl][2]= vlzp[v][2];
								vlzp[v][0]= NULL;
								clvl++;
							} else if(b3==0) {
								vlzp[v][0]= NULL;
								/* completely 'out' */;
							} else {
								b1=0;
								makevertpyra(vez, labda[0], trias, vlzp[v][0],vlzp[v][1], &b1,&clve);
								makevertpyra(vez, labda[1], trias, vlzp[v][1],vlzp[v][2], &b1,&clve);
								makevertpyra(vez, labda[2], trias, vlzp[v][2],vlzp[v][0], &b1,&clve);

								/* after front clip done: now set clip flags */
								if(b==0) {
									clipflag[1]= clipflag[2]= 0;
									f1= vez;
									for(b3=0; b3<clve; b3++) {
										c4= camera_hoco_test_clip(f1);
										clipflag[1] |= (c4 & 3);
										clipflag[2] |= (c4 & 12);
										f1+= 4;
									}
								}
								
								vlzp[v][0]= NULL;
								if(b1>2) {
									for(b3=3; b3<=b1; b3++) {
										vlzp[clvl][0]= trias[0];
										vlzp[clvl][1]= trias[b3-2];
										vlzp[clvl][2]= trias[b3-1];
										clvl++;
									}
								}
							}
						}
					}
				}
			}

            /* warning, this should never happen! */
			if(clve>38 || clvl>31) printf("clip overflow: clve clvl %d %d\n",clve,clvl);

            /* perspective division */
			f1=vez;
			for(c1=0;c1<clve;c1++) {
				hoco_to_zco(zspan, f1, f1);
				f1+=4;
			}
			for(b=1;b<clvl;b++) {
				if(vlzp[b][0]) {
					zspan->zbuffunc(zspan, obi, zvlnr, vlzp[b][0],vlzp[b][1],vlzp[b][2], NULL);
				}
			}
			return;
		}
	}

	/* perspective division: HCS to ZCS */
	hoco_to_zco(zspan, vez, f1);
	hoco_to_zco(zspan, vez+4, f2);
	hoco_to_zco(zspan, vez+8, f3);
	zspan->zbuffunc(zspan, obi, zvlnr, vez,vez+4,vez+8, NULL);
}

void zbufclip4(ZSpan *zspan, int obi, int zvlnr, float *f1, float *f2, float *f3, float *f4, int c1, int c2, int c3, int c4)
{
	float vez[16];
	
	if(c1 | c2 | c3 | c4) {	/* not in middle */
		if(c1 & c2 & c3 & c4) {	/* completely out */
			return;
		} else {	/* clipping */
			zbufclip(zspan, obi, zvlnr, f1, f2, f3, c1, c2, c3);
			zbufclip(zspan, obi, zvlnr, f1, f3, f4, c1, c3, c4);
		}
		return;
	}

	/* perspective division: HCS to ZCS */
	hoco_to_zco(zspan, vez, f1);
	hoco_to_zco(zspan, vez+4, f2);
	hoco_to_zco(zspan, vez+8, f3);
	hoco_to_zco(zspan, vez+12, f4);

	zspan->zbuffunc(zspan, obi, zvlnr, vez, vez+4, vez+8, vez+12);
}

/* ************** ZMASK ******************************** */

#define EXTEND_PIXEL(a)	if(temprectp[a]) {z+= rectz[a]; tot++;}

/* changes the zbuffer to be ready for z-masking: applies an extend-filter, and then clears */
static void zmask_rect(int *rectz, int *rectp, int xs, int ys, int neg)
{
	int len=0, x, y;
	int *temprectp;
	int row1, row2, row3, *curp, *curz;
	
	temprectp= MEM_dupallocN(rectp);
	
	/* extend: if pixel is not filled in, we check surrounding pixels and average z value  */
	
	for(y=1; y<=ys; y++) {
		/* setup row indices */
		row1= (y-2)*xs;
		row2= row1 + xs;
		row3= row2 + xs;
		if(y==1)
			row1= row2;
		else if(y==ys)
			row3= row2;
		
		curp= rectp + (y-1)*xs;
		curz= rectz + (y-1)*xs;
		
		for(x=0; x<xs; x++, curp++, curz++) {
			if(curp[0]==0) {
				int tot= 0;
				float z= 0.0f;
				
				EXTEND_PIXEL(row1);
				EXTEND_PIXEL(row2);
				EXTEND_PIXEL(row3);
				EXTEND_PIXEL(row1 + 1);
				EXTEND_PIXEL(row3 + 1);
				if(x!=xs-1) {
					EXTEND_PIXEL(row1 + 2);
					EXTEND_PIXEL(row2 + 2);
					EXTEND_PIXEL(row3 + 2);
				}					
				if(tot) {
					len++;
					curz[0]= (int)(z/(float)tot);
					curp[0]= -1;	/* env */
				}
			}
			
			if(x!=0) {
				row1++; row2++; row3++;
			}
		}
	}

	MEM_freeN(temprectp);
	
	if(neg); /* z values for negative are already correct */
	else {
		/* clear not filled z values */
		for(len= xs*ys -1; len>=0; len--) {
			if(rectp[len]==0) {
				rectz[len] = -0x7FFFFFFF;
				rectp[len]= -1;	/* env code */
			}	
		}
	}
}




/* ***************** ZBUFFER MAIN ROUTINES **************** */

static void zbuffer_fill_solid(Render *re, RenderPart *pa, RenderLayer *rl, void(*fillfunc)(Render *re, RenderPart*, ZSpan*, int, void*), void *data)
{
	ZbufProjectCache cache[ZBUF_PROJECT_CACHE_SIZE];
	ZSpan zspans[RE_MAX_OSA], *zspan;
	VlakRen *vlr= NULL;
	VertRen *v1, *v2, *v3, *v4;
	Material *ma=0;
	ObjectInstanceRen *obi;
	ObjectRen *obr;
	float obwinmat[4][4], winmat[4][4], bounds[4];
	float ho1[4], ho2[4], ho3[4], ho4[4]={0}, (*jit)[2];
	unsigned int lay= rl->lay, lay_zmask= rl->lay_zmask;
	int i, v, zvlnr, zsample, samples, c1, c2, c3, c4=0;
	short nofill=0, env=0, wire=0, zmaskpass=0;
	short all_z= (rl->layflag & SCE_LAY_ALL_Z) && !(rl->layflag & SCE_LAY_ZMASK);
	short neg_zmask= (rl->layflag & SCE_LAY_ZMASK) && (rl->layflag & SCE_LAY_NEG_ZMASK);

	camera_window_matrix(&re->cam, winmat);
	
	samples= (re->params.osa? re->params.osa: 1);
	samples= MIN2(4, samples-pa->sample);

	for(zsample=0; zsample<samples; zsample++) {
		zspan= &zspans[zsample];

		zbuffer_part_bounds(re->cam.winx, re->cam.winy, pa, bounds);
		zbuf_alloc_span(zspan, pa->rectx, pa->recty, re->cam.clipcrop);
		
		/* needed for transform from hoco to zbuffer co */
		zspan->zmulx= ((float)re->cam.winx)/2.0;
		zspan->zmuly= ((float)re->cam.winy)/2.0;

		jit= pxf_sample_offset_table(re);
		if(jit && re->params.osa) {
			zspan->zofsx= -pa->disprect.xmin - jit[pa->sample+zsample][0];
			zspan->zofsy= -pa->disprect.ymin - jit[pa->sample+zsample][1];
		}
<<<<<<< HEAD
		else if(jit) {
			zspan->zofsx= -pa->disprect.xmin - jit[0][0];
			zspan->zofsy= -pa->disprect.ymin - jit[0][1];
=======
		else if(R.i.curblur) {
			zspan->zofsx= -pa->disprect.xmin - R.mblur_jit[R.i.curblur-1][0];
			zspan->zofsy= -pa->disprect.ymin - R.mblur_jit[R.i.curblur-1][1];
>>>>>>> 5df1bb84
		}
		else {
			zspan->zofsx= -pa->disprect.xmin;
			zspan->zofsy= -pa->disprect.ymin;
		}

		/* to center the sample position */
		zspan->zofsx -= 0.5f;
		zspan->zofsy -= 0.5f;
		
		/* the buffers */
		if(zsample == samples-1) {
			zspan->rectp= pa->rectp;
			zspan->recto= pa->recto;

			if(neg_zmask)
				zspan->rectz= pa->rectmask;
			else
				zspan->rectz= pa->rectz;
		}
		else {
			zspan->recto= MEM_mallocN(sizeof(int)*pa->rectx*pa->recty, "recto");
			zspan->rectp= MEM_mallocN(sizeof(int)*pa->rectx*pa->recty, "rectp");
			zspan->rectz= MEM_mallocN(sizeof(int)*pa->rectx*pa->recty, "rectz");
		}

		fillrect(zspan->rectz, pa->rectx, pa->recty, 0x7FFFFFFF);
		fillrect(zspan->rectp, pa->rectx, pa->recty, 0);
		fillrect(zspan->recto, pa->rectx, pa->recty, 0);
	}

	/* in case zmask we fill Z for objects in lay_zmask first, then clear Z, and then do normal zbuffering */
	if(rl->layflag & SCE_LAY_ZMASK)
		zmaskpass= 1;
	
	for(; zmaskpass >=0; zmaskpass--) {
		ma= NULL;

		/* filling methods */
		for(zsample=0; zsample<samples; zsample++) {
			zspan= &zspans[zsample];

			if(zmaskpass && neg_zmask)
				zspan->zbuffunc= zbuffillGLinv4;
			else
				zspan->zbuffunc= zbuffillGL4;
			zspan->zbuflinefunc= zbufline;
		}

		/* regular zbuffering loop, does all sample buffers */
		for(i=0, obi=re->db.instancetable.first; obi; i++, obi=obi->next) {
			obr= obi->obr;

			if(obi->flag & R_HIDDEN)
				continue;

			/* continue happens in 2 different ways... zmaskpass only does lay_zmask stuff */
			if(zmaskpass) {
				if((obi->lay & lay_zmask)==0)
					continue;
			}
			else if(!all_z && !(obi->lay & (lay|lay_zmask)))
				continue;
			
			if(obi->flag & R_TRANSFORMED)
				mul_m4_m4m4(obwinmat, obi->mat, winmat);
			else
				copy_m4_m4(obwinmat, winmat);

			if(box_clip_bounds_m4(obi->obr->boundbox, bounds, obwinmat))
				continue;

			zbuf_project_cache_clear(cache, obr->totvert);

			for(v=0; v<obr->totvlak; v++) {
				if((v & 255)==0) vlr= obr->vlaknodes[v>>8].vlak;
				else vlr++;

				/* the cases: visible for render, only z values, zmask, nothing */
				if(obi->lay & lay) {
					if(vlr->mat!=ma) {
						ma= vlr->mat;
						nofill= (ma->mode & MA_ONLYCAST) || ((ma->mode & MA_TRANSP) && (ma->mode & MA_ZTRANSP));
						env= (ma->mode & MA_ENV);
						wire= (ma->material_type == MA_TYPE_WIRE);
						
						for(zsample=0; zsample<samples; zsample++) {
							if(ma->mode & MA_ZINV || (zmaskpass && neg_zmask))
								zspans[zsample].zbuffunc= zbuffillGLinv4;
							else
								zspans[zsample].zbuffunc= zbuffillGL4;
						}
					}
				}
				else if(all_z || (obi->lay & lay_zmask)) {
					env= 1;
					nofill= 0;
					ma= NULL; 
				}
				else {
					nofill= 1;
					ma= NULL;	/* otherwise nofill can hang */
				}

				if(nofill==0) {
					unsigned short partclip;
					
					v1= vlr->v1;
					v2= vlr->v2;
					v3= vlr->v3;
					v4= vlr->v4;

					c1= zbuf_part_project(cache, v1->index, obwinmat, bounds, v1->co, ho1);
					c2= zbuf_part_project(cache, v2->index, obwinmat, bounds, v2->co, ho2);
					c3= zbuf_part_project(cache, v3->index, obwinmat, bounds, v3->co, ho3);

					/* partclipping doesn't need viewplane clipping */
					partclip= c1 & c2 & c3;
					if(v4) {
						c4= zbuf_part_project(cache, v4->index, obwinmat, bounds, v4->co, ho4);
						partclip &= c4;
					}

					if(partclip==0) {
						
						if(env) zvlnr= -1;
						else zvlnr= v+1;

						c1= camera_hoco_test_clip(ho1);
						c2= camera_hoco_test_clip(ho2);
						c3= camera_hoco_test_clip(ho3);
						if(v4)
							c4= camera_hoco_test_clip(ho4);

						for(zsample=0; zsample<samples; zsample++) {
							zspan= &zspans[zsample];

							if(wire) {
								if(v4)
									zbufclipwire(zspan, i, zvlnr, vlr->ec, ho1, ho2, ho3, ho4, c1, c2, c3, c4);
								else
									zbufclipwire(zspan, i, zvlnr, vlr->ec, ho1, ho2, ho3, 0, c1, c2, c3, 0);
							}
							else {
								/* strands allow to be filled in as quad */
								if(v4 && (vlr->flag & R_STRAND)) {
									zbufclip4(zspan, i, zvlnr, ho1, ho2, ho3, ho4, c1, c2, c3, c4);
								}
								else {
									zbufclip(zspan, i, zvlnr, ho1, ho2, ho3, c1, c2, c3);
									if(v4)
										zbufclip(zspan, i, (env)? zvlnr: zvlnr+RE_QUAD_OFFS, ho1, ho3, ho4, c1, c3, c4);
								}
							}
						}
					}
				}
			}
		}
		
		/* clear all z to close value, so it works as mask for next passes (ztra+strand) */
		if(zmaskpass) {
			for(zsample=0; zsample<samples; zsample++) {
				zspan= &zspans[zsample];

				if(neg_zmask) {
					zspan->rectmask= zspan->rectz;
					if(zsample == samples-1)
						zspan->rectz= pa->rectz;
					else
						zspan->rectz= MEM_mallocN(sizeof(int)*pa->rectx*pa->recty, "rectz");
					fillrect(zspan->rectz, pa->rectx, pa->recty, 0x7FFFFFFF);

					zmask_rect(zspan->rectmask, zspan->rectp, pa->rectx, pa->recty, 1);
				}
				else
					zmask_rect(zspan->rectz, zspan->rectp, pa->rectx, pa->recty, 0);
			}
		}
	}

	for(zsample=0; zsample<samples; zsample++) {
		zspan= &zspans[zsample];

		if(fillfunc)
			fillfunc(re, pa, zspan, pa->sample+zsample, data);

		if(zsample != samples-1) {
			MEM_freeN(zspan->rectz);
			MEM_freeN(zspan->rectp);
			MEM_freeN(zspan->recto);
			if(zspan->rectmask)
				MEM_freeN(zspan->rectmask);
		}

		zbuf_free_span(zspan);
	}
}

void zbuffer_shadow(Render *re, float winmat[][4], LampRen *lar, int *rectz, int size, float jitx, float jity)
{
	ZbufProjectCache cache[ZBUF_PROJECT_CACHE_SIZE];
	ZSpan zspan;
	ObjectInstanceRen *obi;
	ObjectRen *obr;
	VlakRen *vlr= NULL;
	Material *ma= NULL;
	StrandSegment sseg;
	StrandRen *strand= NULL;
	StrandVert *svert;
	StrandBound *sbound;
	float obwinmat[4][4], ho1[4], ho2[4], ho3[4], ho4[4];
	int a, b, c, i, c1, c2, c3, c4, ok=1, lay= -1;

	if(lar->mode & (LA_LAYER|LA_LAYER_SHADOW)) lay= lar->lay;

	/* 1.0f for clipping in clippyra()... bad stuff actually */
	zbuf_alloc_span(&zspan, size, size, 1.0f);
	zspan.zmulx=  ((float)size)/2.0;
	zspan.zmuly=  ((float)size)/2.0;
	/* -0.5f to center the sample position */
	zspan.zofsx= jitx - 0.5f;
	zspan.zofsy= jity - 0.5f;
	
	/* the buffers */
	zspan.rectz= rectz;
	fillrect(rectz, size, size, 0x7FFFFFFE);
	if(lar->buftype==LA_SHADBUF_HALFWAY) {
		zspan.rectz1= MEM_mallocN(size*size*sizeof(int), "seconday z buffer");
		fillrect(zspan.rectz1, size, size, 0x7FFFFFFE);
	}
	
	/* filling methods */
	zspan.zbuflinefunc= zbufline_onlyZ;
	zspan.zbuffunc= zbuffillGL_onlyZ;

	for(i=0, obi=re->db.instancetable.first; obi; i++, obi=obi->next) {
		obr= obi->obr;

		if(obr->ob==re->db.excludeob)
			continue;
		else if(!(obi->lay & lay))
			continue;
		else if(obi->flag & R_HIDDEN)
			continue;

		if(obi->flag & R_TRANSFORMED)
			mul_m4_m4m4(obwinmat, obi->mat, winmat);
		else
			copy_m4_m4(obwinmat, winmat);

		if(box_clip_bounds_m4(obi->obr->boundbox, NULL, obwinmat))
			continue;

		zbuf_project_cache_clear(cache, obr->totvert);

		/* faces */
		for(a=0; a<obr->totvlak; a++) {

			if((a & 255)==0) vlr= obr->vlaknodes[a>>8].vlak;
			else vlr++;

			/* note, these conditions are copied in shadowbuf_autoclip() */
			if(vlr->mat!= ma) {
				ma= vlr->mat;
				ok= 1;
				if((ma->mode & MA_SHADBUF)==0) ok= 0;
			}

			if(ok) {
				c1= zbuf_shadow_project(cache, vlr->v1->index, obwinmat, vlr->v1->co, ho1);
				c2= zbuf_shadow_project(cache, vlr->v2->index, obwinmat, vlr->v2->co, ho2);
				c3= zbuf_shadow_project(cache, vlr->v3->index, obwinmat, vlr->v3->co, ho3);

				if((ma->material_type == MA_TYPE_WIRE) || (vlr->flag & R_STRAND)) {
					if(vlr->v4) {
						c4= zbuf_shadow_project(cache, vlr->v4->index, obwinmat, vlr->v4->co, ho4);
						zbufclipwire(&zspan, 0, a+1, vlr->ec, ho1, ho2, ho3, ho4, c1, c2, c3, c4);
					}
					else
						zbufclipwire(&zspan, 0, a+1, vlr->ec, ho1, ho2, ho3, 0, c1, c2, c3, 0);
				}
				else {
					if(vlr->v4) {
						c4= zbuf_shadow_project(cache, vlr->v4->index, obwinmat, vlr->v4->co, ho4);
						zbufclip4(&zspan, 0, 0, ho1, ho2, ho3, ho4, c1, c2, c3, c4);
					}
					else
						zbufclip(&zspan, 0, 0, ho1, ho2, ho3, c1, c2, c3);
				}
			}

			if((a & 255)==255 && re->cb.test_break(re->cb.tbh)) 
				break;
		}

		/* strands */
		if(obr->strandbuf) {
			/* for each bounding box containing a number of strands */
			sbound= obr->strandbuf->bound;
			for(c=0; c<obr->strandbuf->totbound; c++, sbound++) {
				if(box_clip_bounds_m4(sbound->boundbox, NULL, obwinmat))
					continue;

				/* for each strand in this bounding box */
				for(a=sbound->start; a<sbound->end; a++) {
					strand= render_object_strand_get(obr, a);

					sseg.obi= obi;
					sseg.buffer= strand->buffer;
					sseg.sqadaptcos= sseg.buffer->adaptcos;
					sseg.sqadaptcos *= sseg.sqadaptcos;
					sseg.strand= strand;
					svert= strand->vert;

					/* note, these conditions are copied in shadowbuf_autoclip() */
					if(sseg.buffer->ma!= ma) {
						ma= sseg.buffer->ma;
						ok= 1;
						if((ma->mode & MA_SHADBUF)==0) ok= 0;
					}

					if(ok && (sseg.buffer->lay & lay)) {
						zbuf_project_cache_clear(cache, strand->totvert);

						for(b=0; b<strand->totvert-1; b++, svert++) {
							sseg.v[0]= (b > 0)? (svert-1): svert;
							sseg.v[1]= svert;
							sseg.v[2]= svert+1;
							sseg.v[3]= (b < strand->totvert-2)? svert+2: svert+1;

							c1= zbuf_shadow_project(cache, sseg.v[0]-strand->vert, obwinmat, sseg.v[0]->co, ho1);
							c2= zbuf_shadow_project(cache, sseg.v[1]-strand->vert, obwinmat, sseg.v[1]->co, ho2);
							c3= zbuf_shadow_project(cache, sseg.v[2]-strand->vert, obwinmat, sseg.v[2]->co, ho3);
							c4= zbuf_shadow_project(cache, sseg.v[3]-strand->vert, obwinmat, sseg.v[3]->co, ho4);

							if(!(c1 & c2 & c3 & c4))
								render_strand_segment(re, winmat, NULL, &zspan, 1, &sseg);
						}
					}

					if((a & 255)==255 && re->cb.test_break(re->cb.tbh)) 
						break;
				}
			}
		}

		if(re->cb.test_break(re->cb.tbh)) 
			break;
	}
	
	/* merge buffers */
	if(lar->buftype==LA_SHADBUF_HALFWAY) {
		for(a=size*size -1; a>=0; a--)
			rectz[a]= (rectz[a]>>1) + (zspan.rectz1[a]>>1);
		
		MEM_freeN(zspan.rectz1);
	}
	
	zbuf_free_span(&zspan);
}

static void zbuffill_sss(ZSpan *zspan, int obi, int zvlnr, float *v1, float *v2, float *v3, float *v4)
{
	double zxd, zyd, zy0, z;
	float x0, y0, x1, y1, x2, y2, z0, z1, z2, xx1, *span1, *span2;
	int x, y, sn1, sn2, rectx= zspan->rectx, my0, my2;
	/* init */
	zbuf_init_span(zspan);
	
	/* set spans */
	zbuf_add_to_span(zspan, v1, v2);
	zbuf_add_to_span(zspan, v2, v3);
	if(v4) {
		zbuf_add_to_span(zspan, v3, v4);
		zbuf_add_to_span(zspan, v4, v1);
	}
	else 
		zbuf_add_to_span(zspan, v3, v1);
	
	/* clipped */
	if(zspan->minp2==NULL || zspan->maxp2==NULL) return;
	
	if(zspan->miny1 < zspan->miny2) my0= zspan->miny2; else my0= zspan->miny1;
	if(zspan->maxy1 > zspan->maxy2) my2= zspan->maxy2; else my2= zspan->maxy1;
	
	if(my2<my0) return;
	
	/* ZBUF DX DY, in floats still */
	x1= v1[0]- v2[0];
	x2= v2[0]- v3[0];
	y1= v1[1]- v2[1];
	y2= v2[1]- v3[1];
	z1= v1[2]- v2[2];
	z2= v2[2]- v3[2];
	
	x0= y1*z2-z1*y2;
	y0= z1*x2-x1*z2;
	z0= x1*y2-y1*x2;
	
	if(z0==0.0f) return;
	
	xx1= (x0*v1[0] + y0*v1[1])/z0 + v1[2];
	zxd= -(double)x0/(double)z0;
	zyd= -(double)y0/(double)z0;
	zy0= ((double)my2)*zyd + (double)xx1;
	
	/* correct span */
	sn1= (my0 + my2)/2;
	if(zspan->span1[sn1] < zspan->span2[sn1]) {
		span1= zspan->span1+my2;
		span2= zspan->span2+my2;
	}
	else {
		span1= zspan->span2+my2;
		span2= zspan->span1+my2;
	}
	
	for(y=my2; y>=my0; y--, span1--, span2--) {
		sn1= floorf(*span1);
		sn2= floorf(*span2);
		sn1++; 
		
		if(sn2>=rectx) sn2= rectx-1;
		if(sn1<0) sn1= 0;
		
		z= (double)sn1*zxd + zy0;
		
		for(x= sn1; x<=sn2; x++, z+=zxd)
			zspan->sss_func(zspan->sss_handle, obi, zvlnr, x, y, z);
		
		zy0 -= zyd;
	}
}

void zbuffer_sss(Render *re, RenderPart *pa, unsigned int lay, void *handle, void (*func)(void*, int, int, int, int, int))
{
	ZbufProjectCache cache[ZBUF_PROJECT_CACHE_SIZE];
	ZSpan zspan;
	ObjectInstanceRen *obi;
	ObjectRen *obr;
	VlakRen *vlr= NULL;
	VertRen *v1, *v2, *v3, *v4;
	Material *ma=0, *sss_ma= re->db.sss_mat;
	float obwinmat[4][4], winmat[4][4], bounds[4];
	float ho1[4], ho2[4], ho3[4], ho4[4]={0};
	int i, v, zvlnr, c1, c2, c3, c4=0;
	short nofill=0, env=0, wire=0;
	
	camera_window_matrix(&re->cam, winmat);

	zbuffer_part_bounds(re->cam.winx, re->cam.winy, pa, bounds);
	zbuf_alloc_span(&zspan, pa->rectx, pa->recty, re->cam.clipcrop);

	zspan.sss_handle= handle;
	zspan.sss_func= func;
	
	/* needed for transform from hoco to zbuffer co */
	zspan.zmulx=  ((float)re->cam.winx)/2.0;
	zspan.zmuly=  ((float)re->cam.winy)/2.0;
	
	/* -0.5f to center the sample position */
	zspan.zofsx= -pa->disprect.xmin - 0.5f;
	zspan.zofsy= -pa->disprect.ymin - 0.5f;
	
	/* filling methods */
	zspan.zbuffunc= zbuffill_sss;

	/* fill front and back zbuffer */
	if(pa->rectz) {
		fillrect(pa->recto, pa->rectx, pa->recty, 0); 
		fillrect(pa->rectp, pa->rectx, pa->recty, 0); 
		fillrect(pa->rectz, pa->rectx, pa->recty, 0x7FFFFFFF);
	}
	if(pa->rectbackz) {
		fillrect(pa->rectbacko, pa->rectx, pa->recty, 0); 
		fillrect(pa->rectbackp, pa->rectx, pa->recty, 0); 
		fillrect(pa->rectbackz, pa->rectx, pa->recty, -0x7FFFFFFF);
	}

	for(i=0, obi=re->db.instancetable.first; obi; i++, obi=obi->next) {
		obr= obi->obr;

		if(!(obi->lay & lay))
			continue;

		if(obi->flag & R_TRANSFORMED)
			mul_m4_m4m4(obwinmat, obi->mat, winmat);
		else
			copy_m4_m4(obwinmat, winmat);

		if(box_clip_bounds_m4(obi->obr->boundbox, bounds, obwinmat))
			continue;

		zbuf_project_cache_clear(cache, obr->totvert);

		for(v=0; v<obr->totvlak; v++) {
			if((v & 255)==0) vlr= obr->vlaknodes[v>>8].vlak;
			else vlr++;
			
			if(material_in_material(vlr->mat, sss_ma)) {
				/* three cases, visible for render, only z values and nothing */
				if(obi->lay & lay) {
					if(vlr->mat!=ma) {
						ma= vlr->mat;
						nofill= ma->mode & MA_ONLYCAST;
						env= (ma->mode & MA_ENV);
						wire= (ma->material_type == MA_TYPE_WIRE);
					}
				}
				else {
					nofill= 1;
					ma= NULL;	/* otherwise nofill can hang */
				}
				
				if(nofill==0 && wire==0 && env==0) {
					unsigned short partclip;
					
					v1= vlr->v1;
					v2= vlr->v2;
					v3= vlr->v3;
					v4= vlr->v4;

					c1= zbuf_part_project(cache, v1->index, obwinmat, bounds, v1->co, ho1);
					c2= zbuf_part_project(cache, v2->index, obwinmat, bounds, v2->co, ho2);
					c3= zbuf_part_project(cache, v3->index, obwinmat, bounds, v3->co, ho3);

					/* partclipping doesn't need viewplane clipping */
					partclip= c1 & c2 & c3;
					if(v4) {
						c4= zbuf_part_project(cache, v4->index, obwinmat, bounds, v4->co, ho4);
						partclip &= c4;
					}

					if(partclip==0) {
						c1= camera_hoco_test_clip(ho1);
						c2= camera_hoco_test_clip(ho2);
						c3= camera_hoco_test_clip(ho3);

						zvlnr= v+1;
						zbufclip(&zspan, i, zvlnr, ho1, ho2, ho3, c1, c2, c3);
						if(v4) {
							c4= camera_hoco_test_clip(ho4);
							zbufclip(&zspan, i, zvlnr+RE_QUAD_OFFS, ho1, ho3, ho4, c1, c3, c4);
						}
					}
				}
			}
		}
	}
		
	zbuf_free_span(&zspan);
}

/* ******************** ABUF ************************* */

/**
 * Copy results from the solid face z buffering to the transparent
 * buffer.
 */
static void copyto_abufz(Render *re, RenderPart *pa, int *arectz, int *rectmask, int sample)
{
	PixStr *ps;
	int x, y, *rza, *rma;
	void **rd;
	
	if(re->params.osa==0) {
		if(!pa->rectz)
			fillrect(arectz, pa->rectx, pa->recty, 0x7FFFFFFE);
		else
			memcpy(arectz, pa->rectz, sizeof(int)*pa->rectx*pa->recty);

		if(rectmask && pa->rectmask)
			memcpy(rectmask, pa->rectmask, sizeof(int)*pa->rectx*pa->recty);

		return;
	}
	else if(!pa->rectdaps) {
		fillrect(arectz, pa->rectx, pa->recty, 0x7FFFFFFE);
		return;
	}
	
	rza= arectz;
	rma= rectmask;
	rd= pa->rectdaps;

	sample= (1<<sample);
	
	for(y=0; y<pa->recty; y++) {
		for(x=0; x<pa->rectx; x++) {
			
			*rza= 0x7FFFFFFF;
			if(rectmask) *rma= 0x7FFFFFFF;
			if(*rd) {	
				/* when there's a sky pixstruct, fill in sky-Z, otherwise solid Z */
				for(ps= (PixStr *)(*rd); ps; ps= ps->next) {
					if(sample & ps->mask) {
						*rza= ps->z;
						if(rectmask) *rma= ps->maskz;
						break;
					}
				}
			}
			
			rd++; rza++, rma++;
		}
	}
}


/* ------------------------------------------------------------------------ */

/**
 * Do accumulation z buffering.
 */

static int zbuffer_abuf(Render *re, RenderPart *pa, APixstr *APixbuf, ListBase *apsmbase, unsigned int lay, int negzmask, float winmat[][4], int winx, int winy, int samples, float (*jit)[2], float clipcrop, int shadow)
{
	ZbufProjectCache cache[ZBUF_PROJECT_CACHE_SIZE];
	ZSpan zspans[16], *zspan;	/* MAX_OSA */
	Material *ma=NULL;
	ObjectInstanceRen *obi;
	ObjectRen *obr;
	VlakRen *vlr=NULL;
	VertRen *v1, *v2, *v3, *v4;
	float vec[3], hoco[4], mul, zval, fval;
	float obwinmat[4][4], bounds[4], ho1[4], ho2[4], ho3[4], ho4[4]={0};
	int i, v, zvlnr, c1, c2, c3, c4=0, dofill= 0;
	int zsample, polygon_offset;

	zbuffer_part_bounds(winx, winy, pa, bounds);

	for(zsample=0; zsample<samples; zsample++) {
		zspan= &zspans[zsample];

		zbuf_alloc_span(zspan, pa->rectx, pa->recty, clipcrop);
		
		/* needed for transform from hoco to zbuffer co */
		zspan->zmulx=  ((float)winx)/2.0;
		zspan->zmuly=  ((float)winy)/2.0;
		
		/* the buffers */
		zspan->arectz= MEM_mallocN(sizeof(int)*pa->rectx*pa->recty, "Arectz");
		zspan->apixbuf= APixbuf;
		zspan->apsmbase= apsmbase;
		
		if(negzmask)
			zspan->rectmask= MEM_mallocN(sizeof(int)*pa->rectx*pa->recty, "Arectmask");

		/* filling methods */
		zspan->zbuffunc= zbuffillAc4;
		zspan->zbuflinefunc= zbuflineAc;

		copyto_abufz(re, pa, zspan->arectz, zspan->rectmask, zsample);	/* init zbuffer */
		zspan->mask= 1<<zsample;

		if(jit && samples > 1) {
			zspan->zofsx= -pa->disprect.xmin + jit[zsample][0];
			zspan->zofsy= -pa->disprect.ymin + jit[zsample][1];
		}
		else if(jit) {
			zspan->zofsx= -pa->disprect.xmin + jit[0][0];
			zspan->zofsy= -pa->disprect.ymin + jit[0][1];
		}
		else {
			zspan->zofsx= -pa->disprect.xmin;
			zspan->zofsy= -pa->disprect.ymin;
		}

		/* to center the sample position */
		zspan->zofsx -= 0.5f;
		zspan->zofsy -= 0.5f;
	}
	
	/* we use this to test if nothing was filled in */
	zvlnr= 0;
		
	for(i=0, obi=re->db.instancetable.first; obi; i++, obi=obi->next) {
		obr= obi->obr;

		if(!(obi->lay & lay))
			continue;
		else if(obi->flag & R_HIDDEN)
			continue;

		if(obi->flag & R_TRANSFORMED)
			mul_m4_m4m4(obwinmat, obi->mat, winmat);
		else
			copy_m4_m4(obwinmat, winmat);

		if(box_clip_bounds_m4(obi->obr->boundbox, bounds, obwinmat))
			continue;

		zbuf_project_cache_clear(cache, obr->totvert);

		for(v=0; v<obr->totvlak; v++) {
			if((v & 255)==0)
				vlr= obr->vlaknodes[v>>8].vlak;
			else vlr++;
			
			if(vlr->mat!=ma) {
				ma= vlr->mat;
				dofill= shadow || (((ma->mode & MA_TRANSP) && (ma->mode & MA_ZTRANSP)) && !(ma->mode & MA_ONLYCAST));
			}
			
			if(dofill) {
				unsigned short partclip;
				
				v1= vlr->v1;
				v2= vlr->v2;
				v3= vlr->v3;
				v4= vlr->v4;

				c1= zbuf_part_project(cache, v1->index, obwinmat, bounds, v1->co, ho1);
				c2= zbuf_part_project(cache, v2->index, obwinmat, bounds, v2->co, ho2);
				c3= zbuf_part_project(cache, v3->index, obwinmat, bounds, v3->co, ho3);

				/* partclipping doesn't need viewplane clipping */
				partclip= c1 & c2 & c3;
				if(v4) {
					c4= zbuf_part_project(cache, v4->index, obwinmat, bounds, v4->co, ho4);
					partclip &= c4;
				}

				if(partclip==0) {
					/* a little advantage for transp rendering (a z offset) */
					if(!shadow && ma->zoffs != 0.0) {
						mul= 0x7FFFFFFF;
						zval= mul*(1.0+ho1[2]/ho1[3]);

						copy_v3_v3(vec, v1->co);
						/* z is negative, otherwise its being clipped */ 
						vec[2]-= ma->zoffs;
						camera_matrix_co_to_hoco(obwinmat, hoco, vec);
						fval= mul*(1.0+hoco[2]/hoco[3]);

						polygon_offset= (int) fabs(zval - fval );
					}
					else polygon_offset= 0;
					
					zvlnr= v+1;

					c1= camera_hoco_test_clip(ho1);
					c2= camera_hoco_test_clip(ho2);
					c3= camera_hoco_test_clip(ho3);
					if(v4)
						c4= camera_hoco_test_clip(ho4);

					for(zsample=0; zsample<samples; zsample++) {
						zspan= &zspans[zsample];
						zspan->polygon_offset= polygon_offset;
			
						if(ma->material_type == MA_TYPE_WIRE) {
							if(v4)
								zbufclipwire(zspan, i, zvlnr, vlr->ec, ho1, ho2, ho3, ho4, c1, c2, c3, c4);
							else
								zbufclipwire(zspan, i, zvlnr, vlr->ec, ho1, ho2, ho3, 0, c1, c2, c3, 0);
						}
						else {
							if(v4 && (vlr->flag & R_STRAND)) {
								zbufclip4(zspan, i, zvlnr, ho1, ho2, ho3, ho4, c1, c2, c3, c4);
							}
							else {
								zbufclip(zspan, i, zvlnr, ho1, ho2, ho3, c1, c2, c3);
								if(v4)
									zbufclip(zspan, i, zvlnr+RE_QUAD_OFFS, ho1, ho3, ho4, c1, c3, c4);
							}
						}
					}
				}
				if((v & 255)==255) 
					if(re->cb.test_break(re->cb.tbh)) 
						break; 
			}
		}

		if(re->cb.test_break(re->cb.tbh)) break;
	}
	
	for(zsample=0; zsample<samples; zsample++) {
		zspan= &zspans[zsample];
		MEM_freeN(zspan->arectz);
		if(zspan->rectmask)
			MEM_freeN(zspan->rectmask);
		zbuf_free_span(zspan);
	}
	
	return zvlnr;
}

static int zbuffer_abuf_render(Render *re, RenderPart *pa, APixstr *APixbuf, APixstrand *APixbufstrand, ListBase *apsmbase, RenderLayer *rl, StrandShadeCache *sscache)
{
	float winmat[4][4], (*jit)[2];
	int samples, negzmask, doztra= 0;

	samples= (re->params.osa)? re->params.osa: 1;
	negzmask= ((rl->layflag & SCE_LAY_ZMASK) && (rl->layflag & SCE_LAY_NEG_ZMASK));

<<<<<<< HEAD
	jit= pxf_sample_offset_table(re);
=======
	if(R.osa)
		jit= R.jit;
	else if(R.i.curblur)
		jit= &R.mblur_jit[R.i.curblur-1];
	else
		jit= NULL;
>>>>>>> 5df1bb84
	
	camera_window_matrix(&re->cam, winmat);

	if(rl->layflag & SCE_LAY_ZTRA)
		doztra+= zbuffer_abuf(re, pa, APixbuf, apsmbase, rl->lay, negzmask, winmat, re->cam.winx, re->cam.winy, samples, jit, re->cam.clipcrop, 0);
	if((rl->layflag & SCE_LAY_STRAND) && APixbufstrand)
		doztra+= zbuffer_strands_abuf(re, pa, APixbufstrand, apsmbase, rl->lay, negzmask, winmat, re->cam.winx, re->cam.winy, samples, jit, re->cam.clipcrop, 0, sscache);

	return doztra;
}

void zbuffer_abuf_shadow(Render *re, LampRen *lar, float winmat[][4], APixstr *APixbuf, APixstrand *APixbufstrand, ListBase *apsmbase, int size, int samples, float (*jit)[2])
{
	RenderPart pa;
	int lay= -1;

	if(lar->mode & LA_LAYER) lay= lar->lay;

	memset(&pa, 0, sizeof(RenderPart));
	pa.rectx= size;
	pa.recty= size;
	pa.disprect.xmin= 0;
	pa.disprect.ymin= 0;
	pa.disprect.xmax= size;
	pa.disprect.ymax= size;

	zbuffer_abuf(re, &pa, APixbuf, apsmbase, lay, 0, winmat, size, size, samples, jit, 1.0f, 1);
	if(APixbufstrand)
		zbuffer_strands_abuf(re, &pa, APixbufstrand, apsmbase, lay, 0, winmat, size, size, samples, jit, 1.0f, 1, NULL);
}

int zbuffer_alpha(Render *re, RenderPart *pa, RenderLayer *rl, APixstr **APixbuf, APixstrand **APixbufstrand, ListBase *apsmbase, StrandShadeCache **sscache)
{
	int doztra;

	if(re->cb.test_break(re->cb.tbh))
		return 0;

	*APixbuf= MEM_callocN(pa->rectx*pa->recty*sizeof(APixstr), "APixbuf");
	if(re->db.totstrand && (rl->layflag & SCE_LAY_STRAND)) {
		*APixbufstrand= MEM_callocN(pa->rectx*pa->recty*sizeof(APixstrand), "APixbufstrand");
		*sscache= strand_shade_cache_create();
	}

	/* fill the Apixbuf */
	doztra= zbuffer_abuf_render(re, pa, *APixbuf, *APixbufstrand, apsmbase, rl, *sscache);

	if(doztra == 0) {
		/* nothing filled in */
		MEM_freeN(*APixbuf);
		if(*APixbufstrand)
			MEM_freeN(*APixbufstrand);
		if(*sscache)
			strand_shade_cache_free(*sscache);
		free_alpha_pixel_structs(apsmbase);

		*APixbuf= NULL;
		*APixbufstrand= NULL;
		*sscache= NULL;
		apsmbase->first= apsmbase->last= NULL;
	}

	return doztra;
}

/**************************** Solid Rasterization *************************/

typedef struct ZbufSolidData {
	RenderLayer *rl;
	ListBase *psmlist;
	void (*edgefunc)(struct Render *re, struct RenderPart *pa, float *rectf, int *rectz);
	float *edgerect;
} ZbufSolidData;

static PixStrMain *addpsmain(ListBase *lb)
{
	PixStrMain *psm;
	
	psm= (PixStrMain *)MEM_mallocN(sizeof(PixStrMain),"pixstrMain");
	BLI_addtail(lb, psm);
	
	psm->ps= (PixStr *)MEM_mallocN(4096*sizeof(PixStr),"pixstr");
	psm->counter= 0;
	
	return psm;
}

void free_pixel_structs(ListBase *lb)
{
	PixStrMain *psm, *psmnext;
	
<<<<<<< HEAD
	for(psm= lb->first; psm; psm= psmnext) {
		psmnext= psm->next;
		if(psm->ps)
			MEM_freeN(psm->ps);
		MEM_freeN(psm);
=======
	if(ssamp->tot) {
		ShadeInput *shi= ssamp->shi;
		ShadeResult *shr= ssamp->shr;
		int samp;
		
		/* if AO? */
		shade_samples_do_AO(ssamp);
		
		/* if shade (all shadepinputs have same passflag) */
		if(shi->passflag & ~(SCE_PASS_Z|SCE_PASS_INDEXOB)) {
			for(samp=0; samp<ssamp->tot; samp++, shi++, shr++) {
				shade_input_set_shade_texco(shi);
				shade_input_do_shade(shi, shr);
				
				/* include lamphalos for ztra, since halo layer was added already */
				if(R.flag & R_LAMPHALO)
					if(shi->layflag & SCE_LAY_HALO)
						renderspothalo(shi, shr->combined, shr->combined[3]);
			}
		}
		else if(shi->passflag & SCE_PASS_Z) {
			for(samp=0; samp<ssamp->tot; samp++, shi++, shr++)
				shr->z= -shi->co[2];
		}

		return 1;
>>>>>>> 5df1bb84
	}
	lb->first= lb->last= NULL;
}

static void addps(ListBase *lb, void **rd, int obi, int facenr, int z, int maskz, unsigned short mask)
{
	PixStrMain *psm;
	PixStr *ps, *last= NULL;
	
	if(*rd) {	
		ps= (PixStr *)(*rd);
		
		while(ps) {
			if( ps->obi == obi && ps->facenr == facenr ) {
				ps->mask |= mask;
				return;
			}
			last= ps;
			ps= ps->next;
		}
	}
	
	/* make new PS (pixel struct) */
	psm= lb->last;
	
	if(psm->counter==4095)
		psm= addpsmain(lb);
	
	ps= psm->ps + psm->counter++;
	
	if(last) last->next= ps;
	else *rd= (void*)ps;
	
	ps->next= NULL;
	ps->obi= obi;
	ps->facenr= facenr;
	ps->z= z;
	ps->maskz= maskz;
	ps->mask = mask;
	ps->shadfac= 0;
}

#if 0
static unsigned short make_solid_mask(PixStr *ps)
{ 
	unsigned short mask;

	mask= ps->mask;
	for(ps= ps->next; ps; ps= ps->next)
		mask |= ps->mask;

	return mask;
}
#endif

static void make_pixelstructs(Render *re, RenderPart *pa, ZSpan *zspan, int sample, void *data)
{
	ZbufSolidData *sdata= (ZbufSolidData*)data;
	ListBase *lb= sdata->psmlist;
	void **rd= pa->rectdaps;
	int *ro= zspan->recto;
	int *rp= zspan->rectp;
	int *rz= zspan->rectz;
	int *rm= zspan->rectmask;
	int x, y;
	int mask= (re->params.osa)? 1<<sample: 0xFFFF;

	for(y=0; y<pa->recty; y++) {
		for(x=0; x<pa->rectx; x++, rd++, rp++, ro++, rz++, rm++) {
			if(*rp) {
				addps(lb, rd, *ro, *rp, *rz, (zspan->rectmask)? *rm: 0, mask);
			}
		}
	}

	if(sdata->edgerect)
		sdata->edgefunc(re, pa, sdata->edgerect, zspan->rectz);
}

void zbuffer_solid(Render *re, RenderPart *pa, RenderLayer *rl, ListBase *psmlist,
	void (*edgefunc)(struct Render *re, struct RenderPart *pa, float *rectf, int *rectz),
	float *edgerect)
{
	int osa= (re->params.osa)? re->params.osa: 1;

	if(re->cb.test_break(re->cb.tbh))
		return;

	/* initialize pixelstructs */
	addpsmain(psmlist);
	pa->rectdaps= MEM_callocN(sizeof(void*)*pa->rectx*pa->recty+4, "zbufDArectd");
	
	/* always fill visibility */
	for(pa->sample=0; pa->sample<osa; pa->sample+=4) {
		ZbufSolidData sdata;

		sdata.rl= rl;
		sdata.psmlist= psmlist;
		sdata.edgerect= edgerect;
		sdata.edgefunc= edgefunc;
		zbuffer_fill_solid(re, pa, rl, make_pixelstructs, &sdata);
		if(re->cb.test_break(re->cb.tbh)) break; 
	}
}
<|MERGE_RESOLUTION|>--- conflicted
+++ resolved
@@ -1982,15 +1982,9 @@
 			zspan->zofsx= -pa->disprect.xmin - jit[pa->sample+zsample][0];
 			zspan->zofsy= -pa->disprect.ymin - jit[pa->sample+zsample][1];
 		}
-<<<<<<< HEAD
 		else if(jit) {
 			zspan->zofsx= -pa->disprect.xmin - jit[0][0];
 			zspan->zofsy= -pa->disprect.ymin - jit[0][1];
-=======
-		else if(R.i.curblur) {
-			zspan->zofsx= -pa->disprect.xmin - R.mblur_jit[R.i.curblur-1][0];
-			zspan->zofsy= -pa->disprect.ymin - R.mblur_jit[R.i.curblur-1][1];
->>>>>>> 5df1bb84
 		}
 		else {
 			zspan->zofsx= -pa->disprect.xmin;
@@ -2789,16 +2783,7 @@
 	samples= (re->params.osa)? re->params.osa: 1;
 	negzmask= ((rl->layflag & SCE_LAY_ZMASK) && (rl->layflag & SCE_LAY_NEG_ZMASK));
 
-<<<<<<< HEAD
 	jit= pxf_sample_offset_table(re);
-=======
-	if(R.osa)
-		jit= R.jit;
-	else if(R.i.curblur)
-		jit= &R.mblur_jit[R.i.curblur-1];
-	else
-		jit= NULL;
->>>>>>> 5df1bb84
 	
 	camera_window_matrix(&re->cam, winmat);
 
@@ -2890,40 +2875,11 @@
 {
 	PixStrMain *psm, *psmnext;
 	
-<<<<<<< HEAD
 	for(psm= lb->first; psm; psm= psmnext) {
 		psmnext= psm->next;
 		if(psm->ps)
 			MEM_freeN(psm->ps);
 		MEM_freeN(psm);
-=======
-	if(ssamp->tot) {
-		ShadeInput *shi= ssamp->shi;
-		ShadeResult *shr= ssamp->shr;
-		int samp;
-		
-		/* if AO? */
-		shade_samples_do_AO(ssamp);
-		
-		/* if shade (all shadepinputs have same passflag) */
-		if(shi->passflag & ~(SCE_PASS_Z|SCE_PASS_INDEXOB)) {
-			for(samp=0; samp<ssamp->tot; samp++, shi++, shr++) {
-				shade_input_set_shade_texco(shi);
-				shade_input_do_shade(shi, shr);
-				
-				/* include lamphalos for ztra, since halo layer was added already */
-				if(R.flag & R_LAMPHALO)
-					if(shi->layflag & SCE_LAY_HALO)
-						renderspothalo(shi, shr->combined, shr->combined[3]);
-			}
-		}
-		else if(shi->passflag & SCE_PASS_Z) {
-			for(samp=0; samp<ssamp->tot; samp++, shi++, shr++)
-				shr->z= -shi->co[2];
-		}
-
-		return 1;
->>>>>>> 5df1bb84
 	}
 	lb->first= lb->last= NULL;
 }
