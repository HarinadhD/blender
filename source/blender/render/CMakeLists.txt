--- conflicted
+++ resolved
@@ -24,12 +24,8 @@
 #
 # ***** END GPL LICENSE BLOCK *****
 
-<<<<<<< HEAD
-FILE(GLOB SRC intern/source/*.c intern/raytrace/*.cpp)
-=======
 # remove warning until render branch merged.
 remove_strict_flags()
->>>>>>> 6d201907
 
 set(INC 
 	intern/include
@@ -46,11 +42,6 @@
 	../../../intern/guardedalloc
 )
 
-<<<<<<< HEAD
-IF(WIN32)
-	LIST(APPEND INC ${PTHREADS_INC})
-ENDIF(WIN32)
-=======
 set(SRC
 	intern/raytrace/rayobject.cpp
 	intern/raytrace/rayobject_qbvh.cpp
@@ -120,7 +111,6 @@
 	intern/raytrace/svbvh.h
 	intern/raytrace/vbvh.h
 )
->>>>>>> 6d201907
 
 if(WITH_IMAGE_OPENEXR)
 	add_definitions(-DWITH_OPENEXR)
