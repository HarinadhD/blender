--- conflicted
+++ resolved
@@ -38,11 +38,6 @@
 
 #include "MEM_guardedalloc.h"
 
-<<<<<<< HEAD
-extern "C" {
-#include "BLI_blenlib.h"
-=======
->>>>>>> 5e9132b3
 #include "BLI_utildefines.h"
 #include "BLI_blenlib.h"
 
@@ -169,13 +164,8 @@
 		/* Function calls are considered dependent on a time. */
 		return true;
 	}
-<<<<<<< HEAD
-	if (strstr(driver->expression, "time") != NULL) {
-		/* Variable `time` depends on time. */
-=======
 	if (strstr(driver->expression, "frame") != NULL) {
 		/* Variable `frame` depends on time. */
->>>>>>> 5e9132b3
 		/* TODO(sergey): This is a bit weak, but not sure about better way of
 		 * handling this.
 		 */
@@ -381,8 +371,6 @@
 
 /* **** Functions to build relations between entities  **** */
 
-<<<<<<< HEAD
-=======
 void DepsgraphRelationBuilder::begin_build(Main *bmain)
 {
 	/* LIB_TAG_DOIT is used to indicate whether node for given ID was already
@@ -399,7 +387,6 @@
 	} FOREACH_NODETREE_END
 }
 
->>>>>>> 5e9132b3
 void DepsgraphRelationBuilder::build_group(Main *bmain,
                                            Scene *scene,
                                            Object *object,
@@ -494,21 +481,9 @@
 			/* Rigid body will hook up another node inbetween, so skip
 			 * relation here to avoid transitive relation.
 			 */
-<<<<<<< HEAD
-			add_relation(base_op_key,
-			             ob_ubereval_key,
-			             DEPSREL_TYPE_COMPONENT_ORDER,
-			             "Temp Ubereval");
-		}
-		add_relation(ob_ubereval_key,
-		             final_transform_key,
-		             DEPSREL_TYPE_COMPONENT_ORDER,
-		             "Temp Ubereval");
-=======
 			add_relation(base_op_key, ob_ubereval_key, "Temp Ubereval");
 		}
 		add_relation(ob_ubereval_key, final_transform_key, "Temp Ubereval");
->>>>>>> 5e9132b3
 	}
 
 	/* AnimData */
@@ -516,13 +491,8 @@
 
 	// XXX: This should be hooked up by the build_animdata code
 	if (needs_animdata_node(&ob->id)) {
-<<<<<<< HEAD
-		ComponentKey adt_key(&ob->id, DEPSNODE_TYPE_ANIMATION);
-		add_relation(adt_key, local_transform_key, DEPSREL_TYPE_OPERATION, "Object Animation");
-=======
 		ComponentKey adt_key(&ob->id, DEG_NODE_TYPE_ANIMATION);
 		add_relation(adt_key, local_transform_key, "Object Animation");
->>>>>>> 5e9132b3
 	}
 
 	/* object data */
@@ -638,21 +608,6 @@
 		case PARBONE: /* Bone Parent */
 		{
 			ComponentKey parent_bone_key(&ob->parent->id,
-<<<<<<< HEAD
-			                             DEPSNODE_TYPE_BONE,
-			                             ob->parsubstr);
-			OperationKey parent_transform_key(&ob->parent->id,
-			                                  DEPSNODE_TYPE_TRANSFORM,
-			                                  DEG_OPCODE_TRANSFORM_FINAL);
-			add_relation(parent_bone_key,
-			             ob_key,
-			             DEPSREL_TYPE_TRANSFORM,
-			             "Bone Parent");
-			add_relation(parent_transform_key,
-			             ob_key,
-			             DEPSREL_TYPE_TRANSFORM,
-			             "Armature Parent");
-=======
 			                             DEG_NODE_TYPE_BONE,
 			                             ob->parsubstr);
 			OperationKey parent_transform_key(&ob->parent->id,
@@ -660,7 +615,6 @@
 			                                  DEG_OPCODE_TRANSFORM_FINAL);
 			add_relation(parent_bone_key, ob_key, "Bone Parent");
 			add_relation(parent_transform_key, ob_key, "Armature Parent");
->>>>>>> 5e9132b3
 			break;
 		}
 
@@ -900,15 +854,9 @@
 	/* drivers */
 	LINKLIST_FOREACH (FCurve *, fcu, &adt->drivers) {
 		OperationKey driver_key(id,
-<<<<<<< HEAD
-		                        DEPSNODE_TYPE_PARAMETERS,
-		                        DEG_OPCODE_DRIVER,
-		                        fcu->rna_path,
-=======
 		                        DEG_NODE_TYPE_PARAMETERS,
 		                        DEG_OPCODE_DRIVER,
 		                        fcu->rna_path ? fcu->rna_path : "",
->>>>>>> 5e9132b3
 		                        fcu->array_index);
 
 		/* create the driver's relations to targets */
@@ -930,12 +878,8 @@
 			FCurve *fcu_prev = NULL;
 			LINKLIST_FOREACH (FCurve *, fcu_candidate, &adt->drivers) {
 				/* Writing to different RNA paths is  */
-<<<<<<< HEAD
-				if (!STREQ(fcu_candidate->rna_path, fcu->rna_path)) {
-=======
 				const char *rna_path = fcu->rna_path ? fcu->rna_path : "";
 				if (!STREQ(fcu_candidate->rna_path, rna_path)) {
->>>>>>> 5e9132b3
 					continue;
 				}
 				/* We only do relation from previous fcurve to previous one. */
@@ -951,21 +895,6 @@
 			}
 			if (fcu_prev != NULL) {
 				OperationKey prev_driver_key(id,
-<<<<<<< HEAD
-				                             DEPSNODE_TYPE_PARAMETERS,
-				                             DEG_OPCODE_DRIVER,
-				                             fcu_prev->rna_path,
-				                             fcu_prev->array_index);
-				OperationKey driver_key(id,
-				                        DEPSNODE_TYPE_PARAMETERS,
-				                        DEG_OPCODE_DRIVER,
-				                        fcu->rna_path,
-				                        fcu->array_index);
-				add_relation(prev_driver_key,
-				             driver_key,
-				             DEPSREL_TYPE_OPERATION,
-				             "[Driver Order]");
-=======
 				                             DEG_NODE_TYPE_PARAMETERS,
 				                             DEG_OPCODE_DRIVER,
 				                             fcu_prev->rna_path ? fcu_prev->rna_path : "",
@@ -976,7 +905,6 @@
 				                        fcu->rna_path ? fcu->rna_path : "",
 				                        fcu->array_index);
 				add_relation(prev_driver_key, driver_key, "[Driver Order]");
->>>>>>> 5e9132b3
 			}
 		}
 
@@ -991,15 +919,9 @@
 {
 	ChannelDriver *driver = fcu->driver;
 	OperationKey driver_key(id,
-<<<<<<< HEAD
-	                        DEPSNODE_TYPE_PARAMETERS,
-	                        DEG_OPCODE_DRIVER,
-	                        fcu->rna_path,
-=======
 	                        DEG_NODE_TYPE_PARAMETERS,
 	                        DEG_OPCODE_DRIVER,
 	                        fcu->rna_path ? fcu->rna_path : "",
->>>>>>> 5e9132b3
 	                        fcu->array_index);
 	bPoseChannel *pchan = NULL;
 
@@ -1228,14 +1150,7 @@
 
 	/* time dependency */
 	TimeSourceKey time_src_key;
-<<<<<<< HEAD
-	add_relation(time_src_key,
-	             init_key,
-	             DEPSREL_TYPE_TIME,
-	             "TimeSrc -> Rigidbody Reset/Rebuild (Optional)");
-=======
 	add_relation(time_src_key, init_key, "TimeSrc -> Rigidbody Reset/Rebuild (Optional)");
->>>>>>> 5e9132b3
 
 	/* objects - simulation participants */
 	if (rbw->group) {
@@ -1258,11 +1173,7 @@
 			eDepsOperation_Code trans_opcode = ob->parent ? DEG_OPCODE_TRANSFORM_PARENT : DEG_OPCODE_TRANSFORM_LOCAL;
 			OperationKey trans_op(&ob->id, DEG_NODE_TYPE_TRANSFORM, trans_opcode);
 
-<<<<<<< HEAD
-			add_relation(sim_key, rbo_key, DEPSREL_TYPE_COMPONENT_ORDER, "Rigidbody Sim Eval -> RBO Sync");
-=======
 			add_relation(sim_key, rbo_key, "Rigidbody Sim Eval -> RBO Sync");
->>>>>>> 5e9132b3
 
 			/* if constraints exist, those depend on the result of the rigidbody sim
 			 * - This allows constraints to modify the result of the sim (i.e. clamping)
@@ -1274,18 +1185,9 @@
 			 */
 			if (ob->constraints.first) {
 				OperationKey constraint_key(&ob->id,
-<<<<<<< HEAD
-				                            DEPSNODE_TYPE_TRANSFORM,
-				                            DEG_OPCODE_TRANSFORM_CONSTRAINTS);
-				add_relation(rbo_key,
-				             constraint_key,
-				             DEPSREL_TYPE_COMPONENT_ORDER,
-				             "RBO Sync -> Ob Constraints");
-=======
 				                            DEG_NODE_TYPE_TRANSFORM,
 				                            DEG_OPCODE_TRANSFORM_CONSTRAINTS);
 				add_relation(rbo_key, constraint_key, "RBO Sync -> Ob Constraints");
->>>>>>> 5e9132b3
 			}
 			else {
 				/* Final object transform depends on rigidbody.
@@ -1294,21 +1196,6 @@
 				 * If it is gone we'll need to reconsider relation here.
 				 */
 				OperationKey uber_key(&ob->id,
-<<<<<<< HEAD
-				                      DEPSNODE_TYPE_TRANSFORM,
-				                      DEG_OPCODE_OBJECT_UBEREVAL);
-				add_relation(rbo_key,
-				             uber_key,
-				             DEPSREL_TYPE_COMPONENT_ORDER,
-				             "RBO Sync -> Uber (Temp)");
-			}
-
-			/* Needed to get correct base values. */
-			add_relation(trans_op,
-			             sim_key,
-			             DEPSREL_TYPE_OPERATION,
-			             "Base Ob Transform -> Rigidbody Sim Eval");
-=======
 				                      DEG_NODE_TYPE_TRANSFORM,
 				                      DEG_OPCODE_OBJECT_UBEREVAL);
 				add_relation(rbo_key, uber_key, "RBO Sync -> Uber (Temp)");
@@ -1316,7 +1203,6 @@
 
 			/* Needed to get correct base values. */
 			add_relation(trans_op, sim_key, "Base Ob Transform -> Rigidbody Sim Eval");
->>>>>>> 5e9132b3
 		}
 	}
 
@@ -1381,42 +1267,7 @@
 		 * hook it to the ubereval node so particle system is getting updated
 		 * on playback.
 		 */
-<<<<<<< HEAD
-		add_relation(psys_key,
-		             obdata_ubereval_key,
-		             DEPSREL_TYPE_OPERATION,
-		             "PSys -> UberEval");
-
-#if 0
-		if (ELEM(part->phystype, PART_PHYS_KEYED, PART_PHYS_BOIDS)) {
-			LINKLIST_FOREACH (ParticleTarget *, pt, &psys->targets) {
-				if (pt->ob && BLI_findlink(&pt->ob->particlesystem, pt->psys - 1)) {
-					node2 = dag_get_node(dag, pt->ob);
-					dag_add_relation(dag, node2, node, DAG_RL_DATA_DATA | DAG_RL_OB_DATA, "Particle Targets");
-				}
-			}
-		}
-
-		if (part->ren_as == PART_DRAW_OB && part->dup_ob) {
-			node2 = dag_get_node(dag, part->dup_ob);
-			/* note that this relation actually runs in the wrong direction, the problem
-			 * is that dupli system all have this (due to parenting), and the render
-			 * engine instancing assumes particular ordering of objects in list */
-			dag_add_relation(dag, node, node2, DAG_RL_OB_OB, "Particle Object Visualization");
-			if (part->dup_ob->type == OB_MBALL)
-				dag_add_relation(dag, node, node2, DAG_RL_DATA_DATA, "Particle Object Visualization");
-		}
-
-		if (part->ren_as == PART_DRAW_GR && part->dup_group) {
-			LINKLIST_FOREACH (GroupObject *, go, &part->dup_group->gobject) {
-				node2 = dag_get_node(dag, go->ob);
-				dag_add_relation(dag, node2, node, DAG_RL_OB_OB, "Particle Group Visualization");
-			}
-		}
-#endif
-=======
 		add_relation(psys_key, obdata_ubereval_key, "PSys -> UberEval");
->>>>>>> 5e9132b3
 
 		/* collisions */
 		if (part->type != PART_HAIR) {
@@ -1466,8 +1317,6 @@
 	// TODO...
 }
 
-<<<<<<< HEAD
-=======
 void DepsgraphRelationBuilder::build_cloth(Scene * /*scene*/,
                                            Object *object,
                                            ModifierData * /*md*/)
@@ -1483,7 +1332,6 @@
 	add_relation(cache_key, modifier_key, "Cloth Cache -> Cloth");
 }
 
->>>>>>> 5e9132b3
 /* Shapekeys */
 void DepsgraphRelationBuilder::build_shapekeys(ID *obdata, Key *key)
 {
@@ -1543,15 +1391,10 @@
 	add_relation(obdata_geom_key, geom_key, "Object Geometry Base Data");
 
 	/* Modifiers */
-<<<<<<< HEAD
-	if (ob->modifiers.first) {
-		OperationKey prev_mod_key;
-=======
 	if (ob->modifiers.first != NULL) {
 		OperationKey obdata_ubereval_key(&ob->id,
 		                                 DEG_NODE_TYPE_GEOMETRY,
 		                                 DEG_OPCODE_GEOMETRY_UBEREVAL);
->>>>>>> 5e9132b3
 
 		LINKLIST_FOREACH (ModifierData *, md, &ob->modifiers) {
 			const ModifierTypeInfo *mti = modifierType_getInfo((ModifierType)md->type);
@@ -1577,13 +1420,8 @@
 				 */
 				/* XXX: Remove this hack when these links are added as part of build_animdata() instead */
 				if (modifier_dependsOnTime(md) == false && needs_animdata_node(&ob->id)) {
-<<<<<<< HEAD
-					ComponentKey animation_key(&ob->id, DEPSNODE_TYPE_ANIMATION);
-					add_relation(animation_key, mod_key, DEPSREL_TYPE_OPERATION, "Modifier Animation");
-=======
 					ComponentKey animation_key(&ob->id, DEG_NODE_TYPE_ANIMATION);
 					add_relation(animation_key, obdata_ubereval_key, "Modifier Animation");
->>>>>>> 5e9132b3
 				}
 			}
 
@@ -1669,22 +1507,6 @@
 			/* curve's dependencies */
 			// XXX: these needs geom data, but where is geom stored?
 			if (cu->bevobj) {
-<<<<<<< HEAD
-				ComponentKey bevob_key(&cu->bevobj->id, DEPSNODE_TYPE_GEOMETRY);
-				build_object(bmain, scene, cu->bevobj);
-				add_relation(bevob_key, geom_key, DEPSREL_TYPE_GEOMETRY_EVAL, "Curve Bevel");
-			}
-			if (cu->taperobj) {
-				ComponentKey taperob_key(&cu->taperobj->id, DEPSNODE_TYPE_GEOMETRY);
-				build_object(bmain, scene, cu->taperobj);
-				add_relation(taperob_key, geom_key, DEPSREL_TYPE_GEOMETRY_EVAL, "Curve Taper");
-			}
-			if (ob->type == OB_FONT) {
-				if (cu->textoncurve) {
-					ComponentKey textoncurve_key(&cu->textoncurve->id, DEPSNODE_TYPE_GEOMETRY);
-					build_object(bmain, scene, cu->textoncurve);
-					add_relation(textoncurve_key, geom_key, DEPSREL_TYPE_GEOMETRY_EVAL, "Text on Curve");
-=======
 				ComponentKey bevob_key(&cu->bevobj->id, DEG_NODE_TYPE_GEOMETRY);
 				build_object(bmain, scene, cu->bevobj);
 				add_relation(bevob_key, geom_key, "Curve Bevel");
@@ -1699,7 +1521,6 @@
 					ComponentKey textoncurve_key(&cu->textoncurve->id, DEG_NODE_TYPE_GEOMETRY);
 					build_object(bmain, scene, cu->textoncurve);
 					add_relation(textoncurve_key, geom_key, "Text on Curve");
->>>>>>> 5e9132b3
 				}
 			}
 			break;
