/*
 * ***** BEGIN GPL LICENSE BLOCK *****
 *
 * This program is free software; you can redistribute it and/or
 * modify it under the terms of the GNU General Public License
 * as published by the Free Software Foundation; either version 2
 * of the License, or (at your option) any later version.
 *
 * This program is distributed in the hope that it will be useful,
 * but WITHOUT ANY WARRANTY; without even the implied warranty of
 * MERCHANTABILITY or FITNESS FOR A PARTICULAR PURPOSE.  See the
 * GNU General Public License for more details.
 *
 * You should have received a copy of the GNU General Public License
 * along with this program; if not, write to the Free Software Foundation,
 * Inc., 51 Franklin Street, Fifth Floor, Boston, MA 02110-1301, USA.
 *
 * The Original Code is Copyright (C) 2013 Blender Foundation.
 * All rights reserved.
 *
 * Original Author: Joshua Leung
 * Contributor(s): None Yet
 *
 * ***** END GPL LICENSE BLOCK *****
 */

/** \file blender/depsgraph/intern/nodes/deg_node_component.cc
 *  \ingroup depsgraph
 */

#include "intern/nodes/deg_node_component.h"

#include <stdio.h>
#include <cstring>  /* required for STREQ later on. */

#include "BLI_utildefines.h"
#include "BLI_ghash.h"

extern "C" {
#include "DNA_object_types.h"

#include "BKE_action.h"
} /* extern "C" */

#include "intern/nodes/deg_node_operation.h"
#include "intern/depsgraph_intern.h"
#include "util/deg_util_foreach.h"

namespace DEG {

/* *********** */
/* Outer Nodes */

/* Standard Component Methods ============================= */

ComponentDepsNode::OperationIDKey::OperationIDKey()
        : opcode(DEG_OPCODE_OPERATION),
          name(""),
          name_tag(-1)
{
}

ComponentDepsNode::OperationIDKey::OperationIDKey(eDepsOperation_Code opcode)
        : opcode(opcode),
          name(""),
          name_tag(-1)
{
}

ComponentDepsNode::OperationIDKey::OperationIDKey(eDepsOperation_Code opcode,
                                                 const char *name,
                                                 int name_tag)
        : opcode(opcode),
          name(name),
          name_tag(name_tag)
{
}

string ComponentDepsNode::OperationIDKey::identifier() const
{
	char codebuf[5];
	BLI_snprintf(codebuf, sizeof(codebuf), "%d", opcode);
	return string("OperationIDKey(") + codebuf + ", " + name + ")";
}

bool ComponentDepsNode::OperationIDKey::operator==(
        const OperationIDKey &other) const
{
	return (opcode == other.opcode) &&
		(STREQ(name, other.name)) &&
		(name_tag == other.name_tag);
}

static unsigned int comp_node_hash_key(const void *key_v)
{
	const ComponentDepsNode::OperationIDKey *key =
	        reinterpret_cast<const ComponentDepsNode::OperationIDKey *>(key_v);
<<<<<<< HEAD
	return hash_combine(BLI_ghashutil_uinthash(key->opcode),
	                    BLI_ghashutil_strhash_p(key->name));
=======
	return BLI_ghashutil_combine_hash(BLI_ghashutil_uinthash(key->opcode),
	                                  BLI_ghashutil_strhash_p(key->name));
>>>>>>> 5e9132b3
}

static bool comp_node_hash_key_cmp(const void *a, const void *b)
{
	const ComponentDepsNode::OperationIDKey *key_a =
	        reinterpret_cast<const ComponentDepsNode::OperationIDKey *>(a);
	const ComponentDepsNode::OperationIDKey *key_b =
	        reinterpret_cast<const ComponentDepsNode::OperationIDKey *>(b);
	return !(*key_a == *key_b);
}

static void comp_node_hash_key_free(void *key_v)
{
	typedef ComponentDepsNode::OperationIDKey OperationIDKey;
	OperationIDKey *key = reinterpret_cast<OperationIDKey *>(key_v);
	OBJECT_GUARDED_DELETE(key, OperationIDKey);
}

static void comp_node_hash_value_free(void *value_v)
{
	OperationDepsNode *op_node = reinterpret_cast<OperationDepsNode *>(value_v);
	OBJECT_GUARDED_DELETE(op_node, OperationDepsNode);
}

ComponentDepsNode::ComponentDepsNode() :
    entry_operation(NULL),
    exit_operation(NULL),
    layers(0)
{
	operations_map = BLI_ghash_new(comp_node_hash_key,
	                               comp_node_hash_key_cmp,
	                               "Depsgraph id hash");
}

/* Initialize 'component' node - from pointer data given */
void ComponentDepsNode::init(const ID * /*id*/,
                             const char * /*subdata*/)
{
	/* hook up eval context? */
	// XXX: maybe this needs a special API?
}

/* Free 'component' node */
ComponentDepsNode::~ComponentDepsNode()
{
	clear_operations();
	if (operations_map != NULL) {
		BLI_ghash_free(operations_map,
		               comp_node_hash_key_free,
		               comp_node_hash_value_free);
	}
}

string ComponentDepsNode::identifier() const
{
	string idname = this->owner->name;

	char typebuf[16];
	sprintf(typebuf, "(%d)", type);

	char layers[16];
	sprintf(layers, "%u", this->layers);

	return string(typebuf) + name + " : " + idname + " (Layers: " + layers + ")";
}

OperationDepsNode *ComponentDepsNode::find_operation(OperationIDKey key) const
{
	OperationDepsNode *node = reinterpret_cast<OperationDepsNode *>(BLI_ghash_lookup(operations_map, &key));
	if (node != NULL) {
		return node;
	}
	else {
		fprintf(stderr, "%s: find_operation(%s) failed\n",
		        this->identifier().c_str(), key.identifier().c_str());
		BLI_assert(!"Request for non-existing operation, should not happen");
		return NULL;
	}
}

OperationDepsNode *ComponentDepsNode::find_operation(eDepsOperation_Code opcode,
                                                     const char *name,
                                                     int name_tag) const
{
	OperationIDKey key(opcode, name, name_tag);
	return find_operation(key);
}

OperationDepsNode *ComponentDepsNode::has_operation(OperationIDKey key) const
{
	return reinterpret_cast<OperationDepsNode *>(BLI_ghash_lookup(operations_map, &key));
}

OperationDepsNode *ComponentDepsNode::has_operation(eDepsOperation_Code opcode,
                                                    const char *name,
                                                    int name_tag) const
{
	OperationIDKey key(opcode, name, name_tag);
	return has_operation(key);
}

<<<<<<< HEAD
OperationDepsNode *ComponentDepsNode::add_operation(eDepsOperation_Type optype,
                                                    DepsEvalOperationCb op,
=======
OperationDepsNode *ComponentDepsNode::add_operation(const DepsEvalOperationCb& op,
>>>>>>> 5e9132b3
                                                    eDepsOperation_Code opcode,
                                                    const char *name,
                                                    int name_tag)
{
	OperationDepsNode *op_node = has_operation(opcode, name, name_tag);
	if (!op_node) {
		DepsNodeFactory *factory = deg_get_node_factory(DEG_NODE_TYPE_OPERATION);
		op_node = (OperationDepsNode *)factory->create_node(this->owner->id, "", name);

		/* register opnode in this component's operation set */
		OperationIDKey *key = OBJECT_GUARDED_NEW(OperationIDKey, opcode, name, name_tag);
		BLI_ghash_insert(operations_map, key, op_node);

		/* set backlink */
		op_node->owner = this;
	}
	else {
		fprintf(stderr, "add_operation: Operation already exists - %s has %s at %p\n",
		        this->identifier().c_str(), op_node->identifier().c_str(), op_node);
		BLI_assert(!"Should not happen!");
	}

	/* attach extra data */
	op_node->evaluate = op;
	op_node->opcode = opcode;
	op_node->name = name;

	return op_node;
}

<<<<<<< HEAD
=======
void ComponentDepsNode::set_entry_operation(OperationDepsNode *op_node)
{
	BLI_assert(entry_operation == NULL);
	entry_operation = op_node;
}

void ComponentDepsNode::set_exit_operation(OperationDepsNode *op_node)
{
	BLI_assert(exit_operation == NULL);
	exit_operation = op_node;
}

>>>>>>> 5e9132b3
void ComponentDepsNode::clear_operations()
{
	if (operations_map != NULL) {
		BLI_ghash_clear(operations_map,
		                comp_node_hash_key_free,
		                comp_node_hash_value_free);
	}
	foreach (OperationDepsNode *op_node, operations) {
		OBJECT_GUARDED_DELETE(op_node, OperationDepsNode);
	}
	operations.clear();
}

void ComponentDepsNode::tag_update(Depsgraph *graph)
{
	OperationDepsNode *entry_op = get_entry_operation();
	if (entry_op != NULL && entry_op->flag & DEPSOP_FLAG_NEEDS_UPDATE) {
		return;
	}
	foreach (OperationDepsNode *op_node, operations) {
		op_node->tag_update(graph);
	}
	// It is possible that tag happens before finalization.
	if (operations_map != NULL) {
		GHASH_FOREACH_BEGIN(OperationDepsNode *, op_node, operations_map)
		{
			op_node->tag_update(graph);
		}
		GHASH_FOREACH_END();
	}
}

OperationDepsNode *ComponentDepsNode::get_entry_operation()
{
	if (entry_operation) {
		return entry_operation;
	}
	else if (operations_map != NULL && BLI_ghash_size(operations_map) == 1) {
		OperationDepsNode *op_node = NULL;
		/* TODO(sergey): This is somewhat slow. */
		GHASH_FOREACH_BEGIN(OperationDepsNode *, tmp, operations_map)
		{
			op_node = tmp;
		}
		GHASH_FOREACH_END();
		/* Cache for the subsequent usage. */
		entry_operation = op_node;
		return op_node;
	}
	else if (operations.size() == 1) {
		return operations[0];
	}
	return NULL;
}

OperationDepsNode *ComponentDepsNode::get_exit_operation()
{
	if (exit_operation) {
		return exit_operation;
	}
	else if (operations_map != NULL && BLI_ghash_size(operations_map) == 1) {
		OperationDepsNode *op_node = NULL;
		/* TODO(sergey): This is somewhat slow. */
		GHASH_FOREACH_BEGIN(OperationDepsNode *, tmp, operations_map)
		{
			op_node = tmp;
		}
		GHASH_FOREACH_END();
		/* Cache for the subsequent usage. */
		exit_operation = op_node;
		return op_node;
	}
	else if (operations.size() == 1) {
		return operations[0];
	}
	return NULL;
}

void ComponentDepsNode::finalize_build()
{
	operations.reserve(BLI_ghash_size(operations_map));
	GHASH_FOREACH_BEGIN(OperationDepsNode *, op_node, operations_map)
	{
		operations.push_back(op_node);
	}
	GHASH_FOREACH_END();
	BLI_ghash_free(operations_map,
	               comp_node_hash_key_free,
	               NULL);
	operations_map = NULL;
}

/* Parameter Component Defines ============================ */

DEG_DEPSNODE_DEFINE(ParametersComponentDepsNode, DEG_NODE_TYPE_PARAMETERS, "Parameters Component");
static DepsNodeFactoryImpl<ParametersComponentDepsNode> DNTI_PARAMETERS;

/* Animation Component Defines ============================ */

DEG_DEPSNODE_DEFINE(AnimationComponentDepsNode, DEG_NODE_TYPE_ANIMATION, "Animation Component");
static DepsNodeFactoryImpl<AnimationComponentDepsNode> DNTI_ANIMATION;

/* Transform Component Defines ============================ */

DEG_DEPSNODE_DEFINE(TransformComponentDepsNode, DEG_NODE_TYPE_TRANSFORM, "Transform Component");
static DepsNodeFactoryImpl<TransformComponentDepsNode> DNTI_TRANSFORM;

/* Proxy Component Defines ================================ */

DEG_DEPSNODE_DEFINE(ProxyComponentDepsNode, DEG_NODE_TYPE_PROXY, "Proxy Component");
static DepsNodeFactoryImpl<ProxyComponentDepsNode> DNTI_PROXY;

/* Geometry Component Defines ============================= */

DEG_DEPSNODE_DEFINE(GeometryComponentDepsNode, DEG_NODE_TYPE_GEOMETRY, "Geometry Component");
static DepsNodeFactoryImpl<GeometryComponentDepsNode> DNTI_GEOMETRY;

/* Sequencer Component Defines ============================ */

DEG_DEPSNODE_DEFINE(SequencerComponentDepsNode, DEG_NODE_TYPE_SEQUENCER, "Sequencer Component");
static DepsNodeFactoryImpl<SequencerComponentDepsNode> DNTI_SEQUENCER;

/* Pose Component ========================================= */

DEG_DEPSNODE_DEFINE(PoseComponentDepsNode, DEG_NODE_TYPE_EVAL_POSE, "Pose Eval Component");
static DepsNodeFactoryImpl<PoseComponentDepsNode> DNTI_EVAL_POSE;

/* Bone Component ========================================= */

/* Initialize 'bone component' node - from pointer data given */
void BoneComponentDepsNode::init(const ID *id, const char *subdata)
{
	/* generic component-node... */
	ComponentDepsNode::init(id, subdata);

	/* name of component comes is bone name */
	/* TODO(sergey): This sets name to an empty string because subdata is
	 * empty. Is it a bug?
	 */
	//this->name = subdata;

	/* bone-specific node data */
	Object *ob = (Object *)id;
	this->pchan = BKE_pose_channel_find_name(ob->pose, subdata);
}

DEG_DEPSNODE_DEFINE(BoneComponentDepsNode, DEG_NODE_TYPE_BONE, "Bone Component");
static DepsNodeFactoryImpl<BoneComponentDepsNode> DNTI_BONE;

/* Particles Component Defines ============================ */

DEG_DEPSNODE_DEFINE(ParticlesComponentDepsNode, DEG_NODE_TYPE_EVAL_PARTICLES, "Particles Component");
static DepsNodeFactoryImpl<ParticlesComponentDepsNode> DNTI_EVAL_PARTICLES;

/* Shading Component Defines ============================ */

DEG_DEPSNODE_DEFINE(ShadingComponentDepsNode, DEG_NODE_TYPE_SHADING, "Shading Component");
static DepsNodeFactoryImpl<ShadingComponentDepsNode> DNTI_SHADING;

/* Cache Component Defines ============================ */

DEG_DEPSNODE_DEFINE(CacheComponentDepsNode, DEG_NODE_TYPE_CACHE, "Cache Component");
static DepsNodeFactoryImpl<CacheComponentDepsNode> DNTI_CACHE;


/* Node Types Register =================================== */

void deg_register_component_depsnodes()
{
	deg_register_node_typeinfo(&DNTI_PARAMETERS);
	deg_register_node_typeinfo(&DNTI_PROXY);
	deg_register_node_typeinfo(&DNTI_ANIMATION);
	deg_register_node_typeinfo(&DNTI_TRANSFORM);
	deg_register_node_typeinfo(&DNTI_GEOMETRY);
	deg_register_node_typeinfo(&DNTI_SEQUENCER);

	deg_register_node_typeinfo(&DNTI_EVAL_POSE);
	deg_register_node_typeinfo(&DNTI_BONE);

	deg_register_node_typeinfo(&DNTI_EVAL_PARTICLES);
	deg_register_node_typeinfo(&DNTI_SHADING);

	deg_register_node_typeinfo(&DNTI_CACHE);
}

}  // namespace DEG<|MERGE_RESOLUTION|>--- conflicted
+++ resolved
@@ -95,13 +95,8 @@
 {
 	const ComponentDepsNode::OperationIDKey *key =
 	        reinterpret_cast<const ComponentDepsNode::OperationIDKey *>(key_v);
-<<<<<<< HEAD
-	return hash_combine(BLI_ghashutil_uinthash(key->opcode),
-	                    BLI_ghashutil_strhash_p(key->name));
-=======
 	return BLI_ghashutil_combine_hash(BLI_ghashutil_uinthash(key->opcode),
 	                                  BLI_ghashutil_strhash_p(key->name));
->>>>>>> 5e9132b3
 }
 
 static bool comp_node_hash_key_cmp(const void *a, const void *b)
@@ -203,12 +198,7 @@
 	return has_operation(key);
 }
 
-<<<<<<< HEAD
-OperationDepsNode *ComponentDepsNode::add_operation(eDepsOperation_Type optype,
-                                                    DepsEvalOperationCb op,
-=======
 OperationDepsNode *ComponentDepsNode::add_operation(const DepsEvalOperationCb& op,
->>>>>>> 5e9132b3
                                                     eDepsOperation_Code opcode,
                                                     const char *name,
                                                     int name_tag)
@@ -239,8 +229,6 @@
 	return op_node;
 }
 
-<<<<<<< HEAD
-=======
 void ComponentDepsNode::set_entry_operation(OperationDepsNode *op_node)
 {
 	BLI_assert(entry_operation == NULL);
@@ -253,7 +241,6 @@
 	exit_operation = op_node;
 }
 
->>>>>>> 5e9132b3
 void ComponentDepsNode::clear_operations()
 {
 	if (operations_map != NULL) {
