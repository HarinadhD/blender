--- conflicted
+++ resolved
@@ -103,8 +103,6 @@
 	                                 eDepsOperation_Code opcode,
 	                                 const char *name,
 	                                 int name_tag);
-<<<<<<< HEAD
-=======
 
 	/* Entry/exit operations management.
 	 *
@@ -112,7 +110,6 @@
 	 */
 	void set_entry_operation(OperationDepsNode *op_node);
 	void set_exit_operation(OperationDepsNode *op_node);
->>>>>>> 5e9132b3
 
 	void clear_operations();
 
