/*
 * This program is free software; you can redistribute it and/or
 * modify it under the terms of the GNU General Public License
 * as published by the Free Software Foundation; either version 2
 * of the License, or (at your option) any later version.
 *
 * This program is distributed in the hope that it will be useful,
 * but WITHOUT ANY WARRANTY; without even the implied warranty of
 * MERCHANTABILITY or FITNESS FOR A PARTICULAR PURPOSE.  See the
 * GNU General Public License for more details.
 *
 * You should have received a copy of the GNU General Public License
 * along with this program; if not, write to the Free Software Foundation,
 * Inc., 51 Franklin Street, Fifth Floor, Boston, MA 02110-1301, USA.
 */

/** \file
 * \ingroup collada
 */

#ifndef __EFFECTEXPORTER_H__
#define __EFFECTEXPORTER_H__

#include <string>
#include <vector>

#include "COLLADASWColorOrTexture.h"
#include "COLLADASWStreamWriter.h"
#include "COLLADASWSampler.h"
#include "COLLADASWLibraryEffects.h"

#include "DNA_image_types.h"
#include "DNA_material_types.h"
#include "DNA_object_types.h"
#include "DNA_scene_types.h"

#include "ExportSettings.h"
#include "collada_utils.h"

<<<<<<< HEAD
class EffectsExporter: COLLADASW::LibraryEffects
{
public:
	EffectsExporter(COLLADASW::StreamWriter *sw, BCExportSettings &export_settings, KeyImageMap &key_image_map);
	void exportEffects(bContext *C, Scene *sce);
=======
class EffectsExporter : COLLADASW::LibraryEffects {
 public:
  EffectsExporter(COLLADASW::StreamWriter *sw,
                  const ExportSettings *export_settings,
                  KeyImageMap &key_image_map);
  void exportEffects(bContext *C, Scene *sce);
>>>>>>> 3076d95b

  void operator()(Material *ma, Object *ob);

  COLLADASW::ColorOrTexture createTexture(Image *ima,
                                          std::string &uv_layer_name,
                                          COLLADASW::Sampler *sampler
                                          /*COLLADASW::Surface *surface*/);

  COLLADASW::ColorOrTexture getcol(float r, float g, float b, float a);

 private:
  void set_shader_type(COLLADASW::EffectProfile &ep, Material *ma);
  void set_transparency(COLLADASW::EffectProfile &ep, Material *ma);
  void set_diffuse_color(COLLADASW::EffectProfile &ep, Material *ma);
  void set_reflectivity(COLLADASW::EffectProfile &ep, Material *ma);
  void set_emission(COLLADASW::EffectProfile &ep, Material *ma);
  void get_images(Material *ma, KeyImageMap &uid_image_map);
  void create_image_samplers(COLLADASW::EffectProfile &ep,
                             KeyImageMap &uid_image_map,
                             std::string &active_uv);

  void writeTextures(COLLADASW::EffectProfile &ep,
                     std::string &key,
                     COLLADASW::Sampler *sampler,
                     MTex *t,
                     Image *ima,
                     std::string &uvname);

<<<<<<< HEAD
	BCExportSettings &export_settings;
	KeyImageMap &key_image_map;
	Scene *scene;
	bContext *mContext;
=======
  bool hasEffects(Scene *sce);

  const ExportSettings *export_settings;
  KeyImageMap &key_image_map;
  Scene *scene;
  bContext *mContext;
>>>>>>> 3076d95b
};

#endif<|MERGE_RESOLUTION|>--- conflicted
+++ resolved
@@ -37,20 +37,12 @@
 #include "ExportSettings.h"
 #include "collada_utils.h"
 
-<<<<<<< HEAD
-class EffectsExporter: COLLADASW::LibraryEffects
-{
-public:
-	EffectsExporter(COLLADASW::StreamWriter *sw, BCExportSettings &export_settings, KeyImageMap &key_image_map);
-	void exportEffects(bContext *C, Scene *sce);
-=======
 class EffectsExporter : COLLADASW::LibraryEffects {
  public:
   EffectsExporter(COLLADASW::StreamWriter *sw,
-                  const ExportSettings *export_settings,
+                  BCExportSettings &export_settings,
                   KeyImageMap &key_image_map);
   void exportEffects(bContext *C, Scene *sce);
->>>>>>> 3076d95b
 
   void operator()(Material *ma, Object *ob);
 
@@ -79,19 +71,12 @@
                      Image *ima,
                      std::string &uvname);
 
-<<<<<<< HEAD
-	BCExportSettings &export_settings;
-	KeyImageMap &key_image_map;
-	Scene *scene;
-	bContext *mContext;
-=======
   bool hasEffects(Scene *sce);
 
-  const ExportSettings *export_settings;
+  BCExportSettings &export_settings;
   KeyImageMap &key_image_map;
   Scene *scene;
   bContext *mContext;
->>>>>>> 3076d95b
 };
 
 #endif