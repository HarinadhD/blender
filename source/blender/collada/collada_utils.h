/*
 * ***** BEGIN GPL LICENSE BLOCK *****
 *
 * This program is free software; you can redistribute it and/or
 * modify it under the terms of the GNU General Public License
 * as published by the Free Software Foundation; either version 2
 * of the License, or (at your option) any later version.
 *
 * This program is distributed in the hope that it will be useful,
 * but WITHOUT ANY WARRANTY; without even the implied warranty of
 * MERCHANTABILITY or FITNESS FOR A PARTICULAR PURPOSE.  See the
 * GNU General Public License for more details.
 *
 * You should have received a copy of the GNU General Public License
 * along with this program; if not, write to the Free Software Foundation,
 * Inc., 51 Franklin Street, Fifth Floor, Boston, MA 02110-1301, USA.
 *
 * Contributor(s): Chingiz Dyussenov, Arystanbek Dyussenov, Nathan Letwory.
 *
 * ***** END GPL LICENSE BLOCK *****
 */

/** \file collada_utils.h
 *  \ingroup collada
 */

#ifndef __COLLADA_UTILS_H__
#define __COLLADA_UTILS_H__

#include "COLLADAFWMeshPrimitive.h"
#include "COLLADAFWGeometry.h"
#include "COLLADAFWFloatOrDoubleArray.h"
#include "COLLADAFWTypes.h"

#include <vector>
#include <map>
#include <algorithm>

extern "C" {
#include "DNA_object_types.h"
#include "DNA_anim_types.h"
#include "DNA_constraint_types.h"
#include "DNA_mesh_types.h"
#include "DNA_lamp_types.h"
#include "DNA_camera_types.h"

#include "DNA_customdata_types.h"
#include "DNA_texture_types.h"
#include "DNA_scene_types.h"

#include "RNA_access.h"

#include "BLI_linklist.h"
#include "BLI_utildefines.h"
#include "BLI_string.h"

#include "BKE_context.h"
#include "BKE_object.h"
#include "BKE_scene.h"
#include "BKE_idprop.h"
}

#include "ImportSettings.h"
#include "ExportSettings.h"
#include "collada_internal.h"
#include "BCSampleData.h"

struct Depsgraph;

typedef std::map<COLLADAFW::TextureMapId, std::vector<MTex *> > TexIndexTextureArrayMap;
typedef std::set<Object *> BCObjectSet;

extern EvaluationContext *bc_get_evaluation_context(const bContext *C);
extern void bc_update_scene(const bContext *C, Scene *scene, float ctime);

/* Action helpers */

std::vector<bAction *> bc_getSceneActions(const bContext *C, Object *ob, bool all_actions);

/* Action helpers */

inline bAction *bc_getSceneObjectAction(Object *ob)
{
	return (ob->adt && ob->adt->action) ? ob->adt->action : NULL;
}

/* Returns Lamp Action or NULL */
inline bAction *bc_getSceneLampAction(Object *ob)
{
	if (ob->type != OB_LAMP)
		return NULL;

	Lamp *lamp = (Lamp *)ob->data;
	return (lamp->adt && lamp->adt->action) ? lamp->adt->action : NULL;
}

/* Return Camera Action or NULL */
inline bAction *bc_getSceneCameraAction(Object *ob)
{
	if (ob->type != OB_CAMERA)
		return NULL;

	Camera *camera = (Camera *)ob->data;
	return (camera->adt && camera->adt->action) ? camera->adt->action : NULL;
}

/* returns material action or NULL */
inline bAction *bc_getSceneMaterialAction(Material *ma)
{
	if (ma == NULL)
		return NULL;

	return (ma->adt && ma->adt->action) ? ma->adt->action : NULL;
}

<<<<<<< HEAD
extern Scene *bc_get_scene(bContext *C);
extern Depsgraph *bc_get_depsgraph();
extern void bc_update_scene(Main *bmain, Depsgraph *depsgraph, Scene *scene, float ctime);
=======
inline void bc_setSceneObjectAction(bAction *action, Object *ob)
{
	if (ob->adt)
		ob->adt->action = action;
}

std::string bc_get_action_id(std::string action_name, std::string ob_name, std::string channel_type, std::string axis_name, std::string axis_separator = "_");
>>>>>>> 14bb6a96

extern float bc_get_float_value(const COLLADAFW::FloatOrDoubleArray& array, unsigned int index);
extern int bc_test_parent_loop(Object *par, Object *ob);

extern void bc_get_children(std::vector<Object *> &child_set, Object *ob, Scene *scene);
extern bool bc_validateConstraints(bConstraint *con);

extern int bc_set_parent(Object *ob, Object *par, bContext *C, bool is_parent_space = true);
extern Object *bc_add_object(Main *bmain, Scene *scene, ViewLayer *view_layer, int type, const char *name);
extern Mesh *bc_get_mesh_copy(
        Depsgraph *depsgraph, Scene *scene, Object *ob, BC_export_mesh_type export_mesh_type, bool apply_modifiers, bool triangulate);

extern Object *bc_get_assigned_armature(Object *ob);
extern Object *bc_get_highest_selected_ancestor_or_self(LinkNode *export_set, Object *ob);
extern bool bc_is_base_node(LinkNode *export_set, Object *ob);
extern bool bc_is_in_Export_set(LinkNode *export_set, Object *ob, Scene *sce);
extern bool bc_has_object_type(LinkNode *export_set, short obtype);

extern int bc_is_marked(Object *ob);
extern void bc_remove_mark(Object *ob);
extern void bc_set_mark(Object *ob);

extern char *bc_CustomData_get_layer_name(const CustomData *data, int type, int n);
extern char *bc_CustomData_get_active_layer_name(const CustomData *data, int type);

extern void bc_bubble_sort_by_Object_name(LinkNode *export_set);
extern bool bc_is_root_bone(Bone *aBone, bool deform_bones_only);
extern int  bc_get_active_UVLayer(Object *ob);

std::string bc_find_bonename_in_path(std::string path, std::string probe);

inline std::string bc_string_after(const std::string& s, const char c)
{
	size_t i = s.rfind(c, s.length());
	if (i != std::string::npos) {
		return(s.substr(i + 1, s.length() - i));
	}
	return(s);
}

inline bool bc_startswith(std::string const & value, std::string const & starting)
{
	if (starting.size() > value.size()) 
		return false;
	return (value.substr(0, starting.size()) == starting);
}

inline bool bc_endswith(std::string const & value, std::string const & ending)
{
	if (ending.size() > value.size()) return false;
	return std::equal(ending.rbegin(), ending.rend(), value.rbegin());
}

extern std::string bc_replace_string(std::string data, const std::string& pattern, const std::string& replacement); 
extern std::string bc_url_encode(std::string data); 
extern void bc_match_scale(Object *ob, UnitConverter &bc_unit, bool scale_to_scene);
extern void bc_match_scale(std::vector<Object *> *objects_done, UnitConverter &unit_converter, bool scale_to_scene);

extern void bc_decompose(float mat[4][4], float *loc, float eul[3], float quat[4], float *size);
extern void bc_rotate_from_reference_quat(float quat_to[4], float quat_from[4], float mat_to[4][4]);

extern void bc_triangulate_mesh(Mesh *me);
extern bool bc_is_leaf_bone(Bone *bone);
extern EditBone *bc_get_edit_bone(bArmature * armature, char *name);
extern int bc_set_layer(int bitfield, int layer, bool enable);
extern int bc_set_layer(int bitfield, int layer);

inline bool bc_in_range(float a, float b, float range) {
	return fabsf(a - b) < range;
}
void bc_copy_m4_farray(float r[4][4], float *a);
void bc_copy_farray_m4(float *r, float a[4][4]);
void bc_copy_darray_m4d(double *r, double a[4][4]);
void bc_copy_m4d_v44(double(&r)[4][4], std::vector<std::vector<double>> &a);
void bc_copy_v44_m4d(std::vector<std::vector<double>> &a, double(&r)[4][4]);

extern void bc_sanitize_mat(float mat[4][4], int precision);
extern void bc_sanitize_mat(double mat[4][4], int precision);

extern IDProperty *bc_get_IDProperty(Bone *bone, std::string key);
extern void bc_set_IDProperty(EditBone *ebone, const char *key, float value);
extern void bc_set_IDPropertyMatrix(EditBone *ebone, const char *key, float mat[4][4]);

extern float bc_get_property(Bone *bone, std::string key, float def);
extern void bc_get_property_vector(Bone *bone, std::string key, float val[3], const float def[3]);
extern bool bc_get_property_matrix(Bone *bone, std::string key, float mat[4][4]);

extern void bc_enable_fcurves(bAction *act, char *bone_name);
extern bool bc_bone_matrix_local_get(Object *ob, Bone *bone, Matrix &mat, bool for_opensim);
extern bool bc_is_animated(BCMatrixSampleMap &values);
extern bool bc_has_animations(Scene *sce, LinkNode &node);
extern bool bc_has_animations(Object *ob);


extern void bc_create_restpose_mat(const ExportSettings *export_settings, Bone *bone, float to_mat[4][4], float world[4][4], bool use_local_space);

class BCPolygonNormalsIndices
{
	std::vector<unsigned int> normal_indices;

	public:

	void add_index(unsigned int index) {
		normal_indices.push_back(index);
	}

	unsigned int operator[](unsigned int i) {
		return normal_indices[i];
	}

};

class BoneExtended {

private:
	char  name[MAXBONENAME];
	int   chain_length;
	bool  is_leaf;
	float tail[3];
	float roll;

	int   bone_layers;
	int   use_connect;
	bool  has_custom_tail;
	bool  has_custom_roll;

public:

	BoneExtended(EditBone *aBone);

	void set_name(char *aName);
	char *get_name();

	void set_chain_length(const int aLength);
	int  get_chain_length();

	void set_leaf_bone(bool state);
	bool is_leaf_bone();

	void set_bone_layers(std::string layers, std::vector<std::string> &layer_labels);
	int get_bone_layers();
	static std::string get_bone_layers(int bitfield);

	void set_roll(float roll);
	bool has_roll();
	float get_roll();

	void set_tail(float *vec);
	float *get_tail();
	bool has_tail();

	void set_use_connect(int use_connect);
	int get_use_connect();
};

/* a map to store bone extension maps
 * std:string     : an armature name
 * BoneExtended * : a map that contains extra data for bones
 */
typedef std::map<std::string, BoneExtended *> BoneExtensionMap;

/*
 * A class to organise bone extendion data for multiple Armatures.
 * this is needed for the case where a Collada file contains 2 or more
 * separate armatures.
 */
class BoneExtensionManager {
private:
	std::map<std::string, BoneExtensionMap *> extended_bone_maps;

public:
	BoneExtensionMap &getExtensionMap(bArmature *armature);
	~BoneExtensionManager();
};

#endif<|MERGE_RESOLUTION|>--- conflicted
+++ resolved
@@ -34,6 +34,7 @@
 
 #include <vector>
 #include <map>
+#include <set>
 #include <algorithm>
 
 extern "C" {
@@ -70,8 +71,7 @@
 typedef std::map<COLLADAFW::TextureMapId, std::vector<MTex *> > TexIndexTextureArrayMap;
 typedef std::set<Object *> BCObjectSet;
 
-extern EvaluationContext *bc_get_evaluation_context(const bContext *C);
-extern void bc_update_scene(const bContext *C, Scene *scene, float ctime);
+extern void bc_update_scene(Depsgraph *depsgraph, const bContext *C, Scene *scene, float ctime);
 
 /* Action helpers */
 
@@ -113,11 +113,6 @@
 	return (ma->adt && ma->adt->action) ? ma->adt->action : NULL;
 }
 
-<<<<<<< HEAD
-extern Scene *bc_get_scene(bContext *C);
-extern Depsgraph *bc_get_depsgraph();
-extern void bc_update_scene(Main *bmain, Depsgraph *depsgraph, Scene *scene, float ctime);
-=======
 inline void bc_setSceneObjectAction(bAction *action, Object *ob)
 {
 	if (ob->adt)
@@ -125,7 +120,7 @@
 }
 
 std::string bc_get_action_id(std::string action_name, std::string ob_name, std::string channel_type, std::string axis_name, std::string axis_separator = "_");
->>>>>>> 14bb6a96
+
 
 extern float bc_get_float_value(const COLLADAFW::FloatOrDoubleArray& array, unsigned int index);
 extern int bc_test_parent_loop(Object *par, Object *ob);
@@ -202,8 +197,8 @@
 void bc_copy_m4d_v44(double(&r)[4][4], std::vector<std::vector<double>> &a);
 void bc_copy_v44_m4d(std::vector<std::vector<double>> &a, double(&r)[4][4]);
 
-extern void bc_sanitize_mat(float mat[4][4], int precision);
-extern void bc_sanitize_mat(double mat[4][4], int precision);
+void bc_sanitize_mat(float mat[4][4], int precision);
+void bc_sanitize_mat(double mat[4][4], int precision);
 
 extern IDProperty *bc_get_IDProperty(Bone *bone, std::string key);
 extern void bc_set_IDProperty(EditBone *ebone, const char *key, float value);
