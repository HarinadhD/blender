<<<<<<< HEAD

/**
 * $Id: bpy_operator.h 21094 2009-06-23 00:09:26Z gsrb3d $
=======
/*
 * $Id$
>>>>>>> 2198cfdb
 *
 * ***** BEGIN GPL LICENSE BLOCK *****
 *
 * This program is free software; you can redistribute it and/or
 * modify it under the terms of the GNU General Public License
 * as published by the Free Software Foundation; either version 2
 * of the License, or (at your option) any later version.
 *
 * This program is distributed in the hope that it will be useful,
 * but WITHOUT ANY WARRANTY; without even the implied warranty of
 * MERCHANTABILITY or FITNESS FOR A PARTICULAR PURPOSE.  See the
 * GNU General Public License for more details.
 *
 * You should have received a copy of the GNU General Public License
 * along with this program; if not, write to the Free Software Foundation,
 * Inc., 51 Franklin Street, Fifth Floor, Boston, MA 02110-1301, USA.
 *
 * Contributor(s): Campbell Barton
 *
 * ***** END GPL LICENSE BLOCK *****
 */
#ifndef BPY_OPERATOR_H
#define BPY_OPERATOR_H

extern PyTypeObject pyop_base_Type;

#define BPy_OperatorBase_Check(v)	(PyObject_TypeCheck(v, &pyop_base_Type))

typedef struct {
	PyObject_HEAD /* required python macro   */
} BPy_OperatorBase;

PyObject *BPY_operator_module(void);

#endif<|MERGE_RESOLUTION|>--- conflicted
+++ resolved
@@ -1,11 +1,5 @@
-<<<<<<< HEAD
-
-/**
- * $Id: bpy_operator.h 21094 2009-06-23 00:09:26Z gsrb3d $
-=======
 /*
  * $Id$
->>>>>>> 2198cfdb
  *
  * ***** BEGIN GPL LICENSE BLOCK *****
  *
