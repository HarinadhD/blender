--- conflicted
+++ resolved
@@ -687,13 +687,12 @@
 		list_insert_after(BLENDER_SORTED_LIBS "ge_logic_ngnetwork" "extern_bullet")
 	endif()
 
-<<<<<<< HEAD
 	if(WITH_VORO)
 		list(APPEND BLENDER_SORTED_LIBS extern_voro)
-=======
+		
 	if(WITH_OPENSUBDIV)
 		list(APPEND BLENDER_SORTED_LIBS bf_intern_opensubdiv)
->>>>>>> 0951ea2c
+		
 	endif()
 
 	foreach(SORTLIB ${BLENDER_SORTED_LIBS})
