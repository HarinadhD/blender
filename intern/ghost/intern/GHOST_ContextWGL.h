/*
 * ***** BEGIN GPL LICENSE BLOCK *****
 *
 * This program is free software; you can redistribute it and/or
 * modify it under the terms of the GNU General Public License
 * as published by the Free Software Foundation; either version 2
 * of the License, or (at your option) any later version.
 *
 * This program is distributed in the hope that it will be useful,
 * but WITHOUT ANY WARRANTY; without even the implied warranty of
 * MERCHANTABILITY or FITNESS FOR A PARTICULAR PURPOSE.  See the
 * GNU General Public License for more details.
 *
 * You should have received a copy of the GNU General Public License
 * along with this program; if not, write to the Free Software Foundation,
 * Inc., 51 Franklin Street, Fifth Floor, Boston, MA 02110-1301, USA.
 *
 * The Original Code is Copyright (C) 2013 Blender Foundation.
 * All rights reserved.
 *
 * The Original Code is: all of this file.
 *
 * Contributor(s): Jason Wilkins
 *
 * ***** END GPL LICENSE BLOCK *****
 */

/** \file ghost/intern/GHOST_ContextWGL.h
 *  \ingroup GHOST
 */

#ifndef __GHOST_CONTEXTWGL_H__
#define __GHOST_CONTEXTWGL_H__

//#define WIN32_COMPOSITING

#include "GHOST_Context.h"

#ifdef WITH_GLEW_MX
#define wglewGetContext() wglewContext
#endif

#include <GL/wglew.h>

#ifdef WITH_GLEW_MX 
extern "C" WGLEWContext *wglewContext;
#endif

#ifndef GHOST_OPENGL_WGL_CONTEXT_FLAGS
#  ifdef WITH_GPU_DEBUG
#    define GHOST_OPENGL_WGL_CONTEXT_FLAGS WGL_CONTEXT_DEBUG_BIT_ARB
#  else
#    define GHOST_OPENGL_WGL_CONTEXT_FLAGS 0
#  endif
#endif

#ifndef GHOST_OPENGL_WGL_RESET_NOTIFICATION_STRATEGY
#define GHOST_OPENGL_WGL_RESET_NOTIFICATION_STRATEGY 0
#endif


class GHOST_ContextWGL : public GHOST_Context
{
public:
	/**
	 * Constructor.
	 */
	GHOST_ContextWGL(
	        bool stereoVisual,
			bool alphaBackground,
	        GHOST_TUns16 numOfAASamples,
	        HWND hWnd,
	        HDC hDC,
	        int contextProfileMask,
	        int contextMajorVersion,
	        int contextMinorVersion,
	        int contextFlags,
	        int contextResetNotificationStrategy);

	/**
	 * Destructor.
	 */
	~GHOST_ContextWGL();

	/**
	 * Swaps front and back buffers of a window.
	 * \return  A boolean success indicator.
	 */
	GHOST_TSuccess swapBuffers();

	/**
	 * Activates the drawing context of this window.
	 * \return  A boolean success indicator.
	 */
	GHOST_TSuccess activateDrawingContext();

	/**
	 * Call immediately after new to initialize.  If this fails then immediately delete the object.
	 * \return Indication as to whether initialization has succeeded.
	 */
	GHOST_TSuccess initializeDrawingContext();

	/**
	 * Removes references to native handles from this context and then returns
	 * \return GHOST_kSuccess if it is OK for the parent to release the handles and
	 * GHOST_kFailure if releasing the handles will interfere with sharing
	 */
	GHOST_TSuccess releaseNativeHandles();

	/**
	 * Sets the swap interval for swapBuffers.
	 * \param interval The swap interval to use.
	 * \return A boolean success indicator.
	 */
	GHOST_TSuccess setSwapInterval(int interval);

	/**
	 * Gets the current swap interval for swapBuffers.
	 * \param intervalOut Variable to store the swap interval if it can be read.
	 * \return Whether the swap interval can be read.
	 */
	GHOST_TSuccess getSwapInterval(int &intervalOut);

	static void unSetWarningOld(){s_warn_old = true;}

protected:
	inline void activateWGLEW() const {
#ifdef WITH_GLEW_MX 
		wglewContext = m_wglewContext;
#endif
	}

private:
	int choose_pixel_format(
	        bool stereoVisual,
	        int numOfAASamples,
	        bool needAlpha,
	        bool needStencil,
	        bool sRGB);

	int choose_pixel_format_arb(
	        bool stereoVisual,
	        int numOfAASamples,
	        bool needAlpha,
	        bool needStencil,
	        bool sRGB);

	int _choose_pixel_format_arb_1(
	        bool stereoVisual,
	        int numOfAASamples,
	        bool needAlpha,
	        bool needStencil,
	        bool sRGB,
	        int *swapMethodOut);

<<<<<<< HEAD
	int _choose_pixel_format_arb_2(
	        bool stereoVisual,
	        int &numOfAASamples,
=======
	int _choose_pixel_format_arb_2(bool stereoVisual,
	        int *numOfAASamples,
>>>>>>> fc972047
	        bool needAlpha,
	        bool needStencil,
	        bool sRGB,
	        int  swapMethod);

	void initContextWGLEW(PIXELFORMATDESCRIPTOR &preferredPFD);

	HWND m_hWnd;
	HDC  m_hDC;

	const int m_contextProfileMask;
	const int m_contextMajorVersion;
	const int m_contextMinorVersion;
	const int m_contextFlags;
	const bool m_alphaBackground;
	const int m_contextResetNotificationStrategy;

	HGLRC m_hGLRC;

#ifdef WITH_GLEW_MX 
	WGLEWContext *m_wglewContext;
#endif
	
#ifndef NDEBUG
	const char *m_dummyVendor;
	const char *m_dummyRenderer;
	const char *m_dummyVersion;
#endif

	static HGLRC s_sharedHGLRC;
	static int   s_sharedCount;

	static bool s_singleContextMode;
	static bool s_warn_old;
};

#endif  // __GHOST_CONTEXTWGL_H__<|MERGE_RESOLUTION|>--- conflicted
+++ resolved
@@ -153,14 +153,8 @@
 	        bool sRGB,
 	        int *swapMethodOut);
 
-<<<<<<< HEAD
-	int _choose_pixel_format_arb_2(
-	        bool stereoVisual,
-	        int &numOfAASamples,
-=======
 	int _choose_pixel_format_arb_2(bool stereoVisual,
 	        int *numOfAASamples,
->>>>>>> fc972047
 	        bool needAlpha,
 	        bool needStencil,
 	        bool sRGB,
