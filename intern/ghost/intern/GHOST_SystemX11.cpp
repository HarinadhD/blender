--- conflicted
+++ resolved
@@ -95,7 +95,7 @@
       m_start_time(0)
 {
 	m_display = XOpenDisplay(NULL);
-
+	
 	if (!m_display) {
 		std::cerr << "Unable to open a display" << std::endl;
 		abort(); /* was return before, but this would just mean it will crash later */
@@ -153,21 +153,21 @@
 	if (gettimeofday(&tv, NULL) == -1) {
 		GHOST_ASSERT(false, "Could not instantiate timer!");
 	}
-
+	
 	/* Taking care not to overflow the tv.tv_sec * 1000 */
 	m_start_time = GHOST_TUns64(tv.tv_sec) * 1000 + tv.tv_usec / 1000;
-
-
+	
+	
 	/* use detectable autorepeate, mac and windows also do this */
 	int use_xkb;
 	int xkb_opcode, xkb_event, xkb_error;
 	int xkb_major = XkbMajorVersion, xkb_minor = XkbMinorVersion;
-
+	
 	use_xkb = XkbQueryExtension(m_display, &xkb_opcode, &xkb_event, &xkb_error, &xkb_major, &xkb_minor);
 	if (use_xkb) {
 		XkbSetDetectableAutoRepeat(m_display, true, NULL);
 	}
-
+	
 #ifdef WITH_X11_XINPUT
 	/* initialize incase X11 fails to load */
 	memset(&m_xtablet, 0, sizeof(m_xtablet));
@@ -189,7 +189,7 @@
 	/* close tablet devices */
 	if (m_xtablet.StylusDevice)
 		XCloseDevice(m_display, m_xtablet.StylusDevice);
-
+	
 	if (m_xtablet.EraserDevice)
 		XCloseDevice(m_display, m_xtablet.EraserDevice);
 #endif /* WITH_X11_XINPUT */
@@ -230,7 +230,7 @@
 	/* Taking care not to overflow the tv.tv_sec * 1000 */
 	return GHOST_TUns64(tv.tv_sec) * 1000 + tv.tv_usec / 1000 - m_start_time;
 }
-
+	
 GHOST_TUns8
 GHOST_SystemX11::
 getNumDisplays() const
@@ -302,15 +302,10 @@
 		const bool exclusive,
 		const GHOST_TEmbedderWindowID parentWindow)
 {
-<<<<<<< HEAD
-	GHOST_WindowX11 *window = 0;
-
-=======
 	GHOST_WindowX11 *window = NULL;
 	
->>>>>>> bf54dcc3
 	if (!m_display) return 0;
-
+	
 	window = new GHOST_WindowX11(this, m_display, title,
 	                             left, top, width, height,
 	                             state, parentWindow, type,
@@ -369,7 +364,7 @@
 findGhostWindow(
 		Window xwind) const
 {
-
+	
 	if (xwind == 0) return NULL;
 
 	/* It is not entirely safe to do this as the backptr may point
@@ -381,7 +376,7 @@
 
 	vector<GHOST_IWindow *>::iterator win_it = win_vec.begin();
 	vector<GHOST_IWindow *>::const_iterator win_end = win_vec.end();
-
+	
 	for (; win_it != win_end; ++win_it) {
 		GHOST_WindowX11 *window = static_cast<GHOST_WindowX11 *>(*win_it);
 		if (window->getXWindow() == xwind) {
@@ -389,14 +384,14 @@
 		}
 	}
 	return NULL;
-
+	
 }
 
 static void SleepTillEvent(Display *display, GHOST_TInt64 maxSleep)
 {
 	int fd = ConnectionNumber(display);
 	fd_set fds;
-
+	
 	FD_ZERO(&fds);
 	FD_SET(fd, &fds);
 
@@ -408,7 +403,7 @@
 
 		tv.tv_sec = maxSleep / 1000;
 		tv.tv_usec = (maxSleep - tv.tv_sec * 1000) * 1000;
-
+	
 		select(fd + 1, &fds, NULL, NULL, &tv);
 	}
 }
@@ -472,15 +467,15 @@
 {
 	/* Get all the current events -- translate them into
 	 * ghost events and call base class pushEvent() method. */
-
+	
 	bool anyProcessed = false;
-
+	
 	do {
 		GHOST_TimerManager *timerMgr = getTimerManager();
-
+		
 		if (waitForEvent && m_dirty_windows.empty() && !XPending(m_display)) {
 			GHOST_TUns64 next = timerMgr->nextFireTime();
-
+			
 			if (next == GHOST_kFireTimeNever) {
 				SleepTillEvent(m_display, -1);
 			}
@@ -491,11 +486,11 @@
 					SleepTillEvent(m_display, next - getMilliSeconds());
 			}
 		}
-
+		
 		if (timerMgr->fireTimers(getMilliSeconds())) {
 			anyProcessed = true;
 		}
-
+		
 		while (XPending(m_display)) {
 			XEvent xevent;
 			XNextEvent(m_display, &xevent);
@@ -592,7 +587,7 @@
 #endif  /* USE_UNITY_WORKAROUND */
 
 		}
-
+		
 		if (generateWindowExposeEvents()) {
 			anyProcessed = true;
 		}
@@ -607,7 +602,7 @@
 			anyProcessed = true;
 		}
 	} while (waitForEvent && !anyProcessed);
-
+	
 	return anyProcessed;
 }
 
@@ -789,7 +784,7 @@
 #else
 			char *utf8_buf = NULL;
 #endif
-
+			
 			GHOST_TEventType type = (xke->type == KeyPress) ?  GHOST_kEventKeyDown : GHOST_kEventKeyUp;
 
 			GHOST_TKey gkey;
@@ -854,7 +849,7 @@
 			}
 
 			gkey = convertXKey(key_sym);
-
+			
 			if (!XLookupString(xke, &ascii, 1, NULL, NULL)) {
 				ascii = '\0';
 			}
@@ -948,7 +943,7 @@
 			if (utf8_buf != utf8_array)
 				free(utf8_buf);
 #endif
-
+			
 			break;
 		}
 
@@ -957,7 +952,7 @@
 		{
 			XButtonEvent & xbe = xe->xbutton;
 			GHOST_TButtonMask gbmask = GHOST_kButtonMaskLeft;
-			GHOST_TEventType type = (xbe.type == ButtonPress) ?
+			GHOST_TEventType type = (xbe.type == ButtonPress) ? 
 			                        GHOST_kEventButtonDown : GHOST_kEventButtonUp;
 
 			/* process wheel mouse events and break, only pass on press events */
@@ -971,7 +966,7 @@
 					g_event = new GHOST_EventWheel(getMilliSeconds(), window, -1);
 				break;
 			}
-
+			
 			/* process rest of normal mouse buttons */
 			if (xbe.button == Button1)
 				gbmask = GHOST_kButtonMaskLeft;
@@ -1003,13 +998,13 @@
 			    );
 			break;
 		}
-
+			
 		/* change of size, border, layer etc. */
 		case ConfigureNotify:
 		{
 			/* XConfigureEvent & xce = xe->xconfigure; */
 
-			g_event = new
+			g_event = new 
 			          GHOST_Event(
 			    getMilliSeconds(),
 			    GHOST_kEventWindowSize,
@@ -1025,10 +1020,10 @@
 
 			/* TODO: make sure this is the correct place for activate/deactivate */
 			// printf("X: focus %s for window %d\n", xfe.type == FocusIn ? "in" : "out", (int) xfe.window);
-
+		
 			/* May have to look at the type of event and filter some out. */
 
-			GHOST_TEventType gtype = (xfe.type == FocusIn) ?
+			GHOST_TEventType gtype = (xfe.type == FocusIn) ? 
 			                         GHOST_kEventWindowActivate : GHOST_kEventWindowDeactivate;
 
 #if defined(WITH_X11_XINPUT) && defined(X_HAVE_UTF8_STRING)
@@ -1041,7 +1036,7 @@
 			}
 #endif
 
-			g_event = new
+			g_event = new 
 			          GHOST_Event(
 			    getMilliSeconds(),
 			    gtype,
@@ -1055,7 +1050,7 @@
 			XClientMessageEvent & xcme = xe->xclient;
 
 			if (((Atom)xcme.data.l[0]) == m_atom.WM_DELETE_WINDOW) {
-				g_event = new
+				g_event = new 
 				          GHOST_Event(
 				    getMilliSeconds(),
 				    GHOST_kEventWindowClose,
@@ -1099,14 +1094,14 @@
 
 			break;
 		}
-
+		
 		case DestroyNotify:
 			::exit(-1);
 		/* We're not interested in the following things.(yet...) */
 		case NoExpose:
 		case GraphicsExpose:
 			break;
-
+		
 		case EnterNotify:
 		case LeaveNotify:
 		{
@@ -1119,7 +1114,7 @@
 			 */
 			XCrossingEvent &xce = xe->xcrossing;
 			if (xce.mode == NotifyNormal) {
-				g_event = new
+				g_event = new 
 				          GHOST_EventCursor(
 				    getMilliSeconds(),
 				    GHOST_kEventCursorMove,
@@ -1167,18 +1162,18 @@
 			XEvent nxe;
 			Atom target, utf8_string, string, compound_text, c_string;
 			XSelectionRequestEvent *xse = &xe->xselectionrequest;
-
+			
 			target = XInternAtom(m_display, "TARGETS", False);
 			utf8_string = XInternAtom(m_display, "UTF8_STRING", False);
 			string = XInternAtom(m_display, "STRING", False);
 			compound_text = XInternAtom(m_display, "COMPOUND_TEXT", False);
 			c_string = XInternAtom(m_display, "C_STRING", False);
-
+			
 			/* support obsolete clients */
 			if (xse->property == None) {
 				xse->property = xse->target;
 			}
-
+			
 			nxe.xselection.type = SelectionNotify;
 			nxe.xselection.requestor = xse->requestor;
 			nxe.xselection.property = xse->property;
@@ -1186,7 +1181,7 @@
 			nxe.xselection.selection = xse->selection;
 			nxe.xselection.target = xse->target;
 			nxe.xselection.time = xse->time;
-
+			
 			/* Check to see if the requestor is asking for String */
 			if (xse->target == utf8_string ||
 			    xse->target == string ||
@@ -1217,13 +1212,13 @@
 				/* Change property to None because we do not support anything but STRING */
 				nxe.xselection.property = None;
 			}
-
+			
 			/* Send the event to the client 0 0 == False, SelectionNotify */
 			XSendEvent(m_display, xse->requestor, 0, 0, &nxe);
 			XFlush(m_display);
 			break;
 		}
-
+		
 		default:
 		{
 #ifdef WITH_X11_XINPUT
@@ -1354,7 +1349,7 @@
 	}
 	else {
 		return GHOST_kFailure;
-	}
+	}	
 
 	return GHOST_kSuccess;
 }
@@ -1385,7 +1380,7 @@
 	else {
 		x = rx;
 		y = ry;
-	}
+	}	
 	return GHOST_kSuccess;
 }
 
@@ -1411,7 +1406,7 @@
 
 	XWarpPointer(m_display, None, None, 0, 0, 0, 0, relx, rely);
 	XSync(m_display, 0); /* Sync to process all requests */
-
+	
 	return GHOST_kSuccess;
 }
 
@@ -1422,7 +1417,7 @@
 		GHOST_WindowX11 *bad_wind)
 {
 	GHOST_ASSERT((bad_wind != NULL), "addDirtyWindow() NULL ptr trapped (window)");
-
+	
 	m_dirty_windows.push_back(bad_wind);
 }
 
@@ -1434,7 +1429,7 @@
 	vector<GHOST_WindowX11 *>::iterator w_start = m_dirty_windows.begin();
 	vector<GHOST_WindowX11 *>::const_iterator w_end = m_dirty_windows.end();
 	bool anyProcessed = false;
-
+	
 	for (; w_start != w_end; ++w_start) {
 		GHOST_Event *g_event = new
 		                       GHOST_Event(
@@ -1444,7 +1439,7 @@
 		    );
 
 		(*w_start)->validate();
-
+		
 		if (g_event) {
 			pushEvent(g_event);
 			anyProcessed = true;
@@ -1473,7 +1468,7 @@
 	}
 	else if ((key >= XK_F1) && (key <= XK_F24)) {
 		type = GHOST_TKey(key - XK_F1 + int(GHOST_kKeyF1));
-#if defined(__sun) || defined(__sun__)
+#if defined(__sun) || defined(__sun__) 
 		/* This is a bit of a hack, but it looks like sun
 		 * Used F11 and friends for its special keys Stop,again etc..
 		 * So this little patch enables F11 and F12 to work as expected
@@ -1485,7 +1480,7 @@
 		 *
 		 *      mein@cs.umn.edu
 		 */
-
+		
 	}
 	else if (key == 268828432) {
 		type = GHOST_kKeyF11;
@@ -1865,12 +1860,12 @@
 		unsigned char *tmp_data = (unsigned char *) malloc(sel_len + 1);
 		memcpy((char *)tmp_data, (char *)sel_buf, sel_len);
 		tmp_data[sel_len] = '\0';
-
+		
 		if (sseln == m_atom.STRING)
 			XFree(sel_buf);
 		else
 			free(sel_buf);
-
+		
 		return tmp_data;
 	}
 	return(NULL);
@@ -1911,7 +1906,7 @@
 }
 
 #ifdef WITH_XDND
-GHOST_TSuccess GHOST_SystemX11::pushDragDropEvent(GHOST_TEventType eventType,
+GHOST_TSuccess GHOST_SystemX11::pushDragDropEvent(GHOST_TEventType eventType, 
 		GHOST_TDragnDropTypes draggedObjectType,
 		GHOST_IWindow *window,
 		int mouseX, int mouseY,
@@ -2078,7 +2073,7 @@
 
 			for (int i = 0; i < device_count; ++i) {
 				char *device_type = device_info[i].type ? XGetAtomName(m_display, device_info[i].type) : NULL;
-
+				
 //				printf("Tablet type:'%s', name:'%s', index:%d\n", device_type, device_info[i].name, i);
 
 
@@ -2111,7 +2106,7 @@
 
 								break;
 							}
-
+						
 							ici = (XAnyClassPtr)(((char *)ici) + ici->length);
 						}
 					}
