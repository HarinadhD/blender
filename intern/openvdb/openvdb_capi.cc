--- conflicted
+++ resolved
@@ -23,20 +23,12 @@
 #include "openvdb_level_set.h"
 #include "openvdb_transform.h"
 
-<<<<<<< HEAD
-struct OpenVDBIntGrid { int unused; };
-struct OpenVDBVectorGrid { int unused; };
-=======
-struct OpenVDBFloatGrid {
-  int unused;
-};
 struct OpenVDBIntGrid {
   int unused;
 };
 struct OpenVDBVectorGrid {
   int unused;
 };
->>>>>>> e12c08e8
 
 int OpenVDB_getVersionHex()
 {
@@ -243,137 +235,148 @@
 
 void OpenVDBReader_get_meta_mat4(OpenVDBReader *reader, const char *name, float value[4][4])
 {
-<<<<<<< HEAD
-	reader->mat4sMeta(name, value);
-}
-
+  reader->mat4sMeta(name, value);
+}
 
 OpenVDBLevelSet *OpenVDBLevelSet_create(bool initGrid, OpenVDBTransform *xform)
 {
-	OpenVDBLevelSet* level_set = new OpenVDBLevelSet();
-	if (initGrid) {
-		openvdb::FloatGrid::Ptr grid = openvdb::FloatGrid::create();
-		grid->setGridClass(openvdb::GRID_LEVEL_SET);
-		if (xform) {
-			grid->setTransform(xform->OpenVDB_transform_get_transform());
-		}
-		level_set->OpenVDB_level_set_set_grid(grid);
-	}
-	return level_set;
-}
-
-OpenVDBTransform* OpenVDBTransform_create()
-{
-	return new OpenVDBTransform();
+  OpenVDBLevelSet *level_set = new OpenVDBLevelSet();
+  if (initGrid) {
+    openvdb::FloatGrid::Ptr grid = openvdb::FloatGrid::create();
+    grid->setGridClass(openvdb::GRID_LEVEL_SET);
+    if (xform) {
+      grid->setTransform(xform->OpenVDB_transform_get_transform());
+    }
+    level_set->OpenVDB_level_set_set_grid(grid);
+  }
+  return level_set;
+}
+
+OpenVDBTransform *OpenVDBTransform_create()
+{
+  return new OpenVDBTransform();
 }
 
 void OpenVDBTransform_free(OpenVDBTransform *transform)
 {
-	delete transform;
+  delete transform;
 }
 
 void OpenVDBTransform_create_linear_transform(OpenVDBTransform *transform, double voxel_size)
 {
-	transform->OpenVDB_transform_create_linear_transform(voxel_size);
+  transform->OpenVDB_transform_create_linear_transform(voxel_size);
 }
 
 void OpenVDBLevelSet_free(OpenVDBLevelSet *level_set)
 {
-	delete level_set;
-}
-
-void OpenVDBLevelSet_mesh_to_level_set(struct OpenVDBLevelSet *level_set, const float *vertices, const unsigned int *faces,
-									   const unsigned int totvertices, const unsigned int totfaces, OpenVDBTransform *xform)
-{
-	level_set->OpenVDB_mesh_to_level_set(vertices, faces, totvertices, totfaces, xform->OpenVDB_transform_get_transform());
-}
-
-void OpenVDBLevelSet_mesh_to_level_set_transform(struct OpenVDBLevelSet *level_set, const float *vertices, const unsigned int *faces,
-									   const unsigned int totvertices, const unsigned int totfaces, struct OpenVDBTransform *transform)
-{
-	level_set->OpenVDB_mesh_to_level_set(vertices, faces, totvertices, totfaces, transform->OpenVDB_transform_get_transform());
-}
-
-void OpenVDBLevelSet_volume_to_mesh(struct OpenVDBLevelSet *level_set, struct OpenVDBVolumeToMeshData *mesh,
-							const double isovalue, const double adaptivity, const bool relax_disoriented_triangles)
-{
-	level_set->OpenVDB_volume_to_mesh(mesh, isovalue, adaptivity, relax_disoriented_triangles);
-}
-
-void OpenVDBLevelSet_filter(struct OpenVDBLevelSet *level_set, OpenVDBLevelSet_FilterType filter_type, int width,
-							int iterations, OpenVDBLevelSet_FilterBias bias)
-{
-	level_set->OpenVDB_level_set_filter(filter_type, width, iterations, bias);
-}
-
-void OpenVDBLevelSet_CSG_operation(struct OpenVDBLevelSet *out, struct OpenVDBLevelSet *gridA, struct OpenVDBLevelSet *gridB,
-								   OpenVDBLevelSet_CSGOperation operation)
-{
-	openvdb::FloatGrid::Ptr grid = out->OpenVDB_CSG_operation(gridA->OpenVDB_level_set_get_grid(),
-	                                                          gridB->OpenVDB_level_set_get_grid(),
-	                                                          operation);
-	out->OpenVDB_level_set_set_grid(grid);
-}
-
-OpenVDBLevelSet* OpenVDBLevelSet_transform_and_resample(struct OpenVDBLevelSet *level_setA,
+  delete level_set;
+}
+
+void OpenVDBLevelSet_mesh_to_level_set(struct OpenVDBLevelSet *level_set,
+                                       const float *vertices,
+                                       const unsigned int *faces,
+                                       const unsigned int totvertices,
+                                       const unsigned int totfaces,
+                                       OpenVDBTransform *xform)
+{
+  level_set->OpenVDB_mesh_to_level_set(
+      vertices, faces, totvertices, totfaces, xform->OpenVDB_transform_get_transform());
+}
+
+void OpenVDBLevelSet_mesh_to_level_set_transform(struct OpenVDBLevelSet *level_set,
+                                                 const float *vertices,
+                                                 const unsigned int *faces,
+                                                 const unsigned int totvertices,
+                                                 const unsigned int totfaces,
+                                                 struct OpenVDBTransform *transform)
+{
+  level_set->OpenVDB_mesh_to_level_set(
+      vertices, faces, totvertices, totfaces, transform->OpenVDB_transform_get_transform());
+}
+
+void OpenVDBLevelSet_volume_to_mesh(struct OpenVDBLevelSet *level_set,
+                                    struct OpenVDBVolumeToMeshData *mesh,
+                                    const double isovalue,
+                                    const double adaptivity,
+                                    const bool relax_disoriented_triangles)
+{
+  level_set->OpenVDB_volume_to_mesh(mesh, isovalue, adaptivity, relax_disoriented_triangles);
+}
+
+void OpenVDBLevelSet_filter(struct OpenVDBLevelSet *level_set,
+                            OpenVDBLevelSet_FilterType filter_type,
+                            int width,
+                            int iterations,
+                            OpenVDBLevelSet_FilterBias bias)
+{
+  level_set->OpenVDB_level_set_filter(filter_type, width, iterations, bias);
+}
+
+void OpenVDBLevelSet_CSG_operation(struct OpenVDBLevelSet *out,
+                                   struct OpenVDBLevelSet *gridA,
+                                   struct OpenVDBLevelSet *gridB,
+                                   OpenVDBLevelSet_CSGOperation operation)
+{
+  openvdb::FloatGrid::Ptr grid = out->OpenVDB_CSG_operation(
+      gridA->OpenVDB_level_set_get_grid(), gridB->OpenVDB_level_set_get_grid(), operation);
+  out->OpenVDB_level_set_set_grid(grid);
+}
+
+OpenVDBLevelSet *OpenVDBLevelSet_transform_and_resample(struct OpenVDBLevelSet *level_setA,
                                                         struct OpenVDBLevelSet *level_setB,
-														char sampler, float isolevel)
-{
-	openvdb::FloatGrid::Ptr sourceGrid = level_setA->OpenVDB_level_set_get_grid();
-	openvdb::FloatGrid::Ptr targetGrid = level_setB->OpenVDB_level_set_get_grid()->deepCopy();
-
-	const openvdb::math::Transform
-	    &sourceXform = sourceGrid->transform(),
-	    &targetXform = targetGrid->transform();
-
-	// Compute a source grid to target grid transform.
-	// (For this example, we assume that both grids' transforms are linear,
-	// so that they can be represented as 4 x 4 matrices.)
-	openvdb::Mat4R xform =
-	    sourceXform.baseMap()->getAffineMap()->getMat4()*
-	    targetXform.baseMap()->getAffineMap()->getMat4().inverse();
-
-	// Create the transformer.
-	openvdb::tools::GridTransformer transformer(xform);
-
-	switch (sampler) {
-		case OPENVDB_LEVELSET_GRIDSAMPLER_POINT:
-			// Resample using nearest-neighbor interpolation.
-			transformer.transformGrid<openvdb::tools::PointSampler, openvdb::FloatGrid>(
-				*sourceGrid, *targetGrid);
-			// Prune the target tree for optimal sparsity.
-			targetGrid->tree().prune();
-		break;
-
-		case OPENVDB_LEVELSET_GRIDSAMPLER_BOX:
-			// Resample using trilinear interpolation.
-			transformer.transformGrid<openvdb::tools::BoxSampler, openvdb::FloatGrid>(
-				*sourceGrid, *targetGrid);
-			// Prune the target tree for optimal sparsity.
-			targetGrid->tree().prune();
-		break;
-
-		case OPENVDB_LEVELSET_GRIDSAMPLER_QUADRATIC:
-			// Resample using triquadratic interpolation.
-			transformer.transformGrid<openvdb::tools::QuadraticSampler, openvdb::FloatGrid>(
-				*sourceGrid, *targetGrid);
-			// Prune the target tree for optimal sparsity.
-			targetGrid->tree().prune();
-		break;
-
-		case OPENVDB_LEVELSET_GRIDSAMPLER_NONE:
-			//targetGrid = sourceGrid->deepCopy();
-		break;
-	}
-
-	targetGrid = openvdb::tools::levelSetRebuild(*targetGrid, isolevel, 1.0f);
-	openvdb::tools::pruneLevelSet(targetGrid->tree());
-
-	OpenVDBLevelSet* level_set = OpenVDBLevelSet_create(false, NULL);
-	level_set->OpenVDB_level_set_set_grid(targetGrid);
-
-	return level_set;
-=======
-  reader->mat4sMeta(name, value);
->>>>>>> e12c08e8
+                                                        char sampler,
+                                                        float isolevel)
+{
+  openvdb::FloatGrid::Ptr sourceGrid = level_setA->OpenVDB_level_set_get_grid();
+  openvdb::FloatGrid::Ptr targetGrid = level_setB->OpenVDB_level_set_get_grid()->deepCopy();
+
+  const openvdb::math::Transform &sourceXform = sourceGrid->transform(),
+                                 &targetXform = targetGrid->transform();
+
+  // Compute a source grid to target grid transform.
+  // (For this example, we assume that both grids' transforms are linear,
+  // so that they can be represented as 4 x 4 matrices.)
+  openvdb::Mat4R xform = sourceXform.baseMap()->getAffineMap()->getMat4() *
+                         targetXform.baseMap()->getAffineMap()->getMat4().inverse();
+
+  // Create the transformer.
+  openvdb::tools::GridTransformer transformer(xform);
+
+  switch (sampler) {
+    case OPENVDB_LEVELSET_GRIDSAMPLER_POINT:
+      // Resample using nearest-neighbor interpolation.
+      transformer.transformGrid<openvdb::tools::PointSampler, openvdb::FloatGrid>(*sourceGrid,
+                                                                                  *targetGrid);
+      // Prune the target tree for optimal sparsity.
+      targetGrid->tree().prune();
+      break;
+
+    case OPENVDB_LEVELSET_GRIDSAMPLER_BOX:
+      // Resample using trilinear interpolation.
+      transformer.transformGrid<openvdb::tools::BoxSampler, openvdb::FloatGrid>(*sourceGrid,
+                                                                                *targetGrid);
+      // Prune the target tree for optimal sparsity.
+      targetGrid->tree().prune();
+      break;
+
+    case OPENVDB_LEVELSET_GRIDSAMPLER_QUADRATIC:
+      // Resample using triquadratic interpolation.
+      transformer.transformGrid<openvdb::tools::QuadraticSampler, openvdb::FloatGrid>(*sourceGrid,
+                                                                                      *targetGrid);
+      // Prune the target tree for optimal sparsity.
+      targetGrid->tree().prune();
+      break;
+
+    case OPENVDB_LEVELSET_GRIDSAMPLER_NONE:
+      //targetGrid = sourceGrid->deepCopy();
+      break;
+  }
+
+  targetGrid = openvdb::tools::levelSetRebuild(*targetGrid, isolevel, 1.0f);
+  openvdb::tools::pruneLevelSet(targetGrid->tree());
+
+  OpenVDBLevelSet *level_set = OpenVDBLevelSet_create(false, NULL);
+  level_set->OpenVDB_level_set_set_grid(targetGrid);
+
+  return level_set;
 }