/*
 * Copyright 2011-2013 Blender Foundation
 *
 * Licensed under the Apache License, Version 2.0 (the "License");
 * you may not use this file except in compliance with the License.
 * You may obtain a copy of the License at
 *
 * http://www.apache.org/licenses/LICENSE-2.0
 *
 * Unless required by applicable law or agreed to in writing, software
 * distributed under the License is distributed on an "AS IS" BASIS,
 * WITHOUT WARRANTIES OR CONDITIONS OF ANY KIND, either express or implied.
 * See the License for the specific language governing permissions and
 * limitations under the License.
 */

#ifndef __TILE_H__
#define __TILE_H__

#include <limits.h>

#include "buffers.h"
#include "util_list.h"

CCL_NAMESPACE_BEGIN

/* Tile */

class Tile {
public:
	int index;
	int x, y, w, h;
	int device;
	/* RENDER: The tile has to be rendered.
	 * RENDERED: The tile has been rendered, but can't be denoised yet (waiting for neighbors).
	 * DENOISE: The tile can be denoised now.
	 * DENOISED: The tile has been denoised, but can't be freed yet (waiting for neighbors).
	 * DONE: The tile is finished and has been freed. */
	typedef enum { RENDER = 0, RENDERED, DENOISE, DENOISED, DONE } TileState;
	TileState state;
	RenderBuffers *buffers;

	Tile()
	{}

	Tile(int index_, int x_, int y_, int w_, int h_, int device_, TileState state_ = RENDER, RenderBuffers *buffers_ = NULL)
	: index(index_), x(x_), y(y_), w(w_), h(h_), device(device_), state(state_), buffers(buffers_) {}
};

/* Tile order */

/* Note: this should match enum_tile_order in properties.py */
enum TileOrder {
	TILE_CENTER = 0,
	TILE_RIGHT_TO_LEFT = 1,
	TILE_LEFT_TO_RIGHT = 2,
	TILE_TOP_TO_BOTTOM = 3,
	TILE_BOTTOM_TO_TOP = 4,
	TILE_HILBERT_SPIRAL = 5,
};

/* Tile Manager */

class TileManager {
public:
	BufferParams params;

	struct State {
		vector<Tile> tiles;
		int tile_stride;
		BufferParams buffer;
		RenderBuffers *global_buffers;
		int sample;
		int num_samples;
		int resolution_divider;
		int num_tiles;
		int num_rendered_tiles;
<<<<<<< HEAD
		/* These lists contain the indices of the tiles to be rendered/denoised and are used
		 * when acquiring a new tile for the device.
		 * Each list in each vector is for one logical device. */
		vector<list<int> > render_tiles;
		vector<list<int> > denoise_tiles;
=======

		/* Total samples over all pixels: Generally num_samples*num_pixels,
		 * but can be higher due to the initial resolution division for previews. */
		uint64_t total_pixel_samples;
		/* This vector contains a list of tiles for every logical device in the session.
		 * In each list, the tiles are sorted according to the tile order setting. */
		vector<list<Tile> > tiles;
>>>>>>> 4b69b6d3
	} state;

	int num_samples;

	TileManager(bool progressive, int num_samples, int2 tile_size, int start_resolution,
	            bool preserve_tile_device, bool background, TileOrder tile_order, int num_devices = 1, bool only_denoise = false);
	~TileManager();

	void free_device();
	void reset(BufferParams& params, int num_samples);
	void set_samples(int num_samples);
	bool next();
	bool next_tile(Tile* &tile, int device = 0);
	bool return_tile(int index, bool& delete_tile);
	bool done();

	void set_tile_order(TileOrder tile_order_) { tile_order = tile_order_; }

	/* ** Sample range rendering. ** */

	/* Start sample in the range. */
	int range_start_sample;

	/* Number to samples in the rendering range. */
	int range_num_samples;

	/* Get number of actual samples to render. */
	int get_num_effective_samples();

	/* Schedule tiles for denoising after they've been rendered.
	 * Only used for denoising on CPUs, for GPUs the tiles are simply rendered with a bit of overscan. */
	bool schedule_denoising;
protected:

	void set_tiles();

	bool progressive;
	int2 tile_size;
	TileOrder tile_order;
	int start_resolution;
	int num_devices;

	/* If this flag is set, the TileManager will only generate tiles for denoising,
	 * not for rendering. */
	bool only_denoise;

	/* in some cases it is important that the same tile will be returned for the same
	 * device it was originally generated for (i.e. viewport rendering when buffer is
	 * allocating once for tile and then always used by it)
	 *
	 * in other cases any tile could be handled by any device (i.e. final rendering
	 * without progressive refine)
	 */
	bool preserve_tile_device;

	/* for background render tiles should exactly match render parts generated from
	 * blender side, which means image first gets split into tiles and then tiles are
	 * assigning to render devices
	 *
	 * however viewport rendering expects tiles to be allocated in a special way,
	 * meaning image is being sliced horizontally first and every device handles
	 * it's own slice
	 */
	bool background;

	/* Generate tile list, return number of tiles. */
	int gen_tiles(bool sliced);
};

CCL_NAMESPACE_END

#endif /* __TILE_H__ */
<|MERGE_RESOLUTION|>--- conflicted
+++ resolved
@@ -75,21 +75,16 @@
 		int resolution_divider;
 		int num_tiles;
 		int num_rendered_tiles;
-<<<<<<< HEAD
+
+		/* Total samples over all pixels: Generally num_samples*num_pixels,
+		 * but can be higher due to the initial resolution division for previews. */
+		uint64_t total_pixel_samples;
+
 		/* These lists contain the indices of the tiles to be rendered/denoised and are used
 		 * when acquiring a new tile for the device.
 		 * Each list in each vector is for one logical device. */
 		vector<list<int> > render_tiles;
 		vector<list<int> > denoise_tiles;
-=======
-
-		/* Total samples over all pixels: Generally num_samples*num_pixels,
-		 * but can be higher due to the initial resolution division for previews. */
-		uint64_t total_pixel_samples;
-		/* This vector contains a list of tiles for every logical device in the session.
-		 * In each list, the tiles are sorted according to the tile order setting. */
-		vector<list<Tile> > tiles;
->>>>>>> 4b69b6d3
 	} state;
 
 	int num_samples;
