/*
 * Copyright 2011-2013 Blender Foundation
 *
 * Licensed under the Apache License, Version 2.0 (the "License");
 * you may not use this file except in compliance with the License.
 * You may obtain a copy of the License at
 *
 * http://www.apache.org/licenses/LICENSE-2.0
 *
 * Unless required by applicable law or agreed to in writing, software
 * distributed under the License is distributed on an "AS IS" BASIS,
 * WITHOUT WARRANTIES OR CONDITIONS OF ANY KIND, either express or implied.
 * See the License for the specific language governing permissions and
 * limitations under the License.
 */

#include "device/device.h"
#include "render/image.h"
#include "render/scene.h"
#include "render/stats.h"

#include "util/util_foreach.h"
#include "util/util_logging.h"
#include "util/util_path.h"
#include "util/util_progress.h"
#include "util/util_texture.h"

#ifdef WITH_OSL
#include <OSL/oslexec.h>
#endif

#include "kernel/kernel_oiio_globals.h"
#include <OpenImageIO/imagebufalgo.h>

CCL_NAMESPACE_BEGIN

namespace {

/* Some helpers to silence warning in templated function. */
bool isfinite(uchar /*value*/)
{
	return true;
}
bool isfinite(half /*value*/)
{
	return true;
}
bool isfinite(uint16_t  /*value*/)
{
	return true;
}

/* The lower three bits of a device texture slot number indicate its type.
 * These functions convert the slot ids from ImageManager "images" ones
 * to device ones and vice verse.
 */
int type_index_to_flattened_slot(int slot, ImageDataType type)
{
	return (slot << IMAGE_DATA_TYPE_SHIFT) | (type);
}

int flattened_slot_to_type_index(int flat_slot, ImageDataType *type)
{
	*type = (ImageDataType)(flat_slot & IMAGE_DATA_TYPE_MASK);
	return flat_slot >> IMAGE_DATA_TYPE_SHIFT;
}

const char* name_from_type(ImageDataType type)
{
	switch(type) {
		case IMAGE_DATA_TYPE_FLOAT4: return "float4";
		case IMAGE_DATA_TYPE_BYTE4: return "byte4";
		case IMAGE_DATA_TYPE_HALF4: return "half4";
		case IMAGE_DATA_TYPE_FLOAT: return "float";
		case IMAGE_DATA_TYPE_BYTE: return "byte";
		case IMAGE_DATA_TYPE_HALF: return "half";
		case IMAGE_DATA_TYPE_USHORT4: return "ushort4";
		case IMAGE_DATA_TYPE_USHORT: return "ushort";
		case IMAGE_DATA_NUM_TYPES:
			assert(!"System enumerator type, should never be used");
			return "";
	}
	assert(!"Unhandled image data type");
	return "";
}

}  // namespace

ImageManager::ImageManager(const DeviceInfo& info)
{
	need_update = true;
	pack_images = false;
	oiio_texture_system = NULL;
	animation_frame = 0;

	/* Set image limits */
	max_num_images = TEX_NUM_MAX;
	has_half_images = info.has_half_images;

	for(size_t type = 0; type < IMAGE_DATA_NUM_TYPES; type++) {
		tex_num_images[type] = 0;
	}
}

ImageManager::~ImageManager()
{
	for(size_t type = 0; type < IMAGE_DATA_NUM_TYPES; type++) {
		for(size_t slot = 0; slot < images[type].size(); slot++)
			assert(!images[type][slot]);
	}
}

void ImageManager::set_pack_images(bool pack_images_)
{
	pack_images = pack_images_;
}

void ImageManager::set_oiio_texture_system(void *texture_system)
{
	oiio_texture_system = texture_system;
}

bool ImageManager::set_animation_frame_update(int frame)
{
	if(frame != animation_frame) {
		animation_frame = frame;

		for(size_t type = 0; type < IMAGE_DATA_NUM_TYPES; type++) {
			for(size_t slot = 0; slot < images[type].size(); slot++) {
				if(images[type][slot] && images[type][slot]->animated)
					return true;
			}
		}
	}

	return false;
}

device_memory *ImageManager::image_memory(int flat_slot)
{
	ImageDataType type;
	int slot = flattened_slot_to_type_index(flat_slot, &type);

	Image *img = images[type][slot];

	return img->mem;
}

bool ImageManager::get_image_metadata(int flat_slot,
                                      ImageMetaData& metadata)
{
	if(flat_slot == -1) {
		return false;
	}

	ImageDataType type;
	int slot = flattened_slot_to_type_index(flat_slot, &type);

	Image *img = images[type][slot];
	if(img) {
		metadata = img->metadata;
		return true;
	}

	return false;
}

bool ImageManager::get_image_metadata(const string& filename,
                                      void *builtin_data,
                                      ImageMetaData& metadata)
{
	memset(&metadata, 0, sizeof(metadata));

	if(builtin_data) {
		if(builtin_image_info_cb) {
			builtin_image_info_cb(filename, builtin_data, metadata);
		}
		else {
			return false;
		}

		if(metadata.is_float) {
			metadata.is_linear = true;
			metadata.type = (metadata.channels > 1) ? IMAGE_DATA_TYPE_FLOAT4
			                                        : IMAGE_DATA_TYPE_FLOAT;
		}
		else {
			metadata.type = (metadata.channels > 1) ? IMAGE_DATA_TYPE_BYTE4
			                                        : IMAGE_DATA_TYPE_BYTE;
		}

		return true;
	}

	/* Perform preliminary checks, with meaningful logging. */
	if(!path_exists(filename)) {
		VLOG(1) << "File '" << filename << "' does not exist.";
		return false;
	}
	if(path_is_directory(filename)) {
		VLOG(1) << "File '" << filename
		        << "' is a directory, can't use as image.";
		return false;
	}

	ImageInput *in = ImageInput::create(filename);

	if(!in) {
		return false;
	}

	ImageSpec spec;
	if(!in->open(filename, spec)) {
		delete in;
		return false;
	}

	metadata.width = spec.width;
	metadata.height = spec.height;
	metadata.depth = spec.depth;


	/* Check the main format, and channel formats. */
	size_t channel_size = spec.format.basesize();

	if(spec.format.is_floating_point()) {
		metadata.is_float = true;
		metadata.is_linear = true;
	}

	for(size_t channel = 0; channel < spec.channelformats.size(); channel++) {
		channel_size = max(channel_size, spec.channelformats[channel].basesize());
		if(spec.channelformats[channel].is_floating_point()) {
			metadata.is_float = true;
			metadata.is_linear = true;
		}
	}

	/* check if it's half float */
	if(spec.format == TypeDesc::HALF) {
		metadata.is_half = true;
	}

	/* basic color space detection, not great but better than nothing
	 * before we do OpenColorIO integration */
	if(metadata.is_float) {
		string colorspace = spec.get_string_attribute("oiio:ColorSpace");

		metadata.is_linear = !(colorspace == "sRGB" ||
							   colorspace == "GammaCorrected" ||
							   (colorspace == "" &&
								   (strcmp(in->format_name(), "png") == 0 ||
									strcmp(in->format_name(), "tiff") == 0 ||
									strcmp(in->format_name(), "dpx") == 0 ||
									strcmp(in->format_name(), "jpeg2000") == 0)));
	}
	else {
		metadata.is_linear = false;
	}

	/* set type and channels */
	metadata.channels = spec.nchannels;

	if(metadata.is_half) {
		metadata.type = (metadata.channels > 1) ? IMAGE_DATA_TYPE_HALF4
		                                        : IMAGE_DATA_TYPE_HALF;
	}
	else if(metadata.is_float) {
		metadata.type = (metadata.channels > 1) ? IMAGE_DATA_TYPE_FLOAT4
		                                        : IMAGE_DATA_TYPE_FLOAT;
	}
	else if(spec.format == TypeDesc::USHORT) {
		metadata.type = (metadata.channels > 1) ? IMAGE_DATA_TYPE_USHORT4
		                                        : IMAGE_DATA_TYPE_USHORT;
	}
	else {
		metadata.type = (metadata.channels > 1) ? IMAGE_DATA_TYPE_BYTE4
		                                        : IMAGE_DATA_TYPE_BYTE;
	}

	in->close();
	delete in;

	return true;
}

<<<<<<< HEAD
const string ImageManager::get_mip_map_path(const string& filename)
{
	if(!path_exists(filename)) {
		return "";
	}
	
	string::size_type idx = filename.rfind('.');
	if(idx != string::npos) {
		std::string extension = filename.substr(idx+1);
		if(extension == "tx") {
			return filename;
		}
	}
	
	string tx_name = filename.substr(0, idx) + ".tx";
	if(path_exists(tx_name)) {
		return tx_name;
	}

	return "";
}

int ImageManager::max_flattened_slot(ImageDataType type)
{
	if(tex_num_images[type] == 0) {
		/* No textures for the type, no slots needs allocation. */
		return 0;
	}
	return type_index_to_flattened_slot(tex_num_images[type], type);
}

/* The lower three bits of a device texture slot number indicate its type.
 * These functions convert the slot ids from ImageManager "images" ones
 * to device ones and vice verse.
 */
int ImageManager::type_index_to_flattened_slot(int slot, ImageDataType type)
{
	return (slot << IMAGE_DATA_TYPE_SHIFT) | (type);
}

int ImageManager::flattened_slot_to_type_index(int flat_slot, ImageDataType *type)
{
	*type = (ImageDataType)(flat_slot & IMAGE_DATA_TYPE_MASK);
	return flat_slot >> IMAGE_DATA_TYPE_SHIFT;
}

string ImageManager::name_from_type(int type)
{
	if(type == IMAGE_DATA_TYPE_FLOAT4)
		return "float4";
	else if(type == IMAGE_DATA_TYPE_FLOAT)
		return "float";
	else if(type == IMAGE_DATA_TYPE_BYTE)
		return "byte";
	else if(type == IMAGE_DATA_TYPE_HALF4)
		return "half4";
	else if(type == IMAGE_DATA_TYPE_HALF)
		return "half";
	else
		return "byte4";
}

=======
>>>>>>> cb6d7cb0
static bool image_equals(ImageManager::Image *image,
                         const string& filename,
                         void *builtin_data,
                         InterpolationType interpolation,
                         ExtensionType extension,
                         bool use_alpha)
{
	return image->filename == filename &&
	       image->builtin_data == builtin_data &&
	       image->interpolation == interpolation &&
	       image->extension == extension &&
	       image->use_alpha == use_alpha;
}

int ImageManager::add_image(const string& filename,
                            void *builtin_data,
                            bool animated,
                            float frame,
                            InterpolationType interpolation,
                            ExtensionType extension,
                            bool use_alpha,
                            ImageMetaData& metadata,
                            bool srgb)
{
	Image *img;
	size_t slot;

	get_image_metadata(filename, builtin_data, metadata);
	ImageDataType type = metadata.type;

	thread_scoped_lock device_lock(device_mutex);

	/* No half textures on OpenCL, use full float instead. */
	if(!has_half_images) {
		if(type == IMAGE_DATA_TYPE_HALF4) {
			type = IMAGE_DATA_TYPE_FLOAT4;
		}
		else if(type == IMAGE_DATA_TYPE_HALF) {
			type = IMAGE_DATA_TYPE_FLOAT;
		}
	}

	/* Fnd existing image. */
	for(slot = 0; slot < images[type].size(); slot++) {
		img = images[type][slot];
		if(img && image_equals(img,
		                       filename,
		                       builtin_data,
		                       interpolation,
		                       extension,
		                       use_alpha))
		{
			if(img->frame != frame) {
				img->frame = frame;
				img->need_load = true;
			}
			if(img->use_alpha != use_alpha) {
				img->use_alpha = use_alpha;
				img->need_load = true;
			}
			img->users++;
			return type_index_to_flattened_slot(slot, type);
		}
	}

	/* Find free slot. */
	for(slot = 0; slot < images[type].size(); slot++) {
		if(!images[type][slot])
			break;
	}

	/* Count if we're over the limit.
	 * Very unlikely, since max_num_images is insanely big. But better safe
	 * than sorry.
	 */
	int tex_count = 0;
	for(int type = 0; type < IMAGE_DATA_NUM_TYPES; type++) {
		tex_count += tex_num_images[type];
	}
	if(tex_count > max_num_images) {
		printf("ImageManager::add_image: Reached image limit (%d), "
		       "skipping '%s'\n", max_num_images, filename.c_str());
		return -1;
	}

	if(slot == images[type].size()) {
		images[type].resize(images[type].size() + 1);
	}

	/* Add new image. */
	img = new Image();
	img->filename = filename;
	img->builtin_data = builtin_data;
	img->metadata = metadata;
	img->need_load = true;
	img->animated = animated;
	img->frame = frame;
	img->interpolation = interpolation;
	img->extension = extension;
	img->users = 1;
	img->use_alpha = use_alpha;
	img->mem = NULL;
	img->srgb = srgb && (!metadata.is_linear);

	images[type][slot] = img;

	++tex_num_images[type];

	need_update = true;

	return type_index_to_flattened_slot(slot, type);
}

void ImageManager::remove_image(int flat_slot)
{
	ImageDataType type;
	int slot = flattened_slot_to_type_index(flat_slot, &type);

	Image *image = images[type][slot];
	assert(image && image->users >= 1);

	/* decrement user count */
	image->users--;

	/* don't remove immediately, rather do it all together later on. one of
	 * the reasons for this is that on shader changes we add and remove nodes
	 * that use them, but we do not want to reload the image all the time. */
	if(image->users == 0)
		need_update = true;
}

void ImageManager::remove_image(const string& filename,
                                void *builtin_data,
                                InterpolationType interpolation,
                                ExtensionType extension,
                                bool use_alpha)
{
	size_t slot;

	for(int type = 0; type < IMAGE_DATA_NUM_TYPES; type++) {
		for(slot = 0; slot < images[type].size(); slot++) {
			if(images[type][slot] && image_equals(images[type][slot],
			                                      filename,
			                                      builtin_data,
			                                      interpolation,
			                                      extension,
			                                      use_alpha))
			{
				remove_image(type_index_to_flattened_slot(slot, (ImageDataType)type));
				return;
			}
		}
	}
}

/* TODO(sergey): Deduplicate with the iteration above, but make it pretty,
 * without bunch of arguments passing around making code readability even
 * more cluttered.
 */
void ImageManager::tag_reload_image(const string& filename,
                                    void *builtin_data,
                                    InterpolationType interpolation,
                                    ExtensionType extension,
                                    bool use_alpha)
{
	for(size_t type = 0; type < IMAGE_DATA_NUM_TYPES; type++) {
		for(size_t slot = 0; slot < images[type].size(); slot++) {
			if(images[type][slot] && image_equals(images[type][slot],
			                                      filename,
			                                      builtin_data,
			                                      interpolation,
			                                      extension,
			                                      use_alpha))
			{
				images[type][slot]->need_load = true;
				break;
			}
		}
	}
}

bool ImageManager::file_load_image_generic(Image *img,
                                           ImageInput **in)
{
	if(img->filename == "")
		return false;

	if(!img->builtin_data) {
		/* NOTE: Error logging is done in meta data acquisition. */
		if(!path_exists(img->filename) || path_is_directory(img->filename)) {
			return false;
		}

		/* load image from file through OIIO */
		*in = ImageInput::create(img->filename);

		if(!*in)
			return false;

		ImageSpec spec = ImageSpec();
		ImageSpec config = ImageSpec();

		if(img->use_alpha == false)
			config.attribute("oiio:UnassociatedAlpha", 1);

		if(!(*in)->open(img->filename, spec, config)) {
			delete *in;
			*in = NULL;
			return false;
		}
	}
	else {
		/* load image using builtin images callbacks */
		if(!builtin_image_info_cb || !builtin_image_pixels_cb)
			return false;
	}

	/* we only handle certain number of components */
	if(!(img->metadata.channels >= 1 && img->metadata.channels <= 4)) {
		if(*in) {
			(*in)->close();
			delete *in;
			*in = NULL;
		}

		return false;
	}

	return true;
}

template<TypeDesc::BASETYPE FileFormat,
         typename StorageType,
         typename DeviceType>
bool ImageManager::file_load_image(Image *img,
                                   ImageDataType type,
                                   int texture_limit,
                                   device_vector<DeviceType>& tex_img)
{
	ImageInput *in = NULL;
	if(!file_load_image_generic(img, &in)) {
		return false;
	}

	/* Get metadata. */
	int width = img->metadata.width;
	int height = img->metadata.height;
	int depth = img->metadata.depth;
	int components = img->metadata.channels;

	/* Read RGBA pixels. */
	vector<StorageType> pixels_storage;
	StorageType *pixels;
	const size_t max_size = max(max(width, height), depth);
	if(max_size == 0) {
		/* Don't bother with invalid images. */
		return false;
	}
	if(texture_limit > 0 && max_size > texture_limit) {
		pixels_storage.resize(((size_t)width)*height*depth*4);
		pixels = &pixels_storage[0];
	}
	else {
		thread_scoped_lock device_lock(device_mutex);
		pixels = (StorageType*)tex_img.alloc(width, height, depth);
	}
	if(pixels == NULL) {
		/* Could be that we've run out of memory. */
		return false;
	}
	bool cmyk = false;
	const size_t num_pixels = ((size_t)width) * height * depth;
	if(in) {
		StorageType *readpixels = pixels;
		vector<StorageType> tmppixels;
		if(components > 4) {
			tmppixels.resize(((size_t)width)*height*components);
			readpixels = &tmppixels[0];
		}
		if(depth <= 1) {
			size_t scanlinesize = ((size_t)width)*components*sizeof(StorageType);
			in->read_image(FileFormat,
			               (uchar*)readpixels + (height-1)*scanlinesize,
			               AutoStride,
			               -scanlinesize,
			               AutoStride);
		}
		else {
			in->read_image(FileFormat, (uchar*)readpixels);
		}
		if(components > 4) {
			size_t dimensions = ((size_t)width)*height;
			for(size_t i = dimensions-1, pixel = 0; pixel < dimensions; pixel++, i--) {
				pixels[i*4+3] = tmppixels[i*components+3];
				pixels[i*4+2] = tmppixels[i*components+2];
				pixels[i*4+1] = tmppixels[i*components+1];
				pixels[i*4+0] = tmppixels[i*components+0];
			}
			tmppixels.clear();
		}
		cmyk = strcmp(in->format_name(), "jpeg") == 0 && components == 4;
		in->close();
		delete in;
	}
	else {
		if(FileFormat == TypeDesc::FLOAT) {
			builtin_image_float_pixels_cb(img->filename,
			                              img->builtin_data,
			                              (float*)&pixels[0],
			                              num_pixels * components,
			                              img->metadata.builtin_free_cache);
		}
		else if(FileFormat == TypeDesc::UINT8) {
			builtin_image_pixels_cb(img->filename,
			                        img->builtin_data,
			                        (uchar*)&pixels[0],
			                        num_pixels * components,
			                        img->metadata.builtin_free_cache);
		}
		else {
			/* TODO(dingto): Support half for ImBuf. */
		}
	}
	/* Check if we actually have a float4 slot, in case components == 1,
	 * but device doesn't support single channel textures.
	 */
	bool is_rgba = (type == IMAGE_DATA_TYPE_FLOAT4 ||
	                type == IMAGE_DATA_TYPE_HALF4 ||
	                type == IMAGE_DATA_TYPE_BYTE4 ||
					type == IMAGE_DATA_TYPE_USHORT4);
	if(is_rgba) {
		const StorageType one = util_image_cast_from_float<StorageType>(1.0f);

		if(cmyk) {
			/* CMYK */
			for(size_t i = num_pixels-1, pixel = 0; pixel < num_pixels; pixel++, i--) {
				float c = util_image_cast_to_float(pixels[i*4+0]);
				float m = util_image_cast_to_float(pixels[i*4+1]);
				float y = util_image_cast_to_float(pixels[i*4+2]);
				float k = util_image_cast_to_float(pixels[i*4+3]);
				pixels[i*4+0] = util_image_cast_from_float<StorageType>((1.0f - c) * (1.0f - k));
				pixels[i*4+1] = util_image_cast_from_float<StorageType>((1.0f - m) * (1.0f - k));
				pixels[i*4+2] = util_image_cast_from_float<StorageType>((1.0f - y) * (1.0f - k));
				pixels[i*4+3] = one;
			}
		}
		else if(components == 2) {
			/* grayscale + alpha */
			for(size_t i = num_pixels-1, pixel = 0; pixel < num_pixels; pixel++, i--) {
				pixels[i*4+3] = pixels[i*2+1];
				pixels[i*4+2] = pixels[i*2+0];
				pixels[i*4+1] = pixels[i*2+0];
				pixels[i*4+0] = pixels[i*2+0];
			}
		}
		else if(components == 3) {
			/* RGB */
			for(size_t i = num_pixels-1, pixel = 0; pixel < num_pixels; pixel++, i--) {
				pixels[i*4+3] = one;
				pixels[i*4+2] = pixels[i*3+2];
				pixels[i*4+1] = pixels[i*3+1];
				pixels[i*4+0] = pixels[i*3+0];
			}
		}
		else if(components == 1) {
			/* grayscale */
			for(size_t i = num_pixels-1, pixel = 0; pixel < num_pixels; pixel++, i--) {
				pixels[i*4+3] = one;
				pixels[i*4+2] = pixels[i];
				pixels[i*4+1] = pixels[i];
				pixels[i*4+0] = pixels[i];
			}
		}
		if(img->use_alpha == false) {
			for(size_t i = num_pixels-1, pixel = 0; pixel < num_pixels; pixel++, i--) {
				pixels[i*4+3] = one;
			}
		}
	}
	/* Make sure we don't have buggy values. */
	if(FileFormat == TypeDesc::FLOAT) {
		/* For RGBA buffers we put all channels to 0 if either of them is not
		 * finite. This way we avoid possible artifacts caused by fully changed
		 * hue.
		 */
		if(is_rgba) {
			for(size_t i = 0; i < num_pixels; i += 4) {
				StorageType *pixel = &pixels[i*4];
				if(!isfinite(pixel[0]) ||
				   !isfinite(pixel[1]) ||
				   !isfinite(pixel[2]) ||
				   !isfinite(pixel[3]))
				{
					pixel[0] = 0;
					pixel[1] = 0;
					pixel[2] = 0;
					pixel[3] = 0;
				}
			}
		}
		else {
			for(size_t i = 0; i < num_pixels; ++i) {
				StorageType *pixel = &pixels[i];
				if(!isfinite(pixel[0])) {
					pixel[0] = 0;
				}
			}
		}
	}
	/* Scale image down if needed. */
	if(pixels_storage.size() > 0) {
		float scale_factor = 1.0f;
		while(max_size * scale_factor > texture_limit) {
			scale_factor *= 0.5f;
		}
		VLOG(1) << "Scaling image " << img->filename
		        << " by a factor of " << scale_factor << ".";
		vector<StorageType> scaled_pixels;
		size_t scaled_width, scaled_height, scaled_depth;
		util_image_resize_pixels(pixels_storage,
		                         width, height, depth,
		                         is_rgba ? 4 : 1,
		                         scale_factor,
		                         &scaled_pixels,
		                         &scaled_width, &scaled_height, &scaled_depth);

		StorageType *texture_pixels;

		{
			thread_scoped_lock device_lock(device_mutex);
			texture_pixels = (StorageType*)tex_img.alloc(scaled_width,
			                                             scaled_height,
			                                             scaled_depth);
		}

		memcpy(texture_pixels,
		       &scaled_pixels[0],
		       scaled_pixels.size() * sizeof(StorageType));
	}
	return true;
}

void ImageManager::device_load_image(Device *device,
                                     Scene *scene,
                                     ImageDataType type,
                                     int slot,
                                     Progress *progress)
{
	if(progress->get_cancel())
		return;

	Image *img = images[type][slot];
	if(!img) {
		return;
	}

	if(oiio_texture_system && !img->builtin_data) {
		/* Get or generate a mip mapped tile image file.
		 * If we have a mip map, assume it's linear, not sRGB. */
		bool have_mip = get_tx(img, progress, scene->params.texture.auto_convert);

		/* When using OIIO directly from SVM, store the TextureHandle
		 * in an array for quicker lookup at shading time */
		OIIOGlobals *oiio = (OIIOGlobals*)device->oiio_memory();
		if(oiio) {
			thread_scoped_lock lock(oiio->tex_paths_mutex);
			int flat_slot = type_index_to_flattened_slot(slot, type);
			if (oiio->textures.size() <= flat_slot) {
				oiio->textures.resize(flat_slot+1);
			}
			OIIO::TextureSystem *tex_sys = (OIIO::TextureSystem*)oiio_texture_system;
			OIIO::TextureSystem::TextureHandle *handle = tex_sys->get_texture_handle(OIIO::ustring(img->filename.c_str()));
			if(tex_sys->good(handle)) {
				oiio->textures[flat_slot].handle = handle;
				switch(img->interpolation) {
					case INTERPOLATION_SMART:
						oiio->textures[flat_slot].interpolation = OIIO::TextureOpt::InterpSmartBicubic;
						break;
					case INTERPOLATION_CUBIC:
						oiio->textures[flat_slot].interpolation = OIIO::TextureOpt::InterpBicubic;
						break;
					case INTERPOLATION_LINEAR:
						oiio->textures[flat_slot].interpolation = OIIO::TextureOpt::InterpBilinear;
						break;
					case INTERPOLATION_NONE:
					case INTERPOLATION_CLOSEST:
					default:
						oiio->textures[flat_slot].interpolation = OIIO::TextureOpt::InterpClosest;
						break;
				}
				switch(img->extension) {
					case EXTENSION_CLIP:
						oiio->textures[flat_slot].extension = OIIO::TextureOpt::WrapBlack;
						break;
					case EXTENSION_EXTEND:
						oiio->textures[flat_slot].extension = OIIO::TextureOpt::WrapClamp;
						break;
					case EXTENSION_REPEAT:
					default:
						oiio->textures[flat_slot].extension = OIIO::TextureOpt::WrapPeriodic;
						break;
				}
				oiio->textures[flat_slot].is_linear = have_mip;
			} else {
				oiio->textures[flat_slot].handle = NULL;
			}
		}
		img->need_load = false;
		return;
	}

	string filename = path_filename(img->filename);
	progress->set_status("Updating Images", "Loading " + filename);

	const int texture_limit = scene->params.texture_limit;

	/* Slot assignment */
	int flat_slot = type_index_to_flattened_slot(slot, type);
	img->mem_name = string_printf("__tex_image_%s_%03d",
	                              name_from_type(type), flat_slot);

	/* Free previous texture in slot. */
	if(img->mem) {
		thread_scoped_lock device_lock(device_mutex);
		delete img->mem;
		img->mem = NULL;
	}

	/* Create new texture. */
	if(type == IMAGE_DATA_TYPE_FLOAT4) {
		device_vector<float4> *tex_img
			= new device_vector<float4>(device, img->mem_name.c_str(), MEM_TEXTURE);

		if(!file_load_image<TypeDesc::FLOAT, float>(img,
		                                            type,
		                                            texture_limit,
		                                            *tex_img))
		{
			/* on failure to load, we set a 1x1 pixels pink image */
			thread_scoped_lock device_lock(device_mutex);
			float *pixels = (float*)tex_img->alloc(1, 1);

			pixels[0] = TEX_IMAGE_MISSING_R;
			pixels[1] = TEX_IMAGE_MISSING_G;
			pixels[2] = TEX_IMAGE_MISSING_B;
			pixels[3] = TEX_IMAGE_MISSING_A;
		}

		img->mem = tex_img;
		img->mem->interpolation = img->interpolation;
		img->mem->extension = img->extension;

		thread_scoped_lock device_lock(device_mutex);
		tex_img->copy_to_device();
	}
	else if(type == IMAGE_DATA_TYPE_FLOAT) {
		device_vector<float> *tex_img
			= new device_vector<float>(device, img->mem_name.c_str(), MEM_TEXTURE);

		if(!file_load_image<TypeDesc::FLOAT, float>(img,
		                                            type,
		                                            texture_limit,
		                                            *tex_img))
		{
			/* on failure to load, we set a 1x1 pixels pink image */
			thread_scoped_lock device_lock(device_mutex);
			float *pixels = (float*)tex_img->alloc(1, 1);

			pixels[0] = TEX_IMAGE_MISSING_R;
		}

		img->mem = tex_img;
		img->mem->interpolation = img->interpolation;
		img->mem->extension = img->extension;

		thread_scoped_lock device_lock(device_mutex);
		tex_img->copy_to_device();
	}
	else if(type == IMAGE_DATA_TYPE_BYTE4) {
		device_vector<uchar4> *tex_img
			= new device_vector<uchar4>(device, img->mem_name.c_str(), MEM_TEXTURE);

		if(!file_load_image<TypeDesc::UINT8, uchar>(img,
		                                            type,
		                                            texture_limit,
		                                            *tex_img))
		{
			/* on failure to load, we set a 1x1 pixels pink image */
			thread_scoped_lock device_lock(device_mutex);
			uchar *pixels = (uchar*)tex_img->alloc(1, 1);

			pixels[0] = (TEX_IMAGE_MISSING_R * 255);
			pixels[1] = (TEX_IMAGE_MISSING_G * 255);
			pixels[2] = (TEX_IMAGE_MISSING_B * 255);
			pixels[3] = (TEX_IMAGE_MISSING_A * 255);
		}

		img->mem = tex_img;
		img->mem->interpolation = img->interpolation;
		img->mem->extension = img->extension;

		thread_scoped_lock device_lock(device_mutex);
		tex_img->copy_to_device();
	}
	else if(type == IMAGE_DATA_TYPE_BYTE) {
		device_vector<uchar> *tex_img
			= new device_vector<uchar>(device, img->mem_name.c_str(), MEM_TEXTURE);

		if(!file_load_image<TypeDesc::UINT8, uchar>(img,
		                                            type,
		                                            texture_limit,
		                                            *tex_img)) {
			/* on failure to load, we set a 1x1 pixels pink image */
			thread_scoped_lock device_lock(device_mutex);
			uchar *pixels = (uchar*)tex_img->alloc(1, 1);

			pixels[0] = (TEX_IMAGE_MISSING_R * 255);
		}

		img->mem = tex_img;
		img->mem->interpolation = img->interpolation;
		img->mem->extension = img->extension;

		thread_scoped_lock device_lock(device_mutex);
		tex_img->copy_to_device();
	}
	else if(type == IMAGE_DATA_TYPE_HALF4) {
		device_vector<half4> *tex_img
			= new device_vector<half4>(device, img->mem_name.c_str(), MEM_TEXTURE);

		if(!file_load_image<TypeDesc::HALF, half>(img,
		                                          type,
		                                          texture_limit,
		                                          *tex_img)) {
			/* on failure to load, we set a 1x1 pixels pink image */
			thread_scoped_lock device_lock(device_mutex);
			half *pixels = (half*)tex_img->alloc(1, 1);

			pixels[0] = TEX_IMAGE_MISSING_R;
			pixels[1] = TEX_IMAGE_MISSING_G;
			pixels[2] = TEX_IMAGE_MISSING_B;
			pixels[3] = TEX_IMAGE_MISSING_A;
		}

		img->mem = tex_img;
		img->mem->interpolation = img->interpolation;
		img->mem->extension = img->extension;

		thread_scoped_lock device_lock(device_mutex);
		tex_img->copy_to_device();
	}
	else if(type == IMAGE_DATA_TYPE_USHORT) {
		device_vector<uint16_t> *tex_img
			= new device_vector<uint16_t>(device, img->mem_name.c_str(), MEM_TEXTURE);

		if(!file_load_image<TypeDesc::USHORT, uint16_t>(img,
		                                          type,
		                                          texture_limit,
		                                          *tex_img)) {
			/* on failure to load, we set a 1x1 pixels pink image */
			thread_scoped_lock device_lock(device_mutex);
			uint16_t *pixels = (uint16_t*)tex_img->alloc(1, 1);

			pixels[0] = (TEX_IMAGE_MISSING_R * 65535);
		}

		img->mem = tex_img;
		img->mem->interpolation = img->interpolation;
		img->mem->extension = img->extension;

		thread_scoped_lock device_lock(device_mutex);
		tex_img->copy_to_device();
	}
	else if(type == IMAGE_DATA_TYPE_USHORT4) {
		device_vector<ushort4> *tex_img
			= new device_vector<ushort4>(device, img->mem_name.c_str(), MEM_TEXTURE);

		if(!file_load_image<TypeDesc::USHORT, uint16_t>(img,
			type,
			texture_limit,
			*tex_img)) {
			/* on failure to load, we set a 1x1 pixels pink image */
			thread_scoped_lock device_lock(device_mutex);
			uint16_t *pixels = (uint16_t*)tex_img->alloc(1, 1);

			pixels[0] = (TEX_IMAGE_MISSING_R * 65535);
			pixels[1] = (TEX_IMAGE_MISSING_G * 65535);
			pixels[2] = (TEX_IMAGE_MISSING_B * 65535);
			pixels[3] = (TEX_IMAGE_MISSING_A * 65535);
		}

		img->mem = tex_img;
		img->mem->interpolation = img->interpolation;
		img->mem->extension = img->extension;

		thread_scoped_lock device_lock(device_mutex);
		tex_img->copy_to_device();
	}
	else if(type == IMAGE_DATA_TYPE_HALF) {
		device_vector<half> *tex_img
			= new device_vector<half>(device, img->mem_name.c_str(), MEM_TEXTURE);

		if(!file_load_image<TypeDesc::HALF, half>(img,
			type,
			texture_limit,
			*tex_img)) {
			/* on failure to load, we set a 1x1 pixels pink image */
			thread_scoped_lock device_lock(device_mutex);
			half *pixels = (half*)tex_img->alloc(1, 1);

			pixels[0] = TEX_IMAGE_MISSING_R;
		}

		img->mem = tex_img;
		img->mem->interpolation = img->interpolation;
		img->mem->extension = img->extension;

		thread_scoped_lock device_lock(device_mutex);
		tex_img->copy_to_device();
	}
	img->need_load = false;
}

void ImageManager::device_free_image(Device *, ImageDataType type, int slot)
{
	Image *img = images[type][slot];

	if(img) {
		if(oiio_texture_system && !img->builtin_data) {
			ustring filename(images[type][slot]->filename);
		//	((OIIO::TextureSystem*)oiio_texture_system)->invalidate(filename);
		}

		if(img->mem) {
			thread_scoped_lock device_lock(device_mutex);
			delete img->mem;
		}

		delete img;
		images[type][slot] = NULL;
		--tex_num_images[type];
	}
}

void ImageManager::device_update(Device *device,
                                 Scene *scene,
                                 Progress& progress)
{
	if(!need_update) {
		return;
	}

	TaskPool pool;
	for(int type = 0; type < IMAGE_DATA_NUM_TYPES; type++) {
		for(size_t slot = 0; slot < images[type].size(); slot++) {
			if(!images[type][slot])
				continue;

			if(images[type][slot]->users == 0) {
				device_free_image(device, (ImageDataType)type, slot);
			}
			else if(images[type][slot]->need_load) {
				pool.push(function_bind(&ImageManager::device_load_image,
										this,
										device,
										scene,
										(ImageDataType)type,
										slot,
										&progress));
			}
		}
	}

	pool.wait_work();

	need_update = false;
}

void ImageManager::device_update_slot(Device *device,
                                      Scene *scene,
                                      int flat_slot,
                                      Progress *progress)
{
	ImageDataType type;
	int slot = flattened_slot_to_type_index(flat_slot, &type);

	Image *image = images[type][slot];
	assert(image != NULL);

	if(image->users == 0) {
		device_free_image(device, type, slot);
	}
	else if(image->need_load) {
		device_load_image(device,
						  scene,
						  type,
						  slot,
						  progress);
	}
}

void ImageManager::device_free_builtin(Device *device)
{
	for(int type = 0; type < IMAGE_DATA_NUM_TYPES; type++) {
		for(size_t slot = 0; slot < images[type].size(); slot++) {
			if(images[type][slot] && images[type][slot]->builtin_data)
				device_free_image(device, (ImageDataType)type, slot);
		}
	}
}

void ImageManager::device_free(Device *device)
{
	for(int type = 0; type < IMAGE_DATA_NUM_TYPES; type++) {
		for(size_t slot = 0; slot < images[type].size(); slot++) {
			device_free_image(device, (ImageDataType)type, slot);
		}
		images[type].clear();
	}
}

<<<<<<< HEAD
bool ImageManager::make_tx(const string &filename, const string &outputfilename, bool srgb)
{
	ImageSpec config;
	config.attribute("maketx:filtername", "lanczos3");
	config.attribute("maketx:opaque_detect", 1);
	config.attribute("maketx:highlightcomp", 1);
	config.attribute("maketx:updatemode", 1);
	config.attribute("maketx:oiio_options", 1);
	config.attribute("maketx:updatemode", 1);
	/* Convert textures to linear color space before mip mapping. */
	if(srgb) {
		config.attribute("maketx:incolorspace", "sRGB");
		config.attribute("maketx:outcolorspace", "linear");
	}

	return ImageBufAlgo::make_texture(ImageBufAlgo::MakeTxTexture, filename, outputfilename, config);
}

bool ImageManager::get_tx(Image *image, Progress *progress, bool auto_convert)
{
	if(!path_exists(image->filename)) {
		return false;
	}
	
	string::size_type idx = image->filename.rfind('.');
	if(idx != string::npos) {
		std::string extension = image->filename.substr(idx+1);
		if(extension == "tx") {
			return true;
		}
	}
	
	string tx_name = image->filename.substr(0, idx) + ".tx";
	if(path_exists(tx_name)) {
		image->filename = tx_name;
		return true;
	}
	
	if(auto_convert) {
		progress->set_status("Updating Images", "Converting " + image->filename);
	
		bool ok = make_tx(image->filename, tx_name, image->srgb);
		if(ok) {
			image->filename = tx_name;
		return true;
		}
	}
	return false;
}

CCL_NAMESPACE_END
=======
void ImageManager::collect_statistics(RenderStats *stats)
{
	for(int type = 0; type < IMAGE_DATA_NUM_TYPES; type++) {
		foreach(const Image *image, images[type]) {
			stats->image.textures.add_entry(
			        NamedSizeEntry(path_filename(image->filename),
			                       image->mem->memory_size()));
		}
	}
}

CCL_NAMESPACE_END
>>>>>>> cb6d7cb0
<|MERGE_RESOLUTION|>--- conflicted
+++ resolved
@@ -284,7 +284,6 @@
 	return true;
 }
 
-<<<<<<< HEAD
 const string ImageManager::get_mip_map_path(const string& filename)
 {
 	if(!path_exists(filename)) {
@@ -307,48 +306,6 @@
 	return "";
 }
 
-int ImageManager::max_flattened_slot(ImageDataType type)
-{
-	if(tex_num_images[type] == 0) {
-		/* No textures for the type, no slots needs allocation. */
-		return 0;
-	}
-	return type_index_to_flattened_slot(tex_num_images[type], type);
-}
-
-/* The lower three bits of a device texture slot number indicate its type.
- * These functions convert the slot ids from ImageManager "images" ones
- * to device ones and vice verse.
- */
-int ImageManager::type_index_to_flattened_slot(int slot, ImageDataType type)
-{
-	return (slot << IMAGE_DATA_TYPE_SHIFT) | (type);
-}
-
-int ImageManager::flattened_slot_to_type_index(int flat_slot, ImageDataType *type)
-{
-	*type = (ImageDataType)(flat_slot & IMAGE_DATA_TYPE_MASK);
-	return flat_slot >> IMAGE_DATA_TYPE_SHIFT;
-}
-
-string ImageManager::name_from_type(int type)
-{
-	if(type == IMAGE_DATA_TYPE_FLOAT4)
-		return "float4";
-	else if(type == IMAGE_DATA_TYPE_FLOAT)
-		return "float";
-	else if(type == IMAGE_DATA_TYPE_BYTE)
-		return "byte";
-	else if(type == IMAGE_DATA_TYPE_HALF4)
-		return "half4";
-	else if(type == IMAGE_DATA_TYPE_HALF)
-		return "half";
-	else
-		return "byte4";
-}
-
-=======
->>>>>>> cb6d7cb0
 static bool image_equals(ImageManager::Image *image,
                          const string& filename,
                          void *builtin_data,
@@ -1170,7 +1127,6 @@
 	}
 }
 
-<<<<<<< HEAD
 bool ImageManager::make_tx(const string &filename, const string &outputfilename, bool srgb)
 {
 	ImageSpec config;
@@ -1221,8 +1177,6 @@
 	return false;
 }
 
-CCL_NAMESPACE_END
-=======
 void ImageManager::collect_statistics(RenderStats *stats)
 {
 	for(int type = 0; type < IMAGE_DATA_NUM_TYPES; type++) {
@@ -1234,5 +1188,4 @@
 	}
 }
 
-CCL_NAMESPACE_END
->>>>>>> cb6d7cb0
+CCL_NAMESPACE_END