--- conflicted
+++ resolved
@@ -46,12 +46,9 @@
 	use_motion = false;
 	use_holdout = false;
 	curverender = false;
-<<<<<<< HEAD
 	motion_multiplier = 1.0f;
-=======
 	dupli_generated = make_float3(0.0f, 0.0f, 0.0f);
 	dupli_uv = make_float2(0.0f, 0.0f);
->>>>>>> ec986b2c
 }
 
 Object::~Object()
