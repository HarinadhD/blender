--- conflicted
+++ resolved
@@ -14,22 +14,6 @@
  * limitations under the License.
  */
 
-<<<<<<< HEAD
-#include "background.h"
-#include "graph.h"
-#include "light.h"
-#include "nodes.h"
-#include "osl.h"
-#include "scene.h"
-#include "shader.h"
-
-#include "blender_texture.h"
-#include "blender_sync.h"
-#include "blender_util.h"
-
-#include "util_debug.h"
-#include "util_string.h"
-=======
 #include "render/background.h"
 #include "render/graph.h"
 #include "render/light.h"
@@ -47,7 +31,6 @@
 #include "util/util_string.h"
 #include "util/util_set.h"
 #include "util/util_task.h"
->>>>>>> 5e9132b3
 
 CCL_NAMESPACE_BEGIN
 
