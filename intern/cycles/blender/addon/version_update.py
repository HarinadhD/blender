--- conflicted
+++ resolved
@@ -35,43 +35,26 @@
 def foreach_cycles_node(callback):
     traversed = set()
     for material in bpy.data.materials:
-<<<<<<< HEAD
         if material.node_tree:
-            foreach_notree_node(material.node_tree,
-                                callback,
-                                traversed)
-    for world in bpy.data.worlds:
-        if world.node_tree:
-            foreach_notree_node(world.node_tree,
-                                callback,
-                                traversed)
-    for light in bpy.data.lights:
-        if light.node_tree:
-            foreach_notree_node(light.node_tree,
-                                callback,
-                                traversed)
-=======
-        if check_is_new_shading_material(material):
             foreach_notree_node(
                 material.node_tree,
                 callback,
                 traversed,
             )
     for world in bpy.data.worlds:
-        if check_is_new_shading_world(world):
+        if world.node_tree:
             foreach_notree_node(
                 world.node_tree,
                 callback,
                 traversed,
             )
-    for lamp in bpy.data.lamps:
-        if check_is_new_shading_world(lamp):
+    for light in bpy.data.lights:
+        if light.node_tree:
             foreach_notree_node(
-                lamp.node_tree,
+                light.node_tree,
                 callback,
                 traversed,
             )
->>>>>>> 0108ce1f
 
 
 def displacement_node_insert(material, nodetree, traversed):
@@ -87,10 +70,10 @@
     displacement_links = []
     for link in nodetree.links:
         if (
-           link.to_node.bl_idname == 'ShaderNodeOutputMaterial' and
-           link.from_node.bl_idname != 'ShaderNodeDisplacement' and
-           link.to_socket.identifier == 'Displacement'
-           ):
+                link.to_node.bl_idname == 'ShaderNodeOutputMaterial' and
+                link.from_node.bl_idname != 'ShaderNodeDisplacement' and
+                link.to_socket.identifier == 'Displacement'
+        ):
             displacement_links.append(link)
 
     # Replace links with displacement node
@@ -326,11 +309,9 @@
         for scene in bpy.data.scenes:
             cscene = scene.cycles
             sample_clamp = cscene.get("sample_clamp", False)
-            if (
-                sample_clamp and
+            if (sample_clamp and
                 not cscene.is_property_set("sample_clamp_direct") and
-                    not cscene.is_property_set("sample_clamp_indirect")
-            ):
+                    not cscene.is_property_set("sample_clamp_indirect")):
 
                 cscene.sample_clamp_direct = sample_clamp
                 cscene.sample_clamp_indirect = sample_clamp
@@ -346,11 +327,10 @@
     if bpy.data.version <= (2, 72, 0):
         for scene in bpy.data.scenes:
             cscene = scene.cycles
-            if (
-                cscene.get("no_caustics", False) and
+            if (cscene.get("no_caustics", False) and
                 not cscene.is_property_set("caustics_reflective") and
-                not cscene.is_property_set("caustics_refractive")
-            ):
+                    not cscene.is_property_set("caustics_refractive")):
+
                 cscene.caustics_reflective = False
                 cscene.caustics_refractive = False
 
