--- conflicted
+++ resolved
@@ -478,7 +478,6 @@
 		scene->film->tag_update(scene);
 		scene->integrator->tag_update(scene);
 
-<<<<<<< HEAD
 		if(b_layer_iter->keep_denoise_data()) {
 			add_pass(b_engine, SCE_PASS_DENOISE_NORMAL, 3, b_rlay_name.c_str(), NULL);
 			add_pass(b_engine, SCE_PASS_DENOISE_NORMAL_VAR, 3, b_rlay_name.c_str(), NULL);
@@ -499,11 +498,8 @@
 			}
 		}
 
-		for(b_rr.views.begin(b_view_iter); b_view_iter != b_rr.views.end(); ++b_view_iter) {
-=======
 		int view_index = 0;
 		for(b_rr.views.begin(b_view_iter); b_view_iter != b_rr.views.end(); ++b_view_iter, ++view_index) {
->>>>>>> bd8cbf5c
 			b_rview_name = b_view_iter->name();
 
 			/* set the current view */
