/*
 * Copyright 2011-2013 Blender Foundation
 *
 * Licensed under the Apache License, Version 2.0 (the "License");
 * you may not use this file except in compliance with the License.
 * You may obtain a copy of the License at
 *
 * http://www.apache.org/licenses/LICENSE-2.0
 *
 * Unless required by applicable law or agreed to in writing, software
 * distributed under the License is distributed on an "AS IS" BASIS,
 * WITHOUT WARRANTIES OR CONDITIONS OF ANY KIND, either express or implied.
 * See the License for the specific language governing permissions and
 * limitations under the License.
 */

#include <stdlib.h>

<<<<<<< HEAD
#include "background.h"
#include "buffers.h"
#include "camera.h"
#include "device.h"
#include "integrator.h"
#include "film.h"
#include "light.h"
#include "mesh.h"
#include "object.h"
#include "scene.h"
#include "session.h"
#include "shader.h"

#include "util_color.h"
#include "util_foreach.h"
#include "util_function.h"
#include "util_hash.h"
#include "util_logging.h"
#include "util_progress.h"
#include "util_time.h"

#include "blender_sync.h"
#include "blender_session.h"
#include "blender_util.h"
=======
#include "render/background.h"
#include "render/buffers.h"
#include "render/camera.h"
#include "device/device.h"
#include "render/integrator.h"
#include "render/film.h"
#include "render/light.h"
#include "render/mesh.h"
#include "render/object.h"
#include "render/scene.h"
#include "render/session.h"
#include "render/shader.h"

#include "util/util_color.h"
#include "util/util_foreach.h"
#include "util/util_function.h"
#include "util/util_hash.h"
#include "util/util_logging.h"
#include "util/util_progress.h"
#include "util/util_time.h"

#include "blender/blender_sync.h"
#include "blender/blender_session.h"
#include "blender/blender_util.h"
>>>>>>> 5e9132b3

CCL_NAMESPACE_BEGIN

bool BlenderSession::headless = false;
int BlenderSession::num_resumable_chunks = 0;
int BlenderSession::current_resumable_chunk = 0;
int BlenderSession::start_resumable_chunk = 0;
int BlenderSession::end_resumable_chunk = 0;

BlenderSession::BlenderSession(BL::RenderEngine& b_engine,
                               BL::UserPreferences& b_userpref,
                               BL::BlendData& b_data,
                               BL::Scene& b_scene)
: b_engine(b_engine),
  b_userpref(b_userpref),
  b_data(b_data),
  b_render(b_engine.render()),
  b_scene(b_scene),
  b_v3d(PointerRNA_NULL),
  b_rv3d(PointerRNA_NULL),
  python_thread_state(NULL)
{
	/* offline render */

	width = render_resolution_x(b_render);
	height = render_resolution_y(b_render);

	background = true;
	last_redraw_time = 0.0;
	start_resize_time = 0.0;
	last_status_time = 0.0;
}

BlenderSession::BlenderSession(BL::RenderEngine& b_engine,
                               BL::UserPreferences& b_userpref,
                               BL::BlendData& b_data,
                               BL::Scene& b_scene,
                               BL::SpaceView3D& b_v3d,
                               BL::RegionView3D& b_rv3d,
                               int width, int height)
: b_engine(b_engine),
  b_userpref(b_userpref),
  b_data(b_data),
  b_render(b_scene.render()),
  b_scene(b_scene),
  b_v3d(b_v3d),
  b_rv3d(b_rv3d),
  width(width),
  height(height),
  python_thread_state(NULL)
{
	/* 3d view render */

	background = false;
	last_redraw_time = 0.0;
	start_resize_time = 0.0;
	last_status_time = 0.0;
}

BlenderSession::~BlenderSession()
{
	free_session();
}

void BlenderSession::create()
{
	create_session();

	if(b_v3d)
		session->start();
}

void BlenderSession::create_session()
{
	SessionParams session_params = BlenderSync::get_session_params(b_engine, b_userpref, b_scene, background);
	bool is_cpu = session_params.device.type == DEVICE_CPU;
	SceneParams scene_params = BlenderSync::get_scene_params(b_scene, background, is_cpu);
	bool session_pause = BlenderSync::get_session_pause(b_scene, background);

	/* reset status/progress */
	last_status = "";
	last_error = "";
	last_progress = -1.0f;
	start_resize_time = 0.0;

	/* create scene */
	scene = new Scene(scene_params, session_params.device);

	/* setup callbacks for builtin image support */
<<<<<<< HEAD
	scene->image_manager->builtin_image_info_cb = function_bind(&BlenderSession::builtin_image_info, this, _1, _2, _3, _4, _5, _6, _7);
	scene->image_manager->builtin_image_pixels_cb = function_bind(&BlenderSession::builtin_image_pixels, this, _1, _2, _3, _4);
	scene->image_manager->builtin_image_float_pixels_cb = function_bind(&BlenderSession::builtin_image_float_pixels, this, _1, _2, _3, _4);
=======
	scene->image_manager->builtin_image_info_cb = function_bind(&BlenderSession::builtin_image_info, this, _1, _2, _3, _4, _5, _6, _7, _8);
	scene->image_manager->builtin_image_pixels_cb = function_bind(&BlenderSession::builtin_image_pixels, this, _1, _2, _3, _4, _5);
	scene->image_manager->builtin_image_float_pixels_cb = function_bind(&BlenderSession::builtin_image_float_pixels, this, _1, _2, _3, _4, _5);
>>>>>>> 5e9132b3

	/* create session */
	session = new Session(session_params);
	session->scene = scene;
	session->progress.set_update_callback(function_bind(&BlenderSession::tag_redraw, this));
	session->progress.set_cancel_callback(function_bind(&BlenderSession::test_cancel, this));
	session->set_pause(session_pause);

	/* create sync */
	sync = new BlenderSync(b_engine, b_data, b_scene, scene, !background, session->progress, is_cpu);
	BL::Object b_camera_override(b_engine.camera_override());
	if(b_v3d) {
		if(session_pause == false) {
			/* full data sync */
			sync->sync_view(b_v3d, b_rv3d, width, height);
			sync->sync_data(b_render,
			                b_v3d,
			                b_camera_override,
			                width, height,
			                &python_thread_state,
			                b_rlay_name.c_str());
		}
	}
	else {
		/* for final render we will do full data sync per render layer, only
		 * do some basic syncing here, no objects or materials for speed */
		sync->sync_render_layers(b_v3d, NULL);
		sync->sync_integrator();
		sync->sync_camera(b_render, b_camera_override, width, height, "");
	}

	/* set buffer parameters */
	BufferParams buffer_params = BlenderSync::get_buffer_params(b_render, b_v3d, b_rv3d, scene->camera, width, height);
	session->reset(buffer_params, session_params.samples);

	b_engine.use_highlight_tiles(session_params.progressive_refine == false);

	update_resumable_tile_manager(session_params.samples);
}

void BlenderSession::reset_session(BL::BlendData& b_data_, BL::Scene& b_scene_)
{
	b_data = b_data_;
	b_render = b_engine.render();
	b_scene = b_scene_;

	SessionParams session_params = BlenderSync::get_session_params(b_engine, b_userpref, b_scene, background);
	const bool is_cpu = session_params.device.type == DEVICE_CPU;
	SceneParams scene_params = BlenderSync::get_scene_params(b_scene, background, is_cpu);

	width = render_resolution_x(b_render);
	height = render_resolution_y(b_render);

	if(scene->params.modified(scene_params) ||
	   session->params.modified(session_params) ||
	   !scene_params.persistent_data)
	{
		/* if scene or session parameters changed, it's easier to simply re-create
		 * them rather than trying to distinguish which settings need to be updated
		 */

		delete session;

		create_session();

		return;
	}

	session->progress.reset();
	scene->reset();

	session->tile_manager.set_tile_order(session_params.tile_order);

	/* peak memory usage should show current render peak, not peak for all renders
	 * made by this render session
	 */
	session->stats.mem_peak = session->stats.mem_used;

	/* sync object should be re-created */
	sync = new BlenderSync(b_engine, b_data, b_scene, scene, !background, session->progress, is_cpu);

	/* for final render we will do full data sync per render layer, only
	 * do some basic syncing here, no objects or materials for speed */
	BL::Object b_camera_override(b_engine.camera_override());
	sync->sync_render_layers(b_v3d, NULL);
	sync->sync_integrator();
	sync->sync_camera(b_render, b_camera_override, width, height, "");

	BL::SpaceView3D b_null_space_view3d(PointerRNA_NULL);
	BL::RegionView3D b_null_region_view3d(PointerRNA_NULL);
	BufferParams buffer_params = BlenderSync::get_buffer_params(b_render,
	                                                            b_null_space_view3d,
	                                                            b_null_region_view3d,
	                                                            scene->camera,
	                                                            width, height);
	session->reset(buffer_params, session_params.samples);

	b_engine.use_highlight_tiles(session_params.progressive_refine == false);

	/* reset time */
	start_resize_time = 0.0;
}

void BlenderSession::free_session()
{
	if(sync)
		delete sync;

	delete session;
}

<<<<<<< HEAD
static PassType get_pass_type(BL::RenderPass& b_pass)
{
	switch(b_pass.type()) {
		case BL::RenderPass::type_COMBINED:
			return PASS_COMBINED;

		case BL::RenderPass::type_Z:
			return PASS_DEPTH;
		case BL::RenderPass::type_MIST:
			return PASS_MIST;
		case BL::RenderPass::type_NORMAL:
			return PASS_NORMAL;
		case BL::RenderPass::type_OBJECT_INDEX:
			return PASS_OBJECT_ID;
		case BL::RenderPass::type_UV:
			return PASS_UV;
		case BL::RenderPass::type_VECTOR:
			return PASS_MOTION;
		case BL::RenderPass::type_MATERIAL_INDEX:
			return PASS_MATERIAL_ID;

		case BL::RenderPass::type_DIFFUSE_DIRECT:
			return PASS_DIFFUSE_DIRECT;
		case BL::RenderPass::type_GLOSSY_DIRECT:
			return PASS_GLOSSY_DIRECT;
		case BL::RenderPass::type_TRANSMISSION_DIRECT:
			return PASS_TRANSMISSION_DIRECT;
		case BL::RenderPass::type_SUBSURFACE_DIRECT:
			return PASS_SUBSURFACE_DIRECT;

		case BL::RenderPass::type_DIFFUSE_INDIRECT:
			return PASS_DIFFUSE_INDIRECT;
		case BL::RenderPass::type_GLOSSY_INDIRECT:
			return PASS_GLOSSY_INDIRECT;
		case BL::RenderPass::type_TRANSMISSION_INDIRECT:
			return PASS_TRANSMISSION_INDIRECT;
		case BL::RenderPass::type_SUBSURFACE_INDIRECT:
			return PASS_SUBSURFACE_INDIRECT;

		case BL::RenderPass::type_DIFFUSE_COLOR:
			return PASS_DIFFUSE_COLOR;
		case BL::RenderPass::type_GLOSSY_COLOR:
			return PASS_GLOSSY_COLOR;
		case BL::RenderPass::type_TRANSMISSION_COLOR:
			return PASS_TRANSMISSION_COLOR;
		case BL::RenderPass::type_SUBSURFACE_COLOR:
			return PASS_SUBSURFACE_COLOR;

		case BL::RenderPass::type_EMIT:
			return PASS_EMISSION;
		case BL::RenderPass::type_ENVIRONMENT:
			return PASS_BACKGROUND;
		case BL::RenderPass::type_AO:
			return PASS_AO;
		case BL::RenderPass::type_SHADOW:
			return PASS_SHADOW;

		case BL::RenderPass::type_DIFFUSE:
		case BL::RenderPass::type_COLOR:
		case BL::RenderPass::type_REFRACTION:
		case BL::RenderPass::type_SPECULAR:
		case BL::RenderPass::type_REFLECTION:
			return PASS_NONE;
#ifdef WITH_CYCLES_DEBUG
		case BL::RenderPass::type_DEBUG:
		{
			switch(b_pass.debug_type()) {
				case BL::RenderPass::debug_type_BVH_TRAVERSED_NODES:
					return PASS_BVH_TRAVERSED_NODES;
				case BL::RenderPass::debug_type_BVH_TRAVERSED_INSTANCES:
					return PASS_BVH_TRAVERSED_INSTANCES;
				case BL::RenderPass::debug_type_BVH_INTERSECTIONS:
					return PASS_BVH_INTERSECTIONS;
				case BL::RenderPass::debug_type_RAY_BOUNCES:
					return PASS_RAY_BOUNCES;
			}
			break;
		}
#endif
	}
	
	return PASS_NONE;
}

=======
>>>>>>> 5e9132b3
static ShaderEvalType get_shader_type(const string& pass_type)
{
	const char *shader_type = pass_type.c_str();

	/* data passes */
	if(strcmp(shader_type, "NORMAL")==0)
		return SHADER_EVAL_NORMAL;
	else if(strcmp(shader_type, "UV")==0)
		return SHADER_EVAL_UV;
	else if(strcmp(shader_type, "DIFFUSE_COLOR")==0)
		return SHADER_EVAL_DIFFUSE_COLOR;
	else if(strcmp(shader_type, "GLOSSY_COLOR")==0)
		return SHADER_EVAL_GLOSSY_COLOR;
	else if(strcmp(shader_type, "TRANSMISSION_COLOR")==0)
		return SHADER_EVAL_TRANSMISSION_COLOR;
	else if(strcmp(shader_type, "SUBSURFACE_COLOR")==0)
		return SHADER_EVAL_SUBSURFACE_COLOR;
	else if(strcmp(shader_type, "EMIT")==0)
		return SHADER_EVAL_EMISSION;

	/* light passes */
	else if(strcmp(shader_type, "AO")==0)
		return SHADER_EVAL_AO;
	else if(strcmp(shader_type, "COMBINED")==0)
		return SHADER_EVAL_COMBINED;
	else if(strcmp(shader_type, "SHADOW")==0)
		return SHADER_EVAL_SHADOW;
	else if(strcmp(shader_type, "DIFFUSE")==0)
		return SHADER_EVAL_DIFFUSE;
	else if(strcmp(shader_type, "GLOSSY")==0)
		return SHADER_EVAL_GLOSSY;
	else if(strcmp(shader_type, "TRANSMISSION")==0)
		return SHADER_EVAL_TRANSMISSION;
	else if(strcmp(shader_type, "SUBSURFACE")==0)
		return SHADER_EVAL_SUBSURFACE;

	/* extra */
	else if(strcmp(shader_type, "ENVIRONMENT")==0)
		return SHADER_EVAL_ENVIRONMENT;

	else
		return SHADER_EVAL_BAKE;
}

static BL::RenderResult begin_render_result(BL::RenderEngine& b_engine,
                                            int x, int y,
                                            int w, int h,
                                            const char *layername,
                                            const char *viewname)
{
	return b_engine.begin_result(x, y, w, h, layername, viewname);
}

static void end_render_result(BL::RenderEngine& b_engine,
                              BL::RenderResult& b_rr,
                              bool cancel,
                              bool highlight,
                              bool do_merge_results)
{
	b_engine.end_result(b_rr, (int)cancel, (int) highlight, (int)do_merge_results);
}

void BlenderSession::do_write_update_render_tile(RenderTile& rtile, bool do_update_only, bool highlight)
{
	BufferParams& params = rtile.buffers->params;
	int x = params.full_x - session->tile_manager.params.full_x;
	int y = params.full_y - session->tile_manager.params.full_y;
	int w = params.width;
	int h = params.height;

	/* get render result */
	BL::RenderResult b_rr = begin_render_result(b_engine, x, y, w, h, b_rlay_name.c_str(), b_rview_name.c_str());

	/* can happen if the intersected rectangle gives 0 width or height */
	if(b_rr.ptr.data == NULL) {
		return;
	}

	BL::RenderResult::layers_iterator b_single_rlay;
	b_rr.layers.begin(b_single_rlay);

	/* layer will be missing if it was disabled in the UI */
	if(b_single_rlay == b_rr.layers.end())
		return;

	BL::RenderLayer b_rlay = *b_single_rlay;

	if(do_update_only) {
		/* update only needed */

		if(rtile.sample != 0) {
			/* sample would be zero at initial tile update, which is only needed
			 * to tag tile form blender side as IN PROGRESS for proper highlight
			 * no buffers should be sent to blender yet
			 */
			update_render_result(b_rr, b_rlay, rtile);
		}

		end_render_result(b_engine, b_rr, true, highlight, true);
	}
	else {
		/* write result */
		write_render_result(b_rr, b_rlay, rtile);
		end_render_result(b_engine, b_rr, false, false, true);
	}
}

void BlenderSession::write_render_tile(RenderTile& rtile)
{
	do_write_update_render_tile(rtile, false, false);
}

void BlenderSession::update_render_tile(RenderTile& rtile, bool highlight)
{
	/* use final write for preview renders, otherwise render result wouldn't be
	 * be updated in blender side
	 * would need to be investigated a bit further, but for now shall be fine
	 */
	if(!b_engine.is_preview())
		do_write_update_render_tile(rtile, true, highlight);
	else
		do_write_update_render_tile(rtile, false, false);
}

void BlenderSession::render()
{
	/* set callback to write out render results */
	session->write_render_tile_cb = function_bind(&BlenderSession::write_render_tile, this, _1);
	session->update_render_tile_cb = function_bind(&BlenderSession::update_render_tile, this, _1, _2);

	/* get buffer parameters */
	SessionParams session_params = BlenderSync::get_session_params(b_engine, b_userpref, b_scene, background);
	BufferParams buffer_params = BlenderSync::get_buffer_params(b_render, b_v3d, b_rv3d, scene->camera, width, height);

	/* render each layer */
	BL::RenderSettings r = b_scene.render();
	BL::RenderSettings::layers_iterator b_layer_iter;
	BL::RenderResult::views_iterator b_view_iter;
	
	for(r.layers.begin(b_layer_iter); b_layer_iter != r.layers.end(); ++b_layer_iter) {
		b_rlay_name = b_layer_iter->name();

		/* temporary render result to find needed passes and views */
		BL::RenderResult b_rr = begin_render_result(b_engine, 0, 0, 1, 1, b_rlay_name.c_str(), NULL);
		BL::RenderResult::layers_iterator b_single_rlay;
		b_rr.layers.begin(b_single_rlay);

		/* layer will be missing if it was disabled in the UI */
		if(b_single_rlay == b_rr.layers.end()) {
			end_render_result(b_engine, b_rr, true, true, false);
			continue;
		}

		BL::RenderLayer b_rlay = *b_single_rlay;

		/* add passes */
		array<Pass> passes = sync->sync_render_passes(b_rlay, *b_layer_iter, session_params);
		buffer_params.passes = passes;

		PointerRNA crl = RNA_pointer_get(&b_layer_iter->ptr, "cycles");
		bool use_denoising = !session_params.progressive_refine && get_boolean(crl, "use_denoising");
		buffer_params.denoising_data_pass = use_denoising;
		session->tile_manager.schedule_denoising = use_denoising;
		session->params.use_denoising = use_denoising;
		scene->film->denoising_data_pass = buffer_params.denoising_data_pass;
		scene->film->denoising_flags = 0;
		if(!get_boolean(crl, "denoising_diffuse_direct"))        scene->film->denoising_flags |= DENOISING_CLEAN_DIFFUSE_DIR;
		if(!get_boolean(crl, "denoising_diffuse_indirect"))      scene->film->denoising_flags |= DENOISING_CLEAN_DIFFUSE_IND;
		if(!get_boolean(crl, "denoising_glossy_direct"))         scene->film->denoising_flags |= DENOISING_CLEAN_GLOSSY_DIR;
		if(!get_boolean(crl, "denoising_glossy_indirect"))       scene->film->denoising_flags |= DENOISING_CLEAN_GLOSSY_IND;
		if(!get_boolean(crl, "denoising_transmission_direct"))   scene->film->denoising_flags |= DENOISING_CLEAN_TRANSMISSION_DIR;
		if(!get_boolean(crl, "denoising_transmission_indirect")) scene->film->denoising_flags |= DENOISING_CLEAN_TRANSMISSION_IND;
		if(!get_boolean(crl, "denoising_subsurface_direct"))     scene->film->denoising_flags |= DENOISING_CLEAN_SUBSURFACE_DIR;
		if(!get_boolean(crl, "denoising_subsurface_indirect"))   scene->film->denoising_flags |= DENOISING_CLEAN_SUBSURFACE_IND;
		scene->film->denoising_clean_pass = (scene->film->denoising_flags & DENOISING_CLEAN_ALL_PASSES);
		buffer_params.denoising_clean_pass = scene->film->denoising_clean_pass;
		session->params.denoising_radius = get_int(crl, "denoising_radius");
		session->params.denoising_strength = get_float(crl, "denoising_strength");
		session->params.denoising_feature_strength = get_float(crl, "denoising_feature_strength");
		session->params.denoising_relative_pca = get_boolean(crl, "denoising_relative_pca");

		scene->film->pass_alpha_threshold = b_layer_iter->pass_alpha_threshold();
		scene->film->tag_passes_update(scene, passes);
		scene->film->tag_update(scene);
		scene->integrator->tag_update(scene);

		int view_index = 0;
		for(b_rr.views.begin(b_view_iter); b_view_iter != b_rr.views.end(); ++b_view_iter, ++view_index) {
			b_rview_name = b_view_iter->name();

			/* set the current view */
			b_engine.active_view_set(b_rview_name.c_str());

			/* update scene */
			BL::Object b_camera_override(b_engine.camera_override());
			sync->sync_camera(b_render, b_camera_override, width, height, b_rview_name.c_str());
			sync->sync_data(b_render,
			                b_v3d,
			                b_camera_override,
			                width, height,
			                &python_thread_state,
			                b_rlay_name.c_str());

			/* Make sure all views have different noise patterns. - hardcoded value just to make it random */
			if(view_index != 0) {
				scene->integrator->seed += hash_int_2d(scene->integrator->seed, hash_int(view_index * 0xdeadbeef));
				scene->integrator->tag_update(scene);
			}

			/* Update number of samples per layer. */
			int samples = sync->get_layer_samples();
			bool bound_samples = sync->get_layer_bound_samples();
			int effective_layer_samples;

			if(samples != 0 && (!bound_samples || (samples < session_params.samples)))
				effective_layer_samples = samples;
			else
				effective_layer_samples = session_params.samples;

			/* Update tile manager if we're doing resumable render. */
			update_resumable_tile_manager(effective_layer_samples);

			/* Update session itself. */
			session->reset(buffer_params, effective_layer_samples);

			/* render */
			session->start();
			session->wait();

			if(session->progress.get_cancel())
				break;
		}

		/* free result without merging */
		end_render_result(b_engine, b_rr, true, true, false);

		if(session->progress.get_cancel())
			break;
	}

	double total_time, render_time;
	session->progress.get_time(total_time, render_time);
	VLOG(1) << "Total render time: " << total_time;
	VLOG(1) << "Render time (without synchronization): " << render_time;

	/* clear callback */
	session->write_render_tile_cb = function_null;
	session->update_render_tile_cb = function_null;

	/* free all memory used (host and device), so we wouldn't leave render
	 * engine with extra memory allocated
	 */

	session->device_free();

	delete sync;
	sync = NULL;
}

static void populate_bake_data(BakeData *data, const
                               int object_id,
                               BL::BakePixel& pixel_array,
                               const int num_pixels)
{
	BL::BakePixel bp = pixel_array;

	int i;
	for(i = 0; i < num_pixels; i++) {
		if(bp.object_id() == object_id) {
			data->set(i, bp.primitive_id(), bp.uv(), bp.du_dx(), bp.du_dy(), bp.dv_dx(), bp.dv_dy());
		} else {
			data->set_null(i);
		}
		bp = bp.next();
	}
}

static int bake_pass_filter_get(const int pass_filter)
{
	int flag = BAKE_FILTER_NONE;

	if((pass_filter & BL::BakeSettings::pass_filter_DIRECT) != 0)
		flag |= BAKE_FILTER_DIRECT;
	if((pass_filter & BL::BakeSettings::pass_filter_INDIRECT) != 0)
		flag |= BAKE_FILTER_INDIRECT;
	if((pass_filter & BL::BakeSettings::pass_filter_COLOR) != 0)
		flag |= BAKE_FILTER_COLOR;

	if((pass_filter & BL::BakeSettings::pass_filter_DIFFUSE) != 0)
		flag |= BAKE_FILTER_DIFFUSE;
	if((pass_filter & BL::BakeSettings::pass_filter_GLOSSY) != 0)
		flag |= BAKE_FILTER_GLOSSY;
	if((pass_filter & BL::BakeSettings::pass_filter_TRANSMISSION) != 0)
		flag |= BAKE_FILTER_TRANSMISSION;
	if((pass_filter & BL::BakeSettings::pass_filter_SUBSURFACE) != 0)
		flag |= BAKE_FILTER_SUBSURFACE;

	if((pass_filter & BL::BakeSettings::pass_filter_EMIT) != 0)
		flag |= BAKE_FILTER_EMISSION;
	if((pass_filter & BL::BakeSettings::pass_filter_AO) != 0)
		flag |= BAKE_FILTER_AO;

	return flag;
}

void BlenderSession::bake(BL::Object& b_object,
                          const string& pass_type,
                          const int pass_filter,
                          const int object_id,
                          BL::BakePixel& pixel_array,
                          const size_t num_pixels,
                          const int /*depth*/,
                          float result[])
{
	ShaderEvalType shader_type = get_shader_type(pass_type);

	/* Set baking flag in advance, so kernel loading can check if we need
	 * any baking capabilities.
	 */
	scene->bake_manager->set_baking(true);

	/* ensure kernels are loaded before we do any scene updates */
	session->load_kernels();

	if(shader_type == SHADER_EVAL_UV) {
		/* force UV to be available */
		Pass::add(PASS_UV, scene->film->passes);
	}

	int bake_pass_filter = bake_pass_filter_get(pass_filter);
	bake_pass_filter = BakeManager::shader_type_to_pass_filter(shader_type, bake_pass_filter);

	/* force use_light_pass to be true if we bake more than just colors */
	if(bake_pass_filter & ~BAKE_FILTER_COLOR) {
		Pass::add(PASS_LIGHT, scene->film->passes);
	}

	/* create device and update scene */
	scene->film->tag_update(scene);
	scene->integrator->tag_update(scene);

	if(!session->progress.get_cancel()) {
		/* update scene */
		BL::Object b_camera_override(b_engine.camera_override());
		sync->sync_camera(b_render, b_camera_override, width, height, "");
		sync->sync_data(b_render,
						b_v3d,
						b_camera_override,
						width, height,
						&python_thread_state,
						b_rlay_name.c_str());
	}

	BakeData *bake_data = NULL;

	if(!session->progress.get_cancel()) {
		/* get buffer parameters */
		SessionParams session_params = BlenderSync::get_session_params(b_engine, b_userpref, b_scene, background);
		BufferParams buffer_params = BlenderSync::get_buffer_params(b_render, b_v3d, b_rv3d, scene->camera, width, height);

		scene->bake_manager->set_shader_limit((size_t)b_engine.tile_x(), (size_t)b_engine.tile_y());

		/* set number of samples */
		session->tile_manager.set_samples(session_params.samples);
		session->reset(buffer_params, session_params.samples);
		session->update_scene();

<<<<<<< HEAD
	int object = object_index;
=======
		/* find object index. todo: is arbitrary - copied from mesh_displace.cpp */
		size_t object_index = OBJECT_NONE;
		int tri_offset = 0;
>>>>>>> 5e9132b3

		for(size_t i = 0; i < scene->objects.size(); i++) {
			if(strcmp(scene->objects[i]->name.c_str(), b_object.name().c_str()) == 0) {
				object_index = i;
				tri_offset = scene->objects[i]->mesh->tri_offset;
				break;
			}
		}

		int object = object_index;

		bake_data = scene->bake_manager->init(object, tri_offset, num_pixels);
		populate_bake_data(bake_data, object_id, pixel_array, num_pixels);

		/* set number of samples */
		session->tile_manager.set_samples(session_params.samples);
		session->reset(buffer_params, session_params.samples);
		session->update_scene();

		session->progress.set_update_callback(function_bind(&BlenderSession::update_bake_progress, this));
	}

	/* Perform bake. Check cancel to avoid crash with incomplete scene data. */
	if(!session->progress.get_cancel()) {
		scene->bake_manager->bake(scene->device, &scene->dscene, scene, session->progress, shader_type, bake_pass_filter, bake_data, result);
	}

	/* free all memory used (host and device), so we wouldn't leave render
	 * engine with extra memory allocated
	 */

	session->device_free();

	delete sync;
	sync = NULL;
}

void BlenderSession::do_write_update_render_result(BL::RenderResult& b_rr,
                                                   BL::RenderLayer& b_rlay,
                                                   RenderTile& rtile,
                                                   bool do_update_only)
{
	RenderBuffers *buffers = rtile.buffers;

	/* copy data from device */
	if(!buffers->copy_from_device())
		return;

	BufferParams& params = buffers->params;
	float exposure = scene->film->exposure;

	vector<float> pixels(params.width*params.height*4);

	/* Adjust absolute sample number to the range. */
	int sample = rtile.sample;
	const int range_start_sample = session->tile_manager.range_start_sample;
	if(range_start_sample != -1) {
		sample -= range_start_sample;
	}

	if(!do_update_only) {
		/* copy each pass */
		BL::RenderLayer::passes_iterator b_iter;

		for(b_rlay.passes.begin(b_iter); b_iter != b_rlay.passes.end(); ++b_iter) {
			BL::RenderPass b_pass(*b_iter);

			/* find matching pass type */
			PassType pass_type = BlenderSync::get_pass_type(b_pass);
			int components = b_pass.channels();

			bool read = false;
			if(pass_type != PASS_NONE) {
				/* copy pixels */
				read = buffers->get_pass_rect(pass_type, exposure, sample, components, &pixels[0]);
			}
			else {
				int denoising_offset = BlenderSync::get_denoising_pass(b_pass);
				if(denoising_offset >= 0) {
					read = buffers->get_denoising_pass_rect(denoising_offset, exposure, sample, components, &pixels[0]);
				}
			}

			if(!read) {
				memset(&pixels[0], 0, pixels.size()*sizeof(float));
			}

			b_pass.rect(&pixels[0]);
		}
	}
	else {
		/* copy combined pass */
		BL::RenderPass b_combined_pass(b_rlay.passes.find_by_name("Combined", b_rview_name.c_str()));
		if(buffers->get_pass_rect(PASS_COMBINED, exposure, sample, 4, &pixels[0]))
			b_combined_pass.rect(&pixels[0]);
	}

	/* tag result as updated */
	b_engine.update_result(b_rr);
}

void BlenderSession::write_render_result(BL::RenderResult& b_rr,
                                         BL::RenderLayer& b_rlay,
                                         RenderTile& rtile)
{
	do_write_update_render_result(b_rr, b_rlay, rtile, false);
}

void BlenderSession::update_render_result(BL::RenderResult& b_rr,
                                          BL::RenderLayer& b_rlay,
                                          RenderTile& rtile)
{
	do_write_update_render_result(b_rr, b_rlay, rtile, true);
}

void BlenderSession::synchronize()
{
	/* only used for viewport render */
	if(!b_v3d)
		return;

	/* on session/scene parameter changes, we recreate session entirely */
	SessionParams session_params = BlenderSync::get_session_params(b_engine, b_userpref, b_scene, background);
	const bool is_cpu = session_params.device.type == DEVICE_CPU;
	SceneParams scene_params = BlenderSync::get_scene_params(b_scene, background, is_cpu);
	bool session_pause = BlenderSync::get_session_pause(b_scene, background);

	if(session->params.modified(session_params) ||
	   scene->params.modified(scene_params))
	{
		free_session();
		create_session();
		session->start();
		return;
	}

	/* increase samples, but never decrease */
	session->set_samples(session_params.samples);
	session->set_pause(session_pause);

	/* copy recalc flags, outside of mutex so we can decide to do the real
	 * synchronization at a later time to not block on running updates */
	sync->sync_recalc();

	/* don't do synchronization if on pause */
	if(session_pause) {
		tag_update();
		return;
	}

	/* try to acquire mutex. if we don't want to or can't, come back later */
	if(!session->ready_to_reset() || !session->scene->mutex.try_lock()) {
		tag_update();
		return;
	}

	/* data and camera synchronize */
	BL::Object b_camera_override(b_engine.camera_override());
	sync->sync_data(b_render,
	                b_v3d,
	                b_camera_override,
	                width, height,
	                &python_thread_state,
	                b_rlay_name.c_str());

	if(b_rv3d)
		sync->sync_view(b_v3d, b_rv3d, width, height);
	else
		sync->sync_camera(b_render, b_camera_override, width, height, "");

	/* unlock */
	session->scene->mutex.unlock();

	/* reset if needed */
	if(scene->need_reset()) {
		BufferParams buffer_params = BlenderSync::get_buffer_params(b_render, b_v3d, b_rv3d, scene->camera, width, height);
		session->reset(buffer_params, session_params.samples);

		/* reset time */
		start_resize_time = 0.0;
	}
}

bool BlenderSession::draw(int w, int h)
{
	/* pause in redraw in case update is not being called due to final render */
	session->set_pause(BlenderSync::get_session_pause(b_scene, background));

	/* before drawing, we verify camera and viewport size changes, because
	 * we do not get update callbacks for those, we must detect them here */
	if(session->ready_to_reset()) {
		bool reset = false;

		/* if dimensions changed, reset */
		if(width != w || height != h) {
			if(start_resize_time == 0.0) {
				/* don't react immediately to resizes to avoid flickery resizing
				 * of the viewport, and some window managers changing the window
				 * size temporarily on unminimize */
				start_resize_time = time_dt();
				tag_redraw();
			}
			else if(time_dt() - start_resize_time < 0.2) {
				tag_redraw();
			}
			else {
				width = w;
				height = h;
				reset = true;
			}
		}

		/* try to acquire mutex. if we can't, come back later */
		if(!session->scene->mutex.try_lock()) {
			tag_update();
		}
		else {
			/* update camera from 3d view */

			sync->sync_view(b_v3d, b_rv3d, width, height);

			if(scene->camera->need_update)
				reset = true;

			session->scene->mutex.unlock();
		}

		/* reset if requested */
		if(reset) {
			SessionParams session_params = BlenderSync::get_session_params(b_engine, b_userpref, b_scene, background);
			BufferParams buffer_params = BlenderSync::get_buffer_params(b_render, b_v3d, b_rv3d, scene->camera, width, height);
			bool session_pause = BlenderSync::get_session_pause(b_scene, background);

			if(session_pause == false) {
				session->reset(buffer_params, session_params.samples);
				start_resize_time = 0.0;
			}
		}
	}
	else {
		tag_update();
	}

	/* update status and progress for 3d view draw */
	update_status_progress();

	/* draw */
	BufferParams buffer_params = BlenderSync::get_buffer_params(b_render, b_v3d, b_rv3d, scene->camera, width, height);
	DeviceDrawParams draw_params;

	if(session->params.display_buffer_linear) {
		draw_params.bind_display_space_shader_cb = function_bind(&BL::RenderEngine::bind_display_space_shader, &b_engine, b_scene);
		draw_params.unbind_display_space_shader_cb = function_bind(&BL::RenderEngine::unbind_display_space_shader, &b_engine);
	}

	return !session->draw(buffer_params, draw_params);
}

void BlenderSession::get_status(string& status, string& substatus)
{
	session->progress.get_status(status, substatus);
}

void BlenderSession::get_progress(float& progress, double& total_time, double& render_time)
{
	session->progress.get_time(total_time, render_time);
	progress = session->progress.get_progress();
}

void BlenderSession::update_bake_progress()
{
	float progress = session->progress.get_progress();

	if(progress != last_progress) {
		b_engine.update_progress(progress);
		last_progress = progress;
	}
}

void BlenderSession::update_status_progress()
{
	string timestatus, status, substatus;
	string scene = "";
	float progress;
	double total_time, remaining_time = 0, render_time;
	char time_str[128];
	float mem_used = (float)session->stats.mem_used / 1024.0f / 1024.0f;
	float mem_peak = (float)session->stats.mem_peak / 1024.0f / 1024.0f;

	get_status(status, substatus);
	get_progress(progress, total_time, render_time);

	if(progress > 0)
		remaining_time = (1.0 - (double)progress) * (render_time / (double)progress);

	if(background) {
		scene += " | " + b_scene.name();
		if(b_rlay_name != "")
			scene += ", "  + b_rlay_name;

		if(b_rview_name != "")
			scene += ", " + b_rview_name;
	}
	else {
		BLI_timecode_string_from_time_simple(time_str, sizeof(time_str), total_time);
		timestatus = "Time:" + string(time_str) + " | ";
	}

	if(remaining_time > 0) {
		BLI_timecode_string_from_time_simple(time_str, sizeof(time_str), remaining_time);
		timestatus += "Remaining:" + string(time_str) + " | ";
	}

	timestatus += string_printf("Mem:%.2fM, Peak:%.2fM", (double)mem_used, (double)mem_peak);

	if(status.size() > 0)
		status = " | " + status;
	if(substatus.size() > 0)
		status += " | " + substatus;

	double current_time = time_dt();
	/* When rendering in a window, redraw the status at least once per second to keep the elapsed and remaining time up-to-date.
	 * For headless rendering, only report when something significant changes to keep the console output readable. */
	if(status != last_status || (!headless && (current_time - last_status_time) > 1.0)) {
		b_engine.update_stats("", (timestatus + scene + status).c_str());
		b_engine.update_memory_stats(mem_used, mem_peak);
		last_status = status;
		last_status_time = current_time;
	}
	if(progress != last_progress) {
		b_engine.update_progress(progress);
		last_progress = progress;
	}

	if(session->progress.get_error()) {
		string error = session->progress.get_error_message();
		if(error != last_error) {
			/* TODO(sergey): Currently C++ RNA API doesn't let us to
			 * use mnemonic name for the variable. Would be nice to
			 * have this figured out.
			 *
			 * For until then, 1 << 5 means RPT_ERROR.
			 */
			b_engine.report(1 << 5, error.c_str());
			b_engine.error_set(error.c_str());
			last_error = error;
		}
	}
}

void BlenderSession::tag_update()
{
	/* tell blender that we want to get another update callback */
	b_engine.tag_update();
}

void BlenderSession::tag_redraw()
{
	if(background) {
		/* update stats and progress, only for background here because
		 * in 3d view we do it in draw for thread safety reasons */
		update_status_progress();

		/* offline render, redraw if timeout passed */
		if(time_dt() - last_redraw_time > 1.0) {
			b_engine.tag_redraw();
			last_redraw_time = time_dt();
		}
	}
	else {
		/* tell blender that we want to redraw */
		b_engine.tag_redraw();
	}
}

void BlenderSession::test_cancel()
{
	/* test if we need to cancel rendering */
	if(background)
		if(b_engine.test_break())
			session->progress.set_cancel("Cancelled");
}

/* builtin image file name is actually an image datablock name with
 * absolute sequence frame number concatenated via '@' character
 *
 * this function splits frame from builtin name
 */
int BlenderSession::builtin_image_frame(const string &builtin_name)
{
	int last = builtin_name.find_last_of('@');
	return atoi(builtin_name.substr(last + 1, builtin_name.size() - last - 1).c_str());
}

void BlenderSession::builtin_image_info(const string &builtin_name,
                                        void *builtin_data,
                                        bool &is_float,
                                        int &width,
                                        int &height,
                                        int &depth,
<<<<<<< HEAD
                                        int &channels)
=======
                                        int &channels,
                                        bool& free_cache)
>>>>>>> 5e9132b3
{
	/* empty image */
	is_float = false;
	width = 1;
	height = 1;
	depth = 0;
	channels = 0;
	free_cache = false;

	if(!builtin_data)
		return;

	/* recover ID pointer */
	PointerRNA ptr;
	RNA_id_pointer_create((ID*)builtin_data, &ptr);
	BL::ID b_id(ptr);

	if(b_id.is_a(&RNA_Image)) {
		/* image data */
		BL::Image b_image(b_id);

		free_cache = !b_image.has_data();
		is_float = b_image.is_float();
		width = b_image.size()[0];
		height = b_image.size()[1];
		depth = 1;
		channels = b_image.channels();
	}
	else if(b_id.is_a(&RNA_Object)) {
		/* smoke volume data */
		BL::Object b_ob(b_id);
		BL::SmokeDomainSettings b_domain = object_smoke_domain_find(b_ob);

		is_float = true;
		depth = 1;
		channels = 1;

		if(!b_domain)
			return;

		if(builtin_name == Attribute::standard_name(ATTR_STD_VOLUME_DENSITY) ||
		   builtin_name == Attribute::standard_name(ATTR_STD_VOLUME_FLAME) ||
		   builtin_name == Attribute::standard_name(ATTR_STD_VOLUME_HEAT))
			channels = 1;
		else if(builtin_name == Attribute::standard_name(ATTR_STD_VOLUME_COLOR))
			channels = 4;
		else if(builtin_name == Attribute::standard_name(ATTR_STD_VOLUME_VELOCITY))
			channels = 3;
		else
			return;

		int3 resolution = get_int3(b_domain.domain_resolution());
		int amplify = (b_domain.use_high_resolution())? b_domain.amplify() + 1: 1;

		/* Velocity and heat data is always low-resolution. */
		if(builtin_name == Attribute::standard_name(ATTR_STD_VOLUME_VELOCITY) ||
		   builtin_name == Attribute::standard_name(ATTR_STD_VOLUME_HEAT))
		{
			amplify = 1;
		}

		width = resolution.x * amplify;
		height = resolution.y * amplify;
		depth = resolution.z * amplify;
	}
	else {
		/* TODO(sergey): Check we're indeed in shader node tree. */
		PointerRNA ptr;
		RNA_pointer_create(NULL, &RNA_Node, builtin_data, &ptr);
		BL::Node b_node(ptr);
		if(b_node.is_a(&RNA_ShaderNodeTexPointDensity)) {
			BL::ShaderNodeTexPointDensity b_point_density_node(b_node);
			channels = 4;
			width = height = depth = b_point_density_node.resolution();
			is_float = true;
		}
	}
}

bool BlenderSession::builtin_image_pixels(const string &builtin_name,
                                          void *builtin_data,
                                          unsigned char *pixels,
<<<<<<< HEAD
                                          const size_t pixels_size)
=======
                                          const size_t pixels_size,
                                          const bool free_cache)
>>>>>>> 5e9132b3
{
	if(!builtin_data) {
		return false;
	}

	const int frame = builtin_image_frame(builtin_name);

	PointerRNA ptr;
	RNA_id_pointer_create((ID*)builtin_data, &ptr);
	BL::Image b_image(ptr);

	const int width = b_image.size()[0];
	const int height = b_image.size()[1];
	const int channels = b_image.channels();

	unsigned char *image_pixels = image_get_pixels_for_frame(b_image, frame);
	const size_t num_pixels = ((size_t)width) * height;

	if(image_pixels && num_pixels * channels == pixels_size) {
		memcpy(pixels, image_pixels, pixels_size * sizeof(unsigned char));
<<<<<<< HEAD
		MEM_freeN(image_pixels);
=======
>>>>>>> 5e9132b3
	}
	else {
		if(channels == 1) {
			memset(pixels, 0, pixels_size * sizeof(unsigned char));
		}
		else {
			const size_t num_pixels_safe = pixels_size / channels;
			unsigned char *cp = pixels;
			for(size_t i = 0; i < num_pixels_safe; i++, cp += channels) {
				cp[0] = 255;
				cp[1] = 0;
				cp[2] = 255;
				if(channels == 4) {
					cp[3] = 255;
				}
			}
		}
	}
<<<<<<< HEAD
=======

	if(image_pixels) {
		MEM_freeN(image_pixels);
	}

	/* Free image buffers to save memory during render. */
	if(free_cache) {
		b_image.buffers_free();
	}

>>>>>>> 5e9132b3
	/* Premultiply, byte images are always straight for Blender. */
	unsigned char *cp = pixels;
	for(size_t i = 0; i < num_pixels; i++, cp += channels) {
		cp[0] = (cp[0] * cp[3]) >> 8;
		cp[1] = (cp[1] * cp[3]) >> 8;
		cp[2] = (cp[2] * cp[3]) >> 8;
	}
	return true;
}

bool BlenderSession::builtin_image_float_pixels(const string &builtin_name,
                                                void *builtin_data,
                                                float *pixels,
<<<<<<< HEAD
                                                const size_t pixels_size)
=======
                                                const size_t pixels_size,
                                                const bool free_cache)
>>>>>>> 5e9132b3
{
	if(!builtin_data) {
		return false;
	}

	PointerRNA ptr;
	RNA_id_pointer_create((ID*)builtin_data, &ptr);
	BL::ID b_id(ptr);

	if(b_id.is_a(&RNA_Image)) {
		/* image data */
		BL::Image b_image(b_id);
		int frame = builtin_image_frame(builtin_name);

		const int width = b_image.size()[0];
		const int height = b_image.size()[1];
		const int channels = b_image.channels();

		float *image_pixels;
		image_pixels = image_get_float_pixels_for_frame(b_image, frame);
		const size_t num_pixels = ((size_t)width) * height;

		if(image_pixels && num_pixels * channels == pixels_size) {
			memcpy(pixels, image_pixels, pixels_size * sizeof(float));
<<<<<<< HEAD
			MEM_freeN(image_pixels);
=======
>>>>>>> 5e9132b3
		}
		else {
			if(channels == 1) {
				memset(pixels, 0, num_pixels * sizeof(float));
			}
			else {
				const size_t num_pixels_safe = pixels_size / channels;
				float *fp = pixels;
				for(int i = 0; i < num_pixels_safe; i++, fp += channels) {
					fp[0] = 1.0f;
					fp[1] = 0.0f;
					fp[2] = 1.0f;
					if(channels == 4) {
						fp[3] = 1.0f;
					}
				}
			}
		}

		if(image_pixels) {
			MEM_freeN(image_pixels);
		}

		/* Free image buffers to save memory during render. */
		if(free_cache) {
			b_image.buffers_free();
		}

		return true;
	}
	else if(b_id.is_a(&RNA_Object)) {
		/* smoke volume data */
		BL::Object b_ob(b_id);
		BL::SmokeDomainSettings b_domain = object_smoke_domain_find(b_ob);

		if(!b_domain) {
			return false;
		}

		int3 resolution = get_int3(b_domain.domain_resolution());
		int length, amplify = (b_domain.use_high_resolution())? b_domain.amplify() + 1: 1;

		/* Velocity and heat data is always low-resolution. */
		if(builtin_name == Attribute::standard_name(ATTR_STD_VOLUME_VELOCITY) ||
		   builtin_name == Attribute::standard_name(ATTR_STD_VOLUME_HEAT))
		{
			amplify = 1;
		}

		const int width = resolution.x * amplify;
		const int height = resolution.y * amplify;
		const int depth = resolution.z * amplify;
		const size_t num_pixels = ((size_t)width) * height * depth;

		if(builtin_name == Attribute::standard_name(ATTR_STD_VOLUME_DENSITY)) {
			SmokeDomainSettings_density_grid_get_length(&b_domain.ptr, &length);
			if(length == num_pixels) {
				SmokeDomainSettings_density_grid_get(&b_domain.ptr, pixels);
				return true;
			}
		}
		else if(builtin_name == Attribute::standard_name(ATTR_STD_VOLUME_FLAME)) {
			/* this is in range 0..1, and interpreted by the OpenGL smoke viewer
			 * as 1500..3000 K with the first part faded to zero density */
			SmokeDomainSettings_flame_grid_get_length(&b_domain.ptr, &length);
			if(length == num_pixels) {
				SmokeDomainSettings_flame_grid_get(&b_domain.ptr, pixels);
				return true;
			}
		}
		else if(builtin_name == Attribute::standard_name(ATTR_STD_VOLUME_COLOR)) {
			/* the RGB is "premultiplied" by density for better interpolation results */
			SmokeDomainSettings_color_grid_get_length(&b_domain.ptr, &length);
			if(length == num_pixels*4) {
				SmokeDomainSettings_color_grid_get(&b_domain.ptr, pixels);
				return true;
			}
		}
		else if(builtin_name == Attribute::standard_name(ATTR_STD_VOLUME_VELOCITY)) {
			SmokeDomainSettings_velocity_grid_get_length(&b_domain.ptr, &length);
			if(length == num_pixels*3) {
				SmokeDomainSettings_velocity_grid_get(&b_domain.ptr, pixels);
				return true;
			}
		}
		else if(builtin_name == Attribute::standard_name(ATTR_STD_VOLUME_HEAT)) {
			SmokeDomainSettings_heat_grid_get_length(&b_domain.ptr, &length);
			if(length == num_pixels) {
				SmokeDomainSettings_heat_grid_get(&b_domain.ptr, pixels);
				return true;
			}
		}
		else {
			fprintf(stderr,
			        "Cycles error: unknown volume attribute %s, skipping\n",
			        builtin_name.c_str());
			pixels[0] = 0.0f;
			return false;
		}

		fprintf(stderr, "Cycles error: unexpected smoke volume resolution, skipping\n");
	}
	else {
		/* TODO(sergey): Check we're indeed in shader node tree. */
		PointerRNA ptr;
		RNA_pointer_create(NULL, &RNA_Node, builtin_data, &ptr);
		BL::Node b_node(ptr);
		if(b_node.is_a(&RNA_ShaderNodeTexPointDensity)) {
			BL::ShaderNodeTexPointDensity b_point_density_node(b_node);
			int length;
			int settings = background ? 1 : 0;  /* 1 - render settings, 0 - vewport settings. */
			b_point_density_node.calc_point_density(b_scene, settings, &length, &pixels);
		}
	}

	return false;
}

void BlenderSession::update_resumable_tile_manager(int num_samples)
{
	const int num_resumable_chunks = BlenderSession::num_resumable_chunks,
	          current_resumable_chunk = BlenderSession::current_resumable_chunk;
	if(num_resumable_chunks == 0) {
		return;
	}

	const int num_samples_per_chunk = (int)ceilf((float)num_samples / num_resumable_chunks);

	int range_start_sample, range_num_samples;
	if(current_resumable_chunk != 0) {
		/* Single chunk rendering. */
		range_start_sample = num_samples_per_chunk * (current_resumable_chunk - 1);
		range_num_samples = num_samples_per_chunk;
	}
	else {
		/* Ranged-chunks. */
		const int num_chunks = end_resumable_chunk - start_resumable_chunk + 1;
		range_start_sample = num_samples_per_chunk * (start_resumable_chunk - 1);
		range_num_samples = num_chunks * num_samples_per_chunk;
	}
	/* Make sure we don't overshoot. */
	if(range_start_sample + range_num_samples > num_samples) {
		range_num_samples = num_samples - range_num_samples;
	}

	VLOG(1) << "Samples range start is " << range_start_sample << ", "
	        << "number of samples to render is " << range_num_samples;

	scene->integrator->start_sample = range_start_sample;
	scene->integrator->tag_update(scene);

	session->tile_manager.range_start_sample = range_start_sample;
	session->tile_manager.range_num_samples = range_num_samples;
}

CCL_NAMESPACE_END<|MERGE_RESOLUTION|>--- conflicted
+++ resolved
@@ -16,32 +16,6 @@
 
 #include <stdlib.h>
 
-<<<<<<< HEAD
-#include "background.h"
-#include "buffers.h"
-#include "camera.h"
-#include "device.h"
-#include "integrator.h"
-#include "film.h"
-#include "light.h"
-#include "mesh.h"
-#include "object.h"
-#include "scene.h"
-#include "session.h"
-#include "shader.h"
-
-#include "util_color.h"
-#include "util_foreach.h"
-#include "util_function.h"
-#include "util_hash.h"
-#include "util_logging.h"
-#include "util_progress.h"
-#include "util_time.h"
-
-#include "blender_sync.h"
-#include "blender_session.h"
-#include "blender_util.h"
-=======
 #include "render/background.h"
 #include "render/buffers.h"
 #include "render/camera.h"
@@ -66,7 +40,6 @@
 #include "blender/blender_sync.h"
 #include "blender/blender_session.h"
 #include "blender/blender_util.h"
->>>>>>> 5e9132b3
 
 CCL_NAMESPACE_BEGIN
 
@@ -156,15 +129,9 @@
 	scene = new Scene(scene_params, session_params.device);
 
 	/* setup callbacks for builtin image support */
-<<<<<<< HEAD
-	scene->image_manager->builtin_image_info_cb = function_bind(&BlenderSession::builtin_image_info, this, _1, _2, _3, _4, _5, _6, _7);
-	scene->image_manager->builtin_image_pixels_cb = function_bind(&BlenderSession::builtin_image_pixels, this, _1, _2, _3, _4);
-	scene->image_manager->builtin_image_float_pixels_cb = function_bind(&BlenderSession::builtin_image_float_pixels, this, _1, _2, _3, _4);
-=======
 	scene->image_manager->builtin_image_info_cb = function_bind(&BlenderSession::builtin_image_info, this, _1, _2, _3, _4, _5, _6, _7, _8);
 	scene->image_manager->builtin_image_pixels_cb = function_bind(&BlenderSession::builtin_image_pixels, this, _1, _2, _3, _4, _5);
 	scene->image_manager->builtin_image_float_pixels_cb = function_bind(&BlenderSession::builtin_image_float_pixels, this, _1, _2, _3, _4, _5);
->>>>>>> 5e9132b3
 
 	/* create session */
 	session = new Session(session_params);
@@ -276,93 +243,6 @@
 	delete session;
 }
 
-<<<<<<< HEAD
-static PassType get_pass_type(BL::RenderPass& b_pass)
-{
-	switch(b_pass.type()) {
-		case BL::RenderPass::type_COMBINED:
-			return PASS_COMBINED;
-
-		case BL::RenderPass::type_Z:
-			return PASS_DEPTH;
-		case BL::RenderPass::type_MIST:
-			return PASS_MIST;
-		case BL::RenderPass::type_NORMAL:
-			return PASS_NORMAL;
-		case BL::RenderPass::type_OBJECT_INDEX:
-			return PASS_OBJECT_ID;
-		case BL::RenderPass::type_UV:
-			return PASS_UV;
-		case BL::RenderPass::type_VECTOR:
-			return PASS_MOTION;
-		case BL::RenderPass::type_MATERIAL_INDEX:
-			return PASS_MATERIAL_ID;
-
-		case BL::RenderPass::type_DIFFUSE_DIRECT:
-			return PASS_DIFFUSE_DIRECT;
-		case BL::RenderPass::type_GLOSSY_DIRECT:
-			return PASS_GLOSSY_DIRECT;
-		case BL::RenderPass::type_TRANSMISSION_DIRECT:
-			return PASS_TRANSMISSION_DIRECT;
-		case BL::RenderPass::type_SUBSURFACE_DIRECT:
-			return PASS_SUBSURFACE_DIRECT;
-
-		case BL::RenderPass::type_DIFFUSE_INDIRECT:
-			return PASS_DIFFUSE_INDIRECT;
-		case BL::RenderPass::type_GLOSSY_INDIRECT:
-			return PASS_GLOSSY_INDIRECT;
-		case BL::RenderPass::type_TRANSMISSION_INDIRECT:
-			return PASS_TRANSMISSION_INDIRECT;
-		case BL::RenderPass::type_SUBSURFACE_INDIRECT:
-			return PASS_SUBSURFACE_INDIRECT;
-
-		case BL::RenderPass::type_DIFFUSE_COLOR:
-			return PASS_DIFFUSE_COLOR;
-		case BL::RenderPass::type_GLOSSY_COLOR:
-			return PASS_GLOSSY_COLOR;
-		case BL::RenderPass::type_TRANSMISSION_COLOR:
-			return PASS_TRANSMISSION_COLOR;
-		case BL::RenderPass::type_SUBSURFACE_COLOR:
-			return PASS_SUBSURFACE_COLOR;
-
-		case BL::RenderPass::type_EMIT:
-			return PASS_EMISSION;
-		case BL::RenderPass::type_ENVIRONMENT:
-			return PASS_BACKGROUND;
-		case BL::RenderPass::type_AO:
-			return PASS_AO;
-		case BL::RenderPass::type_SHADOW:
-			return PASS_SHADOW;
-
-		case BL::RenderPass::type_DIFFUSE:
-		case BL::RenderPass::type_COLOR:
-		case BL::RenderPass::type_REFRACTION:
-		case BL::RenderPass::type_SPECULAR:
-		case BL::RenderPass::type_REFLECTION:
-			return PASS_NONE;
-#ifdef WITH_CYCLES_DEBUG
-		case BL::RenderPass::type_DEBUG:
-		{
-			switch(b_pass.debug_type()) {
-				case BL::RenderPass::debug_type_BVH_TRAVERSED_NODES:
-					return PASS_BVH_TRAVERSED_NODES;
-				case BL::RenderPass::debug_type_BVH_TRAVERSED_INSTANCES:
-					return PASS_BVH_TRAVERSED_INSTANCES;
-				case BL::RenderPass::debug_type_BVH_INTERSECTIONS:
-					return PASS_BVH_INTERSECTIONS;
-				case BL::RenderPass::debug_type_RAY_BOUNCES:
-					return PASS_RAY_BOUNCES;
-			}
-			break;
-		}
-#endif
-	}
-	
-	return PASS_NONE;
-}
-
-=======
->>>>>>> 5e9132b3
 static ShaderEvalType get_shader_type(const string& pass_type)
 {
 	const char *shader_type = pass_type.c_str();
@@ -730,13 +610,9 @@
 		session->reset(buffer_params, session_params.samples);
 		session->update_scene();
 
-<<<<<<< HEAD
-	int object = object_index;
-=======
 		/* find object index. todo: is arbitrary - copied from mesh_displace.cpp */
 		size_t object_index = OBJECT_NONE;
 		int tri_offset = 0;
->>>>>>> 5e9132b3
 
 		for(size_t i = 0; i < scene->objects.size(); i++) {
 			if(strcmp(scene->objects[i]->name.c_str(), b_object.name().c_str()) == 0) {
@@ -1137,12 +1013,8 @@
                                         int &width,
                                         int &height,
                                         int &depth,
-<<<<<<< HEAD
-                                        int &channels)
-=======
                                         int &channels,
                                         bool& free_cache)
->>>>>>> 5e9132b3
 {
 	/* empty image */
 	is_float = false;
@@ -1225,12 +1097,8 @@
 bool BlenderSession::builtin_image_pixels(const string &builtin_name,
                                           void *builtin_data,
                                           unsigned char *pixels,
-<<<<<<< HEAD
-                                          const size_t pixels_size)
-=======
                                           const size_t pixels_size,
                                           const bool free_cache)
->>>>>>> 5e9132b3
 {
 	if(!builtin_data) {
 		return false;
@@ -1251,10 +1119,6 @@
 
 	if(image_pixels && num_pixels * channels == pixels_size) {
 		memcpy(pixels, image_pixels, pixels_size * sizeof(unsigned char));
-<<<<<<< HEAD
-		MEM_freeN(image_pixels);
-=======
->>>>>>> 5e9132b3
 	}
 	else {
 		if(channels == 1) {
@@ -1273,8 +1137,6 @@
 			}
 		}
 	}
-<<<<<<< HEAD
-=======
 
 	if(image_pixels) {
 		MEM_freeN(image_pixels);
@@ -1285,7 +1147,6 @@
 		b_image.buffers_free();
 	}
 
->>>>>>> 5e9132b3
 	/* Premultiply, byte images are always straight for Blender. */
 	unsigned char *cp = pixels;
 	for(size_t i = 0; i < num_pixels; i++, cp += channels) {
@@ -1299,12 +1160,8 @@
 bool BlenderSession::builtin_image_float_pixels(const string &builtin_name,
                                                 void *builtin_data,
                                                 float *pixels,
-<<<<<<< HEAD
-                                                const size_t pixels_size)
-=======
                                                 const size_t pixels_size,
                                                 const bool free_cache)
->>>>>>> 5e9132b3
 {
 	if(!builtin_data) {
 		return false;
@@ -1329,10 +1186,6 @@
 
 		if(image_pixels && num_pixels * channels == pixels_size) {
 			memcpy(pixels, image_pixels, pixels_size * sizeof(float));
-<<<<<<< HEAD
-			MEM_freeN(image_pixels);
-=======
->>>>>>> 5e9132b3
 		}
 		else {
 			if(channels == 1) {
