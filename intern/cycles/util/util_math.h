--- conflicted
+++ resolved
@@ -25,12 +25,6 @@
 #ifndef __KERNEL_GPU__
 #  include <cmath>
 #endif
-<<<<<<< HEAD
-
-
-#ifndef __KERNEL_OPENCL__
-=======
->>>>>>> 5e9132b3
 
 
 #ifndef __KERNEL_OPENCL__
@@ -75,20 +69,16 @@
 #  define M_SQRT2_F (1.4142135623730950f)  /* sqrt(2) */
 #endif
 #ifndef M_LN2_F
-<<<<<<< HEAD
-#define M_LN2_F      ((float)0.6931471805599453)        /* ln(2) */
-#endif
-
+#  define M_LN2_F   (0.6931471805599453f)  /* ln(2) */
+#endif
 #ifndef M_LN10_F
-#define M_LN10_F     ((float)2.3025850929940457)        /* ln(10) */
+#  define M_LN10_F  (2.3025850929940457f)  /* ln(10) */
 #endif
 
 /* Scalar */
 
 #ifdef _WIN32
-
-#ifndef __KERNEL_OPENCL__
-
+#  ifndef __KERNEL_OPENCL__
 ccl_device_inline float fmaxf(float a, float b)
 {
 	return (a > b)? a: b;
@@ -98,13 +88,10 @@
 {
 	return (a < b)? a: b;
 }
-
-#endif
-
-#endif
+#  endif  /* !__KERNEL_OPENCL__ */
+#endif  /* _WIN32 */
 
 #ifndef __KERNEL_GPU__
-
 using std::isfinite;
 using std::isnan;
 
@@ -160,8 +147,7 @@
 {
 	return max(max(a,b),max(c,d));
 }
-
-#endif
+#endif /* __KERNEL_GPU__ */
 
 ccl_device_inline float min4(float a, float b, float c, float d)
 {
@@ -173,13 +159,79 @@
 	return max(max(a, b), max(c, d));
 }
 
-ccl_device_inline float max3(float3 a)
-{
-	return max(max(a.x, a.y), a.z);
-}
-
 #ifndef __KERNEL_OPENCL__
-
+/* Int/Float conversion */
+
+ccl_device_inline int as_int(uint i)
+{
+	union { uint ui; int i; } u;
+	u.ui = i;
+	return u.i;
+}
+
+ccl_device_inline uint as_uint(int i)
+{
+	union { uint ui; int i; } u;
+	u.i = i;
+	return u.ui;
+}
+
+ccl_device_inline uint as_uint(float f)
+{
+	union { uint i; float f; } u;
+	u.f = f;
+	return u.i;
+}
+
+ccl_device_inline int __float_as_int(float f)
+{
+	union { int i; float f; } u;
+	u.f = f;
+	return u.i;
+}
+
+ccl_device_inline float __int_as_float(int i)
+{
+	union { int i; float f; } u;
+	u.i = i;
+	return u.f;
+}
+
+ccl_device_inline uint __float_as_uint(float f)
+{
+	union { uint i; float f; } u;
+	u.f = f;
+	return u.i;
+}
+
+ccl_device_inline float __uint_as_float(uint i)
+{
+	union { uint i; float f; } u;
+	u.i = i;
+	return u.f;
+}
+#endif /* __KERNEL_OPENCL__ */
+
+/* Versions of functions which are safe for fast math. */
+ccl_device_inline bool isnan_safe(float f)
+{
+	unsigned int x = __float_as_uint(f);
+	return (x << 1) > 0xff000000u;
+}
+
+ccl_device_inline bool isfinite_safe(float f)
+{
+	/* By IEEE 754 rule, 2*Inf equals Inf */
+	unsigned int x = __float_as_uint(f);
+	return (f == f) && (x == 0 || (f != 2.0f*f)) && !((x << 1) > 0xff000000u);
+}
+
+ccl_device_inline float ensure_finite(float v)
+{
+	return isfinite_safe(v)? v : 0.0f;
+}
+
+#ifndef __KERNEL_OPENCL__
 ccl_device_inline int clamp(int a, int mn, int mx)
 {
 	return min(max(a, mn), mx);
@@ -194,17 +246,14 @@
 {
     return a + t*(b - a);
 }
-
-#endif
+#endif  /* __KERNEL_OPENCL__ */
 
 #ifndef __KERNEL_CUDA__
-
 ccl_device_inline float saturate(float a)
 {
 	return clamp(a, 0.0f, 1.0f);
 }
-
-#endif
+#endif  /* __KERNEL_CUDA__ */
 
 ccl_device_inline int float_to_int(float f)
 {
@@ -245,928 +294,6 @@
 	return (x % m + m) % m;
 }
 
-/* Float2 Vector */
-
-#ifndef __KERNEL_OPENCL__
-
-ccl_device_inline bool is_zero(const float2& a)
-{
-	return (a.x == 0.0f && a.y == 0.0f);
-}
-
-#endif
-
-#ifndef __KERNEL_OPENCL__
-
-ccl_device_inline float average(const float2& a)
-{
-	return (a.x + a.y)*(1.0f/2.0f);
-}
-
-#endif
-
-#ifndef __KERNEL_OPENCL__
-
-ccl_device_inline float2 operator-(const float2& a)
-{
-	return make_float2(-a.x, -a.y);
-}
-
-ccl_device_inline float2 operator*(const float2& a, const float2& b)
-{
-	return make_float2(a.x*b.x, a.y*b.y);
-}
-
-ccl_device_inline float2 operator*(const float2& a, float f)
-{
-	return make_float2(a.x*f, a.y*f);
-}
-
-ccl_device_inline float2 operator*(float f, const float2& a)
-{
-	return make_float2(a.x*f, a.y*f);
-}
-
-ccl_device_inline float2 operator/(float f, const float2& a)
-{
-	return make_float2(f/a.x, f/a.y);
-}
-
-ccl_device_inline float2 operator/(const float2& a, float f)
-{
-	float invf = 1.0f/f;
-	return make_float2(a.x*invf, a.y*invf);
-}
-
-ccl_device_inline float2 operator/(const float2& a, const float2& b)
-{
-	return make_float2(a.x/b.x, a.y/b.y);
-}
-
-ccl_device_inline float2 operator+(const float2& a, const float2& b)
-{
-	return make_float2(a.x+b.x, a.y+b.y);
-}
-
-ccl_device_inline float2 operator-(const float2& a, const float2& b)
-{
-	return make_float2(a.x-b.x, a.y-b.y);
-}
-
-ccl_device_inline float2 operator+=(float2& a, const float2& b)
-{
-	return a = a + b;
-}
-
-ccl_device_inline float2 operator*=(float2& a, const float2& b)
-{
-	return a = a * b;
-}
-
-ccl_device_inline float2 operator*=(float2& a, float f)
-{
-	return a = a * f;
-}
-
-ccl_device_inline float2 operator/=(float2& a, const float2& b)
-{
-	return a = a / b;
-}
-
-ccl_device_inline float2 operator/=(float2& a, float f)
-{
-	float invf = 1.0f/f;
-	return a = a * invf;
-}
-
-
-ccl_device_inline float dot(const float2& a, const float2& b)
-{
-	return a.x*b.x + a.y*b.y;
-}
-
-ccl_device_inline float cross(const float2& a, const float2& b)
-{
-	return (a.x*b.y - a.y*b.x);
-}
-
-#endif
-
-#ifndef __KERNEL_OPENCL__
-
-ccl_device_inline bool operator==(const int2 a, const int2 b)
-{
-	return (a.x == b.x && a.y == b.y);
-}
-
-ccl_device_inline float len(const float2& a)
-{
-	return sqrtf(dot(a, a));
-}
-
-ccl_device_inline float2 normalize(const float2& a)
-{
-	return a/len(a);
-}
-
-ccl_device_inline float2 normalize_len(const float2& a, float *t)
-{
-	*t = len(a);
-	return a/(*t);
-}
-
-ccl_device_inline float2 safe_normalize(const float2& a)
-{
-	float t = len(a);
-	return (t != 0.0f)? a/t: a;
-}
-
-ccl_device_inline bool operator==(const float2& a, const float2& b)
-{
-	return (a.x == b.x && a.y == b.y);
-}
-
-ccl_device_inline bool operator!=(const float2& a, const float2& b)
-{
-	return !(a == b);
-}
-
-ccl_device_inline float2 min(const float2& a, const float2& b)
-{
-	return make_float2(min(a.x, b.x), min(a.y, b.y));
-}
-
-ccl_device_inline float2 max(const float2& a, const float2& b)
-{
-	return make_float2(max(a.x, b.x), max(a.y, b.y));
-}
-
-ccl_device_inline float2 clamp(const float2& a, const float2& mn, const float2& mx)
-{
-	return min(max(a, mn), mx);
-}
-
-ccl_device_inline float2 fabs(const float2& a)
-{
-	return make_float2(fabsf(a.x), fabsf(a.y));
-}
-
-ccl_device_inline float2 as_float2(const float4& a)
-{
-	return make_float2(a.x, a.y);
-}
-
-#endif
-
-#ifndef __KERNEL_GPU__
-
-ccl_device_inline void print_float2(const char *label, const float2& a)
-{
-	printf("%s: %.8f %.8f\n", label, (double)a.x, (double)a.y);
-}
-
-#endif
-
-#ifndef __KERNEL_OPENCL__
-
-ccl_device_inline float2 interp(const float2& a, const float2& b, float t)
-{
-	return a + t*(b - a);
-}
-
-#endif
-
-/* Float3 Vector */
-
-#ifndef __KERNEL_OPENCL__
-
-ccl_device_inline float3 operator-(const float3& a)
-{
-#ifdef __KERNEL_SSE__
-	return float3(_mm_xor_ps(a.m128, _mm_castsi128_ps(_mm_set1_epi32(0x80000000))));
-#else
-	return make_float3(-a.x, -a.y, -a.z);
-#endif
-}
-
-ccl_device_inline float3 operator*(const float3& a, const float3& b)
-{
-#ifdef __KERNEL_SSE__
-	return float3(_mm_mul_ps(a.m128,b.m128));
-#else
-	return make_float3(a.x*b.x, a.y*b.y, a.z*b.z);
-#endif
-}
-
-ccl_device_inline float3 operator*(const float3& a, const float f)
-{
-#ifdef __KERNEL_SSE__
-	return float3(_mm_mul_ps(a.m128,_mm_set1_ps(f)));
-#else
-	return make_float3(a.x*f, a.y*f, a.z*f);
-#endif
-}
-
-ccl_device_inline float3 operator*(const float f, const float3& a)
-{
-	/* TODO(sergey): Currently disabled, gives speedup but causes precision issues. */
-#if defined(__KERNEL_SSE__) && 0
-	return float3(_mm_mul_ps(_mm_set1_ps(f), a.m128));
-#else
-	return make_float3(a.x*f, a.y*f, a.z*f);
-#endif
-}
-
-ccl_device_inline float3 operator/(const float f, const float3& a)
-{
-	/* TODO(sergey): Currently disabled, gives speedup but causes precision issues. */
-#if defined(__KERNEL_SSE__) && 0
-	__m128 rc = _mm_rcp_ps(a.m128);
-	return float3(_mm_mul_ps(_mm_set1_ps(f),rc));
-#else
-	return make_float3(f / a.x, f / a.y, f / a.z);
-#endif
-}
-
-ccl_device_inline float3 operator/(const float3& a, const float f)
-{
-	float invf = 1.0f/f;
-	return a * invf;
-}
-
-ccl_device_inline float3 operator/(const float3& a, const float3& b)
-{
-	/* TODO(sergey): Currently disabled, gives speedup but causes precision issues. */
-#if defined(__KERNEL_SSE__) && 0
-	__m128 rc = _mm_rcp_ps(b.m128);
-	return float3(_mm_mul_ps(a, rc));
-#else
-	return make_float3(a.x / b.x, a.y / b.y, a.z / b.z);
-#endif
-}
-
-ccl_device_inline float3 operator+(const float3& a, const float3& b)
-{
-#ifdef __KERNEL_SSE__
-	return float3(_mm_add_ps(a.m128, b.m128));
-#else
-	return make_float3(a.x + b.x, a.y + b.y, a.z + b.z);
-#endif
-}
-
-ccl_device_inline float3 operator-(const float3& a, const float3& b)
-{
-#ifdef __KERNEL_SSE__
-	return float3(_mm_sub_ps(a.m128, b.m128));
-#else
-	return make_float3(a.x - b.x, a.y - b.y, a.z - b.z);
-#endif
-}
-
-ccl_device_inline float3 operator+=(float3& a, const float3& b)
-{
-	return a = a + b;
-}
-
-ccl_device_inline float3 operator*=(float3& a, const float3& b)
-{
-	return a = a * b;
-}
-
-ccl_device_inline float3 operator*=(float3& a, float f)
-{
-	return a = a * f;
-}
-
-ccl_device_inline float3 operator/=(float3& a, const float3& b)
-{
-	return a = a / b;
-}
-
-ccl_device_inline float3 operator/=(float3& a, float f)
-{
-	float invf = 1.0f/f;
-	return a = a * invf;
-}
-
-ccl_device_inline float dot(const float3& a, const float3& b)
-{
-#if defined(__KERNEL_SSE41__) && defined(__KERNEL_SSE__)
-	return _mm_cvtss_f32(_mm_dp_ps(a, b, 0x7F));
-#else	
-	return a.x*b.x + a.y*b.y + a.z*b.z;
-#endif
-}
-
-ccl_device_inline float dot_xy(const float3& a, const float3& b)
-{
-#if defined(__KERNEL_SSE41__) && defined(__KERNEL_SSE__)
-	return _mm_cvtss_f32(_mm_hadd_ps(_mm_mul_ps(a,b),b));
-#else
-	return a.x*b.x + a.y*b.y;
-#endif
-}
-
-ccl_device_inline float dot(const float4& a, const float4& b)
-{
-#if defined(__KERNEL_SSE41__) && defined(__KERNEL_SSE__)
-	return _mm_cvtss_f32(_mm_dp_ps(a, b, 0xFF));
-#else	
-	return (a.x*b.x + a.y*b.y) + (a.z*b.z + a.w*b.w);
-#endif
-}
-
-ccl_device_inline float3 cross(const float3& a, const float3& b)
-{
-	float3 r = make_float3(a.y*b.z - a.z*b.y, a.z*b.x - a.x*b.z, a.x*b.y - a.y*b.x);
-	return r;
-}
-
-#endif
-
-ccl_device_inline float len(const float3 a)
-{
-#if defined(__KERNEL_SSE41__) && defined(__KERNEL_SSE__)
-	return _mm_cvtss_f32(_mm_sqrt_ss(_mm_dp_ps(a.m128, a.m128, 0x7F)));
-#else
-	return sqrtf(dot(a, a));
-#endif
-}
-
-ccl_device_inline float len_squared(const float3 a)
-{
-	return dot(a, a);
-}
-
-#ifndef __KERNEL_OPENCL__
-
-ccl_device_inline float len_squared(const float4& a)
-{
-	return dot(a, a);
-}
-
-ccl_device_inline float3 normalize(const float3& a)
-{
-#if defined(__KERNEL_SSE41__) && defined(__KERNEL_SSE__)
-	__m128 norm = _mm_sqrt_ps(_mm_dp_ps(a.m128, a.m128, 0x7F));
-	return _mm_div_ps(a.m128, norm);
-#else
-	return a/len(a);
-#endif
-}
-
-#endif
-
-ccl_device_inline float3 saturate3(float3 a)
-{
-	return make_float3(saturate(a.x), saturate(a.y), saturate(a.z));
-}
-
-ccl_device_inline float3 normalize_len(const float3 a, float *t)
-{
-	*t = len(a);
-	float x = 1.0f / *t;
-	return a*x;
-}
-
-ccl_device_inline float3 safe_normalize(const float3 a)
-{
-	float t = len(a);
-	return (t != 0.0f)? a * (1.0f/t) : a;
-}
-
-ccl_device_inline float3 safe_normalize_len(const float3 a, float *t)
-{
-	*t = len(a);
-	return (*t != 0.0f)? a/(*t): a;
-}
-
-#ifndef __KERNEL_OPENCL__
-
-ccl_device_inline bool operator==(const float3& a, const float3& b)
-{
-#ifdef __KERNEL_SSE__
-	return (_mm_movemask_ps(_mm_cmpeq_ps(a.m128, b.m128)) & 7) == 7;
-#else
-	return (a.x == b.x && a.y == b.y && a.z == b.z);
-#endif
-}
-
-ccl_device_inline bool operator!=(const float3& a, const float3& b)
-{
-	return !(a == b);
-}
-
-ccl_device_inline float3 min(const float3& a, const float3& b)
-{
-#ifdef __KERNEL_SSE__
-	return _mm_min_ps(a.m128, b.m128);
-#else
-	return make_float3(min(a.x, b.x), min(a.y, b.y), min(a.z, b.z));
-#endif
-}
-
-ccl_device_inline float3 max(const float3& a, const float3& b)
-{
-#ifdef __KERNEL_SSE__
-	return _mm_max_ps(a.m128, b.m128);
-#else
-	return make_float3(max(a.x, b.x), max(a.y, b.y), max(a.z, b.z));
-#endif
-}
-
-ccl_device_inline float3 clamp(const float3& a, const float3& mn, const float3& mx)
-{
-	return min(max(a, mn), mx);
-}
-
-ccl_device_inline float3 fabs(const float3& a)
-{
-#ifdef __KERNEL_SSE__
-	__m128 mask = _mm_castsi128_ps(_mm_set1_epi32(0x7fffffff));
-	return _mm_and_ps(a.m128, mask);
-#else
-	return make_float3(fabsf(a.x), fabsf(a.y), fabsf(a.z));
-#endif
-}
-
-#endif
-
-ccl_device_inline float3 float2_to_float3(const float2 a)
-{
-	return make_float3(a.x, a.y, 0.0f);
-}
-
-ccl_device_inline float3 float4_to_float3(const float4 a)
-{
-	return make_float3(a.x, a.y, a.z);
-}
-
-ccl_device_inline float4 float3_to_float4(const float3 a)
-{
-	return make_float4(a.x, a.y, a.z, 1.0f);
-}
-
-#ifndef __KERNEL_GPU__
-
-ccl_device_inline void print_float3(const char *label, const float3& a)
-{
-	printf("%s: %.8f %.8f %.8f\n", label, (double)a.x, (double)a.y, (double)a.z);
-}
-
-ccl_device_inline float3 rcp(const float3& a)
-{
-#ifdef __KERNEL_SSE__
-	float4 r = _mm_rcp_ps(a.m128);
-	return _mm_sub_ps(_mm_add_ps(r, r), _mm_mul_ps(_mm_mul_ps(r, r), a));
-#else
-	return make_float3(1.0f/a.x, 1.0f/a.y, 1.0f/a.z);
-#endif
-}
-
-#endif
-
-ccl_device_inline float3 interp(float3 a, float3 b, float t)
-{
-	return a + t*(b - a);
-}
-
-#ifndef __KERNEL_OPENCL__
-
-ccl_device_inline float3 mix(const float3& a, const float3& b, float t)
-{
-	return a + t*(b - a);
-}
-
-#endif
-
-ccl_device_inline bool is_zero(const float3 a)
-{
-#ifdef __KERNEL_SSE__
-	return a == make_float3(0.0f);
-#else
-	return (a.x == 0.0f && a.y == 0.0f && a.z == 0.0f);
-#endif
-}
-
-ccl_device_inline float reduce_add(const float3 a)
-{
-	return (a.x + a.y + a.z);
-}
-
-ccl_device_inline float average(const float3 a)
-{
-	return reduce_add(a)*(1.0f/3.0f);
-}
-
-ccl_device_inline bool isequal_float3(const float3 a, const float3 b)
-{
-#ifdef __KERNEL_OPENCL__
-	return all(a == b);
-#else
-	return a == b;
-#endif
-}
-
-/* Float4 Vector */
-
-#ifdef __KERNEL_SSE__
-
-template<size_t index_0, size_t index_1, size_t index_2, size_t index_3> __forceinline const float4 shuffle(const float4& b)
-{
-	return _mm_castsi128_ps(_mm_shuffle_epi32(_mm_castps_si128(b), _MM_SHUFFLE(index_3, index_2, index_1, index_0)));
-}
-
-template<> __forceinline const float4 shuffle<0, 0, 2, 2>(const float4& b)
-{
-	return _mm_moveldup_ps(b);
-}
-
-template<> __forceinline const float4 shuffle<1, 1, 3, 3>(const float4& b)
-{
-	return _mm_movehdup_ps(b);
-}
-
-template<> __forceinline const float4 shuffle<0, 1, 0, 1>(const float4& b)
-{
-	return _mm_castpd_ps(_mm_movedup_pd(_mm_castps_pd(b)));
-}
-
-#endif
-
-#ifndef __KERNEL_OPENCL__
-
-ccl_device_inline float4 operator-(const float4& a)
-{
-#ifdef __KERNEL_SSE__
-	__m128 mask = _mm_castsi128_ps(_mm_set1_epi32(0x80000000));
-	return _mm_xor_ps(a.m128, mask);
-#else
-	return make_float4(-a.x, -a.y, -a.z, -a.w);
-#endif
-}
-
-ccl_device_inline float4 operator*(const float4& a, const float4& b)
-{
-#ifdef __KERNEL_SSE__
-	return _mm_mul_ps(a.m128, b.m128);
-#else
-	return make_float4(a.x*b.x, a.y*b.y, a.z*b.z, a.w*b.w);
-#endif
-}
-
-ccl_device_inline float4 operator*(const float4& a, float f)
-{
-#if defined(__KERNEL_SSE__)
-	return a * make_float4(f);
-#else
-	return make_float4(a.x*f, a.y*f, a.z*f, a.w*f);
-#endif
-}
-
-ccl_device_inline float4 operator*(float f, const float4& a)
-{
-	return a * f;
-}
-
-ccl_device_inline float4 rcp(const float4& a)
-{
-#ifdef __KERNEL_SSE__
-	float4 r = _mm_rcp_ps(a.m128);
-	return _mm_sub_ps(_mm_add_ps(r, r), _mm_mul_ps(_mm_mul_ps(r, r), a));
-#else
-	return make_float4(1.0f/a.x, 1.0f/a.y, 1.0f/a.z, 1.0f/a.w);
-#endif
-}
-
-ccl_device_inline float4 operator/(const float4& a, float f)
-{
-	return a * (1.0f/f);
-}
-
-ccl_device_inline float4 operator/(const float4& a, const float4& b)
-{
-#ifdef __KERNEL_SSE__
-	return a * rcp(b);
-#else
-	return make_float4(a.x/b.x, a.y/b.y, a.z/b.z, a.w/b.w);
-#endif
-
-}
-
-ccl_device_inline float4 operator+(const float4& a, const float4& b)
-{
-#ifdef __KERNEL_SSE__
-	return _mm_add_ps(a.m128, b.m128);
-#else
-	return make_float4(a.x+b.x, a.y+b.y, a.z+b.z, a.w+b.w);
-#endif
-}
-
-ccl_device_inline float4 operator-(const float4& a, const float4& b)
-{
-#ifdef __KERNEL_SSE__
-	return _mm_sub_ps(a.m128, b.m128);
-#else
-	return make_float4(a.x-b.x, a.y-b.y, a.z-b.z, a.w-b.w);
-#endif
-}
-
-ccl_device_inline float4 operator+=(float4& a, const float4& b)
-{
-	return a = a + b;
-}
-
-ccl_device_inline float4 operator*=(float4& a, const float4& b)
-{
-	return a = a * b;
-}
-
-ccl_device_inline float4 operator/=(float4& a, float f)
-{
-	return a = a / f;
-}
-
-ccl_device_inline int4 operator<(const float4& a, const float4& b)
-{
-#ifdef __KERNEL_SSE__
-	return _mm_cvtps_epi32(_mm_cmplt_ps(a.m128, b.m128)); /* todo: avoid cvt */
-#else
-	return make_int4(a.x < b.x, a.y < b.y, a.z < b.z, a.w < b.w);
-#endif
-}
-
-ccl_device_inline int4 operator>=(const float4& a, const float4& b)
-{
-#ifdef __KERNEL_SSE__
-	return _mm_cvtps_epi32(_mm_cmpge_ps(a.m128, b.m128)); /* todo: avoid cvt */
-#else
-	return make_int4(a.x >= b.x, a.y >= b.y, a.z >= b.z, a.w >= b.w);
-#endif
-}
-
-ccl_device_inline int4 operator<=(const float4& a, const float4& b)
-{
-#ifdef __KERNEL_SSE__
-	return _mm_cvtps_epi32(_mm_cmple_ps(a.m128, b.m128)); /* todo: avoid cvt */
-#else
-	return make_int4(a.x <= b.x, a.y <= b.y, a.z <= b.z, a.w <= b.w);
-#endif
-}
-
-ccl_device_inline bool operator==(const float4& a, const float4& b)
-{
-#ifdef __KERNEL_SSE__
-	return (_mm_movemask_ps(_mm_cmpeq_ps(a.m128, b.m128)) & 15) == 15;
-#else
-	return (a.x == b.x && a.y == b.y && a.z == b.z && a.w == b.w);
-=======
-#  define M_LN2_F   (0.6931471805599453f)  /* ln(2) */
-#endif
-#ifndef M_LN10_F
-#  define M_LN10_F  (2.3025850929940457f)  /* ln(10) */
->>>>>>> 5e9132b3
-#endif
-
-/* Scalar */
-
-#ifdef _WIN32
-#  ifndef __KERNEL_OPENCL__
-ccl_device_inline float fmaxf(float a, float b)
-{
-	return (a > b)? a: b;
-}
-
-ccl_device_inline float fminf(float a, float b)
-{
-	return (a < b)? a: b;
-}
-#  endif  /* !__KERNEL_OPENCL__ */
-#endif  /* _WIN32 */
-
-#ifndef __KERNEL_GPU__
-using std::isfinite;
-using std::isnan;
-
-ccl_device_inline int abs(int x)
-{
-	return (x > 0)? x: -x;
-}
-
-<<<<<<< HEAD
-ccl_device_inline float len(const float4& a)
-=======
-ccl_device_inline int max(int a, int b)
->>>>>>> 5e9132b3
-{
-	return (a > b)? a: b;
-}
-
-<<<<<<< HEAD
-ccl_device_inline float4 normalize(const float4& a)
-=======
-ccl_device_inline int min(int a, int b)
->>>>>>> 5e9132b3
-{
-	return (a < b)? a: b;
-}
-
-<<<<<<< HEAD
-ccl_device_inline float4 safe_normalize(const float4& a)
-=======
-ccl_device_inline float max(float a, float b)
->>>>>>> 5e9132b3
-{
-	return (a > b)? a: b;
-}
-
-<<<<<<< HEAD
-ccl_device_inline float4 min(const float4& a, const float4& b)
-=======
-ccl_device_inline float min(float a, float b)
->>>>>>> 5e9132b3
-{
-	return (a < b)? a: b;
-}
-
-<<<<<<< HEAD
-ccl_device_inline float4 max(const float4& a, const float4& b)
-=======
-ccl_device_inline double max(double a, double b)
->>>>>>> 5e9132b3
-{
-	return (a > b)? a: b;
-}
-
-ccl_device_inline double min(double a, double b)
-{
-	return (a < b)? a: b;
-}
-
-/* These 2 guys are templated for usage with registers data.
- *
- * NOTE: Since this is CPU-only functions it is ok to use references here.
- * But for other devices we'll need to be careful about this.
- */
-
-template<typename T>
-ccl_device_inline T min4(const T& a, const T& b, const T& c, const T& d)
-{
-	return min(min(a,b),min(c,d));
-}
-
-template<typename T>
-ccl_device_inline T max4(const T& a, const T& b, const T& c, const T& d)
-{
-	return max(max(a,b),max(c,d));
-}
-#endif /* __KERNEL_GPU__ */
-
-ccl_device_inline float min4(float a, float b, float c, float d)
-{
-	return min(min(a, b), min(c, d));
-}
-
-ccl_device_inline float max4(float a, float b, float c, float d)
-{
-	return max(max(a, b), max(c, d));
-}
-
-#ifndef __KERNEL_OPENCL__
-/* Int/Float conversion */
-
-ccl_device_inline int as_int(uint i)
-{
-	union { uint ui; int i; } u;
-	u.ui = i;
-	return u.i;
-}
-
-ccl_device_inline uint as_uint(int i)
-{
-	union { uint ui; int i; } u;
-	u.i = i;
-	return u.ui;
-}
-
-ccl_device_inline uint as_uint(float f)
-{
-	union { uint i; float f; } u;
-	u.f = f;
-	return u.i;
-}
-
-ccl_device_inline int __float_as_int(float f)
-{
-	union { int i; float f; } u;
-	u.f = f;
-	return u.i;
-}
-
-ccl_device_inline float __int_as_float(int i)
-{
-	union { int i; float f; } u;
-	u.i = i;
-	return u.f;
-}
-
-ccl_device_inline uint __float_as_uint(float f)
-{
-	union { uint i; float f; } u;
-	u.f = f;
-	return u.i;
-}
-
-ccl_device_inline float __uint_as_float(uint i)
-{
-	union { uint i; float f; } u;
-	u.i = i;
-	return u.f;
-}
-#endif /* __KERNEL_OPENCL__ */
-
-/* Versions of functions which are safe for fast math. */
-ccl_device_inline bool isnan_safe(float f)
-{
-	unsigned int x = __float_as_uint(f);
-	return (x << 1) > 0xff000000u;
-}
-
-ccl_device_inline bool isfinite_safe(float f)
-{
-	/* By IEEE 754 rule, 2*Inf equals Inf */
-	unsigned int x = __float_as_uint(f);
-	return (f == f) && (x == 0 || (f != 2.0f*f)) && !((x << 1) > 0xff000000u);
-}
-
-ccl_device_inline float ensure_finite(float v)
-{
-	return isfinite_safe(v)? v : 0.0f;
-}
-
-#ifndef __KERNEL_OPENCL__
-ccl_device_inline int clamp(int a, int mn, int mx)
-{
-	return min(max(a, mn), mx);
-}
-
-ccl_device_inline float clamp(float a, float mn, float mx)
-{
-	return min(max(a, mn), mx);
-}
-
-ccl_device_inline float mix(float a, float b, float t)
-{
-    return a + t*(b - a);
-}
-#endif  /* __KERNEL_OPENCL__ */
-
-#ifndef __KERNEL_CUDA__
-ccl_device_inline float saturate(float a)
-{
-	return clamp(a, 0.0f, 1.0f);
-}
-#endif  /* __KERNEL_CUDA__ */
-
-ccl_device_inline int float_to_int(float f)
-{
-	return (int)f;
-}
-
-ccl_device_inline int floor_to_int(float f)
-{
-	return float_to_int(floorf(f));
-}
-
-ccl_device_inline int ceil_to_int(float f)
-{
-	return float_to_int(ceilf(f));
-}
-
-ccl_device_inline float signf(float f)
-{
-	return (f < 0.0f)? -1.0f: 1.0f;
-}
-
-ccl_device_inline float nonzerof(float f, float eps)
-{
-	if(fabsf(f) < eps)
-		return signf(f)*eps;
-	else
-		return f;
-}
-
-ccl_device_inline float smoothstepf(float f)
-{
-	float ff = f*f;
-	return (3.0f*ff - 2.0f*ff*f);
-}
-
-ccl_device_inline int mod(int x, int m)
-{
-	return (x % m + m) % m;
-}
-
 ccl_device_inline float3 float2_to_float3(const float2 a)
 {
 	return make_float3(a.x, a.y, 0.0f);
@@ -1192,26 +319,9 @@
 #include "util/util_math_float3.h"
 #include "util/util_math_float4.h"
 
-<<<<<<< HEAD
-/* Versions of functions which are safe for fast math. */
-ccl_device_inline bool isnan_safe(float f)
-{
-	unsigned int x = __float_as_uint(f);
-	return (x << 1) > 0xff000000u;
-}
-
-ccl_device_inline bool isfinite_safe(float f)
-{
-	/* By IEEE 754 rule, 2*Inf equals Inf */
-	unsigned int x = __float_as_uint(f);
-	return (f == f) && (x == 0 || (f != 2.0f*f));
-}
-
-=======
 CCL_NAMESPACE_BEGIN
 
 #ifndef __KERNEL_OPENCL__
->>>>>>> 5e9132b3
 /* Interpolation */
 
 template<class A, class B> A lerp(const A& a, const A& b, const B& t)
@@ -1221,13 +331,9 @@
 
 /* Triangle */
 
-<<<<<<< HEAD
-ccl_device_inline float triangle_area(const float3& v1, const float3& v2, const float3& v3)
-=======
 ccl_device_inline float triangle_area(const float3& v1,
                                       const float3& v2,
                                       const float3& v3)
->>>>>>> 5e9132b3
 {
 	return len(cross(v3 - v2, v1 - v2))*0.5f;
 }
@@ -1413,187 +519,9 @@
 #endif
 }
 
-<<<<<<< HEAD
-/* Ray Intersection */
-
-ccl_device bool ray_sphere_intersect(
-	float3 ray_P, float3 ray_D, float ray_t,
-	float3 sphere_P, float sphere_radius,
-	float3 *isect_P, float *isect_t)
-{
-	float3 d = sphere_P - ray_P;
-	float radiussq = sphere_radius*sphere_radius;
-	float tsq = dot(d, d);
-
-	if(tsq > radiussq) { /* ray origin outside sphere */
-		float tp = dot(d, ray_D);
-
-		if(tp < 0.0f) /* dir points away from sphere */
-			return false;
-
-		float dsq = tsq - tp*tp; /* pythagoras */
-
-		if(dsq > radiussq) /* closest point on ray outside sphere */
-			return false;
-
-		float t = tp - sqrtf(radiussq - dsq); /* pythagoras */
-
-		if(t < ray_t) {
-			*isect_t = t;
-			*isect_P = ray_P + ray_D*t;
-			return true;
-		}
-	}
-
-	return false;
-}
-
-ccl_device bool ray_aligned_disk_intersect(
-	float3 ray_P, float3 ray_D, float ray_t,
-	float3 disk_P, float disk_radius,
-	float3 *isect_P, float *isect_t)
-{
-	/* aligned disk normal */
-	float disk_t;
-	float3 disk_N = normalize_len(ray_P - disk_P, &disk_t);
-	float div = dot(ray_D, disk_N);
-
-	if(UNLIKELY(div == 0.0f))
-		return false;
-
-	/* compute t to intersection point */
-	float t = -disk_t/div;
-	if(t < 0.0f || t > ray_t)
-		return false;
-	
-	/* test if within radius */
-	float3 P = ray_P + ray_D*t;
-	if(len_squared(P - disk_P) > disk_radius*disk_radius)
-		return false;
-
-	*isect_P = P;
-	*isect_t = t;
-
-	return true;
-}
-
-ccl_device bool ray_triangle_intersect(
-	float3 ray_P, float3 ray_D, float ray_t,
-	float3 v0, float3 v1, float3 v2,
-	float3 *isect_P, float *isect_t)
-{
-	/* Calculate intersection */
-	float3 e1 = v1 - v0;
-	float3 e2 = v2 - v0;
-	float3 s1 = cross(ray_D, e2);
-
-	const float divisor = dot(s1, e1);
-	if(UNLIKELY(divisor == 0.0f))
-		return false;
-
-	const float invdivisor = 1.0f/divisor;
-
-	/* compute first barycentric coordinate */
-	const float3 d = ray_P - v0;
-	const float u = dot(d, s1)*invdivisor;
-	if(u < 0.0f)
-		return false;
-
-	/* Compute second barycentric coordinate */
-	const float3 s2 = cross(d, e1);
-	const float v = dot(ray_D, s2)*invdivisor;
-	if(v < 0.0f)
-		return false;
-
-	const float b0 = 1.0f - u - v;
-	if(b0 < 0.0f)
-		return false;
-
-	/* compute t to intersection point */
-	const float t = dot(e2, s2)*invdivisor;
-	if(t < 0.0f || t > ray_t)
-		return false;
-
-	*isect_t = t;
-	*isect_P = ray_P + ray_D*t;
-
-	return true;
-}
-
-ccl_device_inline bool ray_triangle_intersect_uv(
-        float3 ray_P, float3 ray_D, float ray_t,
-        float3 v0, float3 v1, float3 v2,
-        float *isect_u, float *isect_v, float *isect_t)
-{
-	/* Calculate intersection */
-	float3 e1 = v1 - v0;
-	float3 e2 = v2 - v0;
-	float3 s1 = cross(ray_D, e2);
-
-	const float divisor = dot(s1, e1);
-	if(UNLIKELY(divisor == 0.0f))
-		return false;
-
-	const float invdivisor = 1.0f/divisor;
-
-	/* compute first barycentric coordinate */
-	const float3 d = ray_P - v0;
-	const float u = dot(d, s1)*invdivisor;
-	if(u < 0.0f)
-		return false;
-
-	/* Compute second barycentric coordinate */
-	const float3 s2 = cross(d, e1);
-	const float v = dot(ray_D, s2)*invdivisor;
-	if(v < 0.0f)
-		return false;
-
-	const float b0 = 1.0f - u - v;
-	if(b0 < 0.0f)
-		return false;
-
-	/* compute t to intersection point */
-	const float t = dot(e2, s2)*invdivisor;
-	if(t < 0.0f || t > ray_t)
-		return false;
-
-	*isect_u = u;
-	*isect_v = v;
-	*isect_t = t;
-
-	return true;
-}
-
-ccl_device bool ray_quad_intersect(float3 ray_P, float3 ray_D, float ray_mint, float ray_maxt,
-                                   float3 quad_P, float3 quad_u, float3 quad_v, float3 quad_n,
-                                   float3 *isect_P, float *isect_t, float *isect_u, float *isect_v)
-{
-	float t = -(dot(ray_P, quad_n) - dot(quad_P, quad_n)) / dot(ray_D, quad_n);
-	if(t < ray_mint || t > ray_maxt)
-		return false;
-
-	float3 hit = ray_P + t*ray_D;
-	float3 inplane = hit - quad_P;
-
-	float u = dot(inplane, quad_u) / dot(quad_u, quad_u) + 0.5f;
-	if(u < 0.0f || u > 1.0f)
-		return false;
-
-	float v = dot(inplane, quad_v) / dot(quad_v, quad_v) + 0.5f;
-	if(v < 0.0f || v > 1.0f)
-		return false;
-
-	if(isect_P) *isect_P = hit;
-	if(isect_t) *isect_t = t;
-	if(isect_u) *isect_u = u;
-	if(isect_v) *isect_v = v;
-
-	return true;
-=======
 ccl_device_inline float xor_signmask(float x, int y)
 {
 	return __int_as_float(__float_as_int(x) ^ y);
->>>>>>> 5e9132b3
 }
 
 /* projections */
@@ -1630,34 +558,6 @@
 	return make_float2(u, v);
 }
 
-<<<<<<< HEAD
-ccl_device_inline int util_max_axis(float3 vec)
-{
-#ifdef __KERNEL_SSE__
-	__m128 a = shuffle<0,0,1,1>(vec.m128);
-	__m128 b = shuffle<1,2,2,1>(vec.m128);
-	__m128 c = _mm_cmpgt_ps(a, b);
-	int mask = _mm_movemask_ps(c) & 0x7;
-	static const char tab[8] = {2, 2, 2, 0, 1, 2, 1, 0};
-	return tab[mask];
-#else
-	if(vec.x > vec.y) {
-		if(vec.x > vec.z)
-			return 0;
-		else
-			return 2;
-	}
-	else {
-		if(vec.y > vec.z)
-			return 1;
-		else
-			return 2;
-	}
-#endif
-}
-
-=======
->>>>>>> 5e9132b3
 CCL_NAMESPACE_END
 
 #endif /* __UTIL_MATH_H__ */