--- conflicted
+++ resolved
@@ -47,11 +47,7 @@
 /* Float atomics implementation credits:
  *   http://suhorukov.blogspot.in/2011/12/opencl-11-atomic-operations-on-floating.html
  */
-<<<<<<< HEAD
-ccl_device_inline void atomic_add_and_fetch_float(volatile ccl_global float *source,
-=======
 ccl_device_inline float atomic_add_and_fetch_float(volatile ccl_global float *source,
->>>>>>> 5e9132b3
                                         const float operand)
 {
 	union {
