/*
 * Adapted from code copyright 2009-2010 NVIDIA Corporation
 * Modifications Copyright 2011, Blender Foundation.
 *
 * Licensed under the Apache License, Version 2.0 (the "License");
 * you may not use this file except in compliance with the License.
 * You may obtain a copy of the License at
 *
 * http://www.apache.org/licenses/LICENSE-2.0
 *
 * Unless required by applicable law or agreed to in writing, software
 * distributed under the License is distributed on an "AS IS" BASIS,
 * WITHOUT WARRANTIES OR CONDITIONS OF ANY KIND, either express or implied.
 * See the License for the specific language governing permissions and
 * limitations under the License.
 */

#include "bvh/bvh_build.h"

#include "bvh/bvh_binning.h"
#include "bvh/bvh_node.h"
#include "bvh/bvh_params.h"
#include "bvh_split.h"

<<<<<<< HEAD
#include "util_algorithm.h"
#include "util_debug.h"
#include "util_foreach.h"
#include "util_logging.h"
#include "util_progress.h"
#include "util_stack_allocator.h"
#include "util_simd.h"
#include "util_time.h"
#include "util_queue.h"
=======
#include "render/mesh.h"
#include "render/object.h"
#include "render/scene.h"
#include "render/curves.h"

#include "util/util_algorithm.h"
#include "util/util_debug.h"
#include "util/util_foreach.h"
#include "util/util_logging.h"
#include "util/util_progress.h"
#include "util/util_stack_allocator.h"
#include "util/util_simd.h"
#include "util/util_time.h"
#include "util/util_queue.h"
>>>>>>> 5e9132b3

CCL_NAMESPACE_BEGIN

/* BVH Build Task */

class BVHBuildTask : public Task {
public:
	BVHBuildTask(BVHBuild *build,
	             InnerNode *node,
	             int child,
	             const BVHObjectBinning& range,
	             int level)
	: range_(range)
	{
		run = function_bind(&BVHBuild::thread_build_node,
		                    build,
		                    node,
		                    child,
		                    &range_,
		                    level);
	}
private:
	BVHObjectBinning range_;
};

class BVHSpatialSplitBuildTask : public Task {
public:
	BVHSpatialSplitBuildTask(BVHBuild *build,
	                         InnerNode *node,
	                         int child,
	                         const BVHRange& range,
	                         const vector<BVHReference>& references,
	                         int level)
	: range_(range),
	  references_(references.begin() + range.start(),
	              references.begin() + range.end())
	{
		range_.set_start(0);
		run = function_bind(&BVHBuild::thread_build_spatial_split_node,
		                    build,
		                    node,
		                    child,
		                    &range_,
		                    &references_,
		                    level,
		                    _1);
	}
private:
	BVHRange range_;
	vector<BVHReference> references_;
};

/* Constructor / Destructor */

BVHBuild::BVHBuild(const vector<Object*>& objects_,
                   array<int>& prim_type_,
                   array<int>& prim_index_,
                   array<int>& prim_object_,
                   array<float2>& prim_time_,
                   const BVHParams& params_,
                   Progress& progress_)
 : objects(objects_),
   prim_type(prim_type_),
   prim_index(prim_index_),
   prim_object(prim_object_),
   prim_time(prim_time_),
   params(params_),
   progress(progress_),
   progress_start_time(0.0),
   unaligned_heuristic(objects_)
{
	spatial_min_overlap = 0.0f;
}

BVHBuild::~BVHBuild()
{
}

/* Adding References */

void BVHBuild::add_reference_triangles(BoundBox& root, BoundBox& center, Mesh *mesh, int i)
{
	const Attribute *attr_mP = NULL;
	if(mesh->has_motion_blur()) {
		attr_mP = mesh->attributes.find(ATTR_STD_MOTION_VERTEX_POSITION);
	}
	const size_t num_triangles = mesh->num_triangles();
	for(uint j = 0; j < num_triangles; j++) {
		Mesh::Triangle t = mesh->get_triangle(j);
		const float3 *verts = &mesh->verts[0];
		if(attr_mP == NULL) {
			BoundBox bounds = BoundBox::empty;
			t.bounds_grow(verts, bounds);
			if(bounds.valid()) {
				references.push_back(BVHReference(bounds,
				                                  j,
				                                  i,
				                                  PRIMITIVE_TRIANGLE));
				root.grow(bounds);
				center.grow(bounds.center2());
			}
		}
		else if(params.num_motion_triangle_steps == 0 || params.use_spatial_split) {
			/* Motion triangles, simple case: single node for the whole
			 * primitive. Lowest memory footprint and faster BVH build but
			 * least optimal ray-tracing.
			 */
			/* TODO(sergey): Support motion steps for spatially split BVH. */
			const size_t num_verts = mesh->verts.size();
			const size_t num_steps = mesh->motion_steps;
			const float3 *vert_steps = attr_mP->data_float3();
			BoundBox bounds = BoundBox::empty;
			t.bounds_grow(verts, bounds);
			for(size_t step = 0; step < num_steps - 1; step++) {
				t.bounds_grow(vert_steps + step*num_verts, bounds);
			}
			if(bounds.valid()) {
				references.push_back(
				        BVHReference(bounds,
				                     j,
				                     i,
				                     PRIMITIVE_MOTION_TRIANGLE));
				root.grow(bounds);
				center.grow(bounds.center2());
			}
		}
		else {
			/* Motion triangles, trace optimized case:  we split triangle
			 * primitives into separate nodes for each of the time steps.
			 * This way we minimize overlap of neighbor curve primitives.
			 */
			const int num_bvh_steps = params.num_motion_curve_steps * 2 + 1;
			const float num_bvh_steps_inv_1 = 1.0f / (num_bvh_steps - 1);
			const size_t num_verts = mesh->verts.size();
			const size_t num_steps = mesh->motion_steps;
			const float3 *vert_steps = attr_mP->data_float3();
			/* Calculate bounding box of the previous time step.
			 * Will be reused later to avoid duplicated work on
			 * calculating BVH time step boundbox.
			 */
			float3 prev_verts[3];
			t.motion_verts(verts,
			               vert_steps,
			               num_verts,
			               num_steps,
			               0.0f,
			               prev_verts);
			BoundBox prev_bounds = BoundBox::empty;
			prev_bounds.grow(prev_verts[0]);
			prev_bounds.grow(prev_verts[1]);
			prev_bounds.grow(prev_verts[2]);
			/* Create all primitive time steps, */
			for(int bvh_step = 1; bvh_step < num_bvh_steps; ++bvh_step) {
				const float curr_time = (float)(bvh_step) * num_bvh_steps_inv_1;
				float3 curr_verts[3];
				t.motion_verts(verts,
				               vert_steps,
				               num_verts,
				               num_steps,
				               curr_time,
				               curr_verts);
				BoundBox curr_bounds = BoundBox::empty;
				curr_bounds.grow(curr_verts[0]);
				curr_bounds.grow(curr_verts[1]);
				curr_bounds.grow(curr_verts[2]);
				BoundBox bounds = prev_bounds;
				bounds.grow(curr_bounds);
				if(bounds.valid()) {
					const float prev_time = (float)(bvh_step - 1) * num_bvh_steps_inv_1;
					references.push_back(
					        BVHReference(bounds,
					                     j,
					                     i,
					                     PRIMITIVE_MOTION_TRIANGLE,
					                     prev_time,
					                     curr_time));
					root.grow(bounds);
					center.grow(bounds.center2());
				}
				/* Current time boundbox becomes previous one for the
				 * next time step.
				 */
				prev_bounds = curr_bounds;
			}
		}
	}
}

void BVHBuild::add_reference_curves(BoundBox& root, BoundBox& center, Mesh *mesh, int i)
{
	const Attribute *curve_attr_mP = NULL;
	if(mesh->has_motion_blur()) {
		curve_attr_mP = mesh->curve_attributes.find(ATTR_STD_MOTION_VERTEX_POSITION);
	}
	const size_t num_curves = mesh->num_curves();
	for(uint j = 0; j < num_curves; j++) {
		const Mesh::Curve curve = mesh->get_curve(j);
		const float *curve_radius = &mesh->curve_radius[0];
		for(int k = 0; k < curve.num_keys - 1; k++) {
			if(curve_attr_mP == NULL) {
				/* Really simple logic for static hair. */
				BoundBox bounds = BoundBox::empty;
				curve.bounds_grow(k, &mesh->curve_keys[0], curve_radius, bounds);
				if(bounds.valid()) {
					int packed_type = PRIMITIVE_PACK_SEGMENT(PRIMITIVE_CURVE, k);
					references.push_back(BVHReference(bounds, j, i, packed_type));
					root.grow(bounds);
					center.grow(bounds.center2());
				}
			}
			else if(params.num_motion_curve_steps == 0 || params.use_spatial_split) {
				/* Simple case of motion curves: single node for the while
				 * shutter time. Lowest memory usage but less optimal
				 * rendering.
				 */
				/* TODO(sergey): Support motion steps for spatially split BVH. */
				BoundBox bounds = BoundBox::empty;
				curve.bounds_grow(k, &mesh->curve_keys[0], curve_radius, bounds);
				const size_t num_keys = mesh->curve_keys.size();
				const size_t num_steps = mesh->motion_steps;
				const float3 *key_steps = curve_attr_mP->data_float3();
				for(size_t step = 0; step < num_steps - 1; step++) {
					curve.bounds_grow(k,
					                  key_steps + step*num_keys,
					                  curve_radius,
					                  bounds);
				}
				if(bounds.valid()) {
					int packed_type = PRIMITIVE_PACK_SEGMENT(PRIMITIVE_MOTION_CURVE, k);
					references.push_back(BVHReference(bounds,
					                                  j,
					                                  i,
					                                  packed_type));
					root.grow(bounds);
					center.grow(bounds.center2());
				}
			}
			else {
				/* Motion curves, trace optimized case:  we split curve keys
				 * primitives into separate nodes for each of the time steps.
				 * This way we minimize overlap of neighbor curve primitives.
				 */
				const int num_bvh_steps = params.num_motion_curve_steps * 2 + 1;
				const float num_bvh_steps_inv_1 = 1.0f / (num_bvh_steps - 1);
				const size_t num_steps = mesh->motion_steps;
				const float3 *curve_keys = &mesh->curve_keys[0];
				const float3 *key_steps = curve_attr_mP->data_float3();
				const size_t num_keys = mesh->curve_keys.size();
				/* Calculate bounding box of the previous time step.
				 * Will be reused later to avoid duplicated work on
				 * calculating BVH time step boundbox.
				 */
				float4 prev_keys[4];
				curve.cardinal_motion_keys(curve_keys,
				                           curve_radius,
				                           key_steps,
				                           num_keys,
				                           num_steps,
				                           0.0f,
				                           k - 1, k, k + 1, k + 2,
				                           prev_keys);
				BoundBox prev_bounds = BoundBox::empty;
				curve.bounds_grow(prev_keys, prev_bounds);
				/* Create all primitive time steps, */
				for(int bvh_step = 1; bvh_step < num_bvh_steps; ++bvh_step) {
					const float curr_time = (float)(bvh_step) * num_bvh_steps_inv_1;
					float4 curr_keys[4];
					curve.cardinal_motion_keys(curve_keys,
					                           curve_radius,
					                           key_steps,
					                           num_keys,
					                           num_steps,
					                           curr_time,
					                           k - 1, k, k + 1, k + 2,
					                           curr_keys);
					BoundBox curr_bounds = BoundBox::empty;
					curve.bounds_grow(curr_keys, curr_bounds);
					BoundBox bounds = prev_bounds;
					bounds.grow(curr_bounds);
					if(bounds.valid()) {
						const float prev_time = (float)(bvh_step - 1) * num_bvh_steps_inv_1;
						int packed_type = PRIMITIVE_PACK_SEGMENT(PRIMITIVE_MOTION_CURVE, k);
						references.push_back(BVHReference(bounds,
						                                  j,
						                                  i,
						                                  packed_type,
						                                  prev_time,
						                                  curr_time));
						root.grow(bounds);
						center.grow(bounds.center2());
					}
					/* Current time boundbox becomes previous one for the
					 * next time step.
					 */
					prev_bounds = curr_bounds;
				}
			}
		}
	}
}

void BVHBuild::add_reference_mesh(BoundBox& root, BoundBox& center, Mesh *mesh, int i)
{
	if(params.primitive_mask & PRIMITIVE_ALL_TRIANGLE) {
		add_reference_triangles(root, center, mesh, i);
	}
	if(params.primitive_mask & PRIMITIVE_ALL_CURVE) {
		add_reference_curves(root, center, mesh, i);
	}
}

void BVHBuild::add_reference_object(BoundBox& root, BoundBox& center, Object *ob, int i)
{
	references.push_back(BVHReference(ob->bounds, -1, i, 0));
	root.grow(ob->bounds);
	center.grow(ob->bounds.center2());
}

static size_t count_curve_segments(Mesh *mesh)
{
	size_t num = 0, num_curves = mesh->num_curves();

	for(size_t i = 0; i < num_curves; i++)
		num += mesh->get_curve(i).num_keys - 1;

	return num;
}

void BVHBuild::add_references(BVHRange& root)
{
	/* reserve space for references */
	size_t num_alloc_references = 0;

	foreach(Object *ob, objects) {
		if(params.top_level) {
			if(!ob->is_traceable()) {
				continue;
			}
			if(!ob->mesh->is_instanced()) {
				if(params.primitive_mask & PRIMITIVE_ALL_TRIANGLE) {
					num_alloc_references += ob->mesh->num_triangles();
				}
				if(params.primitive_mask & PRIMITIVE_ALL_CURVE) {
					num_alloc_references += count_curve_segments(ob->mesh);
				}
			}
			else
				num_alloc_references++;
		}
		else {
			if(params.primitive_mask & PRIMITIVE_ALL_TRIANGLE) {
				num_alloc_references += ob->mesh->num_triangles();
			}
			if(params.primitive_mask & PRIMITIVE_ALL_CURVE) {
				num_alloc_references += count_curve_segments(ob->mesh);
			}
		}
	}

	references.reserve(num_alloc_references);

	/* add references from objects */
	BoundBox bounds = BoundBox::empty, center = BoundBox::empty;
	int i = 0;

	foreach(Object *ob, objects) {
		if(params.top_level) {
			if(!ob->is_traceable()) {
				++i;
				continue;
			}
			if(!ob->mesh->is_instanced())
				add_reference_mesh(bounds, center, ob->mesh, i);
			else
				add_reference_object(bounds, center, ob, i);
		}
		else
			add_reference_mesh(bounds, center, ob->mesh, i);

		i++;

		if(progress.get_cancel()) return;
	}

	/* happens mostly on empty meshes */
	if(!bounds.valid())
		bounds.grow(make_float3(0.0f, 0.0f, 0.0f));

	root = BVHRange(bounds, center, 0, references.size());
}

/* Build */

BVHNode* BVHBuild::run()
{
	BVHRange root;

	/* add references */
	add_references(root);

	if(progress.get_cancel())
		return NULL;

	/* init spatial splits */
	if(params.top_level) {
		/* NOTE: Technically it is supported by the builder but it's not really
		 * optimized for speed yet and not really clear yet if it has measurable
		 * improvement on render time. Needs some extra investigation before
		 * enabling spatial split for top level BVH.
		 */
		params.use_spatial_split = false;
	}

	spatial_min_overlap = root.bounds().safe_area() * params.spatial_split_alpha;
	if(params.use_spatial_split) {
		/* NOTE: The API here tries to be as much ready for multi-threaded build
		 * as possible, but at the same time it tries not to introduce any
		 * changes in behavior for until all refactoring needed for threading is
		 * finished.
		 *
		 * So we currently allocate single storage for now, which is only used by
		 * the only thread working on the spatial BVH build.
		 */
		spatial_storage.resize(TaskScheduler::num_threads() + 1);
		size_t num_bins = max(root.size(), (int)BVHParams::NUM_SPATIAL_BINS) - 1;
		foreach(BVHSpatialStorage &storage, spatial_storage) {
			storage.right_bounds.clear();
		}
		spatial_storage[0].right_bounds.resize(num_bins);
	}
	spatial_free_index = 0;

	need_prim_time = params.num_motion_curve_steps > 0 ||
	                 params.num_motion_triangle_steps > 0;

	/* init progress updates */
	double build_start_time;
	build_start_time = progress_start_time = time_dt();
	progress_count = 0;
	progress_total = references.size();
	progress_original_total = progress_total;

	prim_type.resize(references.size());
	prim_index.resize(references.size());
	prim_object.resize(references.size());
	if(need_prim_time) {
		prim_time.resize(references.size());
	}
	else {
		prim_time.resize(0);
	}

	/* build recursively */
	BVHNode *rootnode;

	if(params.use_spatial_split) {
		/* Perform multithreaded spatial split build. */
		rootnode = build_node(root, &references, 0, 0);
		task_pool.wait_work();
	}
	else {
		/* Perform multithreaded binning build. */
		BVHObjectBinning rootbin(root, (references.size())? &references[0]: NULL);
		rootnode = build_node(rootbin, 0);
		task_pool.wait_work();
	}

	/* delete if we canceled */
	if(rootnode) {
		if(progress.get_cancel()) {
			rootnode->deleteSubtree();
			rootnode = NULL;
			VLOG(1) << "BVH build cancelled.";
		}
		else {
			/*rotate(rootnode, 4, 5);*/
			rootnode->update_visibility();
			rootnode->update_time();
		}
		if(rootnode != NULL) {
			VLOG(1) << "BVH build statistics:\n"
			        << "  Build time: " << time_dt() - build_start_time << "\n"
			        << "  Total number of nodes: "
			        << string_human_readable_number(rootnode->getSubtreeSize(BVH_STAT_NODE_COUNT)) << "\n"
			        << "  Number of inner nodes: "
			        << string_human_readable_number(rootnode->getSubtreeSize(BVH_STAT_INNER_COUNT)) << "\n"
			        << "  Number of leaf nodes: "
			        << string_human_readable_number(rootnode->getSubtreeSize(BVH_STAT_LEAF_COUNT)) << "\n"
			        << "  Number of unaligned nodes: "
			        << string_human_readable_number(rootnode->getSubtreeSize(BVH_STAT_UNALIGNED_COUNT))  << "\n"
			        << "  Allocation slop factor: "
			               << ((prim_type.capacity() != 0)
			                       ? (float)prim_type.size() / prim_type.capacity()
			                       : 1.0f) << "\n";
		}
	}


	return rootnode;
}

void BVHBuild::progress_update()
{
	if(time_dt() - progress_start_time < 0.25)
		return;

	double progress_start = (double)progress_count/(double)progress_total;
	double duplicates = (double)(progress_total - progress_original_total)/(double)progress_total;

	string msg = string_printf("Building BVH %.0f%%, duplicates %.0f%%",
	                           progress_start * 100.0, duplicates * 100.0);

	progress.set_substatus(msg);
	progress_start_time = time_dt();
}

void BVHBuild::thread_build_node(InnerNode *inner,
                                 int child,
                                 BVHObjectBinning *range,
                                 int level)
{
	if(progress.get_cancel())
		return;

	/* build nodes */
	BVHNode *node = build_node(*range, level);

	/* set child in inner node */
	inner->children[child] = node;

	/* update progress */
	if(range->size() < THREAD_TASK_SIZE) {
		/*rotate(node, INT_MAX, 5);*/

		thread_scoped_lock lock(build_mutex);

		progress_count += range->size();
		progress_update();
	}
}

void BVHBuild::thread_build_spatial_split_node(InnerNode *inner,
                                               int child,
                                               BVHRange *range,
                                               vector<BVHReference> *references,
                                               int level,
                                               int thread_id)
{
	if(progress.get_cancel()) {
		return;
	}

	/* build nodes */
	BVHNode *node = build_node(*range, references, level, thread_id);

	/* set child in inner node */
	inner->children[child] = node;
}

bool BVHBuild::range_within_max_leaf_size(const BVHRange& range,
                                          const vector<BVHReference>& references) const
{
	size_t size = range.size();
	size_t max_leaf_size = max(params.max_triangle_leaf_size, params.max_curve_leaf_size);

	if(size > max_leaf_size)
		return false;

	size_t num_triangles = 0;
	size_t num_motion_triangles = 0;
	size_t num_curves = 0;
	size_t num_motion_curves = 0;

	for(int i = 0; i < size; i++) {
		const BVHReference& ref = references[range.start() + i];

		if(ref.prim_type() & PRIMITIVE_CURVE)
			num_curves++;
		if(ref.prim_type() & PRIMITIVE_MOTION_CURVE)
			num_motion_curves++;
		else if(ref.prim_type() & PRIMITIVE_TRIANGLE)
			num_triangles++;
		else if(ref.prim_type() & PRIMITIVE_MOTION_TRIANGLE)
			num_motion_triangles++;
	}

	return (num_triangles <= params.max_triangle_leaf_size) &&
	       (num_motion_triangles <= params.max_motion_triangle_leaf_size) &&
	       (num_curves <= params.max_curve_leaf_size) &&
	       (num_motion_curves <= params.max_motion_curve_leaf_size);
}

/* multithreaded binning builder */
BVHNode* BVHBuild::build_node(const BVHObjectBinning& range, int level)
{
	size_t size = range.size();
	float leafSAH = params.sah_primitive_cost * range.leafSAH;
	float splitSAH = params.sah_node_cost * range.bounds().half_area() + params.sah_primitive_cost * range.splitSAH;

	/* Have at least one inner node on top level, for performance and correct
	 * visibility tests, since object instances do not check visibility flag.
	 */
	if(!(range.size() > 0 && params.top_level && level == 0)) {
		/* Make leaf node when threshold reached or SAH tells us. */
		if((params.small_enough_for_leaf(size, level)) ||
		   (range_within_max_leaf_size(range, references) && leafSAH < splitSAH))
		{
			return create_leaf_node(range, references);
		}
	}

	BVHObjectBinning unaligned_range;
	float unalignedSplitSAH = FLT_MAX;
	float unalignedLeafSAH = FLT_MAX;
	Transform aligned_space;
	bool do_unalinged_split = false;
	if(params.use_unaligned_nodes &&
	   splitSAH > params.unaligned_split_threshold*leafSAH)
	{
		aligned_space = unaligned_heuristic.compute_aligned_space(
		        range, &references[0]);
		unaligned_range = BVHObjectBinning(range,
		                                   &references[0],
		                                   &unaligned_heuristic,
		                                   &aligned_space);
		unalignedSplitSAH = params.sah_node_cost * unaligned_range.unaligned_bounds().half_area() +
		                    params.sah_primitive_cost * unaligned_range.splitSAH;
		unalignedLeafSAH = params.sah_primitive_cost * unaligned_range.leafSAH;
		if(!(range.size() > 0 && params.top_level && level == 0)) {
			if(unalignedLeafSAH < unalignedSplitSAH && unalignedSplitSAH < splitSAH &&
			   range_within_max_leaf_size(range, references))
			{
				return create_leaf_node(range, references);
			}
		}
		/* Check whether unaligned split is better than the regulat one. */
		if(unalignedSplitSAH < splitSAH) {
			do_unalinged_split = true;
		}
	}

	/* Perform split. */
	BVHObjectBinning left, right;
	if(do_unalinged_split) {
		unaligned_range.split(&references[0], left, right);
	}
	else {
		range.split(&references[0], left, right);
	}

	BoundBox bounds;
	if(do_unalinged_split) {
		bounds = unaligned_heuristic.compute_aligned_boundbox(
		        range, &references[0], aligned_space);
	}
	else {
		bounds = range.bounds();
	}

	/* Create inner node. */
	InnerNode *inner;
	if(range.size() < THREAD_TASK_SIZE) {
		/* local build */
		BVHNode *leftnode = build_node(left, level + 1);
		BVHNode *rightnode = build_node(right, level + 1);

		inner = new InnerNode(bounds, leftnode, rightnode);
	}
	else {
		/* Threaded build */
		inner = new InnerNode(bounds);

		task_pool.push(new BVHBuildTask(this, inner, 0, left, level + 1), true);
		task_pool.push(new BVHBuildTask(this, inner, 1, right, level + 1), true);
	}

	if(do_unalinged_split) {
		inner->set_aligned_space(aligned_space);
	}

	return inner;
}

/* multithreaded spatial split builder */
BVHNode* BVHBuild::build_node(const BVHRange& range,
                              vector<BVHReference> *references,
                              int level,
                              int thread_id)
{
	/* Update progress.
	 *
	 * TODO(sergey): Currently it matches old behavior, but we can move it to the
	 * task thread (which will mimic non=split builder) and save some CPU ticks
	 * on checking cancel status.
	 */
	progress_update();
	if(progress.get_cancel()) {
		return NULL;
	}

	/* Small enough or too deep => create leaf. */
	if(!(range.size() > 0 && params.top_level && level == 0)) {
		if(params.small_enough_for_leaf(range.size(), level)) {
			progress_count += range.size();
			return create_leaf_node(range, *references);
		}
	}

	/* Perform splitting test. */
	BVHSpatialStorage *storage = &spatial_storage[thread_id];
	BVHMixedSplit split(this, storage, range, references, level);

	if(!(range.size() > 0 && params.top_level && level == 0)) {
		if(split.no_split) {
			progress_count += range.size();
			return create_leaf_node(range, *references);
		}
	}
	float leafSAH = params.sah_primitive_cost * split.leafSAH;
	float splitSAH = params.sah_node_cost * range.bounds().half_area() +
	                 params.sah_primitive_cost * split.nodeSAH;

	BVHMixedSplit unaligned_split;
	float unalignedSplitSAH = FLT_MAX;
	/* float unalignedLeafSAH = FLT_MAX; */
	Transform aligned_space;
	bool do_unalinged_split = false;
	if(params.use_unaligned_nodes &&
	   splitSAH > params.unaligned_split_threshold*leafSAH)
	{
		aligned_space =
		        unaligned_heuristic.compute_aligned_space(range, &references->at(0));
		unaligned_split = BVHMixedSplit(this,
		                                storage,
		                                range,
		                                references,
		                                level,
		                                &unaligned_heuristic,
		                                &aligned_space);
		/* unalignedLeafSAH = params.sah_primitive_cost * split.leafSAH; */
		unalignedSplitSAH = params.sah_node_cost * unaligned_split.bounds.half_area() +
		                    params.sah_primitive_cost * unaligned_split.nodeSAH;
		/* TOOD(sergey): Check we can create leaf already. */
		/* Check whether unaligned split is better than the regulat one. */
		if(unalignedSplitSAH < splitSAH) {
			do_unalinged_split = true;
		}
	}

	/* Do split. */
	BVHRange left, right;
	if(do_unalinged_split) {
		unaligned_split.split(this, left, right, range);
	}
	else {
		split.split(this, left, right, range);
	}

	progress_total += left.size() + right.size() - range.size();

	BoundBox bounds;
	if(do_unalinged_split) {
		bounds = unaligned_heuristic.compute_aligned_boundbox(
		        range, &references->at(0), aligned_space);
	}
	else {
		bounds = range.bounds();
	}

	/* Create inner node. */
	InnerNode *inner;
	if(range.size() < THREAD_TASK_SIZE) {
		/* Local build. */

		/* Build left node. */
		vector<BVHReference> copy(references->begin() + right.start(),
		                          references->begin() + right.end());
		right.set_start(0);

		BVHNode *leftnode = build_node(left, references, level + 1, thread_id);

		/* Build right node. */
		BVHNode *rightnode = build_node(right, &copy, level + 1, thread_id);

		inner = new InnerNode(bounds, leftnode, rightnode);
	}
	else {
		/* Threaded build. */
		inner = new InnerNode(bounds);
		task_pool.push(new BVHSpatialSplitBuildTask(this,
		                                            inner,
		                                            0,
		                                            left,
		                                            *references,
		                                            level + 1),
		               true);
		task_pool.push(new BVHSpatialSplitBuildTask(this,
		                                            inner,
		                                            1,
		                                            right,
		                                            *references,
		                                            level + 1),
		               true);
	}

	if(do_unalinged_split) {
		inner->set_aligned_space(aligned_space);
	}

	return inner;
}

/* Create Nodes */

BVHNode *BVHBuild::create_object_leaf_nodes(const BVHReference *ref, int start, int num)
{
	if(num == 0) {
		BoundBox bounds = BoundBox::empty;
		return new LeafNode(bounds, 0, 0, 0);
	}
	else if(num == 1) {
		assert(start < prim_type.size());
		prim_type[start] = ref->prim_type();
		prim_index[start] = ref->prim_index();
		prim_object[start] = ref->prim_object();
		if(need_prim_time) {
			prim_time[start] = make_float2(ref->time_from(), ref->time_to());
		}

		uint visibility = objects[ref->prim_object()]->visibility;
		BVHNode *leaf_node =  new LeafNode(ref->bounds(), visibility, start, start+1);
<<<<<<< HEAD
		leaf_node->m_time_from = ref->time_from();
		leaf_node->m_time_to = ref->time_to();
=======
		leaf_node->time_from = ref->time_from();
		leaf_node->time_to = ref->time_to();
>>>>>>> 5e9132b3
		return leaf_node;
	}
	else {
		int mid = num/2;
		BVHNode *leaf0 = create_object_leaf_nodes(ref, start, mid);
		BVHNode *leaf1 = create_object_leaf_nodes(ref+mid, start+mid, num-mid);

		BoundBox bounds = BoundBox::empty;
		bounds.grow(leaf0->bounds);
		bounds.grow(leaf1->bounds);

		BVHNode *inner_node = new InnerNode(bounds, leaf0, leaf1);
<<<<<<< HEAD
		inner_node->m_time_from = min(leaf0->m_time_from, leaf1->m_time_from);
		inner_node->m_time_to = max(leaf0->m_time_to, leaf1->m_time_to);
=======
		inner_node->time_from = min(leaf0->time_from, leaf1->time_from);
		inner_node->time_to = max(leaf0->time_to, leaf1->time_to);
>>>>>>> 5e9132b3
		return inner_node;
	}
}

BVHNode* BVHBuild::create_leaf_node(const BVHRange& range,
                                    const vector<BVHReference>& references)
{
	/* This is a bit overallocating here (considering leaf size into account),
	 * but chunk-based re-allocation in vector makes it difficult to use small
	 * size of stack storage here. Some tweaks are possible tho.
	 *
	 * NOTES:
	 *  - If the size is too big, we'll have inefficient stack usage,
	 *    and lots of cache misses.
	 *  - If the size is too small, then we can run out of memory
	 *    allowed to be used by vector.
	 *    In practice it wouldn't mean crash, just allocator will fallback
	 *    to heap which is slower.
	 *  - Optimistic re-allocation in STL could jump us out of stack usage
	 *    because re-allocation happens in chunks and size of those chunks we
	 *    can not control.
	 */
	typedef StackAllocator<256, int> LeafStackAllocator;
	typedef StackAllocator<256, float2> LeafTimeStackAllocator;
	typedef StackAllocator<256, BVHReference> LeafReferenceStackAllocator;

	vector<int, LeafStackAllocator> p_type[PRIMITIVE_NUM_TOTAL];
	vector<int, LeafStackAllocator> p_index[PRIMITIVE_NUM_TOTAL];
	vector<int, LeafStackAllocator> p_object[PRIMITIVE_NUM_TOTAL];
<<<<<<< HEAD
	vector<float2, LeafStackAllocator> p_time[PRIMITIVE_NUM_TOTAL];
=======
	vector<float2, LeafTimeStackAllocator> p_time[PRIMITIVE_NUM_TOTAL];
>>>>>>> 5e9132b3
	vector<BVHReference, LeafReferenceStackAllocator> p_ref[PRIMITIVE_NUM_TOTAL];

	/* TODO(sergey): In theory we should be able to store references. */
	vector<BVHReference, LeafReferenceStackAllocator> object_references;

	uint visibility[PRIMITIVE_NUM_TOTAL] = {0};
	/* NOTE: Keep initializtion in sync with actual number of primitives. */
	BoundBox bounds[PRIMITIVE_NUM_TOTAL] = {BoundBox::empty,
	                                        BoundBox::empty,
	                                        BoundBox::empty,
	                                        BoundBox::empty};
	int ob_num = 0;
	int num_new_prims = 0;
	/* Fill in per-type type/index array. */
	for(int i = 0; i < range.size(); i++) {
		const BVHReference& ref = references[range.start() + i];
		if(ref.prim_index() != -1) {
			int type_index = bitscan(ref.prim_type() & PRIMITIVE_ALL);
			p_ref[type_index].push_back(ref);
			p_type[type_index].push_back(ref.prim_type());
			p_index[type_index].push_back(ref.prim_index());
			p_object[type_index].push_back(ref.prim_object());
			p_time[type_index].push_back(make_float2(ref.time_from(),
			                                         ref.time_to()));

			bounds[type_index].grow(ref.bounds());
			visibility[type_index] |= objects[ref.prim_object()]->visibility;
			if(ref.prim_type() & PRIMITIVE_ALL_CURVE) {
				visibility[type_index] |= PATH_RAY_CURVE;
			}
			++num_new_prims;
		}
		else {
			object_references.push_back(ref);
			++ob_num;
		}
	}

	/* Create leaf nodes for every existing primitive.
	 *
	 * Here we write primitive types, indices and objects to a temporary array.
	 * This way we keep all the heavy memory allocation code outside of the
	 * thread lock in the case of spatial split building.
	 *
	 * TODO(sergey): With some pointer trickery we can write directly to the
	 * destination buffers for the non-spatial split BVH.
	 */
	BVHNode *leaves[PRIMITIVE_NUM_TOTAL + 1] = {NULL};
	int num_leaves = 0;
	size_t start_index = 0;
	vector<int, LeafStackAllocator> local_prim_type,
	                                local_prim_index,
	                                local_prim_object;
<<<<<<< HEAD
	vector<float2, LeafStackAllocator> local_prim_time;
=======
	vector<float2, LeafTimeStackAllocator> local_prim_time;
>>>>>>> 5e9132b3
	local_prim_type.resize(num_new_prims);
	local_prim_index.resize(num_new_prims);
	local_prim_object.resize(num_new_prims);
	if(need_prim_time) {
		local_prim_time.resize(num_new_prims);
	}
	for(int i = 0; i < PRIMITIVE_NUM_TOTAL; ++i) {
		int num = (int)p_type[i].size();
		if(num != 0) {
			assert(p_type[i].size() == p_index[i].size());
			assert(p_type[i].size() == p_object[i].size());
			Transform aligned_space;
			bool alignment_found = false;
			for(int j = 0; j < num; ++j) {
				const int index = start_index + j;
				local_prim_type[index] = p_type[i][j];
				local_prim_index[index] = p_index[i][j];
				local_prim_object[index] = p_object[i][j];
				if(need_prim_time) {
					local_prim_time[index] = p_time[i][j];
				}
				if(params.use_unaligned_nodes && !alignment_found) {
					alignment_found =
						unaligned_heuristic.compute_aligned_space(p_ref[i][j],
						                                          &aligned_space);
				}
			}
			LeafNode *leaf_node = new LeafNode(bounds[i],
			                                   visibility[i],
			                                   start_index,
			                                   start_index + num);
			if(true) {
				float time_from = 1.0f, time_to = 0.0f;
				for(int j = 0; j < num; ++j) {
					const BVHReference &ref = p_ref[i][j];
					time_from = min(time_from, ref.time_from());
					time_to = max(time_to, ref.time_to());
				}
<<<<<<< HEAD
				leaf_node->m_time_from = time_from;
				leaf_node->m_time_to = time_to;
=======
				leaf_node->time_from = time_from;
				leaf_node->time_to = time_to;
>>>>>>> 5e9132b3
			}
			if(alignment_found) {
				/* Need to recalculate leaf bounds with new alignment. */
				leaf_node->bounds = BoundBox::empty;
				for(int j = 0; j < num; ++j) {
					const BVHReference &ref = p_ref[i][j];
					BoundBox ref_bounds =
					        unaligned_heuristic.compute_aligned_prim_boundbox(
					                ref,
					                aligned_space);
					leaf_node->bounds.grow(ref_bounds);
				}
				/* Set alignment space. */
				leaf_node->set_aligned_space(aligned_space);
			}
			leaves[num_leaves++] = leaf_node;
			start_index += num;
		}
	}
	/* Get size of new data to be copied to the packed arrays. */
	const int num_new_leaf_data = start_index;
	const size_t new_leaf_data_size = sizeof(int) * num_new_leaf_data;
	/* Copy actual data to the packed array. */
	if(params.use_spatial_split) {
		spatial_spin_lock.lock();
		/* We use first free index in the packed arrays and mode pointer to the
		 * end of the current range.
		 *
		 * This doesn't give deterministic packed arrays, but it shouldn't really
		 * matter because order of children in BVH is deterministic.
		 */
		start_index = spatial_free_index;
		spatial_free_index += range.size();

		/* Extend an array when needed. */
		const size_t range_end = start_index + range.size();
		if(prim_type.size() < range_end) {
			/* Avoid extra re-allocations by pre-allocating bigger array in an
			 * advance.
			 */
			if(range_end >= prim_type.capacity()) {
				float progress = (float)progress_count/(float)progress_total;
				float factor = (1.0f - progress);
				const size_t reserve = (size_t)(range_end + (float)range_end*factor);
				prim_type.reserve(reserve);
				prim_index.reserve(reserve);
				prim_object.reserve(reserve);
				if(need_prim_time) {
					prim_time.reserve(reserve);
				}
			}

			prim_type.resize(range_end);
			prim_index.resize(range_end);
			prim_object.resize(range_end);
			if(need_prim_time) {
				prim_time.resize(range_end);
			}
		}
		spatial_spin_lock.unlock();

		/* Perform actual data copy. */
		if(new_leaf_data_size > 0) {
			memcpy(&prim_type[start_index], &local_prim_type[0], new_leaf_data_size);
			memcpy(&prim_index[start_index], &local_prim_index[0], new_leaf_data_size);
			memcpy(&prim_object[start_index], &local_prim_object[0], new_leaf_data_size);
			if(need_prim_time) {
				memcpy(&prim_time[start_index], &local_prim_time[0], sizeof(float2)*num_new_leaf_data);
			}
		}
	}
	else {
		/* For the regular BVH builder we simply copy new data starting at the
		 * range start. This is totally thread-safe, all threads are living
		 * inside of their own range.
		 */
		start_index = range.start();
		if(new_leaf_data_size > 0) {
			memcpy(&prim_type[start_index], &local_prim_type[0], new_leaf_data_size);
			memcpy(&prim_index[start_index], &local_prim_index[0], new_leaf_data_size);
			memcpy(&prim_object[start_index], &local_prim_object[0], new_leaf_data_size);
			if(need_prim_time) {
				memcpy(&prim_time[start_index], &local_prim_time[0], sizeof(float2)*num_new_leaf_data);
			}
		}
	}

	/* So far leaves were created with the zero-based index in an arrays,
	 * here we modify the indices to correspond to actual packed array start
	 * index.
	 */
	for(int i = 0; i < num_leaves; ++i) {
		LeafNode *leaf = (LeafNode *)leaves[i];
		leaf->lo += start_index;
		leaf->hi += start_index;
	}

	/* Create leaf node for object. */
	if(num_leaves == 0 || ob_num) {
		/* Only create object leaf nodes if there are objects or no other
		 * nodes created.
		 */
		const BVHReference *ref = (ob_num)? &object_references[0]: NULL;
		leaves[num_leaves] = create_object_leaf_nodes(ref,
		                                              start_index + num_new_leaf_data,
		                                              ob_num);
		++num_leaves;
	}

	/* TODO(sergey): Need to take care of alignment when number of leaves
	 * is more than 1.
	 */
	if(num_leaves == 1) {
		/* Simplest case: single leaf, just return it.
		 * In all the rest cases we'll be creating intermediate inner node with
		 * an appropriate bounding box.
		 */
		return leaves[0];
	}
	else if(num_leaves == 2) {
		return new InnerNode(range.bounds(), leaves[0], leaves[1]);
	}
	else if(num_leaves == 3) {
		BoundBox inner_bounds = merge(leaves[1]->bounds, leaves[2]->bounds);
		BVHNode *inner = new InnerNode(inner_bounds, leaves[1], leaves[2]);
		return new InnerNode(range.bounds(), leaves[0], inner);
	} else {
		/* Should be doing more branches if more primitive types added. */
		assert(num_leaves <= 5);
		BoundBox inner_bounds_a = merge(leaves[0]->bounds, leaves[1]->bounds);
		BoundBox inner_bounds_b = merge(leaves[2]->bounds, leaves[3]->bounds);
		BVHNode *inner_a = new InnerNode(inner_bounds_a, leaves[0], leaves[1]);
		BVHNode *inner_b = new InnerNode(inner_bounds_b, leaves[2], leaves[3]);
		BoundBox inner_bounds_c = merge(inner_a->bounds, inner_b->bounds);
		BVHNode *inner_c = new InnerNode(inner_bounds_c, inner_a, inner_b);
		if(num_leaves == 5) {
			return new InnerNode(range.bounds(), inner_c, leaves[4]);
		}
		return inner_c;
	}

#undef MAX_ITEMS_PER_LEAF
}

/* Tree Rotations */

void BVHBuild::rotate(BVHNode *node, int max_depth, int iterations)
{
	/* in tested scenes, this resulted in slightly slower raytracing, so disabled
	 * it for now. could be implementation bug, or depend on the scene */
	if(node)
		for(int i = 0; i < iterations; i++)
			rotate(node, max_depth);
}

void BVHBuild::rotate(BVHNode *node, int max_depth)
{
	/* nothing to rotate if we reached a leaf node. */
	if(node->is_leaf() || max_depth < 0)
		return;

	InnerNode *parent = (InnerNode*)node;

	/* rotate all children first */
	for(size_t c = 0; c < 2; c++)
		rotate(parent->children[c], max_depth-1);

	/* compute current area of all children */
	BoundBox bounds0 = parent->children[0]->bounds;
	BoundBox bounds1 = parent->children[1]->bounds;

	float area0 = bounds0.half_area();
	float area1 = bounds1.half_area();
	float4 child_area = make_float4(area0, area1, 0.0f, 0.0f);

	/* find best rotation. we pick a target child of a first child, and swap
	 * this with an other child. we perform the best such swap. */
	float best_cost = FLT_MAX;
	int best_child = -1, best_target = -1, best_other = -1;

	for(size_t c = 0; c < 2; c++) {
		/* ignore leaf nodes as we cannot descent into */
		if(parent->children[c]->is_leaf())
			continue;

		InnerNode *child = (InnerNode*)parent->children[c];
		BoundBox& other = (c == 0)? bounds1: bounds0;

		/* transpose child bounds */
		BoundBox target0 = child->children[0]->bounds;
		BoundBox target1 = child->children[1]->bounds;

		/* compute cost for both possible swaps */
		float cost0 = merge(other, target1).half_area() - child_area[c];
		float cost1 = merge(target0, other).half_area() - child_area[c];

		if(min(cost0,cost1) < best_cost) {
			best_child = (int)c;
			best_other = (int)(1-c);

			if(cost0 < cost1) {
				best_cost = cost0;
				best_target = 0;
			}
			else {
				best_cost = cost0;
				best_target = 1;
			}
		}
	}

	/* if we did not find a swap that improves the SAH then do nothing */
	if(best_cost >= 0)
		return;

	assert(best_child == 0 || best_child == 1);
	assert(best_target != -1);

	/* perform the best found tree rotation */
	InnerNode *child = (InnerNode*)parent->children[best_child];

	swap(parent->children[best_other], child->children[best_target]);
	child->bounds = merge(child->children[0]->bounds, child->children[1]->bounds);
}

CCL_NAMESPACE_END<|MERGE_RESOLUTION|>--- conflicted
+++ resolved
@@ -22,17 +22,6 @@
 #include "bvh/bvh_params.h"
 #include "bvh_split.h"
 
-<<<<<<< HEAD
-#include "util_algorithm.h"
-#include "util_debug.h"
-#include "util_foreach.h"
-#include "util_logging.h"
-#include "util_progress.h"
-#include "util_stack_allocator.h"
-#include "util_simd.h"
-#include "util_time.h"
-#include "util_queue.h"
-=======
 #include "render/mesh.h"
 #include "render/object.h"
 #include "render/scene.h"
@@ -47,7 +36,6 @@
 #include "util/util_simd.h"
 #include "util/util_time.h"
 #include "util/util_queue.h"
->>>>>>> 5e9132b3
 
 CCL_NAMESPACE_BEGIN
 
@@ -879,13 +867,8 @@
 
 		uint visibility = objects[ref->prim_object()]->visibility;
 		BVHNode *leaf_node =  new LeafNode(ref->bounds(), visibility, start, start+1);
-<<<<<<< HEAD
-		leaf_node->m_time_from = ref->time_from();
-		leaf_node->m_time_to = ref->time_to();
-=======
 		leaf_node->time_from = ref->time_from();
 		leaf_node->time_to = ref->time_to();
->>>>>>> 5e9132b3
 		return leaf_node;
 	}
 	else {
@@ -898,13 +881,8 @@
 		bounds.grow(leaf1->bounds);
 
 		BVHNode *inner_node = new InnerNode(bounds, leaf0, leaf1);
-<<<<<<< HEAD
-		inner_node->m_time_from = min(leaf0->m_time_from, leaf1->m_time_from);
-		inner_node->m_time_to = max(leaf0->m_time_to, leaf1->m_time_to);
-=======
 		inner_node->time_from = min(leaf0->time_from, leaf1->time_from);
 		inner_node->time_to = max(leaf0->time_to, leaf1->time_to);
->>>>>>> 5e9132b3
 		return inner_node;
 	}
 }
@@ -934,11 +912,7 @@
 	vector<int, LeafStackAllocator> p_type[PRIMITIVE_NUM_TOTAL];
 	vector<int, LeafStackAllocator> p_index[PRIMITIVE_NUM_TOTAL];
 	vector<int, LeafStackAllocator> p_object[PRIMITIVE_NUM_TOTAL];
-<<<<<<< HEAD
-	vector<float2, LeafStackAllocator> p_time[PRIMITIVE_NUM_TOTAL];
-=======
 	vector<float2, LeafTimeStackAllocator> p_time[PRIMITIVE_NUM_TOTAL];
->>>>>>> 5e9132b3
 	vector<BVHReference, LeafReferenceStackAllocator> p_ref[PRIMITIVE_NUM_TOTAL];
 
 	/* TODO(sergey): In theory we should be able to store references. */
@@ -992,11 +966,7 @@
 	vector<int, LeafStackAllocator> local_prim_type,
 	                                local_prim_index,
 	                                local_prim_object;
-<<<<<<< HEAD
-	vector<float2, LeafStackAllocator> local_prim_time;
-=======
 	vector<float2, LeafTimeStackAllocator> local_prim_time;
->>>>>>> 5e9132b3
 	local_prim_type.resize(num_new_prims);
 	local_prim_index.resize(num_new_prims);
 	local_prim_object.resize(num_new_prims);
@@ -1035,13 +1005,8 @@
 					time_from = min(time_from, ref.time_from());
 					time_to = max(time_to, ref.time_to());
 				}
-<<<<<<< HEAD
-				leaf_node->m_time_from = time_from;
-				leaf_node->m_time_to = time_to;
-=======
 				leaf_node->time_from = time_from;
 				leaf_node->time_to = time_to;
->>>>>>> 5e9132b3
 			}
 			if(alignment_found) {
 				/* Need to recalculate leaf bounds with new alignment. */
