/*
 * Copyright 2011-2013 Blender Foundation
 *
 * Licensed under the Apache License, Version 2.0 (the "License");
 * you may not use this file except in compliance with the License.
 * You may obtain a copy of the License at
 *
 * http://www.apache.org/licenses/LICENSE-2.0
 *
 * Unless required by applicable law or agreed to in writing, software
 * distributed under the License is distributed on an "AS IS" BASIS,
 * WITHOUT WARRANTIES OR CONDITIONS OF ANY KIND, either express or implied.
 * See the License for the specific language governing permissions and
 * limitations under the License.
 */

#include <climits>
#include <limits.h>
#include <stdio.h>
#include <stdlib.h>
#include <string.h>

#include "device/device.h"
#include "device/device_denoising.h"
#include "device/device_intern.h"
#include "device/device_split_kernel.h"

#include "render/buffers.h"

#include "filter/filter_defines.h"

#ifdef WITH_CUDA_DYNLOAD
#  include "cuew.h"
#else
#  include "util/util_opengl.h"
#  include <cuda.h>
#  include <cudaGL.h>
#endif
#include "util/util_debug.h"
#include "util/util_logging.h"
#include "util/util_map.h"
#include "util/util_md5.h"
#include "util/util_opengl.h"
#include "util/util_path.h"
#include "util/util_string.h"
#include "util/util_system.h"
#include "util/util_types.h"
#include "util/util_time.h"

#include "kernel/split/kernel_split_data_types.h"

CCL_NAMESPACE_BEGIN

#ifndef WITH_CUDA_DYNLOAD

/* Transparently implement some functions, so majority of the file does not need
 * to worry about difference between dynamically loaded and linked CUDA at all.
 */

namespace {

const char *cuewErrorString(CUresult result)
{
	/* We can only give error code here without major code duplication, that
	 * should be enough since dynamic loading is only being disabled by folks
	 * who knows what they're doing anyway.
	 *
	 * NOTE: Avoid call from several threads.
	 */
	static string error;
	error = string_printf("%d", result);
	return error.c_str();
}

const char *cuewCompilerPath(void)
{
	return CYCLES_CUDA_NVCC_EXECUTABLE;
}

int cuewCompilerVersion(void)
{
	return (CUDA_VERSION / 100) + (CUDA_VERSION % 100 / 10);
}

}  /* namespace */
#endif  /* WITH_CUDA_DYNLOAD */

class CUDADevice;

class CUDASplitKernel : public DeviceSplitKernel {
	CUDADevice *device;
public:
	explicit CUDASplitKernel(CUDADevice *device);

	virtual uint64_t state_buffer_size(device_memory& kg, device_memory& data, size_t num_threads);

	virtual bool enqueue_split_kernel_data_init(const KernelDimensions& dim,
	                                            RenderTile& rtile,
	                                            int num_global_elements,
	                                            device_memory& kernel_globals,
	                                            device_memory& kernel_data_,
	                                            device_memory& split_data,
	                                            device_memory& ray_state,
	                                            device_memory& queue_index,
	                                            device_memory& use_queues_flag,
	                                            device_memory& work_pool_wgs);

	virtual SplitKernelFunction* get_split_kernel_function(string kernel_name, const DeviceRequestedFeatures&);
	virtual int2 split_kernel_local_size();
	virtual int2 split_kernel_global_size(device_memory& kg, device_memory& data, DeviceTask *task);
};

class CUDADevice : public Device
{
public:
	DedicatedTaskPool task_pool;
	CUdevice cuDevice;
	CUcontext cuContext;
	CUmodule cuModule, cuFilterModule;
	map<device_ptr, bool> tex_interp_map;
	map<device_ptr, uint> tex_bindless_map;
	int cuDevId;
	int cuDevArchitecture;
	bool first_error;

	struct PixelMem {
		GLuint cuPBO;
		CUgraphicsResource cuPBOresource;
		GLuint cuTexId;
		int w, h;
	};

	map<device_ptr, PixelMem> pixel_mem_map;

	/* Bindless Textures */
	device_vector<uint> bindless_mapping;
	bool need_bindless_mapping;

	CUdeviceptr cuda_device_ptr(device_ptr mem)
	{
		return (CUdeviceptr)mem;
	}

	static bool have_precompiled_kernels()
	{
		string cubins_path = path_get("lib");
		return path_exists(cubins_path);
	}

	virtual bool show_samples() const
	{
		/* The CUDADevice only processes one tile at a time, so showing samples is fine. */
		return true;
	}

/*#ifdef NDEBUG
#define cuda_abort()
#else
#define cuda_abort() abort()
#endif*/
	void cuda_error_documentation()
	{
		if(first_error) {
			fprintf(stderr, "\nRefer to the Cycles GPU rendering documentation for possible solutions:\n");
			fprintf(stderr, "https://docs.blender.org/manual/en/dev/render/cycles/gpu_rendering.html\n\n");
			first_error = false;
		}
	}

#define cuda_assert(stmt) \
	{ \
		CUresult result = stmt; \
		\
		if(result != CUDA_SUCCESS) { \
			string message = string_printf("CUDA error: %s in %s, line %d", cuewErrorString(result), #stmt, __LINE__); \
			if(error_msg == "") \
				error_msg = message; \
			fprintf(stderr, "%s\n", message.c_str()); \
			/*cuda_abort();*/ \
			cuda_error_documentation(); \
		} \
	} (void)0

	bool cuda_error_(CUresult result, const string& stmt)
	{
		if(result == CUDA_SUCCESS)
			return false;

		string message = string_printf("CUDA error at %s: %s", stmt.c_str(), cuewErrorString(result));
		if(error_msg == "")
			error_msg = message;
		fprintf(stderr, "%s\n", message.c_str());
		cuda_error_documentation();
		return true;
	}

#define cuda_error(stmt) cuda_error_(stmt, #stmt)

	void cuda_error_message(const string& message)
	{
		if(error_msg == "")
			error_msg = message;
		fprintf(stderr, "%s\n", message.c_str());
		cuda_error_documentation();
	}

	void cuda_push_context()
	{
		cuda_assert(cuCtxSetCurrent(cuContext));
	}

	void cuda_pop_context()
	{
		cuda_assert(cuCtxSetCurrent(NULL));
	}

	CUDADevice(DeviceInfo& info, Stats &stats, bool background_)
	: Device(info, stats, background_)
	{
		first_error = true;
		background = background_;

		cuDevId = info.num;
		cuDevice = 0;
		cuContext = 0;

		need_bindless_mapping = false;

		/* intialize */
		if(cuda_error(cuInit(0)))
			return;

		/* setup device and context */
		if(cuda_error(cuDeviceGet(&cuDevice, cuDevId)))
			return;

		CUresult result;

		if(background) {
			result = cuCtxCreate(&cuContext, 0, cuDevice);
		}
		else {
			result = cuGLCtxCreate(&cuContext, 0, cuDevice);

			if(result != CUDA_SUCCESS) {
				result = cuCtxCreate(&cuContext, 0, cuDevice);
				background = true;
			}
		}

		if(cuda_error_(result, "cuCtxCreate"))
			return;

		int major, minor;
		cuDeviceGetAttribute(&major, CU_DEVICE_ATTRIBUTE_COMPUTE_CAPABILITY_MAJOR, cuDevId);
		cuDeviceGetAttribute(&minor, CU_DEVICE_ATTRIBUTE_COMPUTE_CAPABILITY_MINOR, cuDevId);
		cuDevArchitecture = major*100 + minor*10;

		cuda_pop_context();
	}

	~CUDADevice()
	{
		task_pool.stop();

		if(info.has_bindless_textures) {
			tex_free(bindless_mapping);
		}

		cuda_assert(cuCtxDestroy(cuContext));
	}

	bool support_device(const DeviceRequestedFeatures& /*requested_features*/)
	{
		int major, minor;
		cuDeviceGetAttribute(&major, CU_DEVICE_ATTRIBUTE_COMPUTE_CAPABILITY_MAJOR, cuDevId);
		cuDeviceGetAttribute(&minor, CU_DEVICE_ATTRIBUTE_COMPUTE_CAPABILITY_MINOR, cuDevId);

		/* We only support sm_20 and above */
		if(major < 2) {
			cuda_error_message(string_printf("CUDA device supported only with compute capability 2.0 or up, found %d.%d.", major, minor));
			return false;
		}

		return true;
	}

	bool use_adaptive_compilation()
	{
		return DebugFlags().cuda.adaptive_compile;
	}

	bool use_split_kernel()
	{
		return DebugFlags().cuda.split_kernel;
	}

	/* Common NVCC flags which stays the same regardless of shading model,
	 * kernel sources md5 and only depends on compiler or compilation settings.
	 */
	string compile_kernel_get_common_cflags(
	        const DeviceRequestedFeatures& requested_features,
	        bool filter=false, bool split=false)
	{
		const int cuda_version = cuewCompilerVersion();
		const int machine = system_cpu_bits();
		const string source_path = path_get("source");
		const string include_path = source_path;
		string cflags = string_printf("-m%d "
		                              "--ptxas-options=\"-v\" "
		                              "--use_fast_math "
		                              "-DNVCC "
		                              "-D__KERNEL_CUDA_VERSION__=%d "
		                               "-I\"%s\"",
		                              machine,
		                              cuda_version,
<<<<<<< HEAD
		                              include.c_str());
		if(!filter && use_adaptive_compilation()) {
=======
		                              include_path.c_str());
		if(use_adaptive_compilation()) {
>>>>>>> ef816f9c
			cflags += " " + requested_features.get_build_options();
		}
		const char *extra_cflags = getenv("CYCLES_CUDA_EXTRA_CFLAGS");
		if(extra_cflags) {
			cflags += string(" ") + string(extra_cflags);
		}
#ifdef WITH_CYCLES_DEBUG
		cflags += " -D__KERNEL_DEBUG__";
#endif

		if(split) {
			cflags += " -D__SPLIT__";
		}

		return cflags;
	}

	bool compile_check_compiler() {
		const char *nvcc = cuewCompilerPath();
		if(nvcc == NULL) {
			cuda_error_message("CUDA nvcc compiler not found. "
			                   "Install CUDA toolkit in default location.");
			return false;
		}
		const int cuda_version = cuewCompilerVersion();
		VLOG(1) << "Found nvcc " << nvcc
		        << ", CUDA version " << cuda_version
		        << ".";
		const int major = cuda_version / 10, minor = cuda_version & 10;
		if(cuda_version == 0) {
			cuda_error_message("CUDA nvcc compiler version could not be parsed.");
			return false;
		}
		if(cuda_version < 80) {
			printf("Unsupported CUDA version %d.%d detected, "
			       "you need CUDA 8.0 or newer.\n",
			       major, minor);
			return false;
		}
		else if(cuda_version != 80) {
			printf("CUDA version %d.%d detected, build may succeed but only "
			       "CUDA 8.0 is officially supported.\n",
			       major, minor);
		}
		return true;
	}

	string compile_kernel(const DeviceRequestedFeatures& requested_features,
	                      bool filter=false, bool split=false)
	{
		const char *name, *source;
		if(filter) {
			name = "kernel_filter";
			source = "filter.cu";
		}
		else if(split) {
			name = "kernel_split";
			source = "kernel_split.cu";
		}
		else {
			name = "kernel";
			source = "kernel.cu";
		}
		/* Compute cubin name. */
		int major, minor;
		cuDeviceGetAttribute(&major, CU_DEVICE_ATTRIBUTE_COMPUTE_CAPABILITY_MAJOR, cuDevId);
		cuDeviceGetAttribute(&minor, CU_DEVICE_ATTRIBUTE_COMPUTE_CAPABILITY_MINOR, cuDevId);

		/* Attempt to use kernel provided with Blender. */
		if(!use_adaptive_compilation()) {
			const string cubin = path_get(string_printf("lib/%s_sm_%d%d.cubin",
			                                            name, major, minor));
			VLOG(1) << "Testing for pre-compiled kernel " << cubin << ".";
			if(path_exists(cubin)) {
				VLOG(1) << "Using precompiled kernel.";
				return cubin;
			}
		}

		const string common_cflags =
		        compile_kernel_get_common_cflags(requested_features, filter, split);

		/* Try to use locally compiled kernel. */
		const string source_path = path_get("source");
		const string kernel_md5 = path_files_md5_hash(source_path);

		/* We include cflags into md5 so changing cuda toolkit or changing other
		 * compiler command line arguments makes sure cubin gets re-built.
		 */
		const string cubin_md5 = util_md5_string(kernel_md5 + common_cflags);

		const string cubin_file = string_printf("cycles_%s_sm%d%d_%s.cubin",
		                                        name, major, minor,
		                                        cubin_md5.c_str());
		const string cubin = path_cache_get(path_join("kernels", cubin_file));
		VLOG(1) << "Testing for locally compiled kernel " << cubin << ".";
		if(path_exists(cubin)) {
			VLOG(1) << "Using locally compiled kernel.";
			return cubin;
		}

#ifdef _WIN32
		if(have_precompiled_kernels()) {
			if(major < 2) {
				cuda_error_message(string_printf(
				        "CUDA device requires compute capability 2.0 or up, "
				        "found %d.%d. Your GPU is not supported.",
				        major, minor));
			}
			else {
				cuda_error_message(string_printf(
				        "CUDA binary kernel for this graphics card compute "
				        "capability (%d.%d) not found.",
				        major, minor));
			}
			return "";
		}
#endif

		/* Compile. */
		if(!compile_check_compiler()) {
			return "";
		}
		const char *nvcc = cuewCompilerPath();
<<<<<<< HEAD
		const string kernel = path_join(kernel_path,
		                          path_join("kernels",
		                                    path_join("cuda", source)));
=======
		const string kernel = path_join(
		        path_join(source_path, "kernel"),
		        path_join("kernels",
		                  path_join("cuda", split ? "kernel_split.cu" : "kernel.cu")));
>>>>>>> ef816f9c
		double starttime = time_dt();
		printf("Compiling CUDA kernel ...\n");

		path_create_directories(cubin);

		string command = string_printf("\"%s\" "
		                               "-arch=sm_%d%d "
		                               "--cubin \"%s\" "
		                               "-o \"%s\" "
		                               "%s ",
		                               nvcc,
		                               major, minor,
		                               kernel.c_str(),
		                               cubin.c_str(),
		                               common_cflags.c_str());

		printf("%s\n", command.c_str());

		if(system(command.c_str()) == -1) {
			cuda_error_message("Failed to execute compilation command, "
			                   "see console for details.");
			return "";
		}

		/* Verify if compilation succeeded */
		if(!path_exists(cubin)) {
			cuda_error_message("CUDA kernel compilation failed, "
			                   "see console for details.");
			return "";
		}

		printf("Kernel compilation finished in %.2lfs.\n", time_dt() - starttime);

		return cubin;
	}

	bool load_kernels(const DeviceRequestedFeatures& requested_features)
	{
		/* check if cuda init succeeded */
		if(cuContext == 0)
			return false;

		/* check if GPU is supported */
		if(!support_device(requested_features))
			return false;

		/* get kernel */
		string cubin = compile_kernel(requested_features, false, use_split_kernel());
		if(cubin == "")
			return false;

		string filter_cubin = compile_kernel(requested_features, true, false);
		if(filter_cubin == "")
			return false;

		/* open module */
		cuda_push_context();

		string cubin_data;
		CUresult result;

		if(path_read_text(cubin, cubin_data))
			result = cuModuleLoadData(&cuModule, cubin_data.c_str());
		else
			result = CUDA_ERROR_FILE_NOT_FOUND;

		if(cuda_error_(result, "cuModuleLoad"))
			cuda_error_message(string_printf("Failed loading CUDA kernel %s.", cubin.c_str()));

		if(path_read_text(filter_cubin, cubin_data))
			result = cuModuleLoadData(&cuFilterModule, cubin_data.c_str());
		else
			result = CUDA_ERROR_FILE_NOT_FOUND;

		if(cuda_error_(result, "cuModuleLoad"))
			cuda_error_message(string_printf("Failed loading CUDA kernel %s.", filter_cubin.c_str()));

		cuda_pop_context();

		return (result == CUDA_SUCCESS);
	}

	void load_bindless_mapping()
	{
		if(info.has_bindless_textures && need_bindless_mapping) {
			tex_free(bindless_mapping);
			tex_alloc("__bindless_mapping", bindless_mapping, INTERPOLATION_NONE, EXTENSION_REPEAT);
			need_bindless_mapping = false;
		}
	}

	void mem_alloc(const char *name, device_memory& mem, MemoryType /*type*/)
	{
		if(name) {
			VLOG(1) << "Buffer allocate: " << name << ", "
			        << string_human_readable_number(mem.memory_size()) << " bytes. ("
			        << string_human_readable_size(mem.memory_size()) << ")";
		}

		cuda_push_context();
		CUdeviceptr device_pointer;
		size_t size = mem.memory_size();
		cuda_assert(cuMemAlloc(&device_pointer, size));
		mem.device_pointer = (device_ptr)device_pointer;
		mem.device_size = size;
		stats.mem_alloc(size);
		cuda_pop_context();
	}

	void mem_copy_to(device_memory& mem)
	{
		cuda_push_context();
		if(mem.device_pointer)
			cuda_assert(cuMemcpyHtoD(cuda_device_ptr(mem.device_pointer), (void*)mem.data_pointer, mem.memory_size()));
		cuda_pop_context();
	}

	void mem_copy_from(device_memory& mem, int y, int w, int h, int elem)
	{
		size_t offset = elem*y*w;
		size_t size = elem*w*h;

		cuda_push_context();
		if(mem.device_pointer) {
			cuda_assert(cuMemcpyDtoH((uchar*)mem.data_pointer + offset,
			                         (CUdeviceptr)(mem.device_pointer + offset), size));
		}
		else {
			memset((char*)mem.data_pointer + offset, 0, size);
		}
		cuda_pop_context();
	}

	void mem_zero(device_memory& mem)
	{
		if(mem.data_pointer) {
			memset((void*)mem.data_pointer, 0, mem.memory_size());
		}

		cuda_push_context();
		if(mem.device_pointer)
			cuda_assert(cuMemsetD8(cuda_device_ptr(mem.device_pointer), 0, mem.memory_size()));
		cuda_pop_context();
	}

	void mem_free(device_memory& mem)
	{
		if(mem.device_pointer) {
			cuda_push_context();
			cuda_assert(cuMemFree(cuda_device_ptr(mem.device_pointer)));
			cuda_pop_context();

			mem.device_pointer = 0;

			stats.mem_free(mem.device_size);
			mem.device_size = 0;
		}
	}

	virtual device_ptr mem_get_offset_ptr(device_memory& mem, int offset, int /*size*/, MemoryType /*type*/)
	{
		return (device_ptr) (((char*) mem.device_pointer) + mem.memory_num_to_bytes(offset));
	}

	void const_copy_to(const char *name, void *host, size_t size)
	{
		CUdeviceptr mem;
		size_t bytes;

		cuda_push_context();
		cuda_assert(cuModuleGetGlobal(&mem, &bytes, cuModule, name));
		//assert(bytes == size);
		cuda_assert(cuMemcpyHtoD(mem, host, size));
		cuda_pop_context();
	}

	void tex_alloc(const char *name,
	               device_memory& mem,
	               InterpolationType interpolation,
	               ExtensionType extension)
	{
		VLOG(1) << "Texture allocate: " << name << ", "
		        << string_human_readable_number(mem.memory_size()) << " bytes. ("
		        << string_human_readable_size(mem.memory_size()) << ")";

		/* Check if we are on sm_30 or above.
		 * We use arrays and bindles textures for storage there */
		bool has_bindless_textures = info.has_bindless_textures;

		/* General variables for both architectures */
		string bind_name = name;
		size_t dsize = datatype_size(mem.data_type);
		size_t size = mem.memory_size();

		CUaddress_mode address_mode = CU_TR_ADDRESS_MODE_WRAP;
		switch(extension) {
			case EXTENSION_REPEAT:
				address_mode = CU_TR_ADDRESS_MODE_WRAP;
				break;
			case EXTENSION_EXTEND:
				address_mode = CU_TR_ADDRESS_MODE_CLAMP;
				break;
			case EXTENSION_CLIP:
				address_mode = CU_TR_ADDRESS_MODE_BORDER;
				break;
			default:
				assert(0);
				break;
		}

		CUfilter_mode filter_mode;
		if(interpolation == INTERPOLATION_CLOSEST) {
			filter_mode = CU_TR_FILTER_MODE_POINT;
		}
		else {
			filter_mode = CU_TR_FILTER_MODE_LINEAR;
		}

		CUarray_format_enum format;
		switch(mem.data_type) {
			case TYPE_UCHAR: format = CU_AD_FORMAT_UNSIGNED_INT8; break;
			case TYPE_UINT: format = CU_AD_FORMAT_UNSIGNED_INT32; break;
			case TYPE_INT: format = CU_AD_FORMAT_SIGNED_INT32; break;
			case TYPE_FLOAT: format = CU_AD_FORMAT_FLOAT; break;
			case TYPE_HALF: format = CU_AD_FORMAT_HALF; break;
			default: assert(0); return;
		}

		/* General variables for Fermi */
		CUtexref texref = NULL;

		if(!has_bindless_textures) {
			if(mem.data_depth > 1) {
				/* Kernel uses different bind names for 2d and 3d float textures,
				 * so we have to adjust couple of things here.
				 */
				vector<string> tokens;
				string_split(tokens, name, "_");
				bind_name = string_printf("__tex_image_%s_3d_%s",
				                          tokens[2].c_str(),
				                          tokens[3].c_str());
			}

			cuda_push_context();
			cuda_assert(cuModuleGetTexRef(&texref, cuModule, bind_name.c_str()));
			cuda_pop_context();

			if(!texref) {
				return;
			}
		}

		/* Data Storage */
		if(interpolation == INTERPOLATION_NONE) {
			if(has_bindless_textures) {
				mem_alloc(NULL, mem, MEM_READ_ONLY);
				mem_copy_to(mem);

				cuda_push_context();

				CUdeviceptr cumem;
				size_t cubytes;

				cuda_assert(cuModuleGetGlobal(&cumem, &cubytes, cuModule, bind_name.c_str()));

				if(cubytes == 8) {
					/* 64 bit device pointer */
					uint64_t ptr = mem.device_pointer;
					cuda_assert(cuMemcpyHtoD(cumem, (void*)&ptr, cubytes));
				}
				else {
					/* 32 bit device pointer */
					uint32_t ptr = (uint32_t)mem.device_pointer;
					cuda_assert(cuMemcpyHtoD(cumem, (void*)&ptr, cubytes));
				}

				cuda_pop_context();
			}
			else {
				mem_alloc(NULL, mem, MEM_READ_ONLY);
				mem_copy_to(mem);

				cuda_push_context();

				cuda_assert(cuTexRefSetAddress(NULL, texref, cuda_device_ptr(mem.device_pointer), size));
				cuda_assert(cuTexRefSetFilterMode(texref, CU_TR_FILTER_MODE_POINT));
				cuda_assert(cuTexRefSetFlags(texref, CU_TRSF_READ_AS_INTEGER));

				cuda_pop_context();
			}
		}
		/* Texture Storage */
		else {
			CUarray handle = NULL;

			cuda_push_context();

			if(mem.data_depth > 1) {
				CUDA_ARRAY3D_DESCRIPTOR desc;

				desc.Width = mem.data_width;
				desc.Height = mem.data_height;
				desc.Depth = mem.data_depth;
				desc.Format = format;
				desc.NumChannels = mem.data_elements;
				desc.Flags = 0;

				cuda_assert(cuArray3DCreate(&handle, &desc));
			}
			else {
				CUDA_ARRAY_DESCRIPTOR desc;

				desc.Width = mem.data_width;
				desc.Height = mem.data_height;
				desc.Format = format;
				desc.NumChannels = mem.data_elements;

				cuda_assert(cuArrayCreate(&handle, &desc));
			}

			if(!handle) {
				cuda_pop_context();
				return;
			}

			/* Allocate 3D, 2D or 1D memory */
			if(mem.data_depth > 1) {
				CUDA_MEMCPY3D param;
				memset(&param, 0, sizeof(param));
				param.dstMemoryType = CU_MEMORYTYPE_ARRAY;
				param.dstArray = handle;
				param.srcMemoryType = CU_MEMORYTYPE_HOST;
				param.srcHost = (void*)mem.data_pointer;
				param.srcPitch = mem.data_width*dsize*mem.data_elements;
				param.WidthInBytes = param.srcPitch;
				param.Height = mem.data_height;
				param.Depth = mem.data_depth;

				cuda_assert(cuMemcpy3D(&param));
			}
			else if(mem.data_height > 1) {
				CUDA_MEMCPY2D param;
				memset(&param, 0, sizeof(param));
				param.dstMemoryType = CU_MEMORYTYPE_ARRAY;
				param.dstArray = handle;
				param.srcMemoryType = CU_MEMORYTYPE_HOST;
				param.srcHost = (void*)mem.data_pointer;
				param.srcPitch = mem.data_width*dsize*mem.data_elements;
				param.WidthInBytes = param.srcPitch;
				param.Height = mem.data_height;

				cuda_assert(cuMemcpy2D(&param));
			}
			else
				cuda_assert(cuMemcpyHtoA(handle, 0, (void*)mem.data_pointer, size));

			/* Fermi and Kepler */
			mem.device_pointer = (device_ptr)handle;
			mem.device_size = size;

			stats.mem_alloc(size);

			/* Bindless Textures - Kepler */
			if(has_bindless_textures) {
				int flat_slot = 0;
				if(string_startswith(name, "__tex_image")) {
					int pos =  string(name).rfind("_");
					flat_slot = atoi(name + pos + 1);
				}
				else {
					assert(0);
				}

				CUDA_RESOURCE_DESC resDesc;
				memset(&resDesc, 0, sizeof(resDesc));
				resDesc.resType = CU_RESOURCE_TYPE_ARRAY;
				resDesc.res.array.hArray = handle;
				resDesc.flags = 0;

				CUDA_TEXTURE_DESC texDesc;
				memset(&texDesc, 0, sizeof(texDesc));
				texDesc.addressMode[0] = address_mode;
				texDesc.addressMode[1] = address_mode;
				texDesc.addressMode[2] = address_mode;
				texDesc.filterMode = filter_mode;
				texDesc.flags = CU_TRSF_NORMALIZED_COORDINATES;

				CUtexObject tex = 0;
				cuda_assert(cuTexObjectCreate(&tex, &resDesc, &texDesc, NULL));

				/* Safety check */
				if((uint)tex > UINT_MAX) {
					assert(0);
				}

				/* Resize once */
				if(flat_slot >= bindless_mapping.size()) {
					/* Allocate some slots in advance, to reduce amount
					 * of re-allocations.
					 */
					bindless_mapping.resize(flat_slot + 128);
				}

				/* Set Mapping and tag that we need to (re-)upload to device */
				bindless_mapping.get_data()[flat_slot] = (uint)tex;
				tex_bindless_map[mem.device_pointer] = (uint)tex;
				need_bindless_mapping = true;
			}
			/* Regular Textures - Fermi */
			else {
				cuda_assert(cuTexRefSetArray(texref, handle, CU_TRSA_OVERRIDE_FORMAT));
				cuda_assert(cuTexRefSetFilterMode(texref, filter_mode));
				cuda_assert(cuTexRefSetFlags(texref, CU_TRSF_NORMALIZED_COORDINATES));
			}

			cuda_pop_context();
		}

		/* Fermi, Data and Image Textures */
		if(!has_bindless_textures) {
			cuda_push_context();

			cuda_assert(cuTexRefSetAddressMode(texref, 0, address_mode));
			cuda_assert(cuTexRefSetAddressMode(texref, 1, address_mode));
			if(mem.data_depth > 1) {
				cuda_assert(cuTexRefSetAddressMode(texref, 2, address_mode));
			}

			cuda_assert(cuTexRefSetFormat(texref, format, mem.data_elements));

			cuda_pop_context();
		}

		/* Fermi and Kepler */
		tex_interp_map[mem.device_pointer] = (interpolation != INTERPOLATION_NONE);
	}

	void tex_free(device_memory& mem)
	{
		if(mem.device_pointer) {
			if(tex_interp_map[mem.device_pointer]) {
				cuda_push_context();
				cuArrayDestroy((CUarray)mem.device_pointer);
				cuda_pop_context();

				/* Free CUtexObject (Bindless Textures) */
				if(info.has_bindless_textures && tex_bindless_map[mem.device_pointer]) {
					uint flat_slot = tex_bindless_map[mem.device_pointer];
					cuTexObjectDestroy(flat_slot);
				}

				tex_interp_map.erase(tex_interp_map.find(mem.device_pointer));
				mem.device_pointer = 0;

				stats.mem_free(mem.device_size);
				mem.device_size = 0;
			}
			else {
				tex_interp_map.erase(tex_interp_map.find(mem.device_pointer));
				mem_free(mem);
			}
		}
	}

	bool denoising_set_tiles(device_ptr *buffers, DenoisingTask *task)
	{
		mem_alloc("Denoising Tile Info", task->tiles_mem, MEM_READ_ONLY);

		TilesInfo *tiles = (TilesInfo*) task->tiles_mem.data_pointer;
		for(int i = 0; i < 9; i++) {
			tiles->buffers[i] = buffers[i];
		}

		mem_copy_to(task->tiles_mem);

		return !have_error();
	}

#define CUDA_GET_BLOCKSIZE(func, w, h)                                                                          \
			int threads_per_block;                                                                              \
			cuda_assert(cuFuncGetAttribute(&threads_per_block, CU_FUNC_ATTRIBUTE_MAX_THREADS_PER_BLOCK, func)); \
			int threads = (int)sqrt((float)threads_per_block);                                                  \
			int xblocks = ((w) + threads - 1)/threads;                                                          \
			int yblocks = ((h) + threads - 1)/threads;

#define CUDA_LAUNCH_KERNEL(func, args)                      \
			cuda_assert(cuLaunchKernel(func,                \
			                           xblocks, yblocks, 1, \
			                           threads, threads, 1, \
			                           0, 0, args, 0));

	bool denoising_non_local_means(device_ptr image_ptr, device_ptr guide_ptr, device_ptr variance_ptr, device_ptr out_ptr,
	                               DenoisingTask *task)
	{
		if(have_error())
			return false;

		cuda_push_context();

		int4 rect = task->rect;
		int w = align_up(rect.z-rect.x, 4);
		int h = rect.w-rect.y;
		int r = task->nlm_state.r;
		int f = task->nlm_state.f;
		float a = task->nlm_state.a;
		float k_2 = task->nlm_state.k_2;

		CUdeviceptr difference     = task->nlm_state.temporary_1_ptr;
		CUdeviceptr blurDifference = task->nlm_state.temporary_2_ptr;
		CUdeviceptr weightAccum    = task->nlm_state.temporary_3_ptr;

		cuda_assert(cuMemsetD8(weightAccum, 0, sizeof(float)*w*h));
		cuda_assert(cuMemsetD8(out_ptr, 0, sizeof(float)*w*h));

		CUfunction cuNLMCalcDifference, cuNLMBlur, cuNLMCalcWeight, cuNLMUpdateOutput, cuNLMNormalize;
		cuda_assert(cuModuleGetFunction(&cuNLMCalcDifference, cuFilterModule, "kernel_cuda_filter_nlm_calc_difference"));
		cuda_assert(cuModuleGetFunction(&cuNLMBlur,           cuFilterModule, "kernel_cuda_filter_nlm_blur"));
		cuda_assert(cuModuleGetFunction(&cuNLMCalcWeight,     cuFilterModule, "kernel_cuda_filter_nlm_calc_weight"));
		cuda_assert(cuModuleGetFunction(&cuNLMUpdateOutput,   cuFilterModule, "kernel_cuda_filter_nlm_update_output"));
		cuda_assert(cuModuleGetFunction(&cuNLMNormalize,      cuFilterModule, "kernel_cuda_filter_nlm_normalize"));

		cuda_assert(cuFuncSetCacheConfig(cuNLMCalcDifference, CU_FUNC_CACHE_PREFER_L1));
		cuda_assert(cuFuncSetCacheConfig(cuNLMBlur,           CU_FUNC_CACHE_PREFER_L1));
		cuda_assert(cuFuncSetCacheConfig(cuNLMCalcWeight,     CU_FUNC_CACHE_PREFER_L1));
		cuda_assert(cuFuncSetCacheConfig(cuNLMUpdateOutput,   CU_FUNC_CACHE_PREFER_L1));
		cuda_assert(cuFuncSetCacheConfig(cuNLMNormalize,      CU_FUNC_CACHE_PREFER_L1));

		CUDA_GET_BLOCKSIZE(cuNLMCalcDifference, rect.z-rect.x, rect.w-rect.y);

		int dx, dy;
		int4 local_rect;
		int channel_offset = 0;
		void *calc_difference_args[] = {&dx, &dy, &guide_ptr, &variance_ptr, &difference, &local_rect, &w, &channel_offset, &a, &k_2};
		void *blur_args[]            = {&difference, &blurDifference, &local_rect, &w, &f};
		void *calc_weight_args[]     = {&blurDifference, &difference, &local_rect, &w, &f};
		void *update_output_args[]   = {&dx, &dy, &blurDifference, &image_ptr, &out_ptr, &weightAccum, &local_rect, &w, &f};

		for(int i = 0; i < (2*r+1)*(2*r+1); i++) {
			dy = i / (2*r+1) - r;
			dx = i % (2*r+1) - r;
			local_rect = make_int4(max(0, -dx), max(0, -dy), rect.z-rect.x - max(0, dx), rect.w-rect.y - max(0, dy));

			CUDA_LAUNCH_KERNEL(cuNLMCalcDifference, calc_difference_args);
			CUDA_LAUNCH_KERNEL(cuNLMBlur, blur_args);
			CUDA_LAUNCH_KERNEL(cuNLMCalcWeight, calc_weight_args);
			CUDA_LAUNCH_KERNEL(cuNLMBlur, blur_args);
			CUDA_LAUNCH_KERNEL(cuNLMUpdateOutput, update_output_args);
		}

		local_rect = make_int4(0, 0, rect.z-rect.x, rect.w-rect.y);
		void *normalize_args[] = {&out_ptr, &weightAccum, &local_rect, &w};
		CUDA_LAUNCH_KERNEL(cuNLMNormalize, normalize_args);
		cuda_assert(cuCtxSynchronize());

		cuda_pop_context();
		return !have_error();
	}

	bool denoising_construct_transform(DenoisingTask *task)
	{
		if(have_error())
			return false;

		cuda_push_context();

		CUfunction cuFilterConstructTransform;
		cuda_assert(cuModuleGetFunction(&cuFilterConstructTransform, cuFilterModule, "kernel_cuda_filter_construct_transform"));
		cuda_assert(cuFuncSetCacheConfig(cuFilterConstructTransform, CU_FUNC_CACHE_PREFER_SHARED));
		CUDA_GET_BLOCKSIZE(cuFilterConstructTransform,
		                   task->storage.w,
		                   task->storage.h);

		void *args[] = {&task->render_buffer.samples,
		                &task->buffer.mem.device_pointer,
		                &task->storage.transform.device_pointer,
		                &task->storage.rank.device_pointer,
		                &task->filter_area,
		                &task->rect,
		                &task->radius,
		                &task->relative_pca,
		                &task->buffer.pass_stride};
		CUDA_LAUNCH_KERNEL(cuFilterConstructTransform, args);
		cuda_assert(cuCtxSynchronize());

		cuda_pop_context();
		return !have_error();
	}

	bool denoising_reconstruct(device_ptr color_ptr,
	                           device_ptr color_variance_ptr,
	                           device_ptr guide_ptr,
	                           device_ptr guide_variance_ptr,
	                           device_ptr output_ptr,
	                           DenoisingTask *task)
	{
		if(have_error())
			return false;

		mem_zero(task->storage.XtWX);
		mem_zero(task->storage.XtWY);

		cuda_push_context();

		CUfunction cuNLMCalcDifference, cuNLMBlur, cuNLMCalcWeight, cuNLMConstructGramian, cuFinalize;
		cuda_assert(cuModuleGetFunction(&cuNLMCalcDifference,   cuFilterModule, "kernel_cuda_filter_nlm_calc_difference"));
		cuda_assert(cuModuleGetFunction(&cuNLMBlur,             cuFilterModule, "kernel_cuda_filter_nlm_blur"));
		cuda_assert(cuModuleGetFunction(&cuNLMCalcWeight,       cuFilterModule, "kernel_cuda_filter_nlm_calc_weight"));
		cuda_assert(cuModuleGetFunction(&cuNLMConstructGramian, cuFilterModule, "kernel_cuda_filter_nlm_construct_gramian"));
		cuda_assert(cuModuleGetFunction(&cuFinalize,            cuFilterModule, "kernel_cuda_filter_finalize"));

		cuda_assert(cuFuncSetCacheConfig(cuNLMCalcDifference,   CU_FUNC_CACHE_PREFER_L1));
		cuda_assert(cuFuncSetCacheConfig(cuNLMBlur,             CU_FUNC_CACHE_PREFER_L1));
		cuda_assert(cuFuncSetCacheConfig(cuNLMCalcWeight,       CU_FUNC_CACHE_PREFER_L1));
		cuda_assert(cuFuncSetCacheConfig(cuNLMConstructGramian, CU_FUNC_CACHE_PREFER_SHARED));
		cuda_assert(cuFuncSetCacheConfig(cuFinalize,            CU_FUNC_CACHE_PREFER_L1));

		CUDA_GET_BLOCKSIZE(cuNLMCalcDifference,
		                   task->reconstruction_state.source_w,
		                   task->reconstruction_state.source_h);

		CUdeviceptr difference     = task->reconstruction_state.temporary_1_ptr;
		CUdeviceptr blurDifference = task->reconstruction_state.temporary_2_ptr;

		int r = task->radius;
		int f = 4;
		float a = 1.0f;
		for(int i = 0; i < (2*r+1)*(2*r+1); i++) {
			int dy = i / (2*r+1) - r;
			int dx = i % (2*r+1) - r;

			int local_rect[4] = {max(0, -dx), max(0, -dy),
			                     task->reconstruction_state.source_w - max(0, dx),
			                     task->reconstruction_state.source_h - max(0, dy)};

			void *calc_difference_args[] = {&dx, &dy,
			                                &guide_ptr,
			                                &guide_variance_ptr,
			                                &difference,
			                                &local_rect,
			                                &task->buffer.w,
			                                &task->buffer.pass_stride,
			                                &a,
			                                &task->nlm_k_2};
			CUDA_LAUNCH_KERNEL(cuNLMCalcDifference, calc_difference_args);

			void *blur_args[] = {&difference,
			                     &blurDifference,
			                     &local_rect,
			                     &task->buffer.w,
			                     &f};
			CUDA_LAUNCH_KERNEL(cuNLMBlur, blur_args);

			void *calc_weight_args[] = {&blurDifference,
			                            &difference,
			                            &local_rect,
			                            &task->buffer.w,
			                            &f};
			CUDA_LAUNCH_KERNEL(cuNLMCalcWeight, calc_weight_args);

			/* Reuse previous arguments. */
			CUDA_LAUNCH_KERNEL(cuNLMBlur, blur_args);

			void *construct_gramian_args[] = {&dx, &dy,
			                                  &blurDifference,
			                                  &task->buffer.mem.device_pointer,
			                                  &color_ptr,
			                                  &color_variance_ptr,
			                                  &task->storage.transform.device_pointer,
			                                  &task->storage.rank.device_pointer,
			                                  &task->storage.XtWX.device_pointer,
			                                  &task->storage.XtWY.device_pointer,
			                                  &local_rect,
			                                  &task->reconstruction_state.filter_rect,
			                                  &task->buffer.w,
			                                  &task->buffer.h,
			                                  &f,
		                                      &task->buffer.pass_stride};
			CUDA_LAUNCH_KERNEL(cuNLMConstructGramian, construct_gramian_args);
		}

		void *finalize_args[] = {&task->buffer.w,
		                         &task->buffer.h,
		                         &output_ptr,
				                 &task->storage.rank.device_pointer,
				                 &task->storage.XtWX.device_pointer,
				                 &task->storage.XtWY.device_pointer,
				                 &task->filter_area,
				                 &task->reconstruction_state.buffer_params.x,
				                 &task->render_buffer.samples};
		CUDA_LAUNCH_KERNEL(cuFinalize, finalize_args);
		cuda_assert(cuCtxSynchronize());

		cuda_pop_context();
		return !have_error();
	}

	bool denoising_combine_halves(device_ptr a_ptr, device_ptr b_ptr,
	                              device_ptr mean_ptr, device_ptr variance_ptr,
	                              int r, int4 rect, DenoisingTask *task)
	{
		(void) task;

		if(have_error())
			return false;

		cuda_push_context();

		CUfunction cuFilterCombineHalves;
		cuda_assert(cuModuleGetFunction(&cuFilterCombineHalves, cuFilterModule, "kernel_cuda_filter_combine_halves"));
		cuda_assert(cuFuncSetCacheConfig(cuFilterCombineHalves, CU_FUNC_CACHE_PREFER_L1));
		CUDA_GET_BLOCKSIZE(cuFilterCombineHalves,
		                   task->rect.z-task->rect.x,
		                   task->rect.w-task->rect.y);

		void *args[] = {&mean_ptr,
		                &variance_ptr,
		                &a_ptr,
		                &b_ptr,
		                &rect,
		                &r};
		CUDA_LAUNCH_KERNEL(cuFilterCombineHalves, args);
		cuda_assert(cuCtxSynchronize());

		cuda_pop_context();
		return !have_error();
	}

	bool denoising_divide_shadow(device_ptr a_ptr, device_ptr b_ptr,
	                             device_ptr sample_variance_ptr, device_ptr sv_variance_ptr,
	                             device_ptr buffer_variance_ptr, DenoisingTask *task)
	{
		(void) task;

		if(have_error())
			return false;

		cuda_push_context();

		CUfunction cuFilterDivideShadow;
		cuda_assert(cuModuleGetFunction(&cuFilterDivideShadow, cuFilterModule, "kernel_cuda_filter_divide_shadow"));
		cuda_assert(cuFuncSetCacheConfig(cuFilterDivideShadow, CU_FUNC_CACHE_PREFER_L1));
		CUDA_GET_BLOCKSIZE(cuFilterDivideShadow,
		                   task->rect.z-task->rect.x,
		                   task->rect.w-task->rect.y);

		void *args[] = {&task->render_buffer.samples,
		                &task->tiles_mem.device_pointer,
		                &a_ptr,
		                &b_ptr,
		                &sample_variance_ptr,
		                &sv_variance_ptr,
		                &buffer_variance_ptr,
		                &task->rect,
		                &task->render_buffer.pass_stride,
		                &task->render_buffer.denoising_data_offset,
		                &task->use_split_variance};
		CUDA_LAUNCH_KERNEL(cuFilterDivideShadow, args);
		cuda_assert(cuCtxSynchronize());

		cuda_pop_context();
		return !have_error();
	}

	bool denoising_get_feature(int mean_offset,
	                           int variance_offset,
	                           device_ptr mean_ptr,
	                           device_ptr variance_ptr,
	                           DenoisingTask *task)
	{
		if(have_error())
			return false;

		cuda_push_context();

		CUfunction cuFilterGetFeature;
		cuda_assert(cuModuleGetFunction(&cuFilterGetFeature, cuFilterModule, "kernel_cuda_filter_get_feature"));
		cuda_assert(cuFuncSetCacheConfig(cuFilterGetFeature, CU_FUNC_CACHE_PREFER_L1));
		CUDA_GET_BLOCKSIZE(cuFilterGetFeature,
		                   task->rect.z-task->rect.x,
		                   task->rect.w-task->rect.y);

		void *args[] = {&task->render_buffer.samples,
		                &task->tiles_mem.device_pointer,
				        &mean_offset,
				        &variance_offset,
		                &mean_ptr,
		                &variance_ptr,
		                &task->rect,
		                &task->render_buffer.pass_stride,
		                &task->render_buffer.denoising_data_offset,
		                &task->use_split_variance};
		CUDA_LAUNCH_KERNEL(cuFilterGetFeature, args);
		cuda_assert(cuCtxSynchronize());

		cuda_pop_context();
		return !have_error();
	}

	void denoise(RenderTile &rtile, const DeviceTask &task)
	{
		DenoisingTask denoising(this);

		denoising.functions.construct_transform = function_bind(&CUDADevice::denoising_construct_transform, this, &denoising);
		denoising.functions.reconstruct = function_bind(&CUDADevice::denoising_reconstruct, this, _1, _2, _3, _4, _5, &denoising);
		denoising.functions.divide_shadow = function_bind(&CUDADevice::denoising_divide_shadow, this, _1, _2, _3, _4, _5, &denoising);
		denoising.functions.non_local_means = function_bind(&CUDADevice::denoising_non_local_means, this, _1, _2, _3, _4, &denoising);
		denoising.functions.combine_halves = function_bind(&CUDADevice::denoising_combine_halves, this, _1, _2, _3, _4, _5, _6, &denoising);
		denoising.functions.get_feature = function_bind(&CUDADevice::denoising_get_feature, this, _1, _2, _3, _4, &denoising);
		denoising.functions.set_tiles = function_bind(&CUDADevice::denoising_set_tiles, this, _1, &denoising);

		denoising.filter_area = make_int4(rtile.x, rtile.y, rtile.w, rtile.h);
		denoising.render_buffer.samples = rtile.sample;

		RenderTile rtiles[9];
		rtiles[4] = rtile;
		task.get_neighbor_tiles(rtiles, this);
		denoising.tiles_from_rendertiles(rtiles);

		denoising.init_from_devicetask(task);

		denoising.run_denoising();

		task.release_neighbor_tiles(rtiles, this);
	}

	void path_trace(RenderTile& rtile, int sample, bool branched)
	{
		if(have_error())
			return;

		cuda_push_context();

		CUfunction cuPathTrace;
		CUdeviceptr d_buffer = cuda_device_ptr(rtile.buffer);
		CUdeviceptr d_rng_state = cuda_device_ptr(rtile.rng_state);

		/* get kernel function */
		if(branched) {
			cuda_assert(cuModuleGetFunction(&cuPathTrace, cuModule, "kernel_cuda_branched_path_trace"));
		}
		else {
			cuda_assert(cuModuleGetFunction(&cuPathTrace, cuModule, "kernel_cuda_path_trace"));
		}

		if(have_error())
			return;

		/* pass in parameters */
		void *args[] = {&d_buffer,
		                &d_rng_state,
		                &sample,
		                &rtile.x,
		                &rtile.y,
		                &rtile.w,
		                &rtile.h,
		                &rtile.offset,
		                &rtile.stride};

		/* launch kernel */
		int threads_per_block;
		cuda_assert(cuFuncGetAttribute(&threads_per_block, CU_FUNC_ATTRIBUTE_MAX_THREADS_PER_BLOCK, cuPathTrace));

		/*int num_registers;
		cuda_assert(cuFuncGetAttribute(&num_registers, CU_FUNC_ATTRIBUTE_NUM_REGS, cuPathTrace));

		printf("threads_per_block %d\n", threads_per_block);
		printf("num_registers %d\n", num_registers);*/

		int xthreads = (int)sqrt(threads_per_block);
		int ythreads = (int)sqrt(threads_per_block);
		int xblocks = (rtile.w + xthreads - 1)/xthreads;
		int yblocks = (rtile.h + ythreads - 1)/ythreads;

		cuda_assert(cuFuncSetCacheConfig(cuPathTrace, CU_FUNC_CACHE_PREFER_L1));

		cuda_assert(cuLaunchKernel(cuPathTrace,
		                           xblocks , yblocks, 1, /* blocks */
		                           xthreads, ythreads, 1, /* threads */
		                           0, 0, args, 0));

		cuda_assert(cuCtxSynchronize());

		cuda_pop_context();
	}

	void film_convert(DeviceTask& task, device_ptr buffer, device_ptr rgba_byte, device_ptr rgba_half)
	{
		if(have_error())
			return;

		cuda_push_context();

		CUfunction cuFilmConvert;
		CUdeviceptr d_rgba = map_pixels((rgba_byte)? rgba_byte: rgba_half);
		CUdeviceptr d_buffer = cuda_device_ptr(buffer);

		/* get kernel function */
		if(rgba_half) {
			cuda_assert(cuModuleGetFunction(&cuFilmConvert, cuModule, "kernel_cuda_convert_to_half_float"));
		}
		else {
			cuda_assert(cuModuleGetFunction(&cuFilmConvert, cuModule, "kernel_cuda_convert_to_byte"));
		}


		float sample_scale = 1.0f/(task.sample + 1);

		/* pass in parameters */
		void *args[] = {&d_rgba,
		                &d_buffer,
		                &sample_scale,
		                &task.x,
		                &task.y,
		                &task.w,
		                &task.h,
		                &task.offset,
		                &task.stride};

		/* launch kernel */
		int threads_per_block;
		cuda_assert(cuFuncGetAttribute(&threads_per_block, CU_FUNC_ATTRIBUTE_MAX_THREADS_PER_BLOCK, cuFilmConvert));

		int xthreads = (int)sqrt(threads_per_block);
		int ythreads = (int)sqrt(threads_per_block);
		int xblocks = (task.w + xthreads - 1)/xthreads;
		int yblocks = (task.h + ythreads - 1)/ythreads;

		cuda_assert(cuFuncSetCacheConfig(cuFilmConvert, CU_FUNC_CACHE_PREFER_L1));

		cuda_assert(cuLaunchKernel(cuFilmConvert,
		                           xblocks , yblocks, 1, /* blocks */
		                           xthreads, ythreads, 1, /* threads */
		                           0, 0, args, 0));

		unmap_pixels((rgba_byte)? rgba_byte: rgba_half);

		cuda_pop_context();
	}

	void shader(DeviceTask& task)
	{
		if(have_error())
			return;

		cuda_push_context();

		CUfunction cuShader;
		CUdeviceptr d_input = cuda_device_ptr(task.shader_input);
		CUdeviceptr d_output = cuda_device_ptr(task.shader_output);
		CUdeviceptr d_output_luma = cuda_device_ptr(task.shader_output_luma);

		/* get kernel function */
		if(task.shader_eval_type >= SHADER_EVAL_BAKE) {
			cuda_assert(cuModuleGetFunction(&cuShader, cuModule, "kernel_cuda_bake"));
		}
		else {
			cuda_assert(cuModuleGetFunction(&cuShader, cuModule, "kernel_cuda_shader"));
		}

		/* do tasks in smaller chunks, so we can cancel it */
		const int shader_chunk_size = 65536;
		const int start = task.shader_x;
		const int end = task.shader_x + task.shader_w;
		int offset = task.offset;

		bool canceled = false;
		for(int sample = 0; sample < task.num_samples && !canceled; sample++) {
			for(int shader_x = start; shader_x < end; shader_x += shader_chunk_size) {
				int shader_w = min(shader_chunk_size, end - shader_x);

				/* pass in parameters */
				void *args[8];
				int arg = 0;
				args[arg++] = &d_input;
				args[arg++] = &d_output;
				if(task.shader_eval_type < SHADER_EVAL_BAKE) {
					args[arg++] = &d_output_luma;
				}
				args[arg++] = &task.shader_eval_type;
				if(task.shader_eval_type >= SHADER_EVAL_BAKE) {
					args[arg++] = &task.shader_filter;
				}
				args[arg++] = &shader_x;
				args[arg++] = &shader_w;
				args[arg++] = &offset;
				args[arg++] = &sample;

				/* launch kernel */
				int threads_per_block;
				cuda_assert(cuFuncGetAttribute(&threads_per_block, CU_FUNC_ATTRIBUTE_MAX_THREADS_PER_BLOCK, cuShader));

				int xblocks = (shader_w + threads_per_block - 1)/threads_per_block;

				cuda_assert(cuFuncSetCacheConfig(cuShader, CU_FUNC_CACHE_PREFER_L1));
				cuda_assert(cuLaunchKernel(cuShader,
				                           xblocks , 1, 1, /* blocks */
				                           threads_per_block, 1, 1, /* threads */
				                           0, 0, args, 0));

				cuda_assert(cuCtxSynchronize());

				if(task.get_cancel()) {
					canceled = true;
					break;
				}
			}

			task.update_progress(NULL);
		}

		cuda_pop_context();
	}

	CUdeviceptr map_pixels(device_ptr mem)
	{
		if(!background) {
			PixelMem pmem = pixel_mem_map[mem];
			CUdeviceptr buffer;

			size_t bytes;
			cuda_assert(cuGraphicsMapResources(1, &pmem.cuPBOresource, 0));
			cuda_assert(cuGraphicsResourceGetMappedPointer(&buffer, &bytes, pmem.cuPBOresource));

			return buffer;
		}

		return cuda_device_ptr(mem);
	}

	void unmap_pixels(device_ptr mem)
	{
		if(!background) {
			PixelMem pmem = pixel_mem_map[mem];

			cuda_assert(cuGraphicsUnmapResources(1, &pmem.cuPBOresource, 0));
		}
	}

	void pixels_alloc(device_memory& mem)
	{
		if(!background) {
			PixelMem pmem;

			pmem.w = mem.data_width;
			pmem.h = mem.data_height;

			cuda_push_context();

			glGenBuffers(1, &pmem.cuPBO);
			glBindBuffer(GL_PIXEL_UNPACK_BUFFER, pmem.cuPBO);
			if(mem.data_type == TYPE_HALF)
				glBufferData(GL_PIXEL_UNPACK_BUFFER, pmem.w*pmem.h*sizeof(GLhalf)*4, NULL, GL_DYNAMIC_DRAW);
			else
				glBufferData(GL_PIXEL_UNPACK_BUFFER, pmem.w*pmem.h*sizeof(uint8_t)*4, NULL, GL_DYNAMIC_DRAW);

			glBindBuffer(GL_PIXEL_UNPACK_BUFFER, 0);

			glGenTextures(1, &pmem.cuTexId);
			glBindTexture(GL_TEXTURE_2D, pmem.cuTexId);
			if(mem.data_type == TYPE_HALF)
				glTexImage2D(GL_TEXTURE_2D, 0, GL_RGBA16F_ARB, pmem.w, pmem.h, 0, GL_RGBA, GL_HALF_FLOAT, NULL);
			else
				glTexImage2D(GL_TEXTURE_2D, 0, GL_RGBA8, pmem.w, pmem.h, 0, GL_RGBA, GL_UNSIGNED_BYTE, NULL);
			glTexParameteri(GL_TEXTURE_2D, GL_TEXTURE_MIN_FILTER, GL_NEAREST);
			glTexParameteri(GL_TEXTURE_2D, GL_TEXTURE_MAG_FILTER, GL_NEAREST);
			glBindTexture(GL_TEXTURE_2D, 0);

			CUresult result = cuGraphicsGLRegisterBuffer(&pmem.cuPBOresource, pmem.cuPBO, CU_GRAPHICS_MAP_RESOURCE_FLAGS_NONE);

			if(result == CUDA_SUCCESS) {
				cuda_pop_context();

				mem.device_pointer = pmem.cuTexId;
				pixel_mem_map[mem.device_pointer] = pmem;

				mem.device_size = mem.memory_size();
				stats.mem_alloc(mem.device_size);

				return;
			}
			else {
				/* failed to register buffer, fallback to no interop */
				glDeleteBuffers(1, &pmem.cuPBO);
				glDeleteTextures(1, &pmem.cuTexId);

				cuda_pop_context();

				background = true;
			}
		}

		Device::pixels_alloc(mem);
	}

	void pixels_copy_from(device_memory& mem, int y, int w, int h)
	{
		if(!background) {
			PixelMem pmem = pixel_mem_map[mem.device_pointer];

			cuda_push_context();

			glBindBuffer(GL_PIXEL_UNPACK_BUFFER, pmem.cuPBO);
			uchar *pixels = (uchar*)glMapBuffer(GL_PIXEL_UNPACK_BUFFER, GL_READ_ONLY);
			size_t offset = sizeof(uchar)*4*y*w;
			memcpy((uchar*)mem.data_pointer + offset, pixels + offset, sizeof(uchar)*4*w*h);
			glUnmapBuffer(GL_PIXEL_UNPACK_BUFFER);
			glBindBuffer(GL_PIXEL_UNPACK_BUFFER, 0);

			cuda_pop_context();

			return;
		}

		Device::pixels_copy_from(mem, y, w, h);
	}

	void pixels_free(device_memory& mem)
	{
		if(mem.device_pointer) {
			if(!background) {
				PixelMem pmem = pixel_mem_map[mem.device_pointer];

				cuda_push_context();

				cuda_assert(cuGraphicsUnregisterResource(pmem.cuPBOresource));
				glDeleteBuffers(1, &pmem.cuPBO);
				glDeleteTextures(1, &pmem.cuTexId);

				cuda_pop_context();

				pixel_mem_map.erase(pixel_mem_map.find(mem.device_pointer));
				mem.device_pointer = 0;

				stats.mem_free(mem.device_size);
				mem.device_size = 0;

				return;
			}

			Device::pixels_free(mem);
		}
	}

	void draw_pixels(device_memory& mem, int y, int w, int h, int dx, int dy, int width, int height, bool transparent,
		const DeviceDrawParams &draw_params)
	{
		if(!background) {
			PixelMem pmem = pixel_mem_map[mem.device_pointer];
			float *vpointer;

			cuda_push_context();

			/* for multi devices, this assumes the inefficient method that we allocate
			 * all pixels on the device even though we only render to a subset */
			size_t offset = 4*y*w;

			if(mem.data_type == TYPE_HALF)
				offset *= sizeof(GLhalf);
			else
				offset *= sizeof(uint8_t);

			glBindBuffer(GL_PIXEL_UNPACK_BUFFER, pmem.cuPBO);
			glBindTexture(GL_TEXTURE_2D, pmem.cuTexId);
			if(mem.data_type == TYPE_HALF)
				glTexSubImage2D(GL_TEXTURE_2D, 0, 0, 0, w, h, GL_RGBA, GL_HALF_FLOAT, (void*)offset);
			else
				glTexSubImage2D(GL_TEXTURE_2D, 0, 0, 0, w, h, GL_RGBA, GL_UNSIGNED_BYTE, (void*)offset);
			glBindBuffer(GL_PIXEL_UNPACK_BUFFER, 0);

			glEnable(GL_TEXTURE_2D);

			if(transparent) {
				glEnable(GL_BLEND);
				glBlendFunc(GL_ONE, GL_ONE_MINUS_SRC_ALPHA);
			}

			glColor3f(1.0f, 1.0f, 1.0f);

			if(draw_params.bind_display_space_shader_cb) {
				draw_params.bind_display_space_shader_cb();
			}

			if(!vertex_buffer)
				glGenBuffers(1, &vertex_buffer);

			glBindBuffer(GL_ARRAY_BUFFER, vertex_buffer);
			/* invalidate old contents - avoids stalling if buffer is still waiting in queue to be rendered */
			glBufferData(GL_ARRAY_BUFFER, 16 * sizeof(float), NULL, GL_STREAM_DRAW);

			vpointer = (float *)glMapBuffer(GL_ARRAY_BUFFER, GL_WRITE_ONLY);

			if(vpointer) {
				/* texture coordinate - vertex pair */
				vpointer[0] = 0.0f;
				vpointer[1] = 0.0f;
				vpointer[2] = dx;
				vpointer[3] = dy;

				vpointer[4] = (float)w/(float)pmem.w;
				vpointer[5] = 0.0f;
				vpointer[6] = (float)width + dx;
				vpointer[7] = dy;

				vpointer[8] = (float)w/(float)pmem.w;
				vpointer[9] = (float)h/(float)pmem.h;
				vpointer[10] = (float)width + dx;
				vpointer[11] = (float)height + dy;

				vpointer[12] = 0.0f;
				vpointer[13] = (float)h/(float)pmem.h;
				vpointer[14] = dx;
				vpointer[15] = (float)height + dy;

				glUnmapBuffer(GL_ARRAY_BUFFER);
			}

			glTexCoordPointer(2, GL_FLOAT, 4 * sizeof(float), 0);
			glVertexPointer(2, GL_FLOAT, 4 * sizeof(float), (char *)NULL + 2 * sizeof(float));

			glEnableClientState(GL_VERTEX_ARRAY);
			glEnableClientState(GL_TEXTURE_COORD_ARRAY);

			glDrawArrays(GL_TRIANGLE_FAN, 0, 4);

			glDisableClientState(GL_TEXTURE_COORD_ARRAY);
			glDisableClientState(GL_VERTEX_ARRAY);

			glBindBuffer(GL_ARRAY_BUFFER, 0);

			if(draw_params.unbind_display_space_shader_cb) {
				draw_params.unbind_display_space_shader_cb();
			}

			if(transparent)
				glDisable(GL_BLEND);

			glBindTexture(GL_TEXTURE_2D, 0);
			glDisable(GL_TEXTURE_2D);

			cuda_pop_context();

			return;
		}

		Device::draw_pixels(mem, y, w, h, dx, dy, width, height, transparent, draw_params);
	}

	void thread_run(DeviceTask *task)
	{
		if(task->type == DeviceTask::RENDER) {
			RenderTile tile;

			bool branched = task->integrator_branched;

			/* Upload Bindless Mapping */
			load_bindless_mapping();

			DeviceRequestedFeatures requested_features;
			CUDASplitKernel *split_kernel = NULL;
			if(use_split_kernel()) {
				if(!use_adaptive_compilation()) {
					requested_features.max_closure = 64;
				}

				split_kernel = new CUDASplitKernel(this);
				split_kernel->load_kernels(requested_features);
			}

			/* keep rendering tiles until done */
			while(task->acquire_tile(this, tile)) {
				if(tile.task == RenderTile::PATH_TRACE) {
					if(use_split_kernel()) {
						device_memory void_buffer;
						split_kernel->path_trace(task, tile, void_buffer, void_buffer);
					}
					else {
						int start_sample = tile.start_sample;
						int end_sample = tile.start_sample + tile.num_samples;

						for(int sample = start_sample; sample < end_sample; sample++) {
							if(task->get_cancel()) {
								if(task->need_finish_queue == false)
									break;
							}

							path_trace(tile, sample, branched);

							tile.sample = sample + 1;

							task->update_progress(&tile, tile.w*tile.h);
						}
					}
				}
				else if(tile.task == RenderTile::DENOISE) {
					tile.sample = tile.start_sample + tile.num_samples;

					denoise(tile, *task);

					task->update_progress(&tile, tile.w*tile.h);
				}

				task->release_tile(tile);

				if(task->get_cancel()) {
					if(task->need_finish_queue == false)
						break;
				}
			}

			delete split_kernel;
		}
		else if(task->type == DeviceTask::SHADER) {
			/* Upload Bindless Mapping */
			load_bindless_mapping();

			shader(*task);

			cuda_push_context();
			cuda_assert(cuCtxSynchronize());
			cuda_pop_context();
		}
	}

	class CUDADeviceTask : public DeviceTask {
	public:
		CUDADeviceTask(CUDADevice *device, DeviceTask& task)
		: DeviceTask(task)
		{
			run = function_bind(&CUDADevice::thread_run, device, this);
		}
	};

	int get_split_task_count(DeviceTask& /*task*/)
	{
		return 1;
	}

	void task_add(DeviceTask& task)
	{
		if(task.type == DeviceTask::FILM_CONVERT) {
			/* must be done in main thread due to opengl access */
			film_convert(task, task.buffer, task.rgba_byte, task.rgba_half);

			cuda_push_context();
			cuda_assert(cuCtxSynchronize());
			cuda_pop_context();
		}
		else {
			task_pool.push(new CUDADeviceTask(this, task));
		}
	}

	void task_wait()
	{
		task_pool.wait();
	}

	void task_cancel()
	{
		task_pool.cancel();
	}

	friend class CUDASplitKernelFunction;
	friend class CUDASplitKernel;
};

/* redefine the cuda_assert macro so it can be used outside of the CUDADevice class
 * now that the definition of that class is complete
 */
#undef cuda_assert
#define cuda_assert(stmt) \
	{ \
		CUresult result = stmt; \
		\
		if(result != CUDA_SUCCESS) { \
			string message = string_printf("CUDA error: %s in %s", cuewErrorString(result), #stmt); \
			if(device->error_msg == "") \
				device->error_msg = message; \
			fprintf(stderr, "%s\n", message.c_str()); \
			/*cuda_abort();*/ \
			device->cuda_error_documentation(); \
		} \
	} (void)0

/* split kernel */

class CUDASplitKernelFunction : public SplitKernelFunction{
	CUDADevice* device;
	CUfunction func;
public:
	CUDASplitKernelFunction(CUDADevice *device, CUfunction func) : device(device), func(func) {}

	/* enqueue the kernel, returns false if there is an error */
	bool enqueue(const KernelDimensions &dim, device_memory &/*kg*/, device_memory &/*data*/)
	{
		return enqueue(dim, NULL);
	}

	/* enqueue the kernel, returns false if there is an error */
	bool enqueue(const KernelDimensions &dim, void *args[])
	{
		device->cuda_push_context();

		if(device->have_error())
			return false;

		/* we ignore dim.local_size for now, as this is faster */
		int threads_per_block;
		cuda_assert(cuFuncGetAttribute(&threads_per_block, CU_FUNC_ATTRIBUTE_MAX_THREADS_PER_BLOCK, func));

		int xthreads = (int)sqrt(threads_per_block);
		int ythreads = (int)sqrt(threads_per_block);

		int xblocks = (dim.global_size[0] + xthreads - 1)/xthreads;
		int yblocks = (dim.global_size[1] + ythreads - 1)/ythreads;

		cuda_assert(cuFuncSetCacheConfig(func, CU_FUNC_CACHE_PREFER_L1));

		cuda_assert(cuLaunchKernel(func,
		                           xblocks , yblocks, 1, /* blocks */
		                           xthreads, ythreads, 1, /* threads */
		                           0, 0, args, 0));

		device->cuda_pop_context();

		return !device->have_error();
	}
};

CUDASplitKernel::CUDASplitKernel(CUDADevice *device) : DeviceSplitKernel(device), device(device)
{
}

uint64_t CUDASplitKernel::state_buffer_size(device_memory& /*kg*/, device_memory& /*data*/, size_t num_threads)
{
	device_vector<uint64_t> size_buffer;
	size_buffer.resize(1);
	device->mem_alloc(NULL, size_buffer, MEM_READ_WRITE);

	device->cuda_push_context();

	uint threads = num_threads;
	CUdeviceptr d_size = device->cuda_device_ptr(size_buffer.device_pointer);

	struct args_t {
		uint* num_threads;
		CUdeviceptr* size;
	};

	args_t args = {
		&threads,
		&d_size
	};

	CUfunction state_buffer_size;
	cuda_assert(cuModuleGetFunction(&state_buffer_size, device->cuModule, "kernel_cuda_state_buffer_size"));

	cuda_assert(cuLaunchKernel(state_buffer_size,
	                           1, 1, 1,
	                           1, 1, 1,
	                           0, 0, (void**)&args, 0));

	device->cuda_pop_context();

	device->mem_copy_from(size_buffer, 0, 1, 1, sizeof(uint64_t));
	device->mem_free(size_buffer);

	return *size_buffer.get_data();
}

bool CUDASplitKernel::enqueue_split_kernel_data_init(const KernelDimensions& dim,
                                    RenderTile& rtile,
                                    int num_global_elements,
                                    device_memory& /*kernel_globals*/,
                                    device_memory& /*kernel_data*/,
                                    device_memory& split_data,
                                    device_memory& ray_state,
                                    device_memory& queue_index,
                                    device_memory& use_queues_flag,
                                    device_memory& work_pool_wgs)
{
	device->cuda_push_context();

	CUdeviceptr d_split_data = device->cuda_device_ptr(split_data.device_pointer);
	CUdeviceptr d_ray_state = device->cuda_device_ptr(ray_state.device_pointer);
	CUdeviceptr d_queue_index = device->cuda_device_ptr(queue_index.device_pointer);
	CUdeviceptr d_use_queues_flag = device->cuda_device_ptr(use_queues_flag.device_pointer);
	CUdeviceptr d_work_pool_wgs = device->cuda_device_ptr(work_pool_wgs.device_pointer);

	CUdeviceptr d_rng_state = device->cuda_device_ptr(rtile.rng_state);
	CUdeviceptr d_buffer = device->cuda_device_ptr(rtile.buffer);

	int end_sample = rtile.start_sample + rtile.num_samples;
	int queue_size = dim.global_size[0] * dim.global_size[1];

	struct args_t {
		CUdeviceptr* split_data_buffer;
		int* num_elements;
		CUdeviceptr* ray_state;
		CUdeviceptr* rng_state;
		int* start_sample;
		int* end_sample;
		int* sx;
		int* sy;
		int* sw;
		int* sh;
		int* offset;
		int* stride;
		CUdeviceptr* queue_index;
		int* queuesize;
		CUdeviceptr* use_queues_flag;
		CUdeviceptr* work_pool_wgs;
		int* num_samples;
		CUdeviceptr* buffer;
	};

	args_t args = {
		&d_split_data,
		&num_global_elements,
		&d_ray_state,
		&d_rng_state,
		&rtile.start_sample,
		&end_sample,
		&rtile.x,
		&rtile.y,
		&rtile.w,
		&rtile.h,
		&rtile.offset,
		&rtile.stride,
		&d_queue_index,
		&queue_size,
		&d_use_queues_flag,
		&d_work_pool_wgs,
		&rtile.num_samples,
		&d_buffer
	};

	CUfunction data_init;
	cuda_assert(cuModuleGetFunction(&data_init, device->cuModule, "kernel_cuda_path_trace_data_init"));
	if(device->have_error()) {
		return false;
	}

	CUDASplitKernelFunction(device, data_init).enqueue(dim, (void**)&args);

	device->cuda_pop_context();

	return !device->have_error();
}

SplitKernelFunction* CUDASplitKernel::get_split_kernel_function(string kernel_name, const DeviceRequestedFeatures&)
{
	CUfunction func;

	device->cuda_push_context();

	cuda_assert(cuModuleGetFunction(&func, device->cuModule, (string("kernel_cuda_") + kernel_name).data()));
	if(device->have_error()) {
		device->cuda_error_message(string_printf("kernel \"kernel_cuda_%s\" not found in module", kernel_name.data()));
		return NULL;
	}

	device->cuda_pop_context();

	return new CUDASplitKernelFunction(device, func);
}

int2 CUDASplitKernel::split_kernel_local_size()
{
	return make_int2(32, 1);
}

int2 CUDASplitKernel::split_kernel_global_size(device_memory& /*kg*/, device_memory& /*data*/, DeviceTask * /*task*/)
{
	/* TODO(mai): implement something here to detect ideal work size */
	return make_int2(256, 256);
}

bool device_cuda_init(void)
{
#ifdef WITH_CUDA_DYNLOAD
	static bool initialized = false;
	static bool result = false;

	if(initialized)
		return result;

	initialized = true;
	int cuew_result = cuewInit();
	if(cuew_result == CUEW_SUCCESS) {
		VLOG(1) << "CUEW initialization succeeded";
		if(CUDADevice::have_precompiled_kernels()) {
			VLOG(1) << "Found precompiled kernels";
			result = true;
		}
#ifndef _WIN32
		else if(cuewCompilerPath() != NULL) {
			VLOG(1) << "Found CUDA compiler " << cuewCompilerPath();
			result = true;
		}
		else {
			VLOG(1) << "Neither precompiled kernels nor CUDA compiler wad found,"
			        << " unable to use CUDA";
		}
#endif
	}
	else {
		VLOG(1) << "CUEW initialization failed: "
		        << ((cuew_result == CUEW_ERROR_ATEXIT_FAILED)
		            ? "Error setting up atexit() handler"
		            : "Error opening the library");
	}

	return result;
#else  /* WITH_CUDA_DYNLOAD */
	return true;
#endif /* WITH_CUDA_DYNLOAD */
}

Device *device_cuda_create(DeviceInfo& info, Stats &stats, bool background)
{
	return new CUDADevice(info, stats, background);
}

void device_cuda_info(vector<DeviceInfo>& devices)
{
	CUresult result;
	int count = 0;

	result = cuInit(0);
	if(result != CUDA_SUCCESS) {
		if(result != CUDA_ERROR_NO_DEVICE)
			fprintf(stderr, "CUDA cuInit: %s\n", cuewErrorString(result));
		return;
	}

	result = cuDeviceGetCount(&count);
	if(result != CUDA_SUCCESS) {
		fprintf(stderr, "CUDA cuDeviceGetCount: %s\n", cuewErrorString(result));
		return;
	}

	vector<DeviceInfo> display_devices;

	for(int num = 0; num < count; num++) {
		char name[256];
		int attr;

		if(cuDeviceGetName(name, 256, num) != CUDA_SUCCESS)
			continue;

		int major;
		cuDeviceGetAttribute(&major, CU_DEVICE_ATTRIBUTE_COMPUTE_CAPABILITY_MAJOR, num);
		if(major < 2) {
			continue;
		}

		DeviceInfo info;

		info.type = DEVICE_CUDA;
		info.description = string(name);
		info.num = num;

		info.advanced_shading = (major >= 2);
		info.has_bindless_textures = (major >= 3);
		info.pack_images = false;

		int pci_location[3] = {0, 0, 0};
		cuDeviceGetAttribute(&pci_location[0], CU_DEVICE_ATTRIBUTE_PCI_DOMAIN_ID, num);
		cuDeviceGetAttribute(&pci_location[1], CU_DEVICE_ATTRIBUTE_PCI_BUS_ID, num);
		cuDeviceGetAttribute(&pci_location[2], CU_DEVICE_ATTRIBUTE_PCI_DEVICE_ID, num);
		info.id = string_printf("CUDA_%s_%04x:%02x:%02x",
		                        name,
		                        (unsigned int)pci_location[0],
		                        (unsigned int)pci_location[1],
		                        (unsigned int)pci_location[2]);

		/* if device has a kernel timeout, assume it is used for display */
		if(cuDeviceGetAttribute(&attr, CU_DEVICE_ATTRIBUTE_KERNEL_EXEC_TIMEOUT, num) == CUDA_SUCCESS && attr == 1) {
			info.description += " (Display)";
			info.display_device = true;
			display_devices.push_back(info);
		}
		else
			devices.push_back(info);
	}

	if(!display_devices.empty())
		devices.insert(devices.end(), display_devices.begin(), display_devices.end());
}

string device_cuda_capabilities(void)
{
	CUresult result = cuInit(0);
	if(result != CUDA_SUCCESS) {
		if(result != CUDA_ERROR_NO_DEVICE) {
			return string("Error initializing CUDA: ") + cuewErrorString(result);
		}
		return "No CUDA device found\n";
	}

	int count;
	result = cuDeviceGetCount(&count);
	if(result != CUDA_SUCCESS) {
		return string("Error getting devices: ") + cuewErrorString(result);
	}

	string capabilities = "";
	for(int num = 0; num < count; num++) {
		char name[256];
		if(cuDeviceGetName(name, 256, num) != CUDA_SUCCESS) {
			continue;
		}
		capabilities += string("\t") + name + "\n";
		int value;
#define GET_ATTR(attr) \
		{ \
			if(cuDeviceGetAttribute(&value, \
			                        CU_DEVICE_ATTRIBUTE_##attr, \
			                        num) == CUDA_SUCCESS) \
			{ \
				capabilities += string_printf("\t\tCU_DEVICE_ATTRIBUTE_" #attr "\t\t\t%d\n", \
				                              value); \
			} \
		} (void)0
		/* TODO(sergey): Strip all attributes which are not useful for us
		 * or does not depend on the driver.
		 */
		GET_ATTR(MAX_THREADS_PER_BLOCK);
		GET_ATTR(MAX_BLOCK_DIM_X);
		GET_ATTR(MAX_BLOCK_DIM_Y);
		GET_ATTR(MAX_BLOCK_DIM_Z);
		GET_ATTR(MAX_GRID_DIM_X);
		GET_ATTR(MAX_GRID_DIM_Y);
		GET_ATTR(MAX_GRID_DIM_Z);
		GET_ATTR(MAX_SHARED_MEMORY_PER_BLOCK);
		GET_ATTR(SHARED_MEMORY_PER_BLOCK);
		GET_ATTR(TOTAL_CONSTANT_MEMORY);
		GET_ATTR(WARP_SIZE);
		GET_ATTR(MAX_PITCH);
		GET_ATTR(MAX_REGISTERS_PER_BLOCK);
		GET_ATTR(REGISTERS_PER_BLOCK);
		GET_ATTR(CLOCK_RATE);
		GET_ATTR(TEXTURE_ALIGNMENT);
		GET_ATTR(GPU_OVERLAP);
		GET_ATTR(MULTIPROCESSOR_COUNT);
		GET_ATTR(KERNEL_EXEC_TIMEOUT);
		GET_ATTR(INTEGRATED);
		GET_ATTR(CAN_MAP_HOST_MEMORY);
		GET_ATTR(COMPUTE_MODE);
		GET_ATTR(MAXIMUM_TEXTURE1D_WIDTH);
		GET_ATTR(MAXIMUM_TEXTURE2D_WIDTH);
		GET_ATTR(MAXIMUM_TEXTURE2D_HEIGHT);
		GET_ATTR(MAXIMUM_TEXTURE3D_WIDTH);
		GET_ATTR(MAXIMUM_TEXTURE3D_HEIGHT);
		GET_ATTR(MAXIMUM_TEXTURE3D_DEPTH);
		GET_ATTR(MAXIMUM_TEXTURE2D_LAYERED_WIDTH);
		GET_ATTR(MAXIMUM_TEXTURE2D_LAYERED_HEIGHT);
		GET_ATTR(MAXIMUM_TEXTURE2D_LAYERED_LAYERS);
		GET_ATTR(MAXIMUM_TEXTURE2D_ARRAY_WIDTH);
		GET_ATTR(MAXIMUM_TEXTURE2D_ARRAY_HEIGHT);
		GET_ATTR(MAXIMUM_TEXTURE2D_ARRAY_NUMSLICES);
		GET_ATTR(SURFACE_ALIGNMENT);
		GET_ATTR(CONCURRENT_KERNELS);
		GET_ATTR(ECC_ENABLED);
		GET_ATTR(TCC_DRIVER);
		GET_ATTR(MEMORY_CLOCK_RATE);
		GET_ATTR(GLOBAL_MEMORY_BUS_WIDTH);
		GET_ATTR(L2_CACHE_SIZE);
		GET_ATTR(MAX_THREADS_PER_MULTIPROCESSOR);
		GET_ATTR(ASYNC_ENGINE_COUNT);
		GET_ATTR(UNIFIED_ADDRESSING);
		GET_ATTR(MAXIMUM_TEXTURE1D_LAYERED_WIDTH);
		GET_ATTR(MAXIMUM_TEXTURE1D_LAYERED_LAYERS);
		GET_ATTR(CAN_TEX2D_GATHER);
		GET_ATTR(MAXIMUM_TEXTURE2D_GATHER_WIDTH);
		GET_ATTR(MAXIMUM_TEXTURE2D_GATHER_HEIGHT);
		GET_ATTR(MAXIMUM_TEXTURE3D_WIDTH_ALTERNATE);
		GET_ATTR(MAXIMUM_TEXTURE3D_HEIGHT_ALTERNATE);
		GET_ATTR(MAXIMUM_TEXTURE3D_DEPTH_ALTERNATE);
		GET_ATTR(TEXTURE_PITCH_ALIGNMENT);
		GET_ATTR(MAXIMUM_TEXTURECUBEMAP_WIDTH);
		GET_ATTR(MAXIMUM_TEXTURECUBEMAP_LAYERED_WIDTH);
		GET_ATTR(MAXIMUM_TEXTURECUBEMAP_LAYERED_LAYERS);
		GET_ATTR(MAXIMUM_SURFACE1D_WIDTH);
		GET_ATTR(MAXIMUM_SURFACE2D_WIDTH);
		GET_ATTR(MAXIMUM_SURFACE2D_HEIGHT);
		GET_ATTR(MAXIMUM_SURFACE3D_WIDTH);
		GET_ATTR(MAXIMUM_SURFACE3D_HEIGHT);
		GET_ATTR(MAXIMUM_SURFACE3D_DEPTH);
		GET_ATTR(MAXIMUM_SURFACE1D_LAYERED_WIDTH);
		GET_ATTR(MAXIMUM_SURFACE1D_LAYERED_LAYERS);
		GET_ATTR(MAXIMUM_SURFACE2D_LAYERED_WIDTH);
		GET_ATTR(MAXIMUM_SURFACE2D_LAYERED_HEIGHT);
		GET_ATTR(MAXIMUM_SURFACE2D_LAYERED_LAYERS);
		GET_ATTR(MAXIMUM_SURFACECUBEMAP_WIDTH);
		GET_ATTR(MAXIMUM_SURFACECUBEMAP_LAYERED_WIDTH);
		GET_ATTR(MAXIMUM_SURFACECUBEMAP_LAYERED_LAYERS);
		GET_ATTR(MAXIMUM_TEXTURE1D_LINEAR_WIDTH);
		GET_ATTR(MAXIMUM_TEXTURE2D_LINEAR_WIDTH);
		GET_ATTR(MAXIMUM_TEXTURE2D_LINEAR_HEIGHT);
		GET_ATTR(MAXIMUM_TEXTURE2D_LINEAR_PITCH);
		GET_ATTR(MAXIMUM_TEXTURE2D_MIPMAPPED_WIDTH);
		GET_ATTR(MAXIMUM_TEXTURE2D_MIPMAPPED_HEIGHT);
		GET_ATTR(COMPUTE_CAPABILITY_MAJOR);
		GET_ATTR(COMPUTE_CAPABILITY_MINOR);
		GET_ATTR(MAXIMUM_TEXTURE1D_MIPMAPPED_WIDTH);
		GET_ATTR(STREAM_PRIORITIES_SUPPORTED);
		GET_ATTR(GLOBAL_L1_CACHE_SUPPORTED);
		GET_ATTR(LOCAL_L1_CACHE_SUPPORTED);
		GET_ATTR(MAX_SHARED_MEMORY_PER_MULTIPROCESSOR);
		GET_ATTR(MAX_REGISTERS_PER_MULTIPROCESSOR);
		GET_ATTR(MANAGED_MEMORY);
		GET_ATTR(MULTI_GPU_BOARD);
		GET_ATTR(MULTI_GPU_BOARD_GROUP_ID);
#undef GET_ATTR
		capabilities += "\n";
	}

	return capabilities;
}

CCL_NAMESPACE_END<|MERGE_RESOLUTION|>--- conflicted
+++ resolved
@@ -314,13 +314,8 @@
 		                               "-I\"%s\"",
 		                              machine,
 		                              cuda_version,
-<<<<<<< HEAD
-		                              include.c_str());
+		                              include_path.c_str());
 		if(!filter && use_adaptive_compilation()) {
-=======
-		                              include_path.c_str());
-		if(use_adaptive_compilation()) {
->>>>>>> ef816f9c
 			cflags += " " + requested_features.get_build_options();
 		}
 		const char *extra_cflags = getenv("CYCLES_CUDA_EXTRA_CFLAGS");
@@ -445,16 +440,10 @@
 			return "";
 		}
 		const char *nvcc = cuewCompilerPath();
-<<<<<<< HEAD
-		const string kernel = path_join(kernel_path,
-		                          path_join("kernels",
-		                                    path_join("cuda", source)));
-=======
 		const string kernel = path_join(
 		        path_join(source_path, "kernel"),
 		        path_join("kernels",
-		                  path_join("cuda", split ? "kernel_split.cu" : "kernel.cu")));
->>>>>>> ef816f9c
+		                  path_join("cuda", source)));
 		double starttime = time_dt();
 		printf("Compiling CUDA kernel ...\n");
 
