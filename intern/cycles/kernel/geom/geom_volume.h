--- conflicted
+++ resolved
@@ -50,62 +50,35 @@
 {
 	/* todo: optimize this so it's just a single matrix multiplication when
 	 * possible (not motion blur), or perhaps even just translation + scale */
-<<<<<<< HEAD
-	AttributeDescriptor desc;
-	find_attribute(kg, sd, ATTR_STD_GENERATED_TRANSFORM, &desc);
-=======
 	const AttributeDescriptor desc = find_attribute(kg, sd, ATTR_STD_GENERATED_TRANSFORM);
->>>>>>> d41dfe36
 
 	object_inverse_position_transform(kg, sd, &P);
 
 	if(desc.offset != ATTR_STD_NOT_FOUND) {
-<<<<<<< HEAD
-		Transform tfm = primitive_attribute_matrix(kg, sd, &desc);
-=======
 		Transform tfm = primitive_attribute_matrix(kg, sd, desc);
->>>>>>> d41dfe36
 		P = transform_point(&tfm, P);
 	}
 
 	return P;
 }
 
-<<<<<<< HEAD
-ccl_device float volume_attribute_float(KernelGlobals *kg, const ShaderData *sd, const AttributeDescriptor *desc, float *dx, float *dy)
-=======
 ccl_device float volume_attribute_float(KernelGlobals *kg, const ShaderData *sd, const AttributeDescriptor desc, float *dx, float *dy)
->>>>>>> d41dfe36
 {
 	float3 P = volume_normalized_position(kg, sd, sd->P);
 #ifdef __KERNEL_GPU__
 #  if __CUDA_ARCH__ >= 300
-<<<<<<< HEAD
-	CUtexObject tex = kernel_tex_fetch(__bindless_mapping, desc->offset);
-	float f = kernel_tex_image_interp_3d_float(tex, P.x, P.y, P.z);
-	float4 r = make_float4(f, f, f, 1.0);
-#  else
-	float4 r = volume_image_texture_3d(desc->offset, P.x, P.y, P.z);
-=======
 	CUtexObject tex = kernel_tex_fetch(__bindless_mapping, desc.offset);
 	float f = kernel_tex_image_interp_3d_float(tex, P.x, P.y, P.z);
 	float4 r = make_float4(f, f, f, 1.0);
 #  else
 	float4 r = volume_image_texture_3d(desc.offset, P.x, P.y, P.z);
->>>>>>> d41dfe36
 #  endif
 #else
 	float4 r;
 	if(sd->flag & SD_VOLUME_CUBIC)
-<<<<<<< HEAD
-		r = kernel_tex_image_interp_3d_ex(desc->offset, P.x, P.y, P.z, INTERPOLATION_CUBIC);
-	else
-		r = kernel_tex_image_interp_3d(desc->offset, P.x, P.y, P.z);
-=======
 		r = kernel_tex_image_interp_3d_ex(desc.offset, P.x, P.y, P.z, INTERPOLATION_CUBIC);
 	else
 		r = kernel_tex_image_interp_3d(desc.offset, P.x, P.y, P.z);
->>>>>>> d41dfe36
 #endif
 
 	if(dx) *dx = 0.0f;
@@ -114,39 +87,22 @@
 	return average(float4_to_float3(r));
 }
 
-<<<<<<< HEAD
-ccl_device float3 volume_attribute_float3(KernelGlobals *kg, const ShaderData *sd, const AttributeDescriptor *desc, float3 *dx, float3 *dy)
-=======
 ccl_device float3 volume_attribute_float3(KernelGlobals *kg, const ShaderData *sd, const AttributeDescriptor desc, float3 *dx, float3 *dy)
->>>>>>> d41dfe36
 {
 	float3 P = volume_normalized_position(kg, sd, sd->P);
 #ifdef __KERNEL_GPU__
 #  if __CUDA_ARCH__ >= 300
-<<<<<<< HEAD
-	CUtexObject tex = kernel_tex_fetch(__bindless_mapping, desc->offset);
-	float4 r = kernel_tex_image_interp_3d_float4(tex, P.x, P.y, P.z);
-#  else
-	float4 r = volume_image_texture_3d(desc->offset, P.x, P.y, P.z);
-=======
 	CUtexObject tex = kernel_tex_fetch(__bindless_mapping, desc.offset);
 	float4 r = kernel_tex_image_interp_3d_float4(tex, P.x, P.y, P.z);
 #  else
 	float4 r = volume_image_texture_3d(desc.offset, P.x, P.y, P.z);
->>>>>>> d41dfe36
 #  endif
 #else
 	float4 r;
 	if(sd->flag & SD_VOLUME_CUBIC)
-<<<<<<< HEAD
-		r = kernel_tex_image_interp_3d_ex(desc->offset, P.x, P.y, P.z, INTERPOLATION_CUBIC);
-	else
-		r = kernel_tex_image_interp_3d(desc->offset, P.x, P.y, P.z);
-=======
 		r = kernel_tex_image_interp_3d_ex(desc.offset, P.x, P.y, P.z, INTERPOLATION_CUBIC);
 	else
 		r = kernel_tex_image_interp_3d(desc.offset, P.x, P.y, P.z);
->>>>>>> d41dfe36
 #endif
 
 	if(dx) *dx = make_float3(0.0f, 0.0f, 0.0f);
