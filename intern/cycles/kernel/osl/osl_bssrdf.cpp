--- conflicted
+++ resolved
@@ -38,17 +38,11 @@
 #include "kernel/kernel_types.h"
 #include "kernel/kernel_montecarlo.h"
 
-<<<<<<< HEAD
-#include "closure/alloc.h"
-#include "closure/bsdf_util.h"
-#include "closure/bsdf_diffuse.h"
-#include "closure/bsdf_principled_diffuse.h"
-#include "closure/bssrdf.h"
-=======
 #include "kernel/closure/alloc.h"
+#include "kernel/closure/bsdf_util.h"
 #include "kernel/closure/bsdf_diffuse.h"
+#include "kernel/closure/bsdf_principled_diffuse.h"
 #include "kernel/closure/bssrdf.h"
->>>>>>> 3bf0026b
 
 CCL_NAMESPACE_BEGIN
 
@@ -86,12 +80,8 @@
 				bssrdf->albedo = albedo.x;
 				bssrdf->sharpness = sharpness;
 				bssrdf->N = params.N;
-<<<<<<< HEAD
 				bssrdf->roughness = params.roughness;
-				ccl_fetch(sd, flag) |= bssrdf_setup(bssrdf, (ClosureType)type);
-=======
 				sd->flag |= bssrdf_setup(bssrdf, (ClosureType)type);
->>>>>>> 3bf0026b
 			}
 
 			bssrdf = bssrdf_alloc(sd, make_float3(0.0f, weight.y, 0.0f));
@@ -102,12 +92,8 @@
 				bssrdf->albedo = albedo.y;
 				bssrdf->sharpness = sharpness;
 				bssrdf->N = params.N;
-<<<<<<< HEAD
 				bssrdf->roughness = params.roughness;
-				ccl_fetch(sd, flag) |= bssrdf_setup(bssrdf, (ClosureType)type);
-=======
 				sd->flag |= bssrdf_setup(bssrdf, (ClosureType)type);
->>>>>>> 3bf0026b
 			}
 
 			bssrdf = bssrdf_alloc(sd, make_float3(0.0f, 0.0f, weight.z));
@@ -118,12 +104,8 @@
 				bssrdf->albedo = albedo.z;
 				bssrdf->sharpness = sharpness;
 				bssrdf->N = params.N;
-<<<<<<< HEAD
 				bssrdf->roughness = params.roughness;
-				ccl_fetch(sd, flag) |= bssrdf_setup(bssrdf, (ClosureType)type);
-=======
 				sd->flag |= bssrdf_setup(bssrdf, (ClosureType)type);
->>>>>>> 3bf0026b
 			}
 		}
 	}
