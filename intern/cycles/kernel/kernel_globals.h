/*
 * Copyright 2011-2013 Blender Foundation
 *
 * Licensed under the Apache License, Version 2.0 (the "License");
 * you may not use this file except in compliance with the License.
 * You may obtain a copy of the License at
 *
 * http://www.apache.org/licenses/LICENSE-2.0
 *
 * Unless required by applicable law or agreed to in writing, software
 * distributed under the License is distributed on an "AS IS" BASIS,
 * WITHOUT WARRANTIES OR CONDITIONS OF ANY KIND, either express or implied.
 * See the License for the specific language governing permissions and
 * limitations under the License.
 */

/* Constant Globals */

CCL_NAMESPACE_BEGIN

/* On the CPU, we pass along the struct KernelGlobals to nearly everywhere in
 * the kernel, to access constant data. These are all stored as "textures", but
 * these are really just standard arrays. We can't use actually globals because
 * multiple renders may be running inside the same process. */

#ifdef __KERNEL_CPU__

#  ifdef __OSL__
struct OSLGlobals;
struct OSLThreadData;
struct OSLShadingSystem;
#  endif

<<<<<<< HEAD
#define MAX_BYTE_IMAGES   1024
#define MAX_FLOAT_IMAGES  1024
#define MAX_VOLUME        1024
=======
#  define MAX_BYTE_IMAGES   1024
#  define MAX_FLOAT_IMAGES  1024
>>>>>>> 29bb10ee

typedef struct KernelGlobals {
	texture_image_uchar4 texture_byte_images[MAX_BYTE_IMAGES];
	texture_image_float4 texture_float_images[MAX_FLOAT_IMAGES];

<<<<<<< HEAD
	float_volume *float_volumes[MAX_VOLUME];
	float3_volume *float3_volumes[MAX_VOLUME];

#define KERNEL_TEX(type, ttype, name) ttype name;
#define KERNEL_IMAGE_TEX(type, ttype, name)
#include "kernel_textures.h"
=======
#  define KERNEL_TEX(type, ttype, name) ttype name;
#  define KERNEL_IMAGE_TEX(type, ttype, name)
#  include "kernel_textures.h"
>>>>>>> 29bb10ee

	KernelData __data;

#  ifdef __OSL__
	/* On the CPU, we also have the OSL globals here. Most data structures are shared
	 * with SVM, the difference is in the shaders and object/mesh attributes. */
	OSLGlobals *osl;
	OSLShadingSystem *osl_ss;
	OSLThreadData *osl_tdata;
#  endif

} KernelGlobals;

#endif  /* __KERNEL_CPU__ */

/* For CUDA, constant memory textures must be globals, so we can't put them
 * into a struct. As a result we don't actually use this struct and use actual
 * globals and simply pass along a NULL pointer everywhere, which we hope gets
 * optimized out. */

#ifdef __KERNEL_CUDA__

__constant__ KernelData __data;
typedef struct KernelGlobals {} KernelGlobals;

#  ifdef __KERNEL_CUDA_TEX_STORAGE__
#    define KERNEL_TEX(type, ttype, name) ttype name;
#  else
#    define KERNEL_TEX(type, ttype, name) const __constant__ __device__ type *name;
#  endif
#  define KERNEL_IMAGE_TEX(type, ttype, name) ttype name;
#  include "kernel_textures.h"

#endif  /* __KERNEL_CUDA__ */

/* OpenCL */

#ifdef __KERNEL_OPENCL__

typedef ccl_addr_space struct KernelGlobals {
	ccl_constant KernelData *data;

#  define KERNEL_TEX(type, ttype, name) \
	ccl_global type *name;
#  include "kernel_textures.h"

#  ifdef __SPLIT_KERNEL__
	ShaderData *sd_input;
	Intersection *isect_shadow;
#  endif
} KernelGlobals;

#endif  /* __KERNEL_OPENCL__ */

/* Interpolated lookup table access */

ccl_device float lookup_table_read(KernelGlobals *kg, float x, int offset, int size)
{
	x = saturate(x)*(size-1);

	int index = min(float_to_int(x), size-1);
	int nindex = min(index+1, size-1);
	float t = x - index;

	float data0 = kernel_tex_fetch(__lookup_table, index + offset);
	if(t == 0.0f)
		return data0;

	float data1 = kernel_tex_fetch(__lookup_table, nindex + offset);
	return (1.0f - t)*data0 + t*data1;
}

ccl_device float lookup_table_read_2D(KernelGlobals *kg, float x, float y, int offset, int xsize, int ysize)
{
	y = saturate(y)*(ysize-1);

	int index = min(float_to_int(y), ysize-1);
	int nindex = min(index+1, ysize-1);
	float t = y - index;

	float data0 = lookup_table_read(kg, x, offset + xsize*index, xsize);
	if(t == 0.0f)
		return data0;

	float data1 = lookup_table_read(kg, x, offset + xsize*nindex, xsize);
	return (1.0f - t)*data0 + t*data1;
}

CCL_NAMESPACE_END
<|MERGE_RESOLUTION|>--- conflicted
+++ resolved
@@ -31,31 +31,20 @@
 struct OSLShadingSystem;
 #  endif
 
-<<<<<<< HEAD
-#define MAX_BYTE_IMAGES   1024
-#define MAX_FLOAT_IMAGES  1024
-#define MAX_VOLUME        1024
-=======
 #  define MAX_BYTE_IMAGES   1024
 #  define MAX_FLOAT_IMAGES  1024
->>>>>>> 29bb10ee
+#  define MAX_VOLUME        1024
 
 typedef struct KernelGlobals {
 	texture_image_uchar4 texture_byte_images[MAX_BYTE_IMAGES];
 	texture_image_float4 texture_float_images[MAX_FLOAT_IMAGES];
 
-<<<<<<< HEAD
 	float_volume *float_volumes[MAX_VOLUME];
 	float3_volume *float3_volumes[MAX_VOLUME];
 
-#define KERNEL_TEX(type, ttype, name) ttype name;
-#define KERNEL_IMAGE_TEX(type, ttype, name)
-#include "kernel_textures.h"
-=======
 #  define KERNEL_TEX(type, ttype, name) ttype name;
 #  define KERNEL_IMAGE_TEX(type, ttype, name)
 #  include "kernel_textures.h"
->>>>>>> 29bb10ee
 
 	KernelData __data;
 
