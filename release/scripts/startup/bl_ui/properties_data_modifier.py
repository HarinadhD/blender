--- conflicted
+++ resolved
@@ -1829,11 +1829,8 @@
             col.prop(md, "factor")
         elif md.mode == 'SAMPLE':
             col.prop(md, "length")
-<<<<<<< HEAD
-=======
         elif md.mode == 'MERGE':
             col.prop(md, "length", text="Threshold")
->>>>>>> 4c9fe657
 
         col = layout.column()
         col.separator()
