--- conflicted
+++ resolved
@@ -41,25 +41,15 @@
         row.operator("file.parent", text="", icon='FILE_PARENT')
         row.operator("file.refresh", text="", icon='FILE_REFRESH')
 
-<<<<<<< HEAD
-        row = layout.row()
-        row.separator()
-
         if st.asset_engine:
             draw_header = getattr(st.asset_engine, "draw_header", None)
             if draw_header:
-                draw_header(row, context)
+                draw_header(layout, context)
         else:
-            row = layout.row(align=True)
             layout.operator_context = 'EXEC_DEFAULT'
-            row.operator("file.directory_new", icon='NEWFOLDER')
+            layout.operator("file.directory_new", icon='NEWFOLDER', text="")
+            layout.separator()
             layout.operator_context = 'INVOKE_DEFAULT'
-=======
-        layout.separator()
-        layout.operator_context = 'EXEC_DEFAULT'
-        layout.operator("file.directory_new", icon='NEWFOLDER', text="")
-        layout.separator()
->>>>>>> ac516fdd
 
             params = st.params
 
@@ -67,26 +57,16 @@
             if params:
                 is_lib_browser = params.use_library_browsing
 
-<<<<<<< HEAD
+                layout.prop(params, "recursion_level", text="")
+
                 layout.prop(params, "display_type", expand=True, text="")
-=======
-            layout.prop(params, "recursion_level", text="")
-
-            layout.prop(params, "display_type", expand=True, text="")
->>>>>>> ac516fdd
 
                 layout.prop(params, "thumbnail_size", text="")
 
                 layout.prop(params, "sort_method", expand=True, text="")
 
-<<<<<<< HEAD
-                layout.prop(params, "recursion_level")
                 layout.prop(params, "show_hidden", text="", icon='FILE_HIDDEN')
                 layout.prop(params, "use_filter", text="", icon='FILTER')
-=======
-            layout.prop(params, "show_hidden", text="", icon='FILE_HIDDEN')
-            layout.prop(params, "use_filter", text="", icon='FILTER')
->>>>>>> ac516fdd
 
                 row = layout.row(align=True)
                 row.active = params.use_filter
