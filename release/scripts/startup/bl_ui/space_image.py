# ##### BEGIN GPL LICENSE BLOCK #####
#
#  This program is free software; you can redistribute it and/or
#  modify it under the terms of the GNU General Public License
#  as published by the Free Software Foundation; either version 2
#  of the License, or (at your option) any later version.
#
#  This program is distributed in the hope that it will be useful,
#  but WITHOUT ANY WARRANTY; without even the implied warranty of
#  MERCHANTABILITY or FITNESS FOR A PARTICULAR PURPOSE.  See the
#  GNU General Public License for more details.
#
#  You should have received a copy of the GNU General Public License
#  along with this program; if not, write to the Free Software Foundation,
#  Inc., 51 Franklin Street, Fifth Floor, Boston, MA 02110-1301, USA.
#
# ##### END GPL LICENSE BLOCK #####

# <pep8 compliant>
import bpy
import math
from bpy.types import Header, Menu, Panel
<<<<<<< HEAD
from bl_ui.properties_paint_common import (
        UnifiedPaintPanel,
        brush_texture_settings,
        brush_texpaint_common,
        brush_mask_texture_settings,
        )
from bl_ui.properties_grease_pencil_common import (
        GreasePencilDrawingToolsPanel,
        GreasePencilStrokeEditPanel,
        GreasePencilStrokeSculptPanel,
        GreasePencilBrushPanel,
        GreasePencilPaletteColorPanel,
        GreasePencilBrushCurvesPanel,
        GreasePencilDataPanel
        )
=======
from .properties_paint_common import (
    UnifiedPaintPanel,
    brush_texture_settings,
    brush_texpaint_common,
    brush_mask_texture_settings,
)
from .properties_grease_pencil_common import (
    GreasePencilDrawingToolsPanel,
    GreasePencilStrokeEditPanel,
    GreasePencilStrokeSculptPanel,
    GreasePencilBrushPanel,
    GreasePencilBrushCurvesPanel,
    GreasePencilDataPanel,
    GreasePencilPaletteColorPanel,
)
>>>>>>> d3fafa30
from bpy.app.translations import pgettext_iface as iface_


class ImagePaintPanel(UnifiedPaintPanel):
    bl_space_type = 'IMAGE_EDITOR'
    bl_region_type = 'TOOLS'


class BrushButtonsPanel(UnifiedPaintPanel):
    bl_space_type = 'IMAGE_EDITOR'
    bl_region_type = 'TOOLS'

    @classmethod
    def poll(cls, context):
        sima = context.space_data
        toolsettings = context.tool_settings.image_paint
        return sima.show_paint and toolsettings.brush


class UVToolsPanel:
    bl_space_type = 'IMAGE_EDITOR'
    bl_region_type = 'TOOLS'
    bl_category = "Tools"

    @classmethod
    def poll(cls, context):
        sima = context.space_data
        return sima.show_uvedit and not context.tool_settings.use_uv_sculpt


class IMAGE_MT_view(Menu):
    bl_label = "View"

    def draw(self, context):
        layout = self.layout

        sima = context.space_data
        uv = sima.uv_editor
        toolsettings = context.tool_settings
        paint = toolsettings.image_paint

        show_uvedit = sima.show_uvedit
        show_render = sima.show_render

        layout.operator("image.properties", icon='MENU_PANEL')
        layout.operator("image.toolshelf", icon='MENU_PANEL')

        layout.separator()

        layout.prop(sima, "use_realtime_update")
        if show_uvedit:
            layout.prop(toolsettings, "show_uv_local_view")

        layout.prop(uv, "show_other_objects")
        layout.prop(uv, "show_metadata")
        if paint.brush and (context.image_paint_object or sima.mode == 'PAINT'):
            layout.prop(uv, "show_texpaint")
            layout.prop(toolsettings, "show_uv_local_view", text="Show Same Material")

        layout.separator()

        layout.operator("image.view_zoom_in")
        layout.operator("image.view_zoom_out")

        layout.separator()

        ratios = ((1, 8), (1, 4), (1, 2), (1, 1), (2, 1), (4, 1), (8, 1))

        for a, b in ratios:
            layout.operator("image.view_zoom_ratio", text=iface_("Zoom %d:%d") % (a, b), translate=False).ratio = a / b

        layout.separator()

        if show_uvedit:
            layout.operator("image.view_selected")

        layout.operator("image.view_all")
        layout.operator("image.view_all", text="View Fit").fit_view = True

        layout.separator()

        if show_render:
            layout.operator("image.render_border")
            layout.operator("image.clear_render_border")

            layout.separator()

            layout.operator("image.cycle_render_slot", text="Render Slot Cycle Next")
            layout.operator("image.cycle_render_slot", text="Render Slot Cycle Previous").reverse = True
            layout.separator()

        layout.operator("screen.area_dupli")
        layout.operator("screen.screen_full_area")
        layout.operator("screen.screen_full_area", text="Toggle Fullscreen Area").use_hide_panels = True


class IMAGE_MT_select(Menu):
    bl_label = "Select"

    def draw(self, context):
        layout = self.layout

        layout.operator("uv.select_border").pinned = False
        layout.operator("uv.select_border", text="Border Select Pinned").pinned = True
        layout.operator("uv.circle_select")

        layout.separator()

        layout.operator("uv.select_all").action = 'TOGGLE'
        layout.operator("uv.select_all", text="Inverse").action = 'INVERT'

        layout.separator()

        layout.operator("uv.select_pinned")
        layout.operator("uv.select_linked").extend = False

        layout.separator()

        layout.operator("uv.select_less", text="Less")
        layout.operator("uv.select_more", text="More")

        layout.separator()

        layout.operator("uv.select_split")


class IMAGE_MT_brush(Menu):
    bl_label = "Brush"

    def draw(self, context):
        layout = self.layout
        toolsettings = context.tool_settings
        settings = toolsettings.image_paint
        brush = settings.brush

        ups = context.tool_settings.unified_paint_settings
        layout.prop(ups, "use_unified_size", text="Unified Size")
        layout.prop(ups, "use_unified_strength", text="Unified Strength")
        layout.prop(ups, "use_unified_color", text="Unified Color")
        layout.separator()

        # brush tool
        layout.prop_menu_enum(brush, "image_tool")


class IMAGE_MT_image(Menu):
    bl_label = "Image"

    def draw(self, context):
        layout = self.layout

        sima = context.space_data
        ima = sima.image

        layout.operator("image.new")
        layout.operator("image.open")

        show_render = sima.show_render

        layout.operator("image.read_renderlayers")

        layout.operator("image.save_dirty", text="Save All Images")

        if ima:
            if not show_render:
                layout.operator("image.replace")
                layout.operator("image.reload")

            layout.operator("image.save")
            layout.operator("image.save_as")
            layout.operator("image.save_as", text="Save a Copy").copy = True

            if ima.source == 'SEQUENCE':
                layout.operator("image.save_sequence")

            layout.operator("image.external_edit", "Edit Externally")

            layout.separator()

            layout.menu("IMAGE_MT_image_invert")

            if not show_render:
                if not ima.packed_file:
                    layout.separator()
                    layout.operator("image.pack")

                # only for dirty && specific image types, perhaps
                # this could be done in operator poll too
                if ima.is_dirty:
                    if ima.source in {'FILE', 'GENERATED'} and ima.type != 'OPEN_EXR_MULTILAYER':
                        if ima.packed_file:
                            layout.separator()
                        layout.operator("image.pack", text="Pack As PNG").as_png = True


class IMAGE_MT_image_invert(Menu):
    bl_label = "Invert"

    def draw(self, context):
        layout = self.layout

        props = layout.operator("image.invert", text="Invert Image Colors")
        props.invert_r = True
        props.invert_g = True
        props.invert_b = True

        layout.separator()

        layout.operator("image.invert", text="Invert Red Channel").invert_r = True
        layout.operator("image.invert", text="Invert Green Channel").invert_g = True
        layout.operator("image.invert", text="Invert Blue Channel").invert_b = True
        layout.operator("image.invert", text="Invert Alpha Channel").invert_a = True


class IMAGE_MT_uvs_showhide(Menu):
    bl_label = "Show/Hide Faces"

    def draw(self, context):
        layout = self.layout

        layout.operator("uv.reveal")
        layout.operator("uv.hide", text="Hide Selected").unselected = False
        layout.operator("uv.hide", text="Hide Unselected").unselected = True


class IMAGE_MT_uvs_proportional(Menu):
    bl_label = "Proportional Editing"

    def draw(self, context):
        layout = self.layout

        layout.props_enum(context.tool_settings, "proportional_edit")

        layout.separator()

        layout.label("Falloff:")
        layout.props_enum(context.tool_settings, "proportional_edit_falloff")


class IMAGE_MT_uvs_transform(Menu):
    bl_label = "Transform"

    def draw(self, context):
        layout = self.layout

        layout.operator("transform.translate")
        layout.operator("transform.rotate")
        layout.operator("transform.resize")

        layout.separator()

        layout.operator("transform.shear")


class IMAGE_MT_uvs_snap(Menu):
    bl_label = "Snap"

    def draw(self, context):
        layout = self.layout

        layout.operator_context = 'EXEC_REGION_WIN'

        layout.operator("uv.snap_selected", text="Selected to Pixels").target = 'PIXELS'
        layout.operator("uv.snap_selected", text="Selected to Cursor").target = 'CURSOR'
        layout.operator("uv.snap_selected", text="Selected to Cursor (Offset)").target = 'CURSOR_OFFSET'
        layout.operator("uv.snap_selected", text="Selected to Adjacent Unselected").target = 'ADJACENT_UNSELECTED'

        layout.separator()

        layout.operator("uv.snap_cursor", text="Cursor to Pixels").target = 'PIXELS'
        layout.operator("uv.snap_cursor", text="Cursor to Selected").target = 'SELECTED'


class IMAGE_MT_uvs_mirror(Menu):
    bl_label = "Mirror"

    def draw(self, context):
        layout = self.layout

        layout.operator_context = 'EXEC_REGION_WIN'

        layout.operator("transform.mirror", text="X Axis").constraint_axis[0] = True
        layout.operator("transform.mirror", text="Y Axis").constraint_axis[1] = True


class IMAGE_MT_uvs_weldalign(Menu):
    bl_label = "Weld/Align"

    def draw(self, context):
        layout = self.layout

        layout.operator("uv.weld")  # W, 1
        layout.operator("uv.remove_doubles")
        layout.operator_enum("uv.align", "axis")  # W, 2/3/4


class IMAGE_MT_uvs(Menu):
    bl_label = "UVs"

    def draw(self, context):
        layout = self.layout

        sima = context.space_data
        uv = sima.uv_editor
        toolsettings = context.tool_settings

        layout.prop(uv, "use_snap_to_pixels")
        layout.prop(uv, "lock_bounds")

        layout.separator()

        layout.prop(toolsettings, "use_uv_sculpt")

        layout.separator()

        layout.prop(uv, "use_live_unwrap")
        layout.operator("uv.unwrap")
        layout.operator("uv.pin", text="Unpin").clear = True
        layout.operator("uv.pin").clear = False

        layout.separator()

        layout.operator("uv.pack_islands")
        layout.operator("uv.average_islands_scale")
        layout.operator("uv.minimize_stretch")
        layout.operator("uv.stitch")
        layout.operator("uv.mark_seam").clear = False
        layout.operator("uv.mark_seam", text="Clear Seam").clear = True
        layout.operator("uv.seams_from_islands")
        layout.operator("mesh.faces_mirror_uv")

        layout.separator()

        layout.menu("IMAGE_MT_uvs_transform")
        layout.menu("IMAGE_MT_uvs_mirror")
        layout.menu("IMAGE_MT_uvs_snap")
        layout.menu("IMAGE_MT_uvs_weldalign")

        layout.separator()

        layout.menu("IMAGE_MT_uvs_proportional")

        layout.separator()

        layout.menu("IMAGE_MT_uvs_showhide")


class IMAGE_MT_uvs_select_mode(Menu):
    bl_label = "UV Select Mode"

    def draw(self, context):
        layout = self.layout

        layout.operator_context = 'INVOKE_REGION_WIN'
        toolsettings = context.tool_settings

        # do smart things depending on whether uv_select_sync is on

        if toolsettings.use_uv_select_sync:
            props = layout.operator("wm.context_set_value", text="Vertex", icon='VERTEXSEL')
            props.value = "(True, False, False)"
            props.data_path = "tool_settings.mesh_select_mode"

            props = layout.operator("wm.context_set_value", text="Edge", icon='EDGESEL')
            props.value = "(False, True, False)"
            props.data_path = "tool_settings.mesh_select_mode"

            props = layout.operator("wm.context_set_value", text="Face", icon='FACESEL')
            props.value = "(False, False, True)"
            props.data_path = "tool_settings.mesh_select_mode"

        else:
            props = layout.operator("wm.context_set_string", text="Vertex", icon='UV_VERTEXSEL')
            props.value = 'VERTEX'
            props.data_path = "tool_settings.uv_select_mode"

            props = layout.operator("wm.context_set_string", text="Edge", icon='UV_EDGESEL')
            props.value = 'EDGE'
            props.data_path = "tool_settings.uv_select_mode"

            props = layout.operator("wm.context_set_string", text="Face", icon='UV_FACESEL')
            props.value = 'FACE'
            props.data_path = "tool_settings.uv_select_mode"

            props = layout.operator("wm.context_set_string", text="Island", icon='UV_ISLANDSEL')
            props.value = 'ISLAND'
            props.data_path = "tool_settings.uv_select_mode"


class IMAGE_HT_header(Header):
    bl_space_type = 'IMAGE_EDITOR'

    def draw(self, context):
        layout = self.layout

        sima = context.space_data
        ima = sima.image
        iuser = sima.image_user
        toolsettings = context.tool_settings
        mode = sima.mode

        show_render = sima.show_render
        show_uvedit = sima.show_uvedit
        show_maskedit = sima.show_maskedit

        row = layout.row(align=True)
        row.template_header()

        MASK_MT_editor_menus.draw_collapsible(context, layout)

        layout.template_ID(sima, "image", new="image.new", open="image.open")
        if not show_render:
            layout.prop(sima, "use_image_pin", text="")

        layout.prop(sima, "mode", text="")

        if show_maskedit:
            row = layout.row()
            row.template_ID(sima, "mask", new="mask.new")

        layout.prop(sima, "pivot_point", icon_only=True)

        # uv editing
        if show_uvedit:
            uvedit = sima.uv_editor

            layout.prop(toolsettings, "use_uv_select_sync", text="")

            if toolsettings.use_uv_select_sync:
                layout.template_edit_mode_selection()
            else:
                layout.prop(toolsettings, "uv_select_mode", text="", expand=True)
                layout.prop(uvedit, "sticky_select_mode", icon_only=True)

            row = layout.row(align=True)
            row.prop(toolsettings, "proportional_edit", icon_only=True)
            if toolsettings.proportional_edit != 'DISABLED':
                row.prop(toolsettings, "proportional_edit_falloff", icon_only=True)

            row = layout.row(align=True)
            row.prop(toolsettings, "use_snap", text="")
            row.prop(toolsettings, "snap_uv_element", icon_only=True)
            if toolsettings.snap_uv_element != 'INCREMENT':
                row.prop(toolsettings, "snap_target", text="")

            mesh = context.edit_object.data
            layout.prop_search(mesh.uv_layers, "active", mesh, "uv_layers", text="")

        if ima:
            if ima.is_stereo_3d:
                row = layout.row()
                row.prop(sima, "show_stereo_3d", text="")

            # layers
            layout.template_image_layers(ima, iuser)

            # draw options
            row = layout.row(align=True)
            row.prop(sima, "draw_channels", text="", expand=True)

            row = layout.row(align=True)
            if ima.type == 'COMPOSITE':
                row.operator("image.record_composite", icon='REC')
            if ima.type == 'COMPOSITE' and ima.source in {'MOVIE', 'SEQUENCE'}:
                row.operator("image.play_composite", icon='PLAY')

        if show_uvedit or show_maskedit or mode == 'PAINT':
            layout.prop(sima, "use_realtime_update", icon_only=True, icon='LOCKED')


class MASK_MT_editor_menus(Menu):
    bl_idname = "MASK_MT_editor_menus"
    bl_label = ""

    def draw(self, context):
        self.draw_menus(self.layout, context)

    @staticmethod
    def draw_menus(layout, context):
        sima = context.space_data
        ima = sima.image

        show_uvedit = sima.show_uvedit
        show_maskedit = sima.show_maskedit
        show_paint = sima.show_paint

        layout.menu("IMAGE_MT_view")

        if show_uvedit:
            layout.menu("IMAGE_MT_select")
        if show_maskedit:
            layout.menu("MASK_MT_select")
        if show_paint:
            layout.menu("IMAGE_MT_brush")

        if ima and ima.is_dirty:
            layout.menu("IMAGE_MT_image", text="Image*")
        else:
            layout.menu("IMAGE_MT_image", text="Image")

        if show_uvedit:
            layout.menu("IMAGE_MT_uvs")
        if show_maskedit:
            layout.menu("MASK_MT_mask")


# -----------------------------------------------------------------------------
# Mask (similar code in space_clip.py, keep in sync)
# note! - panel placement does _not_ fit well with image panels... need to fix

from .properties_mask_common import (
    MASK_PT_mask,
    MASK_PT_layers,
    MASK_PT_spline,
    MASK_PT_point,
    MASK_PT_display,
    MASK_PT_tools,
)


class IMAGE_PT_mask(MASK_PT_mask, Panel):
    bl_space_type = 'IMAGE_EDITOR'
    bl_region_type = 'UI'


class IMAGE_PT_mask_layers(MASK_PT_layers, Panel):
    bl_space_type = 'IMAGE_EDITOR'
    bl_region_type = 'UI'


class IMAGE_PT_mask_display(MASK_PT_display, Panel):
    bl_space_type = 'IMAGE_EDITOR'
    bl_region_type = 'UI'


class IMAGE_PT_active_mask_spline(MASK_PT_spline, Panel):
    bl_space_type = 'IMAGE_EDITOR'
    bl_region_type = 'UI'


class IMAGE_PT_active_mask_point(MASK_PT_point, Panel):
    bl_space_type = 'IMAGE_EDITOR'
    bl_region_type = 'UI'


class IMAGE_PT_image_properties(Panel):
    bl_space_type = 'IMAGE_EDITOR'
    bl_region_type = 'UI'
    bl_label = "Image"

    @classmethod
    def poll(cls, context):
        sima = context.space_data
        return (sima.image)

    def draw(self, context):
        layout = self.layout

        sima = context.space_data
        iuser = sima.image_user

        layout.template_image(sima, "image", iuser, multiview=True)


class IMAGE_PT_game_properties(Panel):
    bl_space_type = 'IMAGE_EDITOR'
    bl_region_type = 'UI'
    bl_label = "Game Properties"

    @classmethod
    def poll(cls, context):
        sima = context.space_data
        # display even when not in game mode because these settings effect the 3d view
        return (sima and sima.image and not sima.show_maskedit)  # and (view_render.engine == 'BLENDER_GAME')

    def draw(self, context):
        layout = self.layout

        sima = context.space_data
        ima = sima.image

        split = layout.split()
        col = split.column()
        col.prop(ima, "use_animation")
        sub = col.column(align=True)
        sub.active = ima.use_animation
        sub.prop(ima, "frame_start", text="Start")
        sub.prop(ima, "frame_end", text="End")
        sub.prop(ima, "fps", text="Speed")

        col = split.column()
        col.prop(ima, "use_tiles")
        sub = col.column(align=True)
        sub.active = ima.use_tiles or ima.use_animation
        sub.prop(ima, "tiles_x", text="X")
        sub.prop(ima, "tiles_y", text="Y")

        split = layout.split()
        col = split.column()
        col.label(text="Clamp:")
        col.prop(ima, "use_clamp_x", text="X")
        col.prop(ima, "use_clamp_y", text="Y")

        col = split.column()
        col.label(text="Mapping:")
        col.prop(ima, "mapping", expand=True)


class IMAGE_PT_view_properties(Panel):
    bl_space_type = 'IMAGE_EDITOR'
    bl_region_type = 'UI'
    bl_label = "Display"

    @classmethod
    def poll(cls, context):
        sima = context.space_data
        return (sima and (sima.image or sima.show_uvedit))

    def draw(self, context):
        layout = self.layout

        sima = context.space_data
        ima = sima.image

        show_render = sima.show_render
        show_uvedit = sima.show_uvedit
        show_maskedit = sima.show_maskedit
        uvedit = sima.uv_editor

        split = layout.split()

        col = split.column()
        if ima:
            col.prop(ima, "display_aspect", text="Aspect Ratio")

            col = split.column()
            col.label(text="Coordinates:")
            col.prop(sima, "show_repeat", text="Repeat")
            if show_uvedit:
                col.prop(uvedit, "show_normalized_coords", text="Normalized")

        elif show_uvedit:
            col.label(text="Coordinates:")
            col.prop(uvedit, "show_normalized_coords", text="Normalized")

        if show_uvedit or show_maskedit:
            col = layout.column()
            col.label("Cursor Location:")
            col.row().prop(sima, "cursor_location", text="")

        if show_uvedit:
            col.separator()

            col.label(text="UVs:")
            col.row().prop(uvedit, "edge_draw_type", expand=True)

            split = layout.split()

            col = split.column()
            col.prop(uvedit, "show_faces")
            col.prop(uvedit, "show_smooth_edges", text="Smooth")
            col.prop(uvedit, "show_modified_edges", text="Modified")

            col = split.column()
            col.prop(uvedit, "show_stretch", text="Stretch")
            sub = col.column()
            sub.active = uvedit.show_stretch
            sub.row().prop(uvedit, "draw_stretch_type", expand=True)

            col = layout.column()
            col.prop(uvedit, "show_other_objects")
            row = col.row()
            row.active = uvedit.show_other_objects
            row.prop(uvedit, "other_uv_filter", text="Filter")

        if show_render and ima:
            layout.separator()
            render_slot = ima.render_slots.active
            layout.prop(render_slot, "name", text="Slot Name")


class IMAGE_PT_tools_transform_uvs(Panel, UVToolsPanel):
    bl_label = "Transform"

    @classmethod
    def poll(cls, context):
        sima = context.space_data
        return sima.show_uvedit and not context.tool_settings.use_uv_sculpt

    def draw(self, context):
        layout = self.layout

        col = layout.column(align=True)
        col.operator("transform.translate")
        col.operator("transform.rotate")
        col.operator("transform.resize", text="Scale")
        col.operator("transform.shear")


class IMAGE_PT_tools_align_uvs(Panel, UVToolsPanel):
    bl_label = "UV Align"

    @classmethod
    def poll(cls, context):
        sima = context.space_data
        return sima.show_uvedit and not context.tool_settings.use_uv_sculpt

    def draw(self, context):
        layout = self.layout
        layout.operator_context = 'EXEC_REGION_WIN'

        split = layout.split()
        col = split.column(align=True)
        col.operator("transform.mirror", text="Mirror X").constraint_axis[0] = True
        col.operator("transform.mirror", text="Mirror Y").constraint_axis[1] = True
        col = split.column(align=True)
        col.operator("transform.rotate", text="Rotate +90°").value = math.pi / 2
        col.operator("transform.rotate", text="Rotate  - 90°").value = math.pi / -2

        split = layout.split()
        col = split.column(align=True)
        col.operator("uv.align", text="Straighten").axis = 'ALIGN_S'
        col.operator("uv.align", text="Straighten X").axis = 'ALIGN_T'
        col.operator("uv.align", text="Straighten Y").axis = 'ALIGN_U'
        col = split.column(align=True)
        col.operator("uv.align", text="Align Auto").axis = 'ALIGN_AUTO'
        col.operator("uv.align", text="Align X").axis = 'ALIGN_X'
        col.operator("uv.align", text="Align Y").axis = 'ALIGN_Y'


class IMAGE_PT_tools_uvs(Panel, UVToolsPanel):
    bl_label = "UV Tools"

    @classmethod
    def poll(cls, context):
        sima = context.space_data
        return sima.show_uvedit and not context.tool_settings.use_uv_sculpt

    def draw(self, context):
        layout = self.layout

        col = layout.column(align=True)
        row = col.row(align=True)
        row.operator("uv.weld")
        row.operator("uv.stitch")
        col.operator("uv.remove_doubles")
        col.operator("uv.average_islands_scale")
        col.operator("uv.pack_islands")
        col.operator("mesh.faces_mirror_uv")
        col.operator("uv.minimize_stretch")

        layout.label(text="UV Unwrap:")
        row = layout.row(align=True)
        row.operator("uv.pin").clear = False
        row.operator("uv.pin", text="Unpin").clear = True
        col = layout.column(align=True)
        row = col.row(align=True)
        row.operator("uv.mark_seam", text="Mark Seam").clear = False
        row.operator("uv.mark_seam", text="Clear Seam").clear = True
        col.operator("uv.seams_from_islands", text="Mark Seams from Islands")
        col.operator("uv.unwrap")


class IMAGE_PT_paint(Panel, ImagePaintPanel):
    bl_label = "Paint"
    bl_category = "Tools"

    def draw(self, context):
        layout = self.layout

        settings = context.tool_settings.image_paint
        brush = settings.brush

        col = layout.column()
        col.template_ID_preview(settings, "brush", new="brush.add", rows=2, cols=6)

        if brush:
            brush_texpaint_common(self, context, layout, brush, settings)

    @classmethod
    def poll(cls, context):
        sima = context.space_data
        return sima.show_paint


class IMAGE_PT_tools_brush_overlay(BrushButtonsPanel, Panel):
    bl_label = "Overlay"
    bl_options = {'DEFAULT_CLOSED'}
    bl_category = "Options"

    def draw(self, context):
        layout = self.layout

        toolsettings = context.tool_settings.image_paint
        brush = toolsettings.brush
        tex_slot = brush.texture_slot
        tex_slot_mask = brush.mask_texture_slot

        col = layout.column()

        col.label(text="Curve:")

        row = col.row(align=True)
        if brush.use_cursor_overlay:
            row.prop(brush, "use_cursor_overlay", toggle=True, text="", icon='RESTRICT_VIEW_OFF')
        else:
            row.prop(brush, "use_cursor_overlay", toggle=True, text="", icon='RESTRICT_VIEW_ON')

        sub = row.row(align=True)
        sub.prop(brush, "cursor_overlay_alpha", text="Alpha")
        sub.prop(brush, "use_cursor_overlay_override", toggle=True, text="", icon='BRUSH_DATA')

        col.active = brush.brush_capabilities.has_overlay
        col.label(text="Texture:")
        row = col.row(align=True)
        if tex_slot.map_mode != 'STENCIL':
            if brush.use_primary_overlay:
                row.prop(brush, "use_primary_overlay", toggle=True, text="", icon='RESTRICT_VIEW_OFF')
            else:
                row.prop(brush, "use_primary_overlay", toggle=True, text="", icon='RESTRICT_VIEW_ON')

        sub = row.row(align=True)
        sub.prop(brush, "texture_overlay_alpha", text="Alpha")
        sub.prop(brush, "use_primary_overlay_override", toggle=True, text="", icon='BRUSH_DATA')

        col.label(text="Mask Texture:")

        row = col.row(align=True)
        if tex_slot_mask.map_mode != 'STENCIL':
            if brush.use_secondary_overlay:
                row.prop(brush, "use_secondary_overlay", toggle=True, text="", icon='RESTRICT_VIEW_OFF')
            else:
                row.prop(brush, "use_secondary_overlay", toggle=True, text="", icon='RESTRICT_VIEW_ON')

        sub = row.row(align=True)
        sub.prop(brush, "mask_overlay_alpha", text="Alpha")
        sub.prop(brush, "use_secondary_overlay_override", toggle=True, text="", icon='BRUSH_DATA')


class IMAGE_PT_tools_brush_texture(BrushButtonsPanel, Panel):
    bl_label = "Texture"
    bl_options = {'DEFAULT_CLOSED'}
    bl_category = "Tools"

    def draw(self, context):
        layout = self.layout

        toolsettings = context.tool_settings.image_paint
        brush = toolsettings.brush

        col = layout.column()
        col.template_ID_preview(brush, "texture", new="texture.new", rows=3, cols=8)

        brush_texture_settings(col, brush, 0)


class IMAGE_PT_tools_mask_texture(BrushButtonsPanel, Panel):
    bl_label = "Texture Mask"
    bl_options = {'DEFAULT_CLOSED'}
    bl_category = "Tools"

    def draw(self, context):
        layout = self.layout

        brush = context.tool_settings.image_paint.brush

        col = layout.column()

        col.template_ID_preview(brush, "mask_texture", new="texture.new", rows=3, cols=8)

        brush_mask_texture_settings(col, brush)


class IMAGE_PT_tools_brush_tool(BrushButtonsPanel, Panel):
    bl_label = "Tool"
    bl_options = {'DEFAULT_CLOSED'}
    bl_category = "Options"

    def draw(self, context):
        layout = self.layout
        toolsettings = context.tool_settings.image_paint
        brush = toolsettings.brush

        layout.prop(brush, "image_tool", text="")

        row = layout.row(align=True)
        row.prop(brush, "use_paint_sculpt", text="", icon='SCULPTMODE_HLT')
        row.prop(brush, "use_paint_vertex", text="", icon='VPAINT_HLT')
        row.prop(brush, "use_paint_weight", text="", icon='WPAINT_HLT')
        row.prop(brush, "use_paint_image", text="", icon='TPAINT_HLT')


class IMAGE_PT_paint_stroke(BrushButtonsPanel, Panel):
    bl_label = "Paint Stroke"
    bl_options = {'DEFAULT_CLOSED'}
    bl_category = "Tools"

    def draw(self, context):
        layout = self.layout

        toolsettings = context.tool_settings.image_paint
        brush = toolsettings.brush

        col = layout.column()

        col.label(text="Stroke Method:")

        col.prop(brush, "stroke_method", text="")

        if brush.use_anchor:
            col.separator()
            col.prop(brush, "use_edge_to_edge", "Edge To Edge")

        if brush.use_airbrush:
            col.separator()
            col.prop(brush, "rate", text="Rate", slider=True)

        if brush.use_space:
            col.separator()
            row = col.row(align=True)
            row.prop(brush, "spacing", text="Spacing")
            row.prop(brush, "use_pressure_spacing", toggle=True, text="")

        if brush.use_line or brush.use_curve:
            col.separator()
            row = col.row(align=True)
            row.prop(brush, "spacing", text="Spacing")

        if brush.use_curve:
            col.separator()
            col.template_ID(brush, "paint_curve", new="paintcurve.new")
            col.operator("paintcurve.draw")

        col = layout.column()
        col.separator()

        row = col.row(align=True)
        row.prop(brush, "use_relative_jitter", icon_only=True)
        if brush.use_relative_jitter:
            row.prop(brush, "jitter", slider=True)
        else:
            row.prop(brush, "jitter_absolute")
        row.prop(brush, "use_pressure_jitter", toggle=True, text="")

        col = layout.column()
        col.separator()

        if brush.brush_capabilities.has_smooth_stroke:
            col.prop(brush, "use_smooth_stroke")

            sub = col.column()
            sub.active = brush.use_smooth_stroke
            sub.prop(brush, "smooth_stroke_radius", text="Radius", slider=True)
            sub.prop(brush, "smooth_stroke_factor", text="Factor", slider=True)

            col.separator()

        col.prop(toolsettings, "input_samples")


class IMAGE_PT_paint_curve(BrushButtonsPanel, Panel):
    bl_label = "Paint Curve"
    bl_options = {'DEFAULT_CLOSED'}
    bl_category = "Tools"

    def draw(self, context):
        layout = self.layout

        toolsettings = context.tool_settings.image_paint
        brush = toolsettings.brush

        layout.template_curve_mapping(brush, "curve")

        col = layout.column(align=True)
        row = col.row(align=True)
        row.operator("brush.curve_preset", icon='SMOOTHCURVE', text="").shape = 'SMOOTH'
        row.operator("brush.curve_preset", icon='SPHERECURVE', text="").shape = 'ROUND'
        row.operator("brush.curve_preset", icon='ROOTCURVE', text="").shape = 'ROOT'
        row.operator("brush.curve_preset", icon='SHARPCURVE', text="").shape = 'SHARP'
        row.operator("brush.curve_preset", icon='LINCURVE', text="").shape = 'LINE'
        row.operator("brush.curve_preset", icon='NOCURVE', text="").shape = 'MAX'


class IMAGE_PT_tools_imagepaint_symmetry(BrushButtonsPanel, Panel):
    bl_category = "Tools"
    bl_context = "imagepaint"
    bl_label = "Tiling"
    bl_options = {'DEFAULT_CLOSED'}

    def draw(self, context):
        layout = self.layout

        toolsettings = context.tool_settings
        ipaint = toolsettings.image_paint

        col = layout.column(align=True)
        row = col.row(align=True)
        row.prop(ipaint, "tile_x", text="X", toggle=True)
        row.prop(ipaint, "tile_y", text="Y", toggle=True)


class IMAGE_PT_tools_brush_appearance(BrushButtonsPanel, Panel):
    bl_label = "Appearance"
    bl_options = {'DEFAULT_CLOSED'}
    bl_category = "Options"

    def draw(self, context):
        layout = self.layout

        toolsettings = context.tool_settings.image_paint
        brush = toolsettings.brush

        if brush is None:  # unlikely but can happen
            layout.label(text="Brush Unset")
            return

        col = layout.column(align=True)

        col.prop(toolsettings, "show_brush")
        sub = col.column()
        sub.active = toolsettings.show_brush
        sub.prop(brush, "cursor_color_add", text="")

        col.separator()

        col.prop(brush, "use_custom_icon")
        sub = col.column()
        sub.active = brush.use_custom_icon
        sub.prop(brush, "icon_filepath", text="")


class IMAGE_PT_tools_paint_options(BrushButtonsPanel, Panel):
    bl_label = "Image Paint"
    bl_category = "Options"

    def draw(self, context):
        layout = self.layout

        toolsettings = context.tool_settings
        # brush = toolsettings.image_paint.brush

        ups = toolsettings.unified_paint_settings

        col = layout.column(align=True)
        col.label(text="Unified Settings:")
        row = col.row()
        row.prop(ups, "use_unified_size", text="Size")
        row.prop(ups, "use_unified_strength", text="Strength")
        col.prop(ups, "use_unified_color", text="Color")


class IMAGE_PT_uv_sculpt_curve(Panel):
    bl_space_type = 'IMAGE_EDITOR'
    bl_region_type = 'TOOLS'
    bl_label = "UV Sculpt Curve"
    bl_category = "Tools"
    bl_options = {'DEFAULT_CLOSED'}

    @classmethod
    def poll(cls, context):
        sima = context.space_data
        toolsettings = context.tool_settings.image_paint
        return sima.show_uvedit and context.tool_settings.use_uv_sculpt and not (sima.show_paint and toolsettings.brush)

    def draw(self, context):
        layout = self.layout

        toolsettings = context.tool_settings
        uvsculpt = toolsettings.uv_sculpt
        brush = uvsculpt.brush

        layout.template_curve_mapping(brush, "curve")

        row = layout.row(align=True)
        row.operator("brush.curve_preset", icon='SMOOTHCURVE', text="").shape = 'SMOOTH'
        row.operator("brush.curve_preset", icon='SPHERECURVE', text="").shape = 'ROUND'
        row.operator("brush.curve_preset", icon='ROOTCURVE', text="").shape = 'ROOT'
        row.operator("brush.curve_preset", icon='SHARPCURVE', text="").shape = 'SHARP'
        row.operator("brush.curve_preset", icon='LINCURVE', text="").shape = 'LINE'
        row.operator("brush.curve_preset", icon='NOCURVE', text="").shape = 'MAX'


class IMAGE_PT_uv_sculpt(Panel, ImagePaintPanel):
    bl_space_type = 'IMAGE_EDITOR'
    bl_region_type = 'TOOLS'
    bl_category = "Tools"
    bl_label = "UV Sculpt"

    @classmethod
    def poll(cls, context):
        sima = context.space_data
        toolsettings = context.tool_settings.image_paint
        return sima.show_uvedit and context.tool_settings.use_uv_sculpt and not (sima.show_paint and toolsettings.brush)

    def draw(self, context):
        layout = self.layout

        toolsettings = context.tool_settings
        uvsculpt = toolsettings.uv_sculpt
        brush = uvsculpt.brush

        if brush:
            col = layout.column()

            row = col.row(align=True)
            self.prop_unified_size(row, context, brush, "size", slider=True, text="Radius")
            self.prop_unified_size(row, context, brush, "use_pressure_size")

            row = col.row(align=True)
            self.prop_unified_strength(row, context, brush, "strength", slider=True, text="Strength")
            self.prop_unified_strength(row, context, brush, "use_pressure_strength")

        col = layout.column()
        col.prop(toolsettings, "uv_sculpt_lock_borders")
        col.prop(toolsettings, "uv_sculpt_all_islands")

        col.prop(toolsettings, "uv_sculpt_tool")
        if toolsettings.uv_sculpt_tool == 'RELAX':
            col.prop(toolsettings, "uv_relax_method")

        col.prop(uvsculpt, "show_brush")


class IMAGE_PT_tools_mask(MASK_PT_tools, Panel):
    bl_space_type = 'IMAGE_EDITOR'
    bl_region_type = 'TOOLS'
    bl_category = 'Mask'

# --- end mask ---


class IMAGE_PT_options_uvs(Panel, UVToolsPanel):
    bl_label = "UV Options"
    bl_category = "Options"

    @classmethod
    def poll(cls, context):
        sima = context.space_data
        return sima.show_uvedit

    def draw(self, context):
        layout = self.layout

        sima = context.space_data
        uv = sima.uv_editor
        toolsettings = context.tool_settings

        col = layout.column(align=True)
        col.prop(toolsettings, "use_uv_sculpt")
        col.prop(uv, "use_live_unwrap")
        col.prop(uv, "use_snap_to_pixels")
        col.prop(uv, "lock_bounds")


class ImageScopesPanel:
    @classmethod
    def poll(cls, context):
        sima = context.space_data
        if not (sima and sima.image):
            return False
        # scopes are not updated in paint modes, hide
        if sima.mode == 'PAINT':
            return False
        ob = context.active_object
        if ob and ob.mode in {'TEXTURE_PAINT', 'EDIT'}:
            return False
        return True


class IMAGE_PT_view_histogram(ImageScopesPanel, Panel):
    bl_space_type = 'IMAGE_EDITOR'
    bl_region_type = 'TOOLS'
    bl_label = "Histogram"
    bl_category = "Scopes"

    def draw(self, context):
        layout = self.layout

        sima = context.space_data
        hist = sima.scopes.histogram

        layout.template_histogram(sima.scopes, "histogram")
        row = layout.row(align=True)
        row.prop(hist, "mode", expand=True)
        row.prop(hist, "show_line", text="")


class IMAGE_PT_view_waveform(ImageScopesPanel, Panel):
    bl_space_type = 'IMAGE_EDITOR'
    bl_region_type = 'TOOLS'
    bl_label = "Waveform"
    bl_category = "Scopes"

    def draw(self, context):
        layout = self.layout

        sima = context.space_data

        layout.template_waveform(sima, "scopes")
        row = layout.split(percentage=0.75)
        row.prop(sima.scopes, "waveform_alpha")
        row.prop(sima.scopes, "waveform_mode", text="")


class IMAGE_PT_view_vectorscope(ImageScopesPanel, Panel):
    bl_space_type = 'IMAGE_EDITOR'
    bl_region_type = 'TOOLS'
    bl_label = "Vectorscope"
    bl_category = "Scopes"

    def draw(self, context):
        layout = self.layout

        sima = context.space_data
        layout.template_vectorscope(sima, "scopes")
        layout.prop(sima.scopes, "vectorscope_alpha")


class IMAGE_PT_sample_line(ImageScopesPanel, Panel):
    bl_space_type = 'IMAGE_EDITOR'
    bl_region_type = 'TOOLS'
    bl_label = "Sample Line"
    bl_category = "Scopes"

    def draw(self, context):
        layout = self.layout

        sima = context.space_data
        hist = sima.sample_histogram

        layout.operator("image.sample_line")
        layout.template_histogram(sima, "sample_histogram")
        row = layout.row(align=True)
        row.prop(hist, "mode", expand=True)
        row.prop(hist, "show_line", text="")


class IMAGE_PT_scope_sample(ImageScopesPanel, Panel):
    bl_space_type = 'IMAGE_EDITOR'
    bl_region_type = 'TOOLS'
    bl_label = "Scope Samples"
    bl_category = "Scopes"

    def draw(self, context):
        layout = self.layout

        sima = context.space_data

        row = layout.row()
        row.prop(sima.scopes, "use_full_resolution")
        sub = row.row()
        sub.active = not sima.scopes.use_full_resolution
        sub.prop(sima.scopes, "accuracy")


# Grease Pencil properties
class IMAGE_PT_grease_pencil(GreasePencilDataPanel, Panel):
    bl_space_type = 'IMAGE_EDITOR'
    bl_region_type = 'UI'

    # NOTE: this is just a wrapper around the generic GP Panel


# Grease Pencil palette colors
class IMAGE_PT_grease_pencil_palettecolor(GreasePencilPaletteColorPanel, Panel):
    bl_space_type = 'IMAGE_EDITOR'

    # NOTE: this is just a wrapper around the generic GP Panel


# Grease Pencil drawing tools
class IMAGE_PT_tools_grease_pencil_draw(GreasePencilDrawingToolsPanel, Panel):
    bl_space_type = 'IMAGE_EDITOR'


# Grease Pencil stroke editing tools
class IMAGE_PT_tools_grease_pencil_edit(GreasePencilStrokeEditPanel, Panel):
    bl_space_type = 'IMAGE_EDITOR'


# Grease Pencil stroke sculpting tools
class IMAGE_PT_tools_grease_pencil_sculpt(GreasePencilStrokeSculptPanel, Panel):
    bl_space_type = 'IMAGE_EDITOR'


# Grease Pencil drawing brushes
class IMAGE_PT_tools_grease_pencil_brush(GreasePencilBrushPanel, Panel):
    bl_space_type = 'IMAGE_EDITOR'


# Grease Pencil drawing curves
class IMAGE_PT_tools_grease_pencil_brushcurves(GreasePencilBrushCurvesPanel, Panel):
    bl_space_type = 'IMAGE_EDITOR'


classes = (
    IMAGE_MT_view,
    IMAGE_MT_select,
    IMAGE_MT_brush,
    IMAGE_MT_image,
    IMAGE_MT_image_invert,
    IMAGE_MT_uvs,
    IMAGE_MT_uvs_showhide,
    IMAGE_MT_uvs_proportional,
    IMAGE_MT_uvs_transform,
    IMAGE_MT_uvs_snap,
    IMAGE_MT_uvs_mirror,
    IMAGE_MT_uvs_weldalign,
    IMAGE_MT_uvs_select_mode,
    IMAGE_HT_header,
    MASK_MT_editor_menus,
    IMAGE_PT_mask,
    IMAGE_PT_mask_layers,
    IMAGE_PT_mask_display,
    IMAGE_PT_active_mask_spline,
    IMAGE_PT_active_mask_point,
    IMAGE_PT_image_properties,
    IMAGE_PT_game_properties,
    IMAGE_PT_view_properties,
    IMAGE_PT_tools_transform_uvs,
    IMAGE_PT_tools_align_uvs,
    IMAGE_PT_tools_uvs,
    IMAGE_PT_options_uvs,
    IMAGE_PT_paint,
    IMAGE_PT_tools_brush_overlay,
    IMAGE_PT_tools_brush_texture,
    IMAGE_PT_tools_mask,
    IMAGE_PT_tools_mask_texture,
    IMAGE_PT_tools_brush_tool,
    IMAGE_PT_paint_stroke,
    IMAGE_PT_paint_curve,
    IMAGE_PT_tools_imagepaint_symmetry,
    IMAGE_PT_tools_brush_appearance,
    IMAGE_PT_tools_paint_options,
    IMAGE_PT_uv_sculpt,
    IMAGE_PT_uv_sculpt_curve,
    IMAGE_PT_view_histogram,
    IMAGE_PT_view_waveform,
    IMAGE_PT_view_vectorscope,
    IMAGE_PT_sample_line,
    IMAGE_PT_scope_sample,
    IMAGE_PT_grease_pencil,
    IMAGE_PT_grease_pencil_palettecolor,
    IMAGE_PT_tools_grease_pencil_draw,
    IMAGE_PT_tools_grease_pencil_edit,
    IMAGE_PT_tools_grease_pencil_sculpt,
    IMAGE_PT_tools_grease_pencil_brush,
    IMAGE_PT_tools_grease_pencil_brushcurves,
)

if __name__ == "__main__":  # only for live edit.
    from bpy.utils import register_class
    for cls in classes:
        register_class(cls)<|MERGE_RESOLUTION|>--- conflicted
+++ resolved
@@ -20,14 +20,13 @@
 import bpy
 import math
 from bpy.types import Header, Menu, Panel
-<<<<<<< HEAD
-from bl_ui.properties_paint_common import (
+from .properties_paint_common import (
         UnifiedPaintPanel,
         brush_texture_settings,
         brush_texpaint_common,
         brush_mask_texture_settings,
         )
-from bl_ui.properties_grease_pencil_common import (
+from .properties_grease_pencil_common import (
         GreasePencilDrawingToolsPanel,
         GreasePencilStrokeEditPanel,
         GreasePencilStrokeSculptPanel,
@@ -36,23 +35,6 @@
         GreasePencilBrushCurvesPanel,
         GreasePencilDataPanel
         )
-=======
-from .properties_paint_common import (
-    UnifiedPaintPanel,
-    brush_texture_settings,
-    brush_texpaint_common,
-    brush_mask_texture_settings,
-)
-from .properties_grease_pencil_common import (
-    GreasePencilDrawingToolsPanel,
-    GreasePencilStrokeEditPanel,
-    GreasePencilStrokeSculptPanel,
-    GreasePencilBrushPanel,
-    GreasePencilBrushCurvesPanel,
-    GreasePencilDataPanel,
-    GreasePencilPaletteColorPanel,
-)
->>>>>>> d3fafa30
 from bpy.app.translations import pgettext_iface as iface_
 
 
