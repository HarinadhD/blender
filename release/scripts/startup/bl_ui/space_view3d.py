--- conflicted
+++ resolved
@@ -2028,7 +2028,6 @@
 class VIEW3D_MT_particle_showhide(ShowHideMenu, Menu):
     _operator_name = "particle"
 
-<<<<<<< HEAD
 # ********** Hair menu **********
 
 class VIEW3D_MT_hair(Menu):
@@ -2036,8 +2035,7 @@
 
     def draw(self, context):
         layout = self.layout
-=======
->>>>>>> a3d9ef2e
+
 
 # ********** Pose Menu **********
 
@@ -3830,7 +3828,7 @@
     VIEW3D_MT_make_links,
     VIEW3D_MT_object_game,
     VIEW3D_MT_brush,
-    VIEW3D_MT_brush_paint_modes,
+    VIEW3D_MT_brush_object_modes,
     VIEW3D_MT_paint_vertex,
     VIEW3D_MT_hook,
     VIEW3D_MT_vertex_group,
