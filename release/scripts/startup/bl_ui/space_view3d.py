--- conflicted
+++ resolved
@@ -3749,6 +3749,7 @@
             "armature",
             "lattice",
             "empty",
+		    "grease_pencil",
             "camera",
             "lamp",
             "light_probe",
@@ -4204,55 +4205,6 @@
             col.prop(overlay, "show_paint_wire")
 
 
-<<<<<<< HEAD
-class VIEW3D_PT_object_type_visibility(Panel):
-    bl_space_type = 'VIEW_3D'
-    bl_region_type = 'HEADER'
-    bl_label = "Object Visibility"
-
-    def draw(self, context):
-        layout = self.layout
-        view = context.space_data
-
-        col = layout.column()
-
-        split = col.split()
-
-        heading_pair = ("Visible", "Selectable")
-        attr_object_types = (
-		    "mesh",
-		    "curve",
-		    "surf",
-		    "meta",
-		    "font",
-		    "armature",
-		    "lattice",
-		    "empty",
-		    "grease_pencil",
-		    "camera",
-		    "lamp",
-		    "light_probe",
-		    "speaker",
-        )
-
-        attr_vis = [f"show_object_viewport_{attr}" for attr in attr_object_types]
-        attr_sel = [f"show_object_select_{attr}" for attr in attr_object_types]
-
-        sub = split.column()
-        sub.label("Visible")
-        for attr_v in attr_vis:
-            sub.prop(view, attr_v)
-
-        sub = split.column()
-        sub.label("Selectable")
-        for attr_v, attr_s in zip(attr_vis, attr_sel):
-            row = sub.row(align=True)
-            row.active = getattr(view, attr_v)
-            row.prop(view, attr_s)
-
-
-=======
->>>>>>> be8855a2
 class VIEW3D_PT_pivot_point(Panel):
     bl_space_type = 'VIEW_3D'
     bl_region_type = 'HEADER'
@@ -4654,12 +4606,9 @@
     VIEW3D_PT_view3d_properties,
     VIEW3D_PT_view3d_camera_lock,
     VIEW3D_PT_view3d_cursor,
-<<<<<<< HEAD
+    VIEW3D_PT_object_type_visibility,
     VIEW3D_PT_grease_pencil,
     VIEW3D_PT_gpencil_multi_frame,
-=======
-    VIEW3D_PT_object_type_visibility,
->>>>>>> be8855a2
     VIEW3D_PT_quad_view,
     VIEW3D_PT_view3d_stereo,
     VIEW3D_PT_shading,
