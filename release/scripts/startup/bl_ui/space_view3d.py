# ##### BEGIN GPL LICENSE BLOCK #####
#
#  This program is free software; you can redistribute it and/or
#  modify it under the terms of the GNU General Public License
#  as published by the Free Software Foundation; either version 2
#  of the License, or (at your option) any later version.
#
#  This program is distributed in the hope that it will be useful,
#  but WITHOUT ANY WARRANTY; without even the implied warranty of
#  MERCHANTABILITY or FITNESS FOR A PARTICULAR PURPOSE.  See the
#  GNU General Public License for more details.
#
#  You should have received a copy of the GNU General Public License
#  along with this program; if not, write to the Free Software Foundation,
#  Inc., 51 Franklin Street, Fifth Floor, Boston, MA 02110-1301, USA.
#
# ##### END GPL LICENSE BLOCK #####

# <pep8 compliant>
import bpy
from bpy.types import (
    Header,
    Menu,
    Panel,
)
from bl_ui.properties_paint_common import (
    UnifiedPaintPanel,
    brush_basic_texpaint_settings,
)
from bl_ui.properties_grease_pencil_common import (
    AnnotationDataPanel,
    AnnotationOnionSkin,
    GreasePencilMaterialsPanel,
    GreasePencilVertexcolorPanel,
)
from bl_ui.space_toolsystem_common import (
    ToolActivePanelHelper,
)
from bpy.app.translations import contexts as i18n_contexts


class VIEW3D_HT_tool_header(Header):
    bl_space_type = 'VIEW_3D'
    bl_region_type = 'TOOL_HEADER'

    def draw(self, context):
        layout = self.layout

        layout.row(align=True).template_header()

        self.draw_tool_settings(context)

        layout.separator_spacer()

        VIEW3D_HT_header.draw_xform_template(layout, context)

        layout.separator_spacer()

        self.draw_mode_settings(context)

    def draw_tool_settings(self, context):
        layout = self.layout
        tool_mode = context.mode

        # Active Tool
        # -----------
        from bl_ui.space_toolsystem_common import ToolSelectPanelHelper
        tool = ToolSelectPanelHelper.draw_active_tool_header(
            context, layout,
            tool_key=('VIEW_3D', tool_mode),
        )
        # Object Mode Options
        # -------------------

        # Example of how tool_settings can be accessed as pop-overs.

        # TODO(campbell): editing options should be after active tool options
        # (obviously separated for from the users POV)
        draw_fn = getattr(_draw_tool_settings_context_mode, tool_mode, None)
        if draw_fn is not None:
            draw_fn(context, layout, tool)

        def draw_3d_brush_settings(layout, tool_mode):
            layout.popover("VIEW3D_PT_tools_brush_settings_advanced", text="Brush")
            if tool_mode != 'PAINT_WEIGHT':
                layout.popover("VIEW3D_PT_tools_brush_texture")
            if tool_mode == 'PAINT_TEXTURE':
                layout.popover("VIEW3D_PT_tools_mask_texture")
            layout.popover("VIEW3D_PT_tools_brush_stroke")
            layout.popover("VIEW3D_PT_tools_brush_falloff")
            layout.popover("VIEW3D_PT_tools_brush_display")

        # Note: general mode options should be added to 'draw_mode_settings'.
        if tool_mode == 'SCULPT':
            if (tool is not None) and tool.has_datablock:
                draw_3d_brush_settings(layout, tool_mode)
        elif tool_mode == 'PAINT_VERTEX':
            if (tool is not None) and tool.has_datablock:
                draw_3d_brush_settings(layout, tool_mode)
        elif tool_mode == 'PAINT_WEIGHT':
            if (tool is not None) and tool.has_datablock:
                draw_3d_brush_settings(layout, tool_mode)
        elif tool_mode == 'PAINT_TEXTURE':
            if (tool is not None) and tool.has_datablock:
                draw_3d_brush_settings(layout, tool_mode)
        elif tool_mode == 'EDIT_ARMATURE':
            pass
        elif tool_mode == 'EDIT_CURVE':
            pass
        elif tool_mode == 'EDIT_MESH':
            pass
        elif tool_mode == 'POSE':
            pass
        elif tool_mode == 'PARTICLE':
            # Disable, only shows "Brush" panel, which is already in the top-bar.
            # if tool.has_datablock:
            #     layout.popover_group(context=".paint_common", **popover_kw)
            pass
        elif tool_mode == 'PAINT_GPENCIL':
            if (tool is not None) and tool.has_datablock:
<<<<<<< HEAD
                layout.popover_group(context=".greasepencil_paint", **popover_kw)
        elif tool_mode == 'VERTEX_GPENCIL':
            if (tool is not None) and tool.has_datablock:
                layout.popover_group(context=".greasepencil_vertex", **popover_kw)
=======
                brush = context.tool_settings.gpencil_paint.brush
                if brush.gpencil_tool != 'ERASE':
                    layout.popover("VIEW3D_PT_tools_grease_pencil_brush_advanced")

                    if brush.gpencil_tool != 'FILL':
                        layout.popover("VIEW3D_PT_tools_grease_pencil_brush_stabilizer")
                        layout.popover("VIEW3D_PT_tools_grease_pencil_brush_random")
                        layout.popover("VIEW3D_PT_tools_grease_pencil_brushcurves")

                    layout.popover("VIEW3D_PT_tools_grease_pencil_paint_appearance")
>>>>>>> dfe965be
        elif tool_mode == 'SCULPT_GPENCIL':
            settings = context.tool_settings.gpencil_sculpt
            tool = settings.sculpt_tool
            if tool in ('SMOOTH', 'RANDOMIZE', 'SMOOTH'):
                layout.popover("VIEW3D_PT_tools_grease_pencil_sculpt_options")
            layout.popover("VIEW3D_PT_tools_grease_pencil_sculpt_appearance")
        elif tool_mode == 'WEIGHT_GPENCIL':
            layout.popover("VIEW3D_PT_tools_grease_pencil_weight_appearance")

    def draw_mode_settings(self, context):
        layout = self.layout
        mode_string = context.mode

        def row_for_mirror():
            row = layout.row(align=True)
            row.label(icon='MOD_MIRROR')
            sub = row.row(align=True)
            sub.scale_x = 0.6
            return row, sub

        if mode_string == 'EDIT_MESH':
            _row, sub = row_for_mirror()
            sub.prop(context.object.data, "use_mirror_x", text="X", toggle=True)
            sub.prop(context.object.data, "use_mirror_y", text="Y", toggle=True)
            sub.prop(context.object.data, "use_mirror_z", text="Z", toggle=True)
            tool_settings = context.tool_settings
            layout.prop(tool_settings, "use_mesh_automerge", text="")
        elif mode_string == 'EDIT_ARMATURE':
            _row, sub = row_for_mirror()
            sub.prop(context.object.data, "use_mirror_x", text="X", toggle=True)
        elif mode_string == 'POSE':
            _row, sub = row_for_mirror()
            sub.prop(context.object.pose, "use_mirror_x", text="X", toggle=True)
        elif mode_string == 'PAINT_WEIGHT':
            row, sub = row_for_mirror()
            wpaint = context.tool_settings.weight_paint
            sub.prop(wpaint, "use_symmetry_x", text="X", toggle=True)
            sub.prop(wpaint, "use_symmetry_y", text="Y", toggle=True)
            sub.prop(wpaint, "use_symmetry_z", text="Z", toggle=True)
            row.popover(panel="VIEW3D_PT_tools_weightpaint_symmetry_for_topbar", text="")
        elif mode_string == 'SCULPT':
            row, sub = row_for_mirror()
            sculpt = context.tool_settings.sculpt
            sub.prop(sculpt, "use_symmetry_x", text="X", toggle=True)
            sub.prop(sculpt, "use_symmetry_y", text="Y", toggle=True)
            sub.prop(sculpt, "use_symmetry_z", text="Z", toggle=True)
            row.popover(panel="VIEW3D_PT_sculpt_symmetry_for_topbar", text="")
        elif mode_string == 'PAINT_TEXTURE':
            _row, sub = row_for_mirror()
            ipaint = context.tool_settings.image_paint
            sub.prop(ipaint, "use_symmetry_x", text="X", toggle=True)
            sub.prop(ipaint, "use_symmetry_y", text="Y", toggle=True)
            sub.prop(ipaint, "use_symmetry_z", text="Z", toggle=True)
            # No need for a popover, the panel only has these options.
        elif mode_string == 'PAINT_VERTEX':
            row, sub = row_for_mirror()
            vpaint = context.tool_settings.vertex_paint
            sub.prop(vpaint, "use_symmetry_x", text="X", toggle=True)
            sub.prop(vpaint, "use_symmetry_y", text="Y", toggle=True)
            sub.prop(vpaint, "use_symmetry_z", text="Z", toggle=True)
            row.popover(panel="VIEW3D_PT_tools_vertexpaint_symmetry_for_topbar", text="")

        # Expand panels from the side-bar as popovers.
        popover_kw = {"space_type": 'VIEW_3D', "region_type": 'UI', "category": "Tool"}

        if mode_string == 'SCULPT':
            layout.popover_group(context=".sculpt_mode", **popover_kw)
        elif mode_string == 'PAINT_VERTEX':
            layout.popover_group(context=".vertexpaint", **popover_kw)
        elif mode_string == 'PAINT_WEIGHT':
            layout.popover_group(context=".weightpaint", **popover_kw)
        elif mode_string == 'PAINT_TEXTURE':
            layout.popover_group(context=".imagepaint", **popover_kw)
        elif mode_string == 'EDIT_TEXT':
            layout.popover_group(context=".text_edit", **popover_kw)
        elif mode_string == 'EDIT_ARMATURE':
            layout.popover_group(context=".armature_edit", **popover_kw)
        elif mode_string == 'EDIT_METABALL':
            layout.popover_group(context=".mball_edit", **popover_kw)
        elif mode_string == 'EDIT_LATTICE':
            layout.popover_group(context=".lattice_edit", **popover_kw)
        elif mode_string == 'EDIT_CURVE':
            layout.popover_group(context=".curve_edit", **popover_kw)
        elif mode_string == 'EDIT_MESH':
            layout.popover_group(context=".mesh_edit", **popover_kw)
        elif mode_string == 'POSE':
            layout.popover_group(context=".posemode", **popover_kw)
        elif mode_string == 'PARTICLE':
            layout.popover_group(context=".particlemode", **popover_kw)
        elif mode_string == 'OBJECT':
            layout.popover_group(context=".objectmode", **popover_kw)
        elif mode_string in {'PAINT_GPENCIL', 'EDIT_GPENCIL', 'SCULPT_GPENCIL', 'WEIGHT_GPENCIL', 'VERTEX_GPENCIL'}:
            # Grease pencil layer.
            gpl = context.active_gpencil_layer
            if gpl and gpl.info is not None:
                text = gpl.info
                maxw = 25
                if len(text) > maxw:
                    text = text[:maxw - 5] + '..' + text[-3:]
            else:
                text = ""

            layout.label(text="Layer:")
            sub = layout.row()
            sub.ui_units_x = 8
            sub.popover(
                panel="TOPBAR_PT_gpencil_layers",
                text=text,
            )


class _draw_tool_settings_context_mode:
    @staticmethod
    def SCULPT(context, layout, tool):
        if (tool is None) or (not tool.has_datablock):
            return

        paint = context.tool_settings.sculpt
        layout.template_ID_preview(paint, "brush", rows=3, cols=8, hide_buttons=True)

        brush = paint.brush
        if brush is None:
            return

        tool_settings = context.tool_settings
        capabilities = brush.sculpt_capabilities

        ups = tool_settings.unified_paint_settings

        size = "size"
        size_owner = ups if ups.use_unified_size else brush
        if size_owner.use_locked_size == 'SCENE':
            size = "unprojected_radius"

        # NOTE: We don't draw UnifiedPaintSettings in the header to reduce clutter. D5928#136281
        UnifiedPaintPanel.prop_unified(layout, context, brush, size, pressure_name="use_pressure_size", text="Radius", slider=True)

        # strength, use_strength_pressure
        pressure_name = "use_pressure_strength" if capabilities.has_strength_pressure else None
        UnifiedPaintPanel.prop_unified(layout, context, brush, "strength", pressure_name=pressure_name, text="Strength")

        # direction
        if not capabilities.has_direction:
            layout.row().prop(brush, "direction", expand=True, text="")

    @staticmethod
    def PAINT_TEXTURE(context, layout, tool):
        if (tool is None) or (not tool.has_datablock):
            return

        paint = context.tool_settings.image_paint
        layout.template_ID_preview(paint, "brush", rows=3, cols=8, hide_buttons=True)

        brush = paint.brush
        if brush is None:
            return

        brush_basic_texpaint_settings(layout, context, brush, compact=True)

    @staticmethod
    def PAINT_VERTEX(context, layout, tool):
        if (tool is None) or (not tool.has_datablock):
            return

        paint = context.tool_settings.vertex_paint
        layout.template_ID_preview(paint, "brush", rows=3, cols=8, hide_buttons=True)

        brush = paint.brush
        if brush is None:
            return

        brush_basic_texpaint_settings(layout, context, brush, compact=True)

    @staticmethod
    def PAINT_WEIGHT(context, layout, tool):
        if (tool is None) or (not tool.has_datablock):
            return

        paint = context.tool_settings.weight_paint
        layout.template_ID_preview(paint, "brush", rows=3, cols=8, hide_buttons=True)
        brush = paint.brush
        if brush is None:
            return

        # NOTE: We don't draw UnifiedPaintSettings in the header to reduce clutter. D5928#136281
        capabilities = brush.weight_paint_capabilities
        if capabilities.has_weight:
            UnifiedPaintPanel.prop_unified(layout, context, brush, "weight", slider=True)

        UnifiedPaintPanel.prop_unified(layout, context, brush, "size", pressure_name="use_pressure_size", slider=True, text="Radius")
        UnifiedPaintPanel.prop_unified(layout, context, brush, "strength", pressure_name="use_pressure_strength")

    @staticmethod
    def PAINT_GPENCIL(context, layout, tool):
        if tool is None:
            return

        # is_paint = True
        # FIXME: tools must use their own UI drawing!
        if tool.idname in {
            "builtin.line",
            "builtin.box",
            "builtin.circle",
            "builtin.arc",
            "builtin.curve",
            "builtin.polyline",
        }:
            # is_paint = False
            pass
        elif tool.idname == "Cutter":
            row = layout.row(align=True)
            row.prop(context.tool_settings.gpencil_sculpt, "intersection_threshold")
            return
        elif not tool.has_datablock:
            return

        paint = context.tool_settings.gpencil_paint
        brush = paint.brush
        if brush is None:
            return

        gp_settings = brush.gpencil_settings

        def draw_color_selector():
            ma = gp_settings.material
            ts = context.tool_settings
            settings = ts.gpencil_paint
            row = layout.row(align=True)
            if not gp_settings.use_material_pin:
                ma = context.object.active_material
            icon_id = 0
            if ma:
                icon_id = ma.id_data.preview.icon_id
                txt_ma = ma.name
                maxw = 25
                if len(txt_ma) > maxw:
                    txt_ma = txt_ma[:maxw - 5] + '..' + txt_ma[-3:]
            else:
                txt_ma = ""

            sub = row.row()
            sub.ui_units_x = 8
            sub.popover(
                panel="TOPBAR_PT_gpencil_materials",
                text=txt_ma,
                icon_value=icon_id,
            )

            row.prop(gp_settings, "use_material_pin", text="")

            if brush.gpencil_tool in {'DRAW', 'FILL'} and ma:
                gp_style = ma.grease_pencil
                if gp_style.stroke_style != 'TEXTURE' or gp_style.use_stroke_pattern:
                    row.separator(factor=0.4)
                    row.prop(settings, "use_vertex_color", text="",
                             icon='CHECKBOX_HLT' if settings.use_vertex_color else 'CHECKBOX_DEHLT')
                    sub_row = row.row(align=True)
                    sub_row.enabled = settings.use_vertex_color
                    sub_row.prop(brush, "color", text="")
                    sub_row.popover(
                        panel="TOPBAR_PT_gpencil_vertexcolor",
                        text="Vertex Color",
                    )

        row = layout.row(align=True)
        tool_settings = context.scene.tool_settings
        settings = tool_settings.gpencil_paint
        row.template_ID_preview(settings, "brush", rows=3, cols=8, hide_buttons=True)

        if context.object and brush.gpencil_tool in {'FILL', 'DRAW'}:
            draw_color_selector()

        if context.object and brush.gpencil_tool == 'TINT':
            row.separator(factor=0.4)
            row.prop(brush, "color", text="")
            row.popover(
                panel="TOPBAR_PT_gpencil_vertexcolor",
                text="Vertex Color",
            )

        from bl_ui.properties_paint_common import (
            brush_basic_gpencil_paint_settings,
        )
        brush_basic_gpencil_paint_settings(layout, context, brush, compact=True)

    @staticmethod
    def SCULPT_GPENCIL(context, layout, tool):
        if (tool is None) or (not tool.has_datablock):
            return

        paint = context.tool_settings.gpencil_sculpt_paint
        brush = paint.brush
        if brush is None:
            return

        row = layout.row(align=True)
        tool_settings = context.scene.tool_settings
        settings = tool_settings.gpencil_sculpt_paint
        row.template_ID_preview(settings, "brush", rows=3, cols=8, hide_buttons=True)

        from bl_ui.properties_paint_common import (
            brush_basic_gpencil_sculpt_settings,
        )

        brush_basic_gpencil_sculpt_settings(layout, context, brush, tool, compact=True, is_toolbar=True)

    @staticmethod
    def WEIGHT_GPENCIL(context, layout, tool):
        if (tool is None) or (not tool.has_datablock):
            return

        paint = context.tool_settings.gpencil_weight_paint
        brush = paint.brush
        if brush is None:
            return

        row = layout.row(align=True)
        tool_settings = context.scene.tool_settings
        settings = tool_settings.gpencil_weight_paint
        row.template_ID_preview(settings, "brush", rows=3, cols=8, hide_buttons=True)

        from bl_ui.properties_paint_common import (
            brush_basic_gpencil_weight_settings,
        )

        brush_basic_gpencil_weight_settings(layout, context, brush, tool, compact=True, is_toolbar=True)

    @staticmethod
    def VERTEX_GPENCIL(context, layout, tool):
        if (tool is None) or (not tool.has_datablock):
            return

        paint = context.tool_settings.gpencil_vertex_paint
        brush = paint.brush
        if brush is None:
            return

        row = layout.row(align=True)
        tool_settings = context.scene.tool_settings
        settings = tool_settings.gpencil_vertex_paint
        row.template_ID_preview(settings, "brush", rows=3, cols=8, hide_buttons=True)

        if brush.gpencil_vertex_tool not in {'BLUR', 'AVERAGE', 'SMEAR'}:
            row.separator(factor=0.4)
            row.prop(brush, "color", text="")

            row.popover(
                panel="TOPBAR_PT_gpencil_vertexcolor",
                text="Vertex Color",
            )

        from bl_ui.properties_paint_common import (
            brush_basic_gpencil_vertex_settings,
        )

        brush_basic_gpencil_vertex_settings(layout, context, brush, tool, compact=True, is_toolbar=True)

    @staticmethod
    def PARTICLE(context, layout, tool):
        if (tool is None) or (not tool.has_datablock):
            return

        # See: 'VIEW3D_PT_tools_brush', basically a duplicate
        settings = context.tool_settings.particle_edit
        brush = settings.brush
        tool = settings.tool
        if tool != 'NONE':
            layout.prop(brush, "size", slider=True)
            if tool == 'ADD':
                layout.prop(brush, "count")

                layout.prop(settings, "use_default_interpolate")
                layout.prop(brush, "steps", slider=True)
                layout.prop(settings, "default_key_count", slider=True)
            else:
                layout.prop(brush, "strength", slider=True)

                if tool == 'LENGTH':
                    layout.row().prop(brush, "length_mode", expand=True)
                elif tool == 'PUFF':
                    layout.row().prop(brush, "puff_mode", expand=True)
                    layout.prop(brush, "use_puff_volume")
                elif tool == 'COMB':
                    row = layout.row()
                    row.active = settings.is_editable
                    row.prop(settings, "use_emitter_deflect", text="Deflect Emitter")
                    sub = row.row(align=True)
                    sub.active = settings.use_emitter_deflect
                    sub.prop(settings, "emitter_distance", text="Distance")


class VIEW3D_HT_header(Header):
    bl_space_type = 'VIEW_3D'

    @staticmethod
    def draw_xform_template(layout, context):
        obj = context.active_object
        object_mode = 'OBJECT' if obj is None else obj.mode
        has_pose_mode = (
            (object_mode == 'POSE') or
            (object_mode == 'WEIGHT_PAINT' and context.pose_object is not None)
        )

        tool_settings = context.tool_settings

        # Mode & Transform Settings
        scene = context.scene

        # Orientation
        if object_mode in {'OBJECT', 'EDIT', 'EDIT_GPENCIL'} or has_pose_mode:
            orient_slot = scene.transform_orientation_slots[0]
            row = layout.row(align=True)

            sub = row.row()
            sub.ui_units_x = 4
            sub.prop_with_popover(
                orient_slot,
                "type",
                text="",
                panel="VIEW3D_PT_transform_orientations",
            )

        # Pivot
        if object_mode in {'OBJECT', 'EDIT', 'EDIT_GPENCIL', 'SCULPT_GPENCIL'} or has_pose_mode:
            layout.prop(tool_settings, "transform_pivot_point", text="", icon_only=True)

        # Snap
        show_snap = False
        if obj is None:
            show_snap = True
        else:
            if (object_mode not in {
                'SCULPT', 'VERTEX_PAINT', 'WEIGHT_PAINT', 'TEXTURE_PAINT',
                'PAINT_GPENCIL', 'SCULPT_GPENCIL', 'WEIGHT_GPENCIL', 'VERTEX_GPENCIL'
            }) or has_pose_mode:
                show_snap = True
            else:

                paint_settings = UnifiedPaintPanel.paint_settings(context)

                if paint_settings:
                    brush = paint_settings.brush
                    if brush and hasattr(brush, "stroke_method") and brush.stroke_method == 'CURVE':
                        show_snap = True

        if show_snap:
            snap_items = bpy.types.ToolSettings.bl_rna.properties["snap_elements"].enum_items
            snap_elements = tool_settings.snap_elements
            if len(snap_elements) == 1:
                text = ""
                for elem in snap_elements:
                    icon = snap_items[elem].icon
                    break
            else:
                text = "Mix"
                icon = 'NONE'
            del snap_items, snap_elements

            row = layout.row(align=True)
            row.prop(tool_settings, "use_snap", text="")

            sub = row.row(align=True)
            sub.popover(
                panel="VIEW3D_PT_snapping",
                icon=icon,
                text=text,
            )

        # Proportional editing
        if object_mode in {'EDIT', 'PARTICLE_EDIT', 'SCULPT_GPENCIL', 'EDIT_GPENCIL', 'OBJECT'}:
            row = layout.row(align=True)
            kw = {}
            if object_mode == 'OBJECT':
                attr = "use_proportional_edit_objects"
            else:
                attr = "use_proportional_edit"

                if tool_settings.use_proportional_edit:
                    if tool_settings.use_proportional_connected:
                        kw["icon"] = 'PROP_CON'
                    elif tool_settings.use_proportional_projected:
                        kw["icon"] = 'PROP_PROJECTED'
                    else:
                        kw["icon"] = 'PROP_ON'
                else:
                    kw["icon"] = 'PROP_OFF'

            row.prop(tool_settings, attr, icon_only=True, **kw)
            sub = row.row(align=True)
            sub.active = getattr(tool_settings, attr)
            sub.prop_with_popover(
                tool_settings,
                "proportional_edit_falloff",
                text="",
                icon_only=True,
                panel="VIEW3D_PT_proportional_edit",
            )

    def draw(self, context):
        layout = self.layout

        tool_settings = context.tool_settings
        view = context.space_data
        shading = view.shading
        # mode_string = context.mode
        obj = context.active_object
        show_region_tool_header = view.show_region_tool_header

        if not show_region_tool_header:
            layout.row(align=True).template_header()

        row = layout.row(align=True)
        object_mode = 'OBJECT' if obj is None else obj.mode

        # Note: This is actually deadly in case enum_items have to be dynamically generated
        #       (because internal RNA array iterator will free everything immediately...).
        # XXX This is an RNA internal issue, not sure how to fix it.
        # Note: Tried to add an accessor to get translated UI strings instead of manual call
        #       to pgettext_iface below, but this fails because translated enumitems
        #       are always dynamically allocated.
        act_mode_item = bpy.types.Object.bl_rna.properties["mode"].enum_items[object_mode]
        act_mode_i18n_context = bpy.types.Object.bl_rna.properties["mode"].translation_context

        sub = row.row(align=True)
        sub.ui_units_x = 5.5
        sub.operator_menu_enum(
            "object.mode_set", "mode",
            text=bpy.app.translations.pgettext_iface(act_mode_item.name, act_mode_i18n_context),
            icon=act_mode_item.icon,
        )
        del act_mode_item

        layout.template_header_3D_mode()

        # Contains buttons like Mode, Pivot, Layer, Mesh Select Mode...
        if obj:
            # Particle edit
            if object_mode == 'PARTICLE_EDIT':
                row = layout.row()
                row.prop(tool_settings.particle_edit, "select_mode", text="", expand=True)

        # Grease Pencil
        if obj and obj.type == 'GPENCIL' and context.gpencil_data:
            gpd = context.gpencil_data

            if gpd.is_stroke_paint_mode:
                row = layout.row()
                sub = row.row(align=True)
                sub.prop(tool_settings, "use_gpencil_draw_onback", text="", icon='MOD_OPACITY')
                sub.separator(factor=0.4)
                sub.prop(tool_settings, "use_gpencil_weight_data_add", text="", icon='WPAINT_HLT')
                sub.separator(factor=0.4)
                sub.prop(tool_settings, "use_gpencil_draw_additive", text="", icon='FREEZE')

            # Select mode for Editing
            if gpd.use_stroke_edit_mode:
                row = layout.row(align=True)
                row.prop(tool_settings, "gpencil_selectmode_edit", text="", expand=True)

            # Select mode for Sculpt
            if gpd.is_stroke_sculpt_mode:
                row = layout.row(align=True)
                row.prop(tool_settings, "use_gpencil_select_mask_point", text="")
                row.prop(tool_settings, "use_gpencil_select_mask_stroke", text="")
                row.prop(tool_settings, "use_gpencil_select_mask_segment", text="")

            # Select mode for Vertex Paint
            if gpd.is_stroke_vertex_mode:
                row = layout.row(align=True)
                row.prop(tool_settings, "use_gpencil_vertex_select_mask_point", text="")
                row.prop(tool_settings, "use_gpencil_vertex_select_mask_stroke", text="")
                row.prop(tool_settings, "use_gpencil_vertex_select_mask_segment", text="")

            if gpd.use_stroke_edit_mode or gpd.is_stroke_sculpt_mode or gpd.is_stroke_weight_mode or gpd.is_stroke_vertex_mode:
                row = layout.row(align=True)
                row.prop(gpd, "use_multiedit", text="", icon='GP_MULTIFRAME_EDITING')

                sub = row.row(align=True)
                sub.active = gpd.use_multiedit
                sub.popover(
                    panel="VIEW3D_PT_gpencil_multi_frame",
                    text="Multiframe",
                )

            if gpd.use_stroke_edit_mode:
                row = layout.row(align=True)
                row.popover(
                    panel="VIEW3D_PT_tools_grease_pencil_interpolate",
                    text="Interpolate",
                )

        overlay = view.overlay

        VIEW3D_MT_editor_menus.draw_collapsible(context, layout)

        layout.separator_spacer()

        if object_mode in {'PAINT_GPENCIL', 'SCULPT_GPENCIL'}:
            # Grease pencil
            if object_mode == 'PAINT_GPENCIL':
                layout.prop_with_popover(
                    tool_settings,
                    "gpencil_stroke_placement_view3d",
                    text="",
                    panel="VIEW3D_PT_gpencil_origin",
                )

            if object_mode in {'PAINT_GPENCIL', 'SCULPT_GPENCIL'}:
                layout.prop_with_popover(
                    tool_settings.gpencil_sculpt,
                    "lock_axis",
                    text="",
                    panel="VIEW3D_PT_gpencil_lock",
                )

            if object_mode == 'PAINT_GPENCIL':
                # FIXME: this is bad practice!
                # Tool options are to be displayed in the topbar.
                if context.workspace.tools.from_space_view3d_mode(object_mode).idname == "builtin_brush.Draw":
                    settings = tool_settings.gpencil_sculpt.guide
                    row = layout.row(align=True)
                    row.prop(settings, "use_guide", text="", icon='GRID')
                    sub = row.row(align=True)
                    sub.active = settings.use_guide
                    sub.popover(
                        panel="VIEW3D_PT_gpencil_guide",
                        text="Guides",
                    )

            layout.separator_spacer()
        elif not show_region_tool_header:
            # Transform settings depending on tool header visibility
            VIEW3D_HT_header.draw_xform_template(layout, context)

            layout.separator_spacer()

        # Viewport Settings
        layout.popover(
            panel="VIEW3D_PT_object_type_visibility",
            icon_value=view.icon_from_show_object_viewport,
            text="",
        )

        # Gizmo toggle & popover.
        row = layout.row(align=True)
        # FIXME: place-holder icon.
        row.prop(view, "show_gizmo", text="", toggle=True, icon='GIZMO')
        sub = row.row(align=True)
        sub.active = view.show_gizmo
        sub.popover(
            panel="VIEW3D_PT_gizmo_display",
            text="",
        )

        # Overlay toggle & popover.
        row = layout.row(align=True)
        row.prop(overlay, "show_overlays", icon='OVERLAY', text="")
        sub = row.row(align=True)
        sub.active = overlay.show_overlays
        sub.popover(panel="VIEW3D_PT_overlay", text="")

        row = layout.row()
        row.active = (object_mode == 'EDIT') or (shading.type in {'WIREFRAME', 'SOLID'})

        # While exposing 'shading.show_xray(_wireframe)' is correct.
        # this hides the key shortcut from users: T70433.
        row.operator(
            "view3d.toggle_xray",
            text="",
            icon='XRAY',
            depress=getattr(
                shading,
                "show_xray_wireframe" if shading.type == 'WIREFRAME' else
                "show_xray"
            ),
        )

        row = layout.row(align=True)
        row.prop(shading, "type", text="", expand=True)
        sub = row.row(align=True)
        # TODO, currently render shading type ignores mesh two-side, until it's supported
        # show the shading popover which shows double-sided option.

        # sub.enabled = shading.type != 'RENDERED'
        sub.popover(panel="VIEW3D_PT_shading", text="")


class VIEW3D_MT_editor_menus(Menu):
    bl_label = ""

    def draw(self, context):
        layout = self.layout
        obj = context.active_object
        mode_string = context.mode
        edit_object = context.edit_object
        gp_edit = obj and obj.mode in {'EDIT_GPENCIL', 'PAINT_GPENCIL', 'SCULPT_GPENCIL',
                                       'WEIGHT_GPENCIL', 'VERTEX_GPENCIL'}
        ts = context.scene.tool_settings

        layout.menu("VIEW3D_MT_view")

        # Select Menu
        if gp_edit:
            if mode_string not in {'PAINT_GPENCIL', 'WEIGHT_GPENCIL'}:
                if mode_string == 'SCULPT_GPENCIL' and \
                    (ts.use_gpencil_select_mask_point or
                     ts.use_gpencil_select_mask_stroke or
                     ts.use_gpencil_select_mask_segment):
                    layout.menu("VIEW3D_MT_select_gpencil")
                elif mode_string == 'EDIT_GPENCIL':
                    layout.menu("VIEW3D_MT_select_gpencil")
                elif mode_string == 'VERTEX_GPENCIL':
                    layout.menu("VIEW3D_MT_select_gpencil")
        elif mode_string in {'PAINT_WEIGHT', 'PAINT_VERTEX', 'PAINT_TEXTURE'}:
            mesh = obj.data
            if mesh.use_paint_mask:
                layout.menu("VIEW3D_MT_select_paint_mask")
            elif mesh.use_paint_mask_vertex and mode_string in {'PAINT_WEIGHT', 'PAINT_VERTEX'}:
                layout.menu("VIEW3D_MT_select_paint_mask_vertex")
        elif mode_string != 'SCULPT':
            layout.menu("VIEW3D_MT_select_%s" % mode_string.lower())

        if gp_edit:
            pass
        elif mode_string == 'OBJECT':
            layout.menu("VIEW3D_MT_add", text="Add", text_ctxt=i18n_contexts.operator_default)
        elif mode_string == 'EDIT_MESH':
            layout.menu("VIEW3D_MT_mesh_add", text="Add", text_ctxt=i18n_contexts.operator_default)
        elif mode_string == 'EDIT_CURVE':
            layout.menu("VIEW3D_MT_curve_add", text="Add", text_ctxt=i18n_contexts.operator_default)
        elif mode_string == 'EDIT_SURFACE':
            layout.menu("VIEW3D_MT_surface_add", text="Add", text_ctxt=i18n_contexts.operator_default)
        elif mode_string == 'EDIT_METABALL':
            layout.menu("VIEW3D_MT_metaball_add", text="Add", text_ctxt=i18n_contexts.operator_default)
        elif mode_string == 'EDIT_ARMATURE':
            layout.menu("TOPBAR_MT_edit_armature_add", text="Add", text_ctxt=i18n_contexts.operator_default)

        if gp_edit:
            if obj and obj.mode == 'PAINT_GPENCIL':
                layout.menu("VIEW3D_MT_paint_gpencil")
            elif obj and obj.mode == 'EDIT_GPENCIL':
                layout.menu("VIEW3D_MT_edit_gpencil")
                layout.menu("VIEW3D_MT_edit_gpencil_stroke")
                layout.menu("VIEW3D_MT_edit_gpencil_point")
            elif obj and obj.mode == 'WEIGHT_GPENCIL':
                layout.menu("VIEW3D_MT_weight_gpencil")
            elif obj and obj.mode == 'VERTEX_GPENCIL':
                layout.menu("VIEW3D_MT_vertex_gpencil")

        elif edit_object:
            layout.menu("VIEW3D_MT_edit_%s" % edit_object.type.lower())

            if mode_string == 'EDIT_MESH':
                layout.menu("VIEW3D_MT_edit_mesh_vertices")
                layout.menu("VIEW3D_MT_edit_mesh_edges")
                layout.menu("VIEW3D_MT_edit_mesh_faces")
                layout.menu("VIEW3D_MT_uv_map", text="UV")
            elif mode_string in {'EDIT_CURVE', 'EDIT_SURFACE'}:
                layout.menu("VIEW3D_MT_edit_curve_ctrlpoints")
                layout.menu("VIEW3D_MT_edit_curve_segments")

        elif obj:
            if mode_string != 'PAINT_TEXTURE':
                layout.menu("VIEW3D_MT_%s" % mode_string.lower())
            if mode_string == 'SCULPT':
                layout.menu("VIEW3D_MT_mask")

        else:
            layout.menu("VIEW3D_MT_object")


# ********** Menu **********


# ********** Utilities **********


class ShowHideMenu:
    bl_label = "Show/Hide"
    _operator_name = ""

    def draw(self, _context):
        layout = self.layout

        layout.operator("%s.reveal" % self._operator_name)
        layout.operator("%s.hide" % self._operator_name, text="Hide Selected").unselected = False
        layout.operator("%s.hide" % self._operator_name, text="Hide Unselected").unselected = True


# Standard transforms which apply to all cases
# NOTE: this doesn't seem to be able to be used directly
class VIEW3D_MT_transform_base(Menu):
    bl_label = "Transform"
    bl_category = "View"

    # TODO: get rid of the custom text strings?
    def draw(self, context):
        layout = self.layout

        layout.operator("transform.translate")
        layout.operator("transform.rotate")
        layout.operator("transform.resize", text="Scale")

        layout.separator()

        layout.operator("transform.tosphere", text="To Sphere")
        layout.operator("transform.shear", text="Shear")
        layout.operator("transform.bend", text="Bend")
        layout.operator("transform.push_pull", text="Push/Pull")

        if context.mode != 'OBJECT':
            layout.operator("transform.vertex_warp", text="Warp")
            layout.operator_context = 'EXEC_DEFAULT'
            layout.operator("transform.vertex_random", text="Randomize")
            layout.operator_context = 'INVOKE_REGION_WIN'


# Generic transform menu - geometry types
class VIEW3D_MT_transform(VIEW3D_MT_transform_base):
    def draw(self, context):
        # base menu
        VIEW3D_MT_transform_base.draw(self, context)

        # generic...
        layout = self.layout
        if context.mode == 'EDIT_MESH':
            layout.operator("transform.shrink_fatten", text="Shrink Fatten")
        elif context.mode == 'EDIT_CURVE':
            layout.operator("transform.transform", text="Radius").mode = 'CURVE_SHRINKFATTEN'

        layout.separator()

        layout.operator("transform.translate", text="Move Texture Space").texture_space = True
        layout.operator("transform.resize", text="Scale Texture Space").texture_space = True


# Object-specific extensions to Transform menu
class VIEW3D_MT_transform_object(VIEW3D_MT_transform_base):
    def draw(self, context):
        layout = self.layout

        # base menu
        VIEW3D_MT_transform_base.draw(self, context)

        # object-specific option follow...
        layout.separator()

        layout.operator("transform.translate", text="Move Texture Space").texture_space = True
        layout.operator("transform.resize", text="Scale Texture Space").texture_space = True

        layout.separator()

        layout.operator_context = 'EXEC_REGION_WIN'
        # XXX see alignmenu() in edit.c of b2.4x to get this working
        layout.operator("transform.transform", text="Align to Transform Orientation").mode = 'ALIGN'

        layout.separator()

        layout.operator("object.randomize_transform")
        layout.operator("object.align")

        # TODO: there is a strange context bug here.
        """
        layout.operator_context = 'INVOKE_REGION_WIN'
        layout.operator("object.transform_axis_target")
        """


# Armature EditMode extensions to Transform menu
class VIEW3D_MT_transform_armature(VIEW3D_MT_transform_base):
    def draw(self, context):
        layout = self.layout

        # base menu
        VIEW3D_MT_transform_base.draw(self, context)

        # armature specific extensions follow...
        obj = context.object
        if obj.type == 'ARMATURE' and obj.mode in {'EDIT', 'POSE'}:
            if obj.data.display_type == 'BBONE':
                layout.separator()

                layout.operator("transform.transform", text="Scale BBone").mode = 'BONE_SIZE'
            elif obj.data.display_type == 'ENVELOPE':
                layout.separator()

                layout.operator("transform.transform", text="Scale Envelope Distance").mode = 'BONE_SIZE'
                layout.operator("transform.transform", text="Scale Radius").mode = 'BONE_ENVELOPE'

        if context.edit_object and context.edit_object.type == 'ARMATURE':
            layout.separator()

            layout.operator("armature.align")


class VIEW3D_MT_mirror(Menu):
    bl_label = "Mirror"

    def draw(self, _context):
        layout = self.layout

        layout.operator("transform.mirror", text="Interactive Mirror")

        layout.separator()

        layout.operator_context = 'EXEC_REGION_WIN'

        for (space_name, space_id) in (("Global", 'GLOBAL'), ("Local", 'LOCAL')):
            for axis_index, axis_name in enumerate("XYZ"):
                props = layout.operator("transform.mirror", text=f"{axis_name!s} {space_name!s}")
                props.constraint_axis[axis_index] = True
                props.orient_type = 'GLOBAL'

            if space_id == 'GLOBAL':
                layout.separator()


class VIEW3D_MT_snap(Menu):
    bl_label = "Snap"

    def draw(self, _context):
        layout = self.layout

        layout.operator("view3d.snap_selected_to_grid", text="Selection to Grid")
        layout.operator("view3d.snap_selected_to_cursor", text="Selection to Cursor").use_offset = False
        layout.operator("view3d.snap_selected_to_cursor", text="Selection to Cursor (Keep Offset)").use_offset = True
        layout.operator("view3d.snap_selected_to_active", text="Selection to Active")

        layout.separator()

        layout.operator("view3d.snap_cursor_to_selected", text="Cursor to Selected")
        layout.operator("view3d.snap_cursor_to_center", text="Cursor to World Origin")
        layout.operator("view3d.snap_cursor_to_grid", text="Cursor to Grid")
        layout.operator("view3d.snap_cursor_to_active", text="Cursor to Active")


class VIEW3D_MT_uv_map(Menu):
    bl_label = "UV Mapping"

    def draw(self, context):
        layout = self.layout

        tool_settings = context.tool_settings

        layout.operator("uv.unwrap")
        layout.prop(tool_settings, "use_edge_path_live_unwrap")

        layout.separator()

        layout.operator_context = 'INVOKE_DEFAULT'
        layout.operator("uv.smart_project")
        layout.operator("uv.lightmap_pack")
        layout.operator("uv.follow_active_quads")

        layout.separator()

        layout.operator_context = 'EXEC_REGION_WIN'
        layout.operator("uv.cube_project")
        layout.operator("uv.cylinder_project")
        layout.operator("uv.sphere_project")

        layout.separator()

        layout.operator_context = 'INVOKE_REGION_WIN'
        layout.operator("uv.project_from_view").scale_to_bounds = False
        layout.operator("uv.project_from_view", text="Project from View (Bounds)").scale_to_bounds = True

        layout.separator()

        layout.operator("mesh.mark_seam").clear = False
        layout.operator("mesh.mark_seam", text="Clear Seam").clear = True

        layout.separator()

        layout.operator("uv.reset")


# ********** View menus **********


class VIEW3D_MT_view(Menu):
    bl_label = "View"

    def draw(self, context):
        layout = self.layout
        view = context.space_data

        layout.prop(view, "show_region_toolbar")
        layout.prop(view, "show_region_ui")
        layout.prop(view, "show_region_tool_header")
        layout.prop(view, "show_region_hud")

        layout.separator()

        layout.operator("view3d.view_selected", text="Frame Selected").use_all_regions = False
        if view.region_quadviews:
            layout.operator("view3d.view_selected", text="Frame Selected (Quad View)").use_all_regions = True

        layout.operator("view3d.view_all", text="Frame All").center = False
        layout.operator("view3d.view_persportho", text="Perspective/Orthographic")
        layout.menu("VIEW3D_MT_view_local")

        layout.separator()

        layout.menu("VIEW3D_MT_view_cameras", text="Cameras")

        layout.separator()
        layout.menu("VIEW3D_MT_view_viewpoint")
        layout.menu("VIEW3D_MT_view_navigation")
        layout.menu("VIEW3D_MT_view_align")

        layout.separator()

        layout.operator_context = 'INVOKE_REGION_WIN'
        layout.menu("VIEW3D_MT_view_regions", text="View Regions")

        layout.separator()

        layout.operator("screen.animation_play", text="Play Animation")

        layout.separator()

        layout.operator("render.opengl", text="Viewport Render Image", icon='RENDER_STILL')
        layout.operator("render.opengl", text="Viewport Render Animation", icon='RENDER_ANIMATION').animation = True

        layout.separator()

        layout.menu("INFO_MT_area")


class VIEW3D_MT_view_local(Menu):
    bl_label = "Local View"

    def draw(self, _context):
        layout = self.layout

        layout.operator("view3d.localview", text="Toggle Local View")
        layout.operator("view3d.localview_remove_from")


class VIEW3D_MT_view_cameras(Menu):
    bl_label = "Cameras"

    def draw(self, _context):
        layout = self.layout

        layout.operator("view3d.object_as_camera")
        layout.operator("view3d.view_camera", text="Active Camera")


class VIEW3D_MT_view_viewpoint(Menu):
    bl_label = "Viewpoint"

    def draw(self, _context):
        layout = self.layout

        layout.operator("view3d.view_camera", text="Camera")

        layout.separator()

        layout.operator("view3d.view_axis", text="Top").type = 'TOP'
        layout.operator("view3d.view_axis", text="Bottom").type = 'BOTTOM'

        layout.separator()

        layout.operator("view3d.view_axis", text="Front").type = 'FRONT'
        layout.operator("view3d.view_axis", text="Back").type = 'BACK'

        layout.separator()

        layout.operator("view3d.view_axis", text="Right").type = 'RIGHT'
        layout.operator("view3d.view_axis", text="Left").type = 'LEFT'


class VIEW3D_MT_view_navigation(Menu):
    bl_label = "Navigation"

    def draw(self, _context):
        from math import pi
        layout = self.layout

        layout.operator_enum("view3d.view_orbit", "type")
        props = layout.operator("view3d.view_orbit", text="Orbit Opposite")
        props.type = 'ORBITRIGHT'
        props.angle = pi

        layout.separator()

        layout.operator("view3d.view_roll", text="Roll Left").type = 'LEFT'
        layout.operator("view3d.view_roll", text="Roll Right").type = 'RIGHT'

        layout.separator()

        layout.operator_enum("view3d.view_pan", "type")

        layout.separator()

        layout.operator("view3d.zoom", text="Zoom In").delta = 1
        layout.operator("view3d.zoom", text="Zoom Out").delta = -1
        layout.operator("view3d.zoom_border", text="Zoom Region...")
        layout.operator("view3d.zoom_camera_1_to_1", text="Zoom Camera 1:1")

        layout.separator()

        layout.operator("view3d.fly")
        layout.operator("view3d.walk")


class VIEW3D_MT_view_align(Menu):
    bl_label = "Align View"

    def draw(self, _context):
        layout = self.layout

        layout.menu("VIEW3D_MT_view_align_selected")

        layout.separator()

        layout.operator("view3d.camera_to_view", text="Align Active Camera to View")
        layout.operator("view3d.camera_to_view_selected", text="Align Active Camera to Selected")

        layout.separator()

        layout.operator("view3d.view_all", text="Center Cursor and View All").center = True
        layout.operator("view3d.view_center_cursor")

        layout.separator()

        layout.operator("view3d.view_lock_to_active")
        layout.operator("view3d.view_lock_clear")


class VIEW3D_MT_view_align_selected(Menu):
    bl_label = "Align View to Active"

    def draw(self, _context):
        layout = self.layout

        props = layout.operator("view3d.view_axis", text="Top")
        props.align_active = True
        props.type = 'TOP'

        props = layout.operator("view3d.view_axis", text="Bottom")
        props.align_active = True
        props.type = 'BOTTOM'

        layout.separator()

        props = layout.operator("view3d.view_axis", text="Front")
        props.align_active = True
        props.type = 'FRONT'

        props = layout.operator("view3d.view_axis", text="Back")
        props.align_active = True
        props.type = 'BACK'

        layout.separator()

        props = layout.operator("view3d.view_axis", text="Right")
        props.align_active = True
        props.type = 'RIGHT'

        props = layout.operator("view3d.view_axis", text="Left")
        props.align_active = True
        props.type = 'LEFT'


class VIEW3D_MT_view_regions(Menu):
    bl_label = "View Regions"

    def draw(self, _context):
        layout = self.layout
        layout.operator("view3d.clip_border", text="Clipping Region...")
        layout.operator("view3d.render_border", text="Render Region...")

        layout.separator()

        layout.operator("view3d.clear_render_border")


# ********** Select menus, suffix from context.mode **********

class VIEW3D_MT_select_object_more_less(Menu):
    bl_label = "Select More/Less"

    def draw(self, _context):
        layout = self.layout

        layout = self.layout

        layout.operator("object.select_more", text="More")
        layout.operator("object.select_less", text="Less")

        layout.separator()

        props = layout.operator("object.select_hierarchy", text="Parent")
        props.extend = False
        props.direction = 'PARENT'

        props = layout.operator("object.select_hierarchy", text="Child")
        props.extend = False
        props.direction = 'CHILD'

        layout.separator()

        props = layout.operator("object.select_hierarchy", text="Extend Parent")
        props.extend = True
        props.direction = 'PARENT'

        props = layout.operator("object.select_hierarchy", text="Extend Child")
        props.extend = True
        props.direction = 'CHILD'


class VIEW3D_MT_select_object(Menu):
    bl_label = "Select"

    def draw(self, _context):
        layout = self.layout

        layout.operator("object.select_all", text="All").action = 'SELECT'
        layout.operator("object.select_all", text="None").action = 'DESELECT'
        layout.operator("object.select_all", text="Invert").action = 'INVERT'

        layout.separator()

        layout.operator("view3d.select_box")
        layout.operator("view3d.select_circle")

        layout.separator()

        layout.operator_menu_enum("object.select_by_type", "type", text="Select All by Type...")
        layout.operator("object.select_camera", text="Select Active Camera")
        layout.operator("object.select_mirror", text="Mirror Selection")
        layout.operator("object.select_random", text="Select Random")

        layout.separator()

        layout.menu("VIEW3D_MT_select_object_more_less")

        layout.separator()

        layout.operator_menu_enum("object.select_grouped", "type", text="Select Grouped")
        layout.operator_menu_enum("object.select_linked", "type", text="Select Linked")
        layout.operator("object.select_pattern", text="Select Pattern...")


class VIEW3D_MT_select_pose_more_less(Menu):
    bl_label = "Select More/Less"

    def draw(self, _context):
        layout = self.layout

        layout = self.layout

        props = layout.operator("pose.select_hierarchy", text="Parent")
        props.extend = False
        props.direction = 'PARENT'

        props = layout.operator("pose.select_hierarchy", text="Child")
        props.extend = False
        props.direction = 'CHILD'

        layout.separator()

        props = layout.operator("pose.select_hierarchy", text="Extend Parent")
        props.extend = True
        props.direction = 'PARENT'

        props = layout.operator("pose.select_hierarchy", text="Extend Child")
        props.extend = True
        props.direction = 'CHILD'


class VIEW3D_MT_select_pose(Menu):
    bl_label = "Select"

    def draw(self, _context):
        layout = self.layout

        layout.operator("pose.select_all", text="All").action = 'SELECT'
        layout.operator("pose.select_all", text="None").action = 'DESELECT'
        layout.operator("pose.select_all", text="Invert").action = 'INVERT'

        layout.separator()

        layout.operator("view3d.select_box")
        layout.operator("view3d.select_circle")

        layout.separator()

        layout.operator("pose.select_mirror", text="Flip Active")

        layout.separator()

        layout.operator("pose.select_constraint_target", text="Constraint Target")
        layout.operator("pose.select_linked", text="Linked")

        layout.separator()

        layout.menu("VIEW3D_MT_select_pose_more_less")

        layout.separator()

        layout.operator_menu_enum("pose.select_grouped", "type", text="Grouped")
        layout.operator("object.select_pattern", text="Select Pattern...")


class VIEW3D_MT_select_particle(Menu):
    bl_label = "Select"

    def draw(self, _context):
        layout = self.layout

        layout.operator("particle.select_all", text="All").action = 'SELECT'
        layout.operator("particle.select_all", text="None").action = 'DESELECT'
        layout.operator("particle.select_all", text="Invert").action = 'INVERT'

        layout.separator()

        layout.operator("view3d.select_box")
        layout.operator("view3d.select_circle")

        layout.separator()

        layout.operator("particle.select_linked")

        layout.separator()

        layout.operator("particle.select_more")
        layout.operator("particle.select_less")

        layout.separator()

        layout.operator("particle.select_random")

        layout.separator()

        layout.operator("particle.select_roots", text="Roots")
        layout.operator("particle.select_tips", text="Tips")


class VIEW3D_MT_edit_mesh_select_similar(Menu):
    bl_label = "Select Similar"

    def draw(self, _context):
        layout = self.layout

        layout.operator_enum("mesh.select_similar", "type")

        layout.separator()

        layout.operator("mesh.select_similar_region", text="Face Regions")


class VIEW3D_MT_edit_mesh_select_by_trait(Menu):
    bl_label = "Select All by Trait"

    def draw(self, context):
        layout = self.layout
        tool_settings = context.tool_settings
        if tool_settings.mesh_select_mode[2] is False:
            layout.operator("mesh.select_non_manifold", text="Non Manifold")
        layout.operator("mesh.select_loose", text="Loose Geometry")
        layout.operator("mesh.select_interior_faces", text="Interior Faces")
        layout.operator("mesh.select_face_by_sides", text="Faces by Sides")

        layout.separator()

        layout.operator("mesh.select_ungrouped", text="Ungrouped Verts")


class VIEW3D_MT_edit_mesh_select_more_less(Menu):
    bl_label = "Select More/Less"

    def draw(self, _context):
        layout = self.layout

        layout.operator("mesh.select_more", text="More")
        layout.operator("mesh.select_less", text="Less")

        layout.separator()

        layout.operator("mesh.select_next_item", text="Next Active")
        layout.operator("mesh.select_prev_item", text="Previous Active")


class VIEW3D_MT_edit_mesh_select_linked(Menu):
    bl_label = "Select Linked"

    def draw(self, _context):
        layout = self.layout

        layout.operator("mesh.select_linked", text="Linked")
        layout.operator("mesh.shortest_path_select", text="Shortest Path")
        layout.operator("mesh.faces_select_linked_flat", text="Linked Flat Faces")


class VIEW3D_MT_edit_mesh_select_loops(Menu):
    bl_label = "Select Loops"

    def draw(self, _context):
        layout = self.layout

        layout.operator("mesh.loop_multi_select", text="Edge Loops").ring = False
        layout.operator("mesh.loop_multi_select", text="Edge Rings").ring = True

        layout.separator()

        layout.operator("mesh.loop_to_region")
        layout.operator("mesh.region_to_loop")


class VIEW3D_MT_select_edit_mesh(Menu):
    bl_label = "Select"

    def draw(self, _context):
        layout = self.layout

        # primitive
        layout.operator("mesh.select_all", text="All").action = 'SELECT'
        layout.operator("mesh.select_all", text="None").action = 'DESELECT'
        layout.operator("mesh.select_all", text="Invert").action = 'INVERT'

        layout.separator()

        layout.operator("view3d.select_box")
        layout.operator("view3d.select_circle")

        layout.separator()

        # numeric
        layout.operator("mesh.select_random", text="Select Random")
        layout.operator("mesh.select_nth")

        layout.separator()

        # geometric
        layout.operator("mesh.edges_select_sharp", text="Select Sharp Edges")

        layout.separator()

        # other ...
        layout.menu("VIEW3D_MT_edit_mesh_select_similar")

        layout.separator()

        layout.menu("VIEW3D_MT_edit_mesh_select_by_trait")

        layout.separator()

        layout.menu("VIEW3D_MT_edit_mesh_select_more_less")

        layout.separator()

        layout.menu("VIEW3D_MT_edit_mesh_select_loops")

        layout.separator()

        layout.menu("VIEW3D_MT_edit_mesh_select_linked")

        layout.separator()

        layout.operator("mesh.select_axis", text="Side of Active")
        layout.operator("mesh.select_mirror", text="Mirror Selection")


class VIEW3D_MT_select_edit_curve(Menu):
    bl_label = "Select"

    def draw(self, _context):
        layout = self.layout

        layout.operator("curve.select_all", text="All").action = 'SELECT'
        layout.operator("curve.select_all", text="None").action = 'DESELECT'
        layout.operator("curve.select_all", text="Invert").action = 'INVERT'

        layout.separator()

        layout.operator("view3d.select_box")
        layout.operator("view3d.select_circle")

        layout.separator()

        layout.operator("curve.select_random")
        layout.operator("curve.select_nth")
        layout.operator("curve.select_linked", text="Select Linked")
        layout.operator("curve.select_similar", text="Select Similar")

        layout.separator()

        layout.operator("curve.de_select_first")
        layout.operator("curve.de_select_last")
        layout.operator("curve.select_next")
        layout.operator("curve.select_previous")

        layout.separator()

        layout.operator("curve.select_more")
        layout.operator("curve.select_less")


class VIEW3D_MT_select_edit_surface(Menu):
    bl_label = "Select"

    def draw(self, _context):
        layout = self.layout

        layout.operator("curve.select_all", text="All").action = 'SELECT'
        layout.operator("curve.select_all", text="None").action = 'DESELECT'
        layout.operator("curve.select_all", text="Invert").action = 'INVERT'

        layout.separator()

        layout.operator("view3d.select_box")
        layout.operator("view3d.select_circle")

        layout.separator()

        layout.operator("curve.select_random")
        layout.operator("curve.select_nth")
        layout.operator("curve.select_linked", text="Select Linked")
        layout.operator("curve.select_similar", text="Select Similar")

        layout.separator()

        layout.operator("curve.select_row")

        layout.separator()

        layout.operator("curve.select_more")
        layout.operator("curve.select_less")


class VIEW3D_MT_edit_text_context_menu(Menu):
    bl_label = "Text Context Menu"

    def draw(self, _context):
        layout = self.layout

        layout.operator_context = 'INVOKE_DEFAULT'

        layout.operator("font.text_cut", text="Cut")
        layout.operator("font.text_copy", text="Copy", icon='COPYDOWN')
        layout.operator("font.text_paste", text="Paste", icon='PASTEDOWN')

        layout.separator()

        layout.operator("font.select_all")

        layout.separator()

        layout.menu("VIEW3D_MT_edit_font")


class VIEW3D_MT_select_edit_text(Menu):
    # intentional name mismatch
    # select menu for 3d-text doesn't make sense
    bl_label = "Edit"

    def draw(self, _context):
        layout = self.layout

        layout.operator("ed.undo")
        layout.operator("ed.redo")

        layout.separator()

        layout.operator("font.text_cut", text="Cut")
        layout.operator("font.text_copy", text="Copy", icon='COPYDOWN')
        layout.operator("font.text_paste", text="Paste", icon='PASTEDOWN')

        layout.separator()

        layout.operator("font.text_paste_from_file")

        layout.separator()

        layout.operator("font.select_all")

        layout.separator()

        layout.operator("font.case_set", text="To Uppercase").case = 'UPPER'
        layout.operator("font.case_set", text="To Lowercase").case = 'LOWER'

        layout.separator()

        layout.menu("VIEW3D_MT_edit_text_chars")


class VIEW3D_MT_select_edit_metaball(Menu):
    bl_label = "Select"

    def draw(self, _context):
        layout = self.layout

        layout.operator("mball.select_all", text="All").action = 'SELECT'
        layout.operator("mball.select_all", text="None").action = 'DESELECT'
        layout.operator("mball.select_all", text="Invert").action = 'INVERT'

        layout.separator()

        layout.operator("view3d.select_box")
        layout.operator("view3d.select_circle")

        layout.separator()

        layout.operator("mball.select_random_metaelems")

        layout.separator()

        layout.operator_menu_enum("mball.select_similar", "type", text="Similar")


class VIEW3D_MT_edit_lattice_context_menu(Menu):
    bl_label = "Lattice Context Menu"

    def draw(self, _context):
        layout = self.layout

        layout = self.layout

        layout.menu("VIEW3D_MT_mirror")
        layout.operator_menu_enum("lattice.flip", "axis")
        layout.menu("VIEW3D_MT_snap")

        layout.separator()

        layout.operator("lattice.make_regular")


class VIEW3D_MT_select_edit_lattice(Menu):
    bl_label = "Select"

    def draw(self, _context):
        layout = self.layout

        layout.operator("lattice.select_all", text="All").action = 'SELECT'
        layout.operator("lattice.select_all", text="None").action = 'DESELECT'
        layout.operator("lattice.select_all", text="Invert").action = 'INVERT'

        layout.separator()

        layout.operator("view3d.select_box")
        layout.operator("view3d.select_circle")

        layout.separator()

        layout.operator("lattice.select_mirror")
        layout.operator("lattice.select_random")

        layout.separator()

        layout.operator("lattice.select_more")
        layout.operator("lattice.select_less")

        layout.separator()

        layout.operator("lattice.select_ungrouped", text="Ungrouped Verts")


class VIEW3D_MT_select_edit_armature(Menu):
    bl_label = "Select"

    def draw(self, _context):
        layout = self.layout

        layout.operator("armature.select_all", text="All").action = 'SELECT'
        layout.operator("armature.select_all", text="None").action = 'DESELECT'
        layout.operator("armature.select_all", text="Invert").action = 'INVERT'

        layout.separator()

        layout.operator("view3d.select_box")
        layout.operator("view3d.select_circle")

        layout.separator()

        layout.operator("armature.select_mirror", text="Mirror").extend = False

        layout.separator()

        layout.operator("armature.select_more", text="More")
        layout.operator("armature.select_less", text="Less")

        layout.separator()

        props = layout.operator("armature.select_hierarchy", text="Parent")
        props.extend = False
        props.direction = 'PARENT'

        props = layout.operator("armature.select_hierarchy", text="Child")
        props.extend = False
        props.direction = 'CHILD'

        layout.separator()

        props = layout.operator("armature.select_hierarchy", text="Extend Parent")
        props.extend = True
        props.direction = 'PARENT'

        props = layout.operator("armature.select_hierarchy", text="Extend Child")
        props.extend = True
        props.direction = 'CHILD'

        layout.operator_menu_enum("armature.select_similar", "type", text="Similar")
        layout.operator("object.select_pattern", text="Select Pattern...")


class VIEW3D_MT_select_gpencil(Menu):
    bl_label = "Select"

    def draw(self, _context):
        layout = self.layout

        layout.operator("gpencil.select_all", text="All").action = 'SELECT'
        layout.operator("gpencil.select_all", text="None").action = 'DESELECT'
        layout.operator("gpencil.select_all", text="Invert").action = 'INVERT'

        layout.separator()

        layout.operator("gpencil.select_box")
        layout.operator("gpencil.select_circle")

        layout.separator()

        layout.operator("gpencil.select_linked", text="Linked")
        layout.operator("gpencil.select_alternate")
        layout.operator_menu_enum("gpencil.select_grouped", "type", text="Grouped")

        layout.separator()

        layout.operator("gpencil.select_first")
        layout.operator("gpencil.select_last")

        layout.separator()

        layout.operator("gpencil.select_more")
        layout.operator("gpencil.select_less")

        if _context.mode == 'VERTEX_GPENCIL':
            layout.separator()

            layout.operator("gpencil.select_color")


class VIEW3D_MT_select_paint_mask(Menu):
    bl_label = "Select"

    def draw(self, _context):
        layout = self.layout

        layout.operator("paint.face_select_all", text="All").action = 'SELECT'
        layout.operator("paint.face_select_all", text="None").action = 'DESELECT'
        layout.operator("paint.face_select_all", text="Invert").action = 'INVERT'

        layout.separator()

        layout.operator("view3d.select_box")
        layout.operator("view3d.select_circle")

        layout.separator()

        layout.operator("paint.face_select_linked", text="Linked")


class VIEW3D_MT_select_paint_mask_vertex(Menu):
    bl_label = "Select"

    def draw(self, _context):
        layout = self.layout

        layout.operator("paint.vert_select_all", text="All").action = 'SELECT'
        layout.operator("paint.vert_select_all", text="None").action = 'DESELECT'
        layout.operator("paint.vert_select_all", text="Invert").action = 'INVERT'

        layout.separator()

        layout.operator("view3d.select_box")
        layout.operator("view3d.select_circle")

        layout.separator()

        layout.operator("paint.vert_select_ungrouped", text="Ungrouped Verts")


class VIEW3D_MT_angle_control(Menu):
    bl_label = "Angle Control"

    @classmethod
    def poll(cls, context):
        settings = UnifiedPaintPanel.paint_settings(context)
        if not settings:
            return False

        brush = settings.brush
        tex_slot = brush.texture_slot

        return tex_slot.has_texture_angle and tex_slot.has_texture_angle_source

    def draw(self, context):
        layout = self.layout

        settings = UnifiedPaintPanel.paint_settings(context)
        brush = settings.brush

        sculpt = (context.sculpt_object is not None)

        tex_slot = brush.texture_slot

        layout.prop(tex_slot, "use_rake", text="Rake")

        if brush.brush_capabilities.has_random_texture_angle and tex_slot.has_random_texture_angle:
            if sculpt:
                if brush.sculpt_capabilities.has_random_texture_angle:
                    layout.prop(tex_slot, "use_random", text="Random")
            else:
                layout.prop(tex_slot, "use_random", text="Random")


class VIEW3D_MT_mesh_add(Menu):
    bl_idname = "VIEW3D_MT_mesh_add"
    bl_label = "Mesh"

    def draw(self, _context):
        layout = self.layout

        layout.operator_context = 'INVOKE_REGION_WIN'

        layout.operator("mesh.primitive_plane_add", text="Plane", icon='MESH_PLANE')
        layout.operator("mesh.primitive_cube_add", text="Cube", icon='MESH_CUBE')
        layout.operator("mesh.primitive_circle_add", text="Circle", icon='MESH_CIRCLE')
        layout.operator("mesh.primitive_uv_sphere_add", text="UV Sphere", icon='MESH_UVSPHERE')
        layout.operator("mesh.primitive_ico_sphere_add", text="Ico Sphere", icon='MESH_ICOSPHERE')
        layout.operator("mesh.primitive_cylinder_add", text="Cylinder", icon='MESH_CYLINDER')
        layout.operator("mesh.primitive_cone_add", text="Cone", icon='MESH_CONE')
        layout.operator("mesh.primitive_torus_add", text="Torus", icon='MESH_TORUS')

        layout.separator()

        layout.operator("mesh.primitive_grid_add", text="Grid", icon='MESH_GRID')
        layout.operator("mesh.primitive_monkey_add", text="Monkey", icon='MESH_MONKEY')


class VIEW3D_MT_curve_add(Menu):
    bl_idname = "VIEW3D_MT_curve_add"
    bl_label = "Curve"

    def draw(self, _context):
        layout = self.layout

        layout.operator_context = 'INVOKE_REGION_WIN'

        layout.operator("curve.primitive_bezier_curve_add", text="Bezier", icon='CURVE_BEZCURVE')
        layout.operator("curve.primitive_bezier_circle_add", text="Circle", icon='CURVE_BEZCIRCLE')

        layout.separator()

        layout.operator("curve.primitive_nurbs_curve_add", text="Nurbs Curve", icon='CURVE_NCURVE')
        layout.operator("curve.primitive_nurbs_circle_add", text="Nurbs Circle", icon='CURVE_NCIRCLE')
        layout.operator("curve.primitive_nurbs_path_add", text="Path", icon='CURVE_PATH')


class VIEW3D_MT_surface_add(Menu):
    bl_idname = "VIEW3D_MT_surface_add"
    bl_label = "Surface"

    def draw(self, _context):
        layout = self.layout

        layout.operator_context = 'INVOKE_REGION_WIN'

        layout.operator("surface.primitive_nurbs_surface_curve_add", text="Nurbs Curve", icon='SURFACE_NCURVE')
        layout.operator("surface.primitive_nurbs_surface_circle_add", text="Nurbs Circle", icon='SURFACE_NCIRCLE')
        layout.operator("surface.primitive_nurbs_surface_surface_add", text="Nurbs Surface", icon='SURFACE_NSURFACE')
        layout.operator("surface.primitive_nurbs_surface_cylinder_add",
                        text="Nurbs Cylinder", icon='SURFACE_NCYLINDER')
        layout.operator("surface.primitive_nurbs_surface_sphere_add", text="Nurbs Sphere", icon='SURFACE_NSPHERE')
        layout.operator("surface.primitive_nurbs_surface_torus_add", text="Nurbs Torus", icon='SURFACE_NTORUS')


class VIEW3D_MT_edit_metaball_context_menu(Menu):
    bl_label = "Metaball Context Menu"

    def draw(self, _context):
        layout = self.layout

        layout.operator_context = 'INVOKE_REGION_WIN'

        # Add
        layout.operator("mball.duplicate_move")

        layout.separator()

        # Modify
        layout.menu("VIEW3D_MT_mirror")
        layout.menu("VIEW3D_MT_snap")

        layout.separator()

        # Remove
        layout.operator_context = 'EXEC_DEFAULT'
        layout.operator("mball.delete_metaelems", text="Delete")


class VIEW3D_MT_metaball_add(Menu):
    bl_idname = "VIEW3D_MT_metaball_add"
    bl_label = "Metaball"

    def draw(self, _context):
        layout = self.layout

        layout.operator_context = 'INVOKE_REGION_WIN'
        layout.operator_enum("object.metaball_add", "type")


class TOPBAR_MT_edit_curve_add(Menu):
    bl_idname = "TOPBAR_MT_edit_curve_add"
    bl_label = "Add"
    bl_translation_context = i18n_contexts.operator_default

    def draw(self, context):
        is_surf = context.active_object.type == 'SURFACE'

        layout = self.layout
        layout.operator_context = 'EXEC_REGION_WIN'

        if is_surf:
            VIEW3D_MT_surface_add.draw(self, context)
        else:
            VIEW3D_MT_curve_add.draw(self, context)


class TOPBAR_MT_edit_armature_add(Menu):
    bl_idname = "TOPBAR_MT_edit_armature_add"
    bl_label = "Armature"

    def draw(self, _context):
        layout = self.layout

        layout.operator_context = 'EXEC_REGION_WIN'
        layout.operator("armature.bone_primitive_add", text="Single Bone", icon='BONE_DATA')


class VIEW3D_MT_armature_add(Menu):
    bl_idname = "VIEW3D_MT_armature_add"
    bl_label = "Armature"

    def draw(self, _context):
        layout = self.layout

        layout.operator_context = 'EXEC_REGION_WIN'
        layout.operator("object.armature_add", text="Single Bone", icon='BONE_DATA')


class VIEW3D_MT_light_add(Menu):
    bl_idname = "VIEW3D_MT_light_add"
    bl_label = "Light"

    def draw(self, _context):
        layout = self.layout

        layout.operator_context = 'INVOKE_REGION_WIN'
        layout.operator_enum("object.light_add", "type")


class VIEW3D_MT_lightprobe_add(Menu):
    bl_idname = "VIEW3D_MT_lightprobe_add"
    bl_label = "Light Probe"

    def draw(self, _context):
        layout = self.layout

        layout.operator_context = 'INVOKE_REGION_WIN'
        layout.operator_enum("object.lightprobe_add", "type")


class VIEW3D_MT_camera_add(Menu):
    bl_idname = "VIEW3D_MT_camera_add"
    bl_label = "Camera"

    def draw(self, _context):
        layout = self.layout
        layout.operator_context = 'EXEC_REGION_WIN'
        layout.operator("object.camera_add", text="Camera", icon='OUTLINER_OB_CAMERA')


class VIEW3D_MT_add(Menu):
    bl_label = "Add"
    bl_translation_context = i18n_contexts.operator_default

    def draw(self, context):
        layout = self.layout

        # note, don't use 'EXEC_SCREEN' or operators won't get the 'v3d' context.

        # Note: was EXEC_AREA, but this context does not have the 'rv3d', which prevents
        #       "align_view" to work on first call (see [#32719]).
        layout.operator_context = 'EXEC_REGION_WIN'

        # layout.operator_menu_enum("object.mesh_add", "type", text="Mesh", icon='OUTLINER_OB_MESH')
        layout.menu("VIEW3D_MT_mesh_add", icon='OUTLINER_OB_MESH')

        # layout.operator_menu_enum("object.curve_add", "type", text="Curve", icon='OUTLINER_OB_CURVE')
        layout.menu("VIEW3D_MT_curve_add", icon='OUTLINER_OB_CURVE')
        # layout.operator_menu_enum("object.surface_add", "type", text="Surface", icon='OUTLINER_OB_SURFACE')
        layout.menu("VIEW3D_MT_surface_add", icon='OUTLINER_OB_SURFACE')
        layout.menu("VIEW3D_MT_metaball_add", text="Metaball", icon='OUTLINER_OB_META')
        layout.operator("object.text_add", text="Text", icon='OUTLINER_OB_FONT')
        layout.operator_menu_enum("object.gpencil_add", "type", text="Grease Pencil", icon='OUTLINER_OB_GREASEPENCIL')

        layout.separator()

        if VIEW3D_MT_armature_add.is_extended():
            layout.menu("VIEW3D_MT_armature_add", icon='OUTLINER_OB_ARMATURE')
        else:
            layout.operator("object.armature_add", text="Armature", icon='OUTLINER_OB_ARMATURE')

        layout.operator("object.add", text="Lattice", icon='OUTLINER_OB_LATTICE').type = 'LATTICE'

        layout.separator()

        layout.operator_menu_enum("object.empty_add", "type", text="Empty", icon='OUTLINER_OB_EMPTY')
        layout.menu("VIEW3D_MT_image_add", text="Image", icon='OUTLINER_OB_IMAGE')

        layout.separator()

        layout.menu("VIEW3D_MT_light_add", icon='OUTLINER_OB_LIGHT')
        layout.menu("VIEW3D_MT_lightprobe_add", icon='OUTLINER_OB_LIGHTPROBE')

        layout.separator()

        if VIEW3D_MT_camera_add.is_extended():
            layout.menu("VIEW3D_MT_camera_add", icon='OUTLINER_OB_CAMERA')
        else:
            VIEW3D_MT_camera_add.draw(self, context)

        layout.separator()

        layout.operator("object.speaker_add", text="Speaker", icon='OUTLINER_OB_SPEAKER')

        layout.separator()

        layout.operator_menu_enum("object.effector_add", "type", text="Force Field", icon='OUTLINER_OB_FORCE_FIELD')

        layout.separator()

        has_collections = bool(bpy.data.collections)
        col = layout.column()
        col.enabled = has_collections

        if not has_collections or len(bpy.data.collections) > 10:
            col.operator_context = 'INVOKE_REGION_WIN'
            col.operator(
                "object.collection_instance_add",
                text="Collection Instance..." if has_collections else "No Collections to Instance",
                icon='OUTLINER_OB_GROUP_INSTANCE',
            )
        else:
            col.operator_menu_enum(
                "object.collection_instance_add",
                "collection",
                text="Collection Instance",
                icon='OUTLINER_OB_GROUP_INSTANCE',
            )


class VIEW3D_MT_image_add(Menu):
    bl_label = "Add Image"

    def draw(self, _context):
        layout = self.layout
        layout.operator("object.load_reference_image", text="Reference", icon='IMAGE_REFERENCE')
        layout.operator("object.load_background_image", text="Background", icon='IMAGE_BACKGROUND')


class VIEW3D_MT_object_relations(Menu):
    bl_label = "Relations"

    def draw(self, _context):
        layout = self.layout

        layout.operator("object.proxy_make", text="Make Proxy...")

        if bpy.app.use_override_library:
            layout.operator("object.make_override_library", text="Make Library Override...")

        layout.operator("object.make_dupli_face")

        layout.separator()

        layout.operator_menu_enum("object.make_local", "type", text="Make Local...")
        layout.menu("VIEW3D_MT_make_single_user")

        layout.separator()

        layout.operator("object.data_transfer")
        layout.operator("object.datalayout_transfer")


class VIEW3D_MT_object(Menu):
    bl_context = "objectmode"
    bl_label = "Object"

    def draw(self, context):
        layout = self.layout

        layout.menu("VIEW3D_MT_transform_object")
        layout.operator_menu_enum("object.origin_set", text="Set Origin", property="type")
        layout.menu("VIEW3D_MT_mirror")
        layout.menu("VIEW3D_MT_object_clear")
        layout.menu("VIEW3D_MT_object_apply")
        layout.menu("VIEW3D_MT_snap")

        layout.separator()

        layout.operator("object.duplicate_move")
        layout.operator("object.duplicate_move_linked")
        layout.operator("object.join")

        layout.separator()

        layout.operator("view3d.copybuffer", text="Copy Objects", icon='COPYDOWN')
        layout.operator("view3d.pastebuffer", text="Paste Objects", icon='PASTEDOWN')

        layout.separator()

        layout.menu("VIEW3D_MT_object_parent")
        layout.menu("VIEW3D_MT_object_collection")
        layout.menu("VIEW3D_MT_object_relations")
        layout.menu("VIEW3D_MT_object_constraints")
        layout.menu("VIEW3D_MT_object_track")
        layout.menu("VIEW3D_MT_make_links", text="Make Links")

        layout.separator()

        layout.operator("object.shade_smooth")
        layout.operator("object.shade_flat")

        layout.separator()

        layout.menu("VIEW3D_MT_object_animation")
        layout.menu("VIEW3D_MT_object_rigid_body")

        layout.separator()

        layout.menu("VIEW3D_MT_object_quick_effects")

        layout.separator()

        ob = context.active_object
        if ob and ob.type == 'GPENCIL' and context.gpencil_data:
            layout.operator_menu_enum("gpencil.convert", "type", text="Convert to")
        else:
            layout.operator_menu_enum("object.convert", "target")

        layout.separator()

        layout.menu("VIEW3D_MT_object_showhide")

        layout.separator()

        layout.operator_context = 'EXEC_DEFAULT'
        layout.operator("object.delete", text="Delete").use_global = False
        layout.operator("object.delete", text="Delete Global").use_global = True


class VIEW3D_MT_object_animation(Menu):
    bl_label = "Animation"

    def draw(self, _context):
        layout = self.layout

        layout.operator("anim.keyframe_insert_menu", text="Insert Keyframe...")
        layout.operator("anim.keyframe_delete_v3d", text="Delete Keyframes...")
        layout.operator("anim.keyframe_clear_v3d", text="Clear Keyframes...")
        layout.operator("anim.keying_set_active_set", text="Change Keying Set...")

        layout.separator()

        layout.operator("nla.bake", text="Bake Action...")


class VIEW3D_MT_object_rigid_body(Menu):
    bl_label = "Rigid Body"

    def draw(self, _context):
        layout = self.layout

        layout.operator("rigidbody.objects_add", text="Add Active").type = 'ACTIVE'
        layout.operator("rigidbody.objects_add", text="Add Passive").type = 'PASSIVE'

        layout.separator()

        layout.operator("rigidbody.objects_remove", text="Remove")

        layout.separator()

        layout.operator("rigidbody.shape_change", text="Change Shape")
        layout.operator("rigidbody.mass_calculate", text="Calculate Mass")
        layout.operator("rigidbody.object_settings_copy", text="Copy from Active")
        layout.operator("object.visual_transform_apply", text="Apply Transformation")
        layout.operator("rigidbody.bake_to_keyframes", text="Bake to Keyframes")

        layout.separator()

        layout.operator("rigidbody.connect", text="Connect")


class VIEW3D_MT_object_clear(Menu):
    bl_label = "Clear"

    def draw(self, _context):
        layout = self.layout

        layout.operator("object.location_clear", text="Location").clear_delta = False
        layout.operator("object.rotation_clear", text="Rotation").clear_delta = False
        layout.operator("object.scale_clear", text="Scale").clear_delta = False

        layout.separator()

        layout.operator("object.origin_clear", text="Origin")


class VIEW3D_MT_object_context_menu(Menu):
    bl_label = "Object Context Menu"

    def draw(self, context):

        layout = self.layout
        view = context.space_data

        obj = context.object

        selected_objects_len = len(context.selected_objects)

        # If nothing is selected
        # (disabled for now until it can be made more useful).
        '''
        if selected_objects_len == 0:

            layout.menu("VIEW3D_MT_add", text="Add", text_ctxt=i18n_contexts.operator_default)
            layout.operator("view3d.pastebuffer", text="Paste Objects", icon='PASTEDOWN')

            return
        '''

        # If something is selected
        if obj is not None and obj.type in {'MESH', 'CURVE', 'SURFACE'}:
            layout.operator("object.shade_smooth", text="Shade Smooth")
            layout.operator("object.shade_flat", text="Shade Flat")

            layout.separator()

        if obj is None:
            pass
        elif obj.type == 'MESH':
            layout.operator_context = 'INVOKE_REGION_WIN'
            layout.operator_menu_enum("object.origin_set", text="Set Origin", property="type")

            layout.operator_context = 'INVOKE_DEFAULT'
            # If more than one object is selected
            if selected_objects_len > 1:
                layout.operator("object.join")

            layout.separator()

        elif obj.type == 'CAMERA':
            layout.operator_context = 'INVOKE_REGION_WIN'

            if obj.data.type == 'PERSP':
                props = layout.operator("wm.context_modal_mouse", text="Camera Lens Angle")
                props.data_path_iter = "selected_editable_objects"
                props.data_path_item = "data.lens"
                props.input_scale = 0.1
                if obj.data.lens_unit == 'MILLIMETERS':
                    props.header_text = "Camera Lens Angle: %.1fmm"
                else:
                    props.header_text = "Camera Lens Angle: %.1f\u00B0"

            else:
                props = layout.operator("wm.context_modal_mouse", text="Camera Lens Scale")
                props.data_path_iter = "selected_editable_objects"
                props.data_path_item = "data.ortho_scale"
                props.input_scale = 0.01
                props.header_text = "Camera Lens Scale: %.3f"

            if not obj.data.dof.focus_object:
                if view and view.camera == obj and view.region_3d.view_perspective == 'CAMERA':
                    props = layout.operator("ui.eyedropper_depth", text="DOF Distance (Pick)")
                else:
                    props = layout.operator("wm.context_modal_mouse", text="DOF Distance")
                    props.data_path_iter = "selected_editable_objects"
                    props.data_path_item = "data.dof.focus_distance"
                    props.input_scale = 0.02
                    props.header_text = "DOF Distance: %.3f"

            layout.separator()

        elif obj.type in {'CURVE', 'FONT'}:
            layout.operator_context = 'INVOKE_REGION_WIN'

            props = layout.operator("wm.context_modal_mouse", text="Extrude Size")
            props.data_path_iter = "selected_editable_objects"
            props.data_path_item = "data.extrude"
            props.input_scale = 0.01
            props.header_text = "Extrude Size: %.3f"

            props = layout.operator("wm.context_modal_mouse", text="Width Size")
            props.data_path_iter = "selected_editable_objects"
            props.data_path_item = "data.offset"
            props.input_scale = 0.01
            props.header_text = "Width Size: %.3f"

            layout.separator()

            layout.operator("object.convert", text="Convert to Mesh").target = 'MESH'
            layout.operator("object.convert", text="Convert to Grease Pencil").target = 'GPENCIL'
            layout.operator_menu_enum("object.origin_set", text="Set Origin", property="type")

            layout.separator()

        elif obj.type == 'GPENCIL':
            layout.operator("gpencil.convert", text="Convert to Path").type = 'PATH'
            layout.operator("gpencil.convert", text="Convert to Bezier Curve").type = 'CURVE'
            layout.operator("gpencil.convert", text="Convert to Polygon Curve").type = 'POLY'

            layout.operator_menu_enum("object.origin_set", text="Set Origin", property="type")

            layout.separator()

        elif obj.type == 'EMPTY':
            layout.operator_context = 'INVOKE_REGION_WIN'

            props = layout.operator("wm.context_modal_mouse", text="Empty Draw Size")
            props.data_path_iter = "selected_editable_objects"
            props.data_path_item = "empty_display_size"
            props.input_scale = 0.01
            props.header_text = "Empty Draw Size: %.3f"

            layout.separator()

        elif obj.type == 'LIGHT':
            light = obj.data

            layout.operator_context = 'INVOKE_REGION_WIN'

            props = layout.operator("wm.context_modal_mouse", text="Power")
            props.data_path_iter = "selected_editable_objects"
            props.data_path_item = "data.energy"
            props.header_text = "Light Power: %.3f"

            if light.type == 'AREA':
                props = layout.operator("wm.context_modal_mouse", text="Size X")
                props.data_path_iter = "selected_editable_objects"
                props.data_path_item = "data.size"
                props.header_text = "Light Size X: %.3f"

                if light.shape in {'RECTANGLE', 'ELLIPSE'}:
                    props = layout.operator("wm.context_modal_mouse", text="Size Y")
                    props.data_path_iter = "selected_editable_objects"
                    props.data_path_item = "data.size_y"
                    props.header_text = "Light Size Y: %.3f"

            elif light.type in {'SPOT', 'POINT'}:
                props = layout.operator("wm.context_modal_mouse", text="Radius")
                props.data_path_iter = "selected_editable_objects"
                props.data_path_item = "data.shadow_soft_size"
                props.header_text = "Light Radius: %.3f"

            elif light.type == 'SUN':
                props = layout.operator("wm.context_modal_mouse", text="Angle")
                props.data_path_iter = "selected_editable_objects"
                props.data_path_item = "data.angle"
                props.header_text = "Light Angle: %.3f"

            if light.type == 'SPOT':
                layout.separator()

                props = layout.operator("wm.context_modal_mouse", text="Spot Size")
                props.data_path_iter = "selected_editable_objects"
                props.data_path_item = "data.spot_size"
                props.input_scale = 0.01
                props.header_text = "Spot Size: %.2f"

                props = layout.operator("wm.context_modal_mouse", text="Spot Blend")
                props.data_path_iter = "selected_editable_objects"
                props.data_path_item = "data.spot_blend"
                props.input_scale = -0.01
                props.header_text = "Spot Blend: %.2f"

            layout.separator()

        layout.operator("view3d.copybuffer", text="Copy Objects", icon='COPYDOWN')
        layout.operator("view3d.pastebuffer", text="Paste Objects", icon='PASTEDOWN')

        layout.separator()

        layout.operator("object.duplicate_move", icon='DUPLICATE')
        layout.operator("object.duplicate_move_linked")

        layout.separator()

        props = layout.operator("wm.call_panel", text="Rename Active Object...")
        props.name = "TOPBAR_PT_name"
        props.keep_open = False

        layout.separator()

        layout.menu("VIEW3D_MT_mirror")
        layout.menu("VIEW3D_MT_snap")
        layout.menu("VIEW3D_MT_object_parent")
        layout.operator_context = 'INVOKE_REGION_WIN'

        if view and view.local_view:
            layout.operator("view3d.localview_remove_from")
        else:
            layout.operator("object.move_to_collection")

        layout.separator()

        layout.operator("anim.keyframe_insert_menu", text="Insert Keyframe...")

        layout.separator()

        layout.operator_context = 'EXEC_DEFAULT'
        layout.operator("object.delete", text="Delete").use_global = False


class VIEW3D_MT_object_shading(Menu):
    # XXX, this menu is a place to store shading operator in object mode
    bl_label = "Shading"

    def draw(self, _context):
        layout = self.layout
        layout.operator("object.shade_smooth", text="Smooth")
        layout.operator("object.shade_flat", text="Flat")


class VIEW3D_MT_object_apply(Menu):
    bl_label = "Apply"

    def draw(self, _context):
        layout = self.layout

        props = layout.operator("object.transform_apply", text="Location", text_ctxt=i18n_contexts.default)
        props.location, props.rotation, props.scale = True, False, False

        props = layout.operator("object.transform_apply", text="Rotation", text_ctxt=i18n_contexts.default)
        props.location, props.rotation, props.scale = False, True, False

        props = layout.operator("object.transform_apply", text="Scale", text_ctxt=i18n_contexts.default)
        props.location, props.rotation, props.scale = False, False, True

        props = layout.operator("object.transform_apply", text="All Transforms", text_ctxt=i18n_contexts.default)
        props.location, props.rotation, props.scale = True, True, True

        props = layout.operator("object.transform_apply", text="Rotation & Scale", text_ctxt=i18n_contexts.default)
        props.location, props.rotation, props.scale = False, True, True

        layout.separator()

        layout.operator(
            "object.transforms_to_deltas",
            text="Location to Deltas",
            text_ctxt=i18n_contexts.default,
        ).mode = 'LOC'
        layout.operator(
            "object.transforms_to_deltas",
            text="Rotation to Deltas",
            text_ctxt=i18n_contexts.default,
        ).mode = 'ROT'
        layout.operator(
            "object.transforms_to_deltas",
            text="Scale to Deltas",
            text_ctxt=i18n_contexts.default,
        ).mode = 'SCALE'

        layout.operator(
            "object.transforms_to_deltas",
            text="All Transforms to Deltas",
            text_ctxt=i18n_contexts.default,
        ).mode = 'ALL'
        layout.operator("object.anim_transforms_to_deltas")

        layout.separator()

        layout.operator(
            "object.visual_transform_apply",
            text="Visual Transform",
            text_ctxt=i18n_contexts.default,
        )
        layout.operator(
            "object.convert",
            text="Visual Geometry to Mesh",
            text_ctxt=i18n_contexts.default,
        ).target = 'MESH'
        layout.operator("object.duplicates_make_real")


class VIEW3D_MT_object_parent(Menu):
    bl_label = "Parent"

    def draw(self, _context):
        layout = self.layout
        operator_context_default = layout.operator_context

        layout.operator_enum("object.parent_set", "type")

        layout.separator()

        layout.operator_context = 'EXEC_DEFAULT'
        layout.operator("object.parent_no_inverse_set")
        layout.operator_context = operator_context_default

        layout.separator()

        layout.operator_enum("object.parent_clear", "type")


class VIEW3D_MT_object_track(Menu):
    bl_label = "Track"

    def draw(self, _context):
        layout = self.layout

        layout.operator_enum("object.track_set", "type")

        layout.separator()

        layout.operator_enum("object.track_clear", "type")


class VIEW3D_MT_object_collection(Menu):
    bl_label = "Collection"

    def draw(self, _context):
        layout = self.layout

        layout.operator("object.move_to_collection")
        layout.operator("object.link_to_collection")

        layout.separator()

        layout.operator("collection.create")
        # layout.operator_menu_enum("collection.objects_remove", "collection")  # BUGGY
        layout.operator("collection.objects_remove")
        layout.operator("collection.objects_remove_all")

        layout.separator()

        layout.operator("collection.objects_add_active")
        layout.operator("collection.objects_remove_active")


class VIEW3D_MT_object_constraints(Menu):
    bl_label = "Constraints"

    def draw(self, _context):
        layout = self.layout

        layout.operator("object.constraint_add_with_targets")
        layout.operator("object.constraints_copy")

        layout.separator()

        layout.operator("object.constraints_clear")


class VIEW3D_MT_object_quick_effects(Menu):
    bl_label = "Quick Effects"

    def draw(self, _context):
        layout = self.layout

        layout.operator("object.quick_fur")
        layout.operator("object.quick_explode")
        layout.operator("object.quick_smoke")
        layout.operator("object.quick_fluid")


class VIEW3D_MT_object_showhide(Menu):
    bl_label = "Show/Hide"

    def draw(self, _context):
        layout = self.layout

        layout.operator("object.hide_view_clear")

        layout.separator()

        layout.operator("object.hide_view_set", text="Hide Selected").unselected = False
        layout.operator("object.hide_view_set", text="Hide Unselected").unselected = True


class VIEW3D_MT_make_single_user(Menu):
    bl_label = "Make Single User"

    def draw(self, _context):
        layout = self.layout

        props = layout.operator("object.make_single_user", text="Object")
        props.object = True
        props.obdata = props.material = props.animation = False

        props = layout.operator("object.make_single_user", text="Object & Data")
        props.object = props.obdata = True
        props.material = props.animation = False

        props = layout.operator("object.make_single_user", text="Object & Data & Materials")
        props.object = props.obdata = props.material = True
        props.animation = False

        props = layout.operator("object.make_single_user", text="Materials")
        props.material = True
        props.object = props.obdata = props.animation = False

        props = layout.operator("object.make_single_user", text="Object Animation")
        props.animation = True
        props.object = props.obdata = props.material = False


class VIEW3D_MT_make_links(Menu):
    bl_label = "Make Links"

    def draw(self, _context):
        layout = self.layout
        operator_context_default = layout.operator_context

        if len(bpy.data.scenes) > 10:
            layout.operator_context = 'INVOKE_REGION_WIN'
            layout.operator("object.make_links_scene", text="Objects to Scene...", icon='OUTLINER_OB_EMPTY')
        else:
            layout.operator_context = 'EXEC_REGION_WIN'
            layout.operator_menu_enum("object.make_links_scene", "scene", text="Objects to Scene")

        layout.separator()

        layout.operator_context = operator_context_default

        layout.operator_enum("object.make_links_data", "type")  # inline

        layout.operator("object.join_uvs")  # stupid place to add this!


class VIEW3D_MT_brush_paint_modes(Menu):
    bl_label = "Enabled Modes"

    def draw(self, context):
        layout = self.layout

        settings = UnifiedPaintPanel.paint_settings(context)
        brush = settings.brush

        layout.prop(brush, "use_paint_sculpt", text="Sculpt")
        layout.prop(brush, "use_paint_uv_sculpt", text="UV Sculpt")
        layout.prop(brush, "use_paint_vertex", text="Vertex Paint")
        layout.prop(brush, "use_paint_weight", text="Weight Paint")
        layout.prop(brush, "use_paint_image", text="Texture Paint")


class VIEW3D_MT_paint_vertex(Menu):
    bl_label = "Paint"

    def draw(self, _context):
        layout = self.layout

        layout.operator("paint.vertex_color_set")
        layout.operator("paint.vertex_color_smooth")
        layout.operator("paint.vertex_color_dirt")
        layout.operator("paint.vertex_color_from_weight")

        layout.separator()

        layout.operator("paint.vertex_color_invert", text="Invert")
        layout.operator("paint.vertex_color_levels", text="Levels")
        layout.operator("paint.vertex_color_hsv", text="Hue Saturation Value")
        layout.operator("paint.vertex_color_brightness_contrast", text="Bright/Contrast")


class VIEW3D_MT_join_palette(Menu):
    bl_label = "Join Palette"

    @classmethod
    def poll(cls, context):
        if bpy.data.palettes > 1:
            return True

        return False

    def draw(self, context):
        layout = self.layout
        tool_settings = context.tool_settings
        settings = None

        if context.mode == 'PAINT_GPENCIL':
            settings = tool_settings.gpencil_paint
        elif context.mode == 'VERTEX_GPENCIL':
            settings = tool_settings.gpencil_vertex_paint
        elif context.sculpt_object:
            settings = tool_settings.sculpt
        elif context.vertex_paint_object:
            settings = tool_settings.vertex_paint
        elif context.weight_paint_object:
            settings = tool_settings.weight_paint
        elif context.image_paint_object:
            if (tool_settings.image_paint and tool_settings.image_paint.detect_data()):
                settings = tool_settings.image_paint

        if settings:
            pal_active = settings.palette
            for pal in bpy.data.palettes:
                if pal.name != pal_active.name and len(pal.colors) > 0:
                    layout.operator("palette.join", text=pal.name).palette = pal.name


class VIEW3D_MT_hook(Menu):
    bl_label = "Hooks"

    def draw(self, context):
        layout = self.layout
        layout.operator_context = 'EXEC_AREA'
        layout.operator("object.hook_add_newob")
        layout.operator("object.hook_add_selob").use_bone = False
        layout.operator("object.hook_add_selob", text="Hook to Selected Object Bone").use_bone = True

        if any([mod.type == 'HOOK' for mod in context.active_object.modifiers]):
            layout.separator()

            layout.operator_menu_enum("object.hook_assign", "modifier")
            layout.operator_menu_enum("object.hook_remove", "modifier")

            layout.separator()

            layout.operator_menu_enum("object.hook_select", "modifier")
            layout.operator_menu_enum("object.hook_reset", "modifier")
            layout.operator_menu_enum("object.hook_recenter", "modifier")


class VIEW3D_MT_vertex_group(Menu):
    bl_label = "Vertex Groups"

    def draw(self, context):
        layout = self.layout

        layout.operator_context = 'EXEC_AREA'
        layout.operator("object.vertex_group_assign_new")

        ob = context.active_object
        if ob.mode == 'EDIT' or (ob.mode == 'WEIGHT_PAINT' and ob.type == 'MESH' and ob.data.use_paint_mask_vertex):
            if ob.vertex_groups.active:
                layout.separator()

                layout.operator("object.vertex_group_assign", text="Assign to Active Group")
                layout.operator(
                    "object.vertex_group_remove_from",
                    text="Remove from Active Group",
                ).use_all_groups = False
                layout.operator("object.vertex_group_remove_from", text="Remove from All").use_all_groups = True

        if ob.vertex_groups.active:
            layout.separator()

            layout.operator_menu_enum("object.vertex_group_set_active", "group", text="Set Active Group")
            layout.operator("object.vertex_group_remove", text="Remove Active Group").all = False
            layout.operator("object.vertex_group_remove", text="Remove All Groups").all = True


class VIEW3D_MT_gpencil_vertex_group(Menu):
    bl_label = "Vertex Groups"

    def draw(self, context):
        layout = self.layout

        layout.operator_context = 'EXEC_AREA'
        ob = context.active_object

        layout.operator("object.vertex_group_add", text="Add New Group")
        ob = context.active_object
        if ob.vertex_groups.active:
            layout.separator()

            layout.operator("gpencil.vertex_group_assign", text="Assign")
            layout.operator("gpencil.vertex_group_remove_from", text="Remove")

            layout.operator("gpencil.vertex_group_select", text="Select")
            layout.operator("gpencil.vertex_group_deselect", text="Deselect")


class VIEW3D_MT_paint_weight(Menu):
    bl_label = "Weights"

    @staticmethod
    def draw_generic(layout, is_editmode=False):

        if not is_editmode:
            layout.operator("paint.weight_from_bones", text="Assign Automatic From Bones").type = 'AUTOMATIC'
            layout.operator("paint.weight_from_bones", text="Assign From Bone Envelopes").type = 'ENVELOPES'

            layout.separator()

        layout.operator("object.vertex_group_normalize_all", text="Normalize All")
        layout.operator("object.vertex_group_normalize", text="Normalize")

        layout.separator()

        layout.operator("object.vertex_group_mirror", text="Mirror")
        layout.operator("object.vertex_group_invert", text="Invert")
        layout.operator("object.vertex_group_clean", text="Clean")

        layout.separator()

        layout.operator("object.vertex_group_quantize", text="Quantize")
        layout.operator("object.vertex_group_levels", text="Levels")
        layout.operator("object.vertex_group_smooth", text="Smooth")

        if not is_editmode:
            props = layout.operator("object.data_transfer", text="Transfer Weights")
            props.use_reverse_transfer = True
            props.data_type = 'VGROUP_WEIGHTS'

        layout.operator("object.vertex_group_limit_total", text="Limit Total")
        layout.operator("object.vertex_group_fix", text="Fix Deforms")

        if not is_editmode:
            layout.separator()

            layout.operator("paint.weight_set")

    def draw(self, _context):
        self.draw_generic(self.layout, is_editmode=False)


class VIEW3D_MT_sculpt(Menu):
    bl_label = "Sculpt"

    def draw(self, _context):
        layout = self.layout

        props = layout.operator("paint.hide_show", text="Show All")
        props.action = 'SHOW'
        props.area = 'ALL'

        props = layout.operator("paint.hide_show", text="Show Bounding Box")
        props.action = 'SHOW'
        props.area = 'INSIDE'

        props = layout.operator("paint.hide_show", text="Hide Bounding Box")
        props.action = 'HIDE'
        props.area = 'INSIDE'

        props = layout.operator("paint.hide_show", text="Hide Masked")
        props.action = 'HIDE'
        props.area = 'MASKED'

        layout.separator()

        layout.menu("VIEW3D_MT_sculpt_set_pivot", text="Set Pivot")


class VIEW3D_MT_mask(Menu):
    bl_label = "Mask"

    def draw(self, _context):
        layout = self.layout

        props = layout.operator("paint.mask_flood_fill", text="Invert Mask")
        props.mode = 'INVERT'

        props = layout.operator("paint.mask_flood_fill", text="Fill Mask")
        props.mode = 'VALUE'
        props.value = 1

        props = layout.operator("paint.mask_flood_fill", text="Clear Mask")
        props.mode = 'VALUE'
        props.value = 0

        props = layout.operator("view3d.select_box", text="Box Mask")
        props = layout.operator("paint.mask_lasso_gesture", text="Lasso Mask")

        layout.separator()

        props = layout.operator("sculpt.mask_filter", text='Smooth Mask')
        props.filter_type = 'SMOOTH'
        props.auto_iteration_count = True

        props = layout.operator("sculpt.mask_filter", text='Sharpen Mask')
        props.filter_type = 'SHARPEN'
        props.auto_iteration_count = True

        props = layout.operator("sculpt.mask_filter", text='Grow Mask')
        props.filter_type = 'GROW'
        props.auto_iteration_count = True

        props = layout.operator("sculpt.mask_filter", text='Shrink Mask')
        props.filter_type = 'SHRINK'
        props.auto_iteration_count = True

        props = layout.operator("sculpt.mask_filter", text='Increase Contrast')
        props.filter_type = 'CONTRAST_INCREASE'
        props.auto_iteration_count = False

        props = layout.operator("sculpt.mask_filter", text='Decrease Contrast')
        props.filter_type = 'CONTRAST_DECREASE'
        props.auto_iteration_count = False

        layout.separator()

        props = layout.operator("sculpt.mask_expand", text="Expand Mask By Topology")
        props.use_normals = False
        props.keep_previous_mask = False
        props.invert = True
        props.smooth_iterations = 2

        props = layout.operator("sculpt.mask_expand", text="Expand Mask By Curvature")
        props.use_normals = True
        props.keep_previous_mask = True
        props.invert = False
        props.smooth_iterations = 0

        layout.separator()

        props = layout.operator("mesh.paint_mask_extract", text="Mask Extract")

        layout.separator()

        props = layout.operator("mesh.paint_mask_slice", text="Mask Slice")
        props.fill_holes = False
        props.new_object = False
        props = layout.operator("mesh.paint_mask_slice", text="Mask Slice and Fill Holes")
        props.new_object = False
        props = layout.operator("mesh.paint_mask_slice", text="Mask Slice to New Object")

        layout.separator()

        props = layout.operator("sculpt.dirty_mask", text='Dirty Mask')


class VIEW3D_MT_sculpt_set_pivot(Menu):
    bl_label = "Sculpt Set Pivot"

    def draw(self, _context):
        layout = self.layout

        props = layout.operator("sculpt.set_pivot_position", text="Pivot to Origin")
        props.mode = 'ORIGIN'

        props = layout.operator("sculpt.set_pivot_position", text="Pivot to Unmasked")
        props.mode = 'UNMASKED'

        props = layout.operator("sculpt.set_pivot_position", text="Pivot to Mask Border")
        props.mode = 'BORDER'

        props = layout.operator("sculpt.set_pivot_position", text="Pivot to Active Vertex")
        props.mode = 'ACTIVE'

        props = layout.operator("sculpt.set_pivot_position", text="Pivot to Surface Under Cursor")
        props.mode = 'SURFACE'


class VIEW3D_MT_particle(Menu):
    bl_label = "Particle"

    def draw(self, context):
        layout = self.layout
        tool_settings = context.tool_settings

        particle_edit = tool_settings.particle_edit

        layout.operator("particle.mirror")

        layout.operator("particle.remove_doubles")

        layout.separator()

        if particle_edit.select_mode == 'POINT':
            layout.operator("particle.subdivide")

        layout.operator("particle.unify_length")
        layout.operator("particle.rekey")
        layout.operator("particle.weight_set")

        layout.separator()

        layout.menu("VIEW3D_MT_particle_showhide")

        layout.separator()

        layout.operator("particle.delete")


class VIEW3D_MT_particle_context_menu(Menu):
    bl_label = "Particle Context Menu"

    def draw(self, context):
        layout = self.layout
        tool_settings = context.tool_settings

        particle_edit = tool_settings.particle_edit

        layout.operator("particle.rekey")

        layout.separator()

        layout.operator("particle.delete")

        layout.separator()

        layout.operator("particle.remove_doubles")
        layout.operator("particle.unify_length")

        if particle_edit.select_mode == 'POINT':
            layout.operator("particle.subdivide")

        layout.operator("particle.weight_set")

        layout.separator()

        layout.operator("particle.mirror")

        if particle_edit.select_mode == 'POINT':
            layout.separator()

            layout.operator("particle.select_all", text="All").action = 'SELECT'
            layout.operator("particle.select_all", text="None").action = 'DESELECT'
            layout.operator("particle.select_all", text="Invert").action = 'INVERT'

            layout.separator()

            layout.operator("particle.select_roots")
            layout.operator("particle.select_tips")

            layout.separator()

            layout.operator("particle.select_random")

            layout.separator()

            layout.operator("particle.select_more")
            layout.operator("particle.select_less")

            layout.separator()

            layout.operator("particle.select_linked")


class VIEW3D_MT_particle_showhide(ShowHideMenu, Menu):
    _operator_name = "particle"


class VIEW3D_MT_pose(Menu):
    bl_label = "Pose"

    def draw(self, _context):
        layout = self.layout

        layout.menu("VIEW3D_MT_transform_armature")

        layout.menu("VIEW3D_MT_pose_transform")
        layout.menu("VIEW3D_MT_pose_apply")

        layout.menu("VIEW3D_MT_snap")

        layout.separator()

        layout.menu("VIEW3D_MT_object_animation")

        layout.separator()

        layout.menu("VIEW3D_MT_pose_slide")
        layout.menu("VIEW3D_MT_pose_propagate")

        layout.separator()

        layout.operator("pose.copy", icon='COPYDOWN')
        layout.operator("pose.paste", icon='PASTEDOWN').flipped = False
        layout.operator("pose.paste", icon='PASTEFLIPDOWN', text="Paste Pose Flipped").flipped = True

        layout.separator()

        layout.menu("VIEW3D_MT_pose_library")
        layout.menu("VIEW3D_MT_pose_motion")
        layout.menu("VIEW3D_MT_pose_group")

        layout.separator()

        layout.menu("VIEW3D_MT_object_parent")
        layout.menu("VIEW3D_MT_pose_ik")
        layout.menu("VIEW3D_MT_pose_constraints")

        layout.separator()

        layout.operator_context = 'EXEC_AREA'
        layout.operator("pose.autoside_names", text="AutoName Left/Right").axis = 'XAXIS'
        layout.operator("pose.autoside_names", text="AutoName Front/Back").axis = 'YAXIS'
        layout.operator("pose.autoside_names", text="AutoName Top/Bottom").axis = 'ZAXIS'

        layout.operator("pose.flip_names")

        layout.operator("pose.quaternions_flip")

        layout.separator()

        layout.operator_context = 'INVOKE_AREA'
        layout.operator("armature.armature_layers", text="Change Armature Layers...")
        layout.operator("pose.bone_layers", text="Change Bone Layers...")

        layout.separator()

        layout.menu("VIEW3D_MT_pose_showhide")
        layout.menu("VIEW3D_MT_bone_options_toggle", text="Bone Settings")


class VIEW3D_MT_pose_transform(Menu):
    bl_label = "Clear Transform"

    def draw(self, _context):
        layout = self.layout

        layout.operator("pose.transforms_clear", text="All")

        layout.separator()

        layout.operator("pose.loc_clear", text="Location")
        layout.operator("pose.rot_clear", text="Rotation")
        layout.operator("pose.scale_clear", text="Scale")

        layout.separator()

        layout.operator("pose.user_transforms_clear", text="Reset Unkeyed")


class VIEW3D_MT_pose_slide(Menu):
    bl_label = "In-Betweens"

    def draw(self, _context):
        layout = self.layout

        layout.operator("pose.push_rest")
        layout.operator("pose.relax_rest")
        layout.operator("pose.push")
        layout.operator("pose.relax")
        layout.operator("pose.breakdown")


class VIEW3D_MT_pose_propagate(Menu):
    bl_label = "Propagate"

    def draw(self, _context):
        layout = self.layout

        layout.operator("pose.propagate").mode = 'WHILE_HELD'

        layout.separator()

        layout.operator("pose.propagate", text="To Next Keyframe").mode = 'NEXT_KEY'
        layout.operator("pose.propagate", text="To Last Keyframe (Make Cyclic)").mode = 'LAST_KEY'

        layout.separator()

        layout.operator("pose.propagate", text="On Selected Keyframes").mode = 'SELECTED_KEYS'

        layout.separator()

        layout.operator("pose.propagate", text="On Selected Markers").mode = 'SELECTED_MARKERS'


class VIEW3D_MT_pose_library(Menu):
    bl_label = "Pose Library"

    def draw(self, _context):
        layout = self.layout

        layout.operator("poselib.browse_interactive", text="Browse Poses...")

        layout.separator()

        layout.operator("poselib.pose_add", text="Add Pose...")
        layout.operator("poselib.pose_rename", text="Rename Pose...")
        layout.operator("poselib.pose_remove", text="Remove Pose...")


class VIEW3D_MT_pose_motion(Menu):
    bl_label = "Motion Paths"

    def draw(self, _context):
        layout = self.layout

        layout.operator("pose.paths_calculate", text="Calculate")
        layout.operator("pose.paths_clear", text="Clear")


class VIEW3D_MT_pose_group(Menu):
    bl_label = "Bone Groups"

    def draw(self, context):
        layout = self.layout

        pose = context.active_object.pose

        layout.operator_context = 'EXEC_AREA'
        layout.operator("pose.group_assign", text="Assign to New Group").type = 0

        if pose.bone_groups:
            active_group = pose.bone_groups.active_index + 1
            layout.operator("pose.group_assign", text="Assign to Group").type = active_group

            layout.separator()

            # layout.operator_context = 'INVOKE_AREA'
            layout.operator("pose.group_unassign")
            layout.operator("pose.group_remove")


class VIEW3D_MT_pose_ik(Menu):
    bl_label = "Inverse Kinematics"

    def draw(self, _context):
        layout = self.layout

        layout.operator("pose.ik_add")
        layout.operator("pose.ik_clear")


class VIEW3D_MT_pose_constraints(Menu):
    bl_label = "Constraints"

    def draw(self, _context):
        layout = self.layout

        layout.operator("pose.constraint_add_with_targets", text="Add (With Targets)...")
        layout.operator("pose.constraints_copy")
        layout.operator("pose.constraints_clear")


class VIEW3D_MT_pose_showhide(ShowHideMenu, Menu):
    _operator_name = "pose"


class VIEW3D_MT_pose_apply(Menu):
    bl_label = "Apply"

    def draw(self, _context):
        layout = self.layout

        layout.operator("pose.armature_apply").selected = False
        layout.operator("pose.armature_apply", text="Apply Selected as Rest Pose").selected = True
        layout.operator("pose.visual_transform_apply")

        layout.separator()

        props = layout.operator("object.assign_property_defaults")
        props.process_bones = True


class VIEW3D_MT_pose_context_menu(Menu):
    bl_label = "Pose Context Menu"

    def draw(self, _context):
        layout = self.layout

        layout.operator_context = 'INVOKE_REGION_WIN'

        layout.operator("anim.keyframe_insert_menu", text="Insert Keyframe...")

        layout.separator()

        layout.operator("pose.copy", icon='COPYDOWN')
        layout.operator("pose.paste", icon='PASTEDOWN').flipped = False
        layout.operator("pose.paste", icon='PASTEFLIPDOWN', text="Paste X-Flipped Pose").flipped = True

        layout.separator()

        props = layout.operator("wm.call_panel", text="Rename Active Bone...")
        props.name = "TOPBAR_PT_name"
        props.keep_open = False

        layout.separator()

        layout.operator("pose.push")
        layout.operator("pose.relax")
        layout.operator("pose.breakdown")

        layout.separator()

        layout.operator("pose.paths_calculate", text="Calculate Motion Paths")
        layout.operator("pose.paths_clear", text="Clear Motion Paths")

        layout.separator()

        layout.operator("pose.hide").unselected = False
        layout.operator("pose.reveal")

        layout.separator()

        layout.operator("pose.user_transforms_clear")


class BoneOptions:
    def draw(self, context):
        layout = self.layout

        options = [
            "show_wire",
            "use_deform",
            "use_envelope_multiply",
            "use_inherit_rotation",
            "inherit_scale",
        ]

        if context.mode == 'EDIT_ARMATURE':
            bone_props = bpy.types.EditBone.bl_rna.properties
            data_path_iter = "selected_bones"
            opt_suffix = ""
            options.append("lock")
        else:  # pose-mode
            bone_props = bpy.types.Bone.bl_rna.properties
            data_path_iter = "selected_pose_bones"
            opt_suffix = "bone."

        for opt in options:
            props = layout.operator("wm.context_collection_boolean_set", text=bone_props[opt].name,
                                    text_ctxt=i18n_contexts.default)
            props.data_path_iter = data_path_iter
            props.data_path_item = opt_suffix + opt
            props.type = self.type


class VIEW3D_MT_bone_options_toggle(Menu, BoneOptions):
    bl_label = "Toggle Bone Options"
    type = 'TOGGLE'


class VIEW3D_MT_bone_options_enable(Menu, BoneOptions):
    bl_label = "Enable Bone Options"
    type = 'ENABLE'


class VIEW3D_MT_bone_options_disable(Menu, BoneOptions):
    bl_label = "Disable Bone Options"
    type = 'DISABLE'


# ********** Edit Menus, suffix from ob.type **********


class VIEW3D_MT_edit_mesh(Menu):
    bl_label = "Mesh"

    def draw(self, _context):
        layout = self.layout

        with_bullet = bpy.app.build_options.bullet

        layout.menu("VIEW3D_MT_transform")
        layout.menu("VIEW3D_MT_mirror")
        layout.menu("VIEW3D_MT_snap")

        layout.separator()

        layout.operator("mesh.duplicate_move", text="Duplicate")
        layout.menu("VIEW3D_MT_edit_mesh_extrude")
        layout.operator("mesh.split")
        layout.operator("mesh.bisect")
        layout.operator("mesh.knife_project")

        if with_bullet:
            layout.operator("mesh.convex_hull")

        layout.separator()

        layout.operator("mesh.symmetrize")
        layout.operator("mesh.symmetry_snap")

        layout.separator()

        layout.menu("VIEW3D_MT_edit_mesh_normals")
        layout.menu("VIEW3D_MT_edit_mesh_shading")
        layout.menu("VIEW3D_MT_edit_mesh_weights")
        layout.operator_menu_enum("mesh.sort_elements", "type", text="Sort Elements...")

        layout.separator()

        layout.menu("VIEW3D_MT_edit_mesh_showhide")
        layout.operator_menu_enum("mesh.separate", "type")
        layout.menu("VIEW3D_MT_edit_mesh_clean")

        layout.separator()

        layout.menu("VIEW3D_MT_edit_mesh_delete")


class VIEW3D_MT_edit_mesh_context_menu(Menu):
    bl_label = ""

    def draw(self, context):

        def count_selected_items_for_objects_in_mode():
            selected_verts_len = 0
            selected_edges_len = 0
            selected_faces_len = 0
            for ob in context.objects_in_mode_unique_data:
                v, e, f = ob.data.count_selected_items()
                selected_verts_len += v
                selected_edges_len += e
                selected_faces_len += f
            return (selected_verts_len, selected_edges_len, selected_faces_len)

        is_vert_mode, is_edge_mode, is_face_mode = context.tool_settings.mesh_select_mode
        selected_verts_len, selected_edges_len, selected_faces_len = count_selected_items_for_objects_in_mode()

        del count_selected_items_for_objects_in_mode

        layout = self.layout

        layout.operator_context = 'INVOKE_REGION_WIN'

        # If nothing is selected
        # (disabled for now until it can be made more useful).
        '''
        # If nothing is selected
        if not (selected_verts_len or selected_edges_len or selected_faces_len):
            layout.menu("VIEW3D_MT_mesh_add", text="Add", text_ctxt=i18n_contexts.operator_default)

            return
        '''

        # Else something is selected

        row = layout.row()

        if is_vert_mode:
            col = row.column()

            col.label(text="Vertex Context Menu", icon='VERTEXSEL')
            col.separator()

            # Additive Operators
            col.operator("mesh.subdivide", text="Subdivide")

            col.separator()

            col.operator("mesh.extrude_vertices_move", text="Extrude Vertices")
            col.operator("mesh.bevel", text="Bevel Vertices").vertex_only = True

            if selected_verts_len > 1:
                col.separator()
                col.operator("mesh.edge_face_add", text="New Edge/Face from Vertices")
                col.operator("mesh.vert_connect_path", text="Connect Vertex Path")
                col.operator("mesh.vert_connect", text="Connect Vertex Pairs")

            col.separator()

            # Deform Operators
            col.operator("transform.push_pull", text="Push/Pull")
            col.operator("transform.shrink_fatten", text="Shrink/Fatten")
            col.operator("transform.shear", text="Shear")
            col.operator("transform.vert_slide", text="Slide Vertices")
            col.operator_context = 'EXEC_DEFAULT'
            col.operator("transform.vertex_random", text="Randomize Vertices")
            col.operator("mesh.vertices_smooth", text="Smooth Vertices")
            col.operator_context = 'INVOKE_REGION_WIN'
            col.operator("mesh.vertices_smooth_laplacian", text="Smooth Laplacian")

            col.separator()

            col.menu("VIEW3D_MT_mirror", text="Mirror Vertices")
            col.menu("VIEW3D_MT_snap", text="Snap Vertices")

            col.separator()

            # Removal Operators
            if selected_verts_len > 1:
                col.menu("VIEW3D_MT_edit_mesh_merge", text="Merge Vertices")
            col.operator("mesh.split")
            col.operator_menu_enum("mesh.separate", "type")
            col.operator("mesh.dissolve_verts")
            col.operator("mesh.delete", text="Delete Vertices").type = 'VERT'

        if is_edge_mode:
            render = context.scene.render

            col = row.column()
            col.label(text="Edge Context Menu", icon='EDGESEL')
            col.separator()

            # Additive Operators
            col.operator("mesh.subdivide", text="Subdivide")

            col.separator()

            col.operator("mesh.extrude_edges_move", text="Extrude Edges")
            col.operator("mesh.bevel", text="Bevel Edges").vertex_only = False
            if selected_edges_len >= 2:
                col.operator("mesh.bridge_edge_loops")
            if selected_edges_len >= 1:
                col.operator("mesh.edge_face_add", text="New Face from Edges")
            if selected_edges_len >= 2:
                col.operator("mesh.fill")

            col.separator()

            col.operator("mesh.loopcut_slide")
            col.operator("mesh.offset_edge_loops_slide")

            col.separator()

            col.operator("mesh.knife_tool")
            col.operator("mesh.bisect")

            col.separator()

            # Deform Operators
            col.operator("mesh.edge_rotate", text="Rotate Edge CW").use_ccw = False
            col.operator("transform.edge_slide")
            col.operator("mesh.edge_split")

            col.separator()

            # Edge Flags
            col.operator("transform.edge_crease")
            col.operator("transform.edge_bevelweight")

            col.separator()

            col.operator("mesh.mark_seam").clear = False
            col.operator("mesh.mark_seam", text="Clear Seam").clear = True

            col.separator()

            col.operator("mesh.mark_sharp")
            col.operator("mesh.mark_sharp", text="Clear Sharp").clear = True

            if render.use_freestyle:
                col.separator()

                col.operator("mesh.mark_freestyle_edge").clear = False
                col.operator("mesh.mark_freestyle_edge", text="Clear Freestyle Edge").clear = True

            col.separator()

            # Removal Operators
            col.operator("mesh.unsubdivide")
            col.operator("mesh.split")
            col.operator_menu_enum("mesh.separate", "type")
            col.operator("mesh.dissolve_edges")
            col.operator("mesh.delete", text="Delete Edges").type = 'EDGE'

        if is_face_mode:
            col = row.column()

            col.label(text="Face Context Menu", icon='FACESEL')
            col.separator()

            # Additive Operators
            col.operator("mesh.subdivide", text="Subdivide")

            col.separator()

            col.operator("view3d.edit_mesh_extrude_move_normal", text="Extrude Faces")
            col.operator("view3d.edit_mesh_extrude_move_shrink_fatten", text="Extrude Faces Along Normals")
            col.operator("mesh.extrude_faces_move", text="Extrude Individual Faces")

            col.operator("mesh.inset")
            col.operator("mesh.poke")

            if selected_faces_len >= 2:
                col.operator("mesh.bridge_edge_loops", text="Bridge Faces")

            col.separator()

            # Modify Operators
            col.menu("VIEW3D_MT_uv_map", text="UV Unwrap Faces")

            col.separator()

            props = col.operator("mesh.quads_convert_to_tris")
            props.quad_method = props.ngon_method = 'BEAUTY'
            col.operator("mesh.tris_convert_to_quads")

            col.separator()

            col.operator("mesh.faces_shade_smooth")
            col.operator("mesh.faces_shade_flat")

            col.separator()

            # Removal Operators
            col.operator("mesh.unsubdivide")
            col.operator("mesh.split")
            col.operator_menu_enum("mesh.separate", "type")
            col.operator("mesh.dissolve_faces")
            col.operator("mesh.delete", text="Delete Faces").type = 'FACE'


class VIEW3D_MT_edit_mesh_select_mode(Menu):
    bl_label = "Mesh Select Mode"

    def draw(self, _context):
        layout = self.layout

        layout.operator_context = 'INVOKE_REGION_WIN'
        layout.operator("mesh.select_mode", text="Vertex", icon='VERTEXSEL').type = 'VERT'
        layout.operator("mesh.select_mode", text="Edge", icon='EDGESEL').type = 'EDGE'
        layout.operator("mesh.select_mode", text="Face", icon='FACESEL').type = 'FACE'


class VIEW3D_MT_edit_mesh_extrude(Menu):
    bl_label = "Extrude"

    _extrude_funcs = {
        'VERT': lambda layout:
        layout.operator("mesh.extrude_vertices_move", text="Extrude Vertices"),
        'EDGE': lambda layout:
        layout.operator("mesh.extrude_edges_move", text="Extrude Edges"),
        'REGION': lambda layout:
        layout.operator("view3d.edit_mesh_extrude_move_normal", text="Extrude Faces"),
        'REGION_VERT_NORMAL': lambda layout:
        layout.operator("view3d.edit_mesh_extrude_move_shrink_fatten", text="Extrude Faces Along Normals"),
        'FACE': lambda layout:
        layout.operator("mesh.extrude_faces_move", text="Extrude Individual Faces"),
    }

    @staticmethod
    def extrude_options(context):
        tool_settings = context.tool_settings
        select_mode = tool_settings.mesh_select_mode
        mesh = context.object.data

        menu = []
        if mesh.total_face_sel:
            menu += ['REGION', 'REGION_VERT_NORMAL', 'FACE']
        if mesh.total_edge_sel and (select_mode[0] or select_mode[1]):
            menu += ['EDGE']
        if mesh.total_vert_sel and select_mode[0]:
            menu += ['VERT']

        # should never get here
        return menu

    def draw(self, context):
        layout = self.layout
        layout.operator_context = 'INVOKE_REGION_WIN'

        for menu_id in self.extrude_options(context):
            self._extrude_funcs[menu_id](layout)


class VIEW3D_MT_edit_mesh_vertices(Menu):
    bl_label = "Vertex"

    def draw(self, _context):
        layout = self.layout
        layout.operator_context = 'INVOKE_REGION_WIN'

        layout.operator("mesh.extrude_vertices_move", text="Extrude Vertices")
        layout.operator("mesh.bevel", text="Bevel Vertices").vertex_only = True

        layout.separator()

        layout.operator("mesh.edge_face_add", text="New Edge/Face from Vertices")
        layout.operator("mesh.vert_connect_path", text="Connect Vertex Path")
        layout.operator("mesh.vert_connect", text="Connect Vertex Pairs")

        layout.separator()

        props = layout.operator("mesh.rip_move", text="Rip Vertices")
        props.MESH_OT_rip.use_fill = False
        props = layout.operator("mesh.rip_move", text="Rip Vertices and Fill")
        props.MESH_OT_rip.use_fill = True
        layout.operator("mesh.rip_edge_move", text="Rip Vertices and Extend")

        layout.separator()

        layout.operator("transform.vert_slide", text="Slide Vertices")
        layout.operator_context = 'EXEC_DEFAULT'
        layout.operator("mesh.vertices_smooth", text="Smooth Vertices")
        layout.operator_context = 'INVOKE_REGION_WIN'

        layout.separator()

        layout.operator("mesh.blend_from_shape")
        layout.operator("mesh.shape_propagate_to_all", text="Propagate to Shapes")

        layout.separator()

        layout.menu("VIEW3D_MT_edit_mesh_merge", text="Merge Vertices")

        layout.separator()

        layout.menu("VIEW3D_MT_vertex_group")
        layout.menu("VIEW3D_MT_hook")

        layout.separator()

        layout.operator("object.vertex_parent_set")


class VIEW3D_MT_edit_mesh_edges_data(Menu):
    bl_label = "Edge Data"

    def draw(self, context):
        layout = self.layout

        render = context.scene.render

        layout.operator_context = 'INVOKE_REGION_WIN'

        layout.operator("transform.edge_crease")
        layout.operator("transform.edge_bevelweight")

        layout.separator()

        layout.operator("mesh.mark_seam").clear = False
        layout.operator("mesh.mark_seam", text="Clear Seam").clear = True

        layout.separator()

        layout.operator("mesh.mark_sharp")
        layout.operator("mesh.mark_sharp", text="Clear Sharp").clear = True

        layout.operator("mesh.mark_sharp", text="Mark Sharp from Vertices").use_verts = True
        props = layout.operator("mesh.mark_sharp", text="Clear Sharp from Vertices")
        props.use_verts = True
        props.clear = True

        if render.use_freestyle:
            layout.separator()

            layout.operator("mesh.mark_freestyle_edge").clear = False
            layout.operator("mesh.mark_freestyle_edge", text="Clear Freestyle Edge").clear = True


class VIEW3D_MT_edit_mesh_edges(Menu):
    bl_label = "Edge"

    def draw(self, _context):
        layout = self.layout

        with_freestyle = bpy.app.build_options.freestyle

        layout.operator_context = 'INVOKE_REGION_WIN'

        layout.operator("mesh.extrude_edges_move", text="Extrude Edges")
        layout.operator("mesh.bevel", text="Bevel Edges").vertex_only = False
        layout.operator("mesh.bridge_edge_loops")

        layout.separator()

        layout.operator("mesh.subdivide")
        layout.operator("mesh.subdivide_edgering")
        layout.operator("mesh.unsubdivide")

        layout.separator()

        layout.operator("mesh.edge_rotate", text="Rotate Edge CW").use_ccw = False
        layout.operator("mesh.edge_rotate", text="Rotate Edge CCW").use_ccw = True

        layout.separator()

        layout.operator("transform.edge_slide")
        layout.operator("mesh.edge_split")

        layout.separator()

        layout.operator("transform.edge_crease")
        layout.operator("transform.edge_bevelweight")

        layout.separator()

        layout.operator("mesh.mark_seam").clear = False
        layout.operator("mesh.mark_seam", text="Clear Seam").clear = True

        layout.separator()

        layout.operator("mesh.mark_sharp")
        layout.operator("mesh.mark_sharp", text="Clear Sharp").clear = True

        layout.operator("mesh.mark_sharp", text="Mark Sharp from Vertices").use_verts = True
        props = layout.operator("mesh.mark_sharp", text="Clear Sharp from Vertices")
        props.use_verts = True
        props.clear = True

        if with_freestyle:
            layout.separator()

            layout.operator("mesh.mark_freestyle_edge").clear = False
            layout.operator("mesh.mark_freestyle_edge", text="Clear Freestyle Edge").clear = True


class VIEW3D_MT_edit_mesh_faces_data(Menu):
    bl_label = "Face Data"

    def draw(self, _context):
        layout = self.layout

        with_freestyle = bpy.app.build_options.freestyle

        layout.operator_context = 'INVOKE_REGION_WIN'

        layout.operator("mesh.colors_rotate")
        layout.operator("mesh.colors_reverse")

        layout.separator()

        layout.operator("mesh.uvs_rotate")
        layout.operator("mesh.uvs_reverse")

        layout.separator()

        if with_freestyle:
            layout.operator("mesh.mark_freestyle_face").clear = False
            layout.operator("mesh.mark_freestyle_face", text="Clear Freestyle Face").clear = True


class VIEW3D_MT_edit_mesh_faces(Menu):
    bl_label = "Face"
    bl_idname = "VIEW3D_MT_edit_mesh_faces"

    def draw(self, _context):
        layout = self.layout

        layout.operator_context = 'INVOKE_REGION_WIN'

        layout.operator("view3d.edit_mesh_extrude_move_normal", text="Extrude Faces")
        layout.operator("view3d.edit_mesh_extrude_move_shrink_fatten", text="Extrude Faces Along Normals")
        layout.operator("mesh.extrude_faces_move", text="Extrude Individual Faces")

        layout.separator()

        layout.operator("mesh.inset")
        layout.operator("mesh.poke")
        props = layout.operator("mesh.quads_convert_to_tris")
        props.quad_method = props.ngon_method = 'BEAUTY'
        layout.operator("mesh.tris_convert_to_quads")
        layout.operator("mesh.solidify", text="Solidify Faces")
        layout.operator("mesh.wireframe")

        layout.separator()

        layout.operator("mesh.fill")
        layout.operator("mesh.fill_grid")
        layout.operator("mesh.beautify_fill")

        layout.separator()

        layout.operator("mesh.intersect")
        layout.operator("mesh.intersect_boolean")

        layout.separator()

        layout.operator("mesh.face_split_by_edges")

        layout.separator()

        layout.operator("mesh.faces_shade_smooth")
        layout.operator("mesh.faces_shade_flat")

        layout.separator()

        layout.menu("VIEW3D_MT_edit_mesh_faces_data")


class VIEW3D_MT_edit_mesh_normals_select_strength(Menu):
    bl_label = "Select by Face Strength"

    def draw(self, _context):
        layout = self.layout

        op = layout.operator("mesh.mod_weighted_strength", text="Weak")
        op.set = False
        op.face_strength = 'WEAK'

        op = layout.operator("mesh.mod_weighted_strength", text="Medium")
        op.set = False
        op.face_strength = 'MEDIUM'

        op = layout.operator("mesh.mod_weighted_strength", text="Strong")
        op.set = False
        op.face_strength = 'STRONG'


class VIEW3D_MT_edit_mesh_normals_set_strength(Menu):
    bl_label = "Select by Face Strength"

    def draw(self, _context):
        layout = self.layout

        op = layout.operator("mesh.mod_weighted_strength", text="Weak")
        op.set = True
        op.face_strength = 'WEAK'

        op = layout.operator("mesh.mod_weighted_strength", text="Medium")
        op.set = True
        op.face_strength = 'MEDIUM'

        op = layout.operator("mesh.mod_weighted_strength", text="Strong")
        op.set = True
        op.face_strength = 'STRONG'


class VIEW3D_MT_edit_mesh_normals_average(Menu):
    bl_label = "Average"

    def draw(self, _context):
        layout = self.layout

        layout.operator("mesh.average_normals", text="Custom Normal").average_type = 'CUSTOM_NORMAL'
        layout.operator("mesh.average_normals", text="Face Area").average_type = 'FACE_AREA'
        layout.operator("mesh.average_normals", text="Corner Angle").average_type = 'CORNER_ANGLE'


class VIEW3D_MT_edit_mesh_normals(Menu):
    bl_label = "Normals"

    def draw(self, _context):
        layout = self.layout

        layout.operator("mesh.flip_normals", text="Flip")
        layout.operator("mesh.normals_make_consistent", text="Recalculate Outside").inside = False
        layout.operator("mesh.normals_make_consistent", text="Recalculate Inside").inside = True

        layout.separator()

        layout.operator("mesh.set_normals_from_faces", text="Set From Faces")

        layout.operator_context = 'INVOKE_REGION_WIN'
        layout.operator("transform.rotate_normal", text="Rotate...")
        layout.operator("mesh.point_normals", text="Point to Target...")
        layout.operator_context = 'EXEC_DEFAULT'

        layout.operator("mesh.merge_normals", text="Merge")
        layout.operator("mesh.split_normals", text="Split")
        layout.menu("VIEW3D_MT_edit_mesh_normals_average", text="Average")

        layout.separator()

        layout.operator("mesh.normals_tools", text="Copy Vectors").mode = 'COPY'
        layout.operator("mesh.normals_tools", text="Paste Vectors").mode = 'PASTE'

        layout.operator("mesh.smoothen_normals", text="Smoothen Vectors")
        layout.operator("mesh.normals_tools", text="Reset Vectors").mode = 'RESET'

        layout.separator()

        layout.menu("VIEW3D_MT_edit_mesh_normals_select_strength", text="Select by Face Strength")
        layout.menu("VIEW3D_MT_edit_mesh_normals_set_strength", text="Set Face Strength")


class VIEW3D_MT_edit_mesh_shading(Menu):
    bl_label = "Shading"

    def draw(self, _context):
        layout = self.layout

        layout.operator("mesh.faces_shade_smooth", text="Smooth Faces")
        layout.operator("mesh.faces_shade_flat", text="Flat Faces")

        layout.separator()

        layout.operator("mesh.mark_sharp", text="Smooth Edges").clear = True
        layout.operator("mesh.mark_sharp", text="Sharp Edges")

        layout.separator()

        props = layout.operator("mesh.mark_sharp", text="Smooth Vertices")
        props.use_verts = True
        props.clear = True

        layout.operator("mesh.mark_sharp", text="Sharp Vertices").use_verts = True


class VIEW3D_MT_edit_mesh_weights(Menu):
    bl_label = "Weights"

    def draw(self, _context):
        VIEW3D_MT_paint_weight.draw_generic(self.layout, is_editmode=True)


class VIEW3D_MT_edit_mesh_clean(Menu):
    bl_label = "Clean Up"

    def draw(self, _context):
        layout = self.layout

        layout.operator("mesh.delete_loose")

        layout.separator()

        layout.operator("mesh.decimate")
        layout.operator("mesh.dissolve_degenerate")
        layout.operator("mesh.dissolve_limited")
        layout.operator("mesh.face_make_planar")

        layout.separator()

        layout.operator("mesh.vert_connect_nonplanar")
        layout.operator("mesh.vert_connect_concave")
        layout.operator("mesh.remove_doubles")
        layout.operator("mesh.fill_holes")


class VIEW3D_MT_edit_mesh_delete(Menu):
    bl_label = "Delete"

    def draw(self, _context):
        layout = self.layout

        layout.operator_enum("mesh.delete", "type")

        layout.separator()

        layout.operator("mesh.dissolve_verts")
        layout.operator("mesh.dissolve_edges")
        layout.operator("mesh.dissolve_faces")

        layout.separator()

        layout.operator("mesh.dissolve_limited")

        layout.separator()

        layout.operator("mesh.edge_collapse")
        layout.operator("mesh.delete_edgeloop", text="Edge Loops")


class VIEW3D_MT_edit_mesh_merge(Menu):
    bl_label = "Merge"

    def draw(self, _context):
        layout = self.layout

        layout.operator_enum("mesh.merge", "type")

        layout.separator()

        layout.operator("mesh.remove_doubles", text="By Distance")


class VIEW3D_MT_edit_mesh_showhide(ShowHideMenu, Menu):
    _operator_name = "mesh"


class VIEW3D_MT_edit_gpencil_delete(Menu):
    bl_label = "Delete"

    def draw(self, _context):
        layout = self.layout

        layout.operator_enum("gpencil.delete", "type")

        layout.separator()

        layout.operator_enum("gpencil.dissolve", "type")

        layout.separator()

        layout.operator("gpencil.delete", text="Delete Active Keyframe (Active Layer)").type = 'FRAME'
        layout.operator("gpencil.active_frames_delete_all", text="Delete Active Keyframes (All Layers)")


# Edit Curve
# draw_curve is used by VIEW3D_MT_edit_curve and VIEW3D_MT_edit_surface


def draw_curve(self, _context):
    layout = self.layout

    layout.menu("VIEW3D_MT_transform")
    layout.menu("VIEW3D_MT_mirror")
    layout.menu("VIEW3D_MT_snap")

    layout.separator()

    layout.operator("curve.spin")
    layout.operator("curve.duplicate_move")

    layout.separator()

    layout.operator("curve.split")
    layout.operator("curve.separate")
    layout.operator("curve.cyclic_toggle")
    layout.operator_menu_enum("curve.spline_type_set", "type")

    layout.separator()

    layout.menu("VIEW3D_MT_edit_curve_showhide")
    layout.menu("VIEW3D_MT_edit_curve_clean")
    layout.menu("VIEW3D_MT_edit_curve_delete")


class VIEW3D_MT_edit_curve(Menu):
    bl_label = "Curve"

    draw = draw_curve


class VIEW3D_MT_edit_curve_ctrlpoints(Menu):
    bl_label = "Control Points"

    def draw(self, context):
        layout = self.layout

        edit_object = context.edit_object

        if edit_object.type in {'CURVE', 'SURFACE'}:
            layout.operator("curve.extrude_move")

            layout.separator()

            layout.operator("curve.make_segment")

            layout.separator()

            if edit_object.type == 'CURVE':
                layout.operator("transform.tilt")
                layout.operator("curve.tilt_clear")

                layout.separator()

                layout.operator_menu_enum("curve.handle_type_set", "type")
                layout.operator("curve.normals_make_consistent")

                layout.separator()

            layout.operator("curve.smooth")
            if edit_object.type == 'CURVE':
                layout.operator("curve.smooth_tilt")
                layout.operator("curve.smooth_radius")
                layout.operator("curve.smooth_weight")

            layout.separator()

        layout.menu("VIEW3D_MT_hook")

        layout.separator()

        layout.operator("object.vertex_parent_set")


class VIEW3D_MT_edit_curve_segments(Menu):
    bl_label = "Segments"

    def draw(self, _context):
        layout = self.layout

        layout.operator("curve.subdivide")
        layout.operator("curve.switch_direction")


class VIEW3D_MT_edit_curve_clean(Menu):
    bl_label = "Clean Up"

    def draw(self, _context):
        layout = self.layout

        layout.operator("curve.decimate")


class VIEW3D_MT_edit_curve_context_menu(Menu):
    bl_label = "Curve Context Menu"

    def draw(self, _context):
        # TODO(campbell): match mesh vertex menu.

        layout = self.layout

        layout.operator_context = 'INVOKE_DEFAULT'

        # Add
        layout.operator("curve.subdivide")
        layout.operator("curve.extrude_move")
        layout.operator("curve.make_segment")
        layout.operator("curve.duplicate_move")

        layout.separator()

        # Transform
        layout.operator("transform.transform", text="Radius").mode = 'CURVE_SHRINKFATTEN'
        layout.operator("transform.tilt")
        layout.operator("curve.tilt_clear")
        layout.operator("curve.smooth")
        layout.operator("curve.smooth_tilt")
        layout.operator("curve.smooth_radius")

        layout.separator()

        layout.menu("VIEW3D_MT_mirror")
        layout.menu("VIEW3D_MT_snap")

        layout.separator()

        # Modify
        layout.operator_menu_enum("curve.spline_type_set", "type")
        layout.operator_menu_enum("curve.handle_type_set", "type")
        layout.operator("curve.cyclic_toggle")
        layout.operator("curve.switch_direction")

        layout.separator()

        layout.operator("curve.normals_make_consistent")
        layout.operator("curve.spline_weight_set")
        layout.operator("curve.radius_set")

        layout.separator()

        # Remove
        layout.operator("curve.split")
        layout.operator("curve.decimate")
        layout.operator("curve.dissolve_verts")
        layout.operator("curve.delete", text="Delete Segment").type = 'SEGMENT'
        layout.operator("curve.delete", text="Delete Point").type = 'VERT'


class VIEW3D_MT_edit_curve_delete(Menu):
    bl_label = "Delete"

    def draw(self, _context):
        layout = self.layout

        layout.operator_enum("curve.delete", "type")

        layout.separator()

        layout.operator("curve.dissolve_verts")


class VIEW3D_MT_edit_curve_showhide(ShowHideMenu, Menu):
    _operator_name = "curve"


class VIEW3D_MT_edit_surface(Menu):
    bl_label = "Surface"

    draw = draw_curve


class VIEW3D_MT_edit_font(Menu):
    bl_label = "Font"

    def draw(self, _context):
        layout = self.layout

        layout.operator("font.style_toggle", text="Toggle Bold", icon='BOLD').style = 'BOLD'
        layout.operator("font.style_toggle", text="Toggle Italic", icon='ITALIC').style = 'ITALIC'
        layout.operator("font.style_toggle", text="Toggle Underline", icon='UNDERLINE').style = 'UNDERLINE'
        layout.operator("font.style_toggle", text="Toggle Small Caps", icon='SMALL_CAPS').style = 'SMALL_CAPS'


class VIEW3D_MT_edit_text_chars(Menu):
    bl_label = "Special Characters"

    def draw(self, _context):
        layout = self.layout

        layout.operator("font.text_insert", text="Copyright").text = "\u00A9"
        layout.operator("font.text_insert", text="Registered Trademark").text = "\u00AE"

        layout.separator()

        layout.operator("font.text_insert", text="Degree Sign").text = "\u00B0"
        layout.operator("font.text_insert", text="Multiplication Sign").text = "\u00D7"
        layout.operator("font.text_insert", text="Circle").text = "\u008A"

        layout.separator()

        layout.operator("font.text_insert", text="Superscript 1").text = "\u00B9"
        layout.operator("font.text_insert", text="Superscript 2").text = "\u00B2"
        layout.operator("font.text_insert", text="Superscript 3").text = "\u00B3"

        layout.separator()

        layout.operator("font.text_insert", text="Double >>").text = "\u00BB"
        layout.operator("font.text_insert", text="Double <<").text = "\u00AB"
        layout.operator("font.text_insert", text="Promillage").text = "\u2030"

        layout.separator()

        layout.operator("font.text_insert", text="Dutch Florin").text = "\u00A4"
        layout.operator("font.text_insert", text="British Pound").text = "\u00A3"
        layout.operator("font.text_insert", text="Japanese Yen").text = "\u00A5"

        layout.separator()

        layout.operator("font.text_insert", text="German S").text = "\u00DF"
        layout.operator("font.text_insert", text="Spanish Question Mark").text = "\u00BF"
        layout.operator("font.text_insert", text="Spanish Exclamation Mark").text = "\u00A1"


class VIEW3D_MT_edit_meta(Menu):
    bl_label = "Metaball"

    def draw(self, _context):
        layout = self.layout

        layout.menu("VIEW3D_MT_transform")
        layout.menu("VIEW3D_MT_mirror")
        layout.menu("VIEW3D_MT_snap")

        layout.separator()

        layout.operator("mball.duplicate_metaelems")

        layout.separator()

        layout.menu("VIEW3D_MT_edit_meta_showhide")

        layout.operator_context = 'EXEC_DEFAULT'
        layout.operator("mball.delete_metaelems", text="Delete")


class VIEW3D_MT_edit_meta_showhide(Menu):
    bl_label = "Show/Hide"

    def draw(self, _context):
        layout = self.layout

        layout.operator("mball.reveal_metaelems")
        layout.operator("mball.hide_metaelems", text="Hide Selected").unselected = False
        layout.operator("mball.hide_metaelems", text="Hide Unselected").unselected = True


class VIEW3D_MT_edit_lattice(Menu):
    bl_label = "Lattice"

    def draw(self, _context):
        layout = self.layout

        layout.separator()

        layout.menu("VIEW3D_MT_transform")
        layout.menu("VIEW3D_MT_mirror")
        layout.menu("VIEW3D_MT_snap")
        layout.operator_menu_enum("lattice.flip", "axis")

        layout.separator()

        layout.operator("lattice.make_regular")

        layout.separator()

        layout.operator("object.vertex_parent_set")


class VIEW3D_MT_edit_armature(Menu):
    bl_label = "Armature"

    def draw(self, context):
        layout = self.layout

        edit_object = context.edit_object
        arm = edit_object.data

        layout.menu("VIEW3D_MT_transform_armature")
        layout.menu("VIEW3D_MT_mirror")
        layout.menu("VIEW3D_MT_snap")
        layout.menu("VIEW3D_MT_edit_armature_roll")

        layout.separator()

        layout.operator("armature.extrude_move")

        if arm.use_mirror_x:
            layout.operator("armature.extrude_forked")

        layout.operator("armature.duplicate_move")
        layout.operator("armature.merge")
        layout.operator("armature.fill")
        layout.operator("armature.split")
        layout.operator("armature.separate")

        layout.separator()

        layout.operator("armature.subdivide", text="Subdivide")
        layout.operator("armature.switch_direction", text="Switch Direction")

        layout.separator()

        layout.operator("armature.symmetrize")
        layout.menu("VIEW3D_MT_edit_armature_names")

        layout.separator()

        layout.operator_context = 'INVOKE_DEFAULT'
        layout.operator("armature.armature_layers")
        layout.operator("armature.bone_layers")

        layout.separator()

        layout.menu("VIEW3D_MT_edit_armature_parent")

        layout.separator()

        layout.menu("VIEW3D_MT_bone_options_toggle", text="Bone Settings")

        layout.separator()

        layout.menu("VIEW3D_MT_edit_armature_delete")


class VIEW3D_MT_armature_context_menu(Menu):
    bl_label = "Armature Context Menu"

    def draw(self, context):
        layout = self.layout

        edit_object = context.edit_object
        arm = edit_object.data

        layout.operator_context = 'INVOKE_REGION_WIN'

        # Add
        layout.operator("armature.subdivide", text="Subdivide")
        layout.operator("armature.duplicate_move", text="Duplicate")
        layout.operator("armature.extrude_move")
        if arm.use_mirror_x:
            layout.operator("armature.extrude_forked")

        layout.separator()

        layout.operator("armature.fill")

        layout.separator()

        # Modify
        layout.menu("VIEW3D_MT_mirror")
        layout.menu("VIEW3D_MT_snap")
        layout.operator("armature.symmetrize")
        layout.operator("armature.switch_direction", text="Switch Direction")
        layout.menu("VIEW3D_MT_edit_armature_names")

        layout.separator()

        layout.menu("VIEW3D_MT_edit_armature_parent")

        layout.separator()

        # Remove
        layout.operator("armature.split")
        layout.operator("armature.merge")
        layout.operator("armature.dissolve")
        layout.operator("armature.delete")


class VIEW3D_MT_edit_armature_names(Menu):
    bl_label = "Names"

    def draw(self, _context):
        layout = self.layout

        layout.operator_context = 'EXEC_REGION_WIN'
        layout.operator("armature.autoside_names", text="AutoName Left/Right").type = 'XAXIS'
        layout.operator("armature.autoside_names", text="AutoName Front/Back").type = 'YAXIS'
        layout.operator("armature.autoside_names", text="AutoName Top/Bottom").type = 'ZAXIS'
        layout.operator("armature.flip_names", text="Flip Names")


class VIEW3D_MT_edit_armature_parent(Menu):
    bl_label = "Parent"

    def draw(self, _context):
        layout = self.layout

        layout.operator("armature.parent_set", text="Make")
        layout.operator("armature.parent_clear", text="Clear")


class VIEW3D_MT_edit_armature_roll(Menu):
    bl_label = "Bone Roll"

    def draw(self, _context):
        layout = self.layout

        layout.operator_menu_enum("armature.calculate_roll", "type")

        layout.separator()

        layout.operator("transform.transform", text="Set Roll").mode = 'BONE_ROLL'
        layout.operator("armature.roll_clear")


class VIEW3D_MT_edit_armature_delete(Menu):
    bl_label = "Delete"

    def draw(self, _context):
        layout = self.layout
        layout.operator_context = 'EXEC_AREA'

        layout.operator("armature.delete", text="Bones")

        layout.separator()

        layout.operator("armature.dissolve", text="Dissolve Bones")


# ********** Grease Pencil menus **********
class VIEW3D_MT_gpencil_autoweights(Menu):
    bl_label = "Generate Weights"

    def draw(self, _context):
        layout = self.layout
        layout.operator("gpencil.generate_weights", text="With Empty Groups").mode = 'NAME'
        layout.operator("gpencil.generate_weights", text="With Automatic Weights").mode = 'AUTO'


class VIEW3D_MT_gpencil_simplify(Menu):
    bl_label = "Simplify"

    def draw(self, _context):
        layout = self.layout
        layout.operator("gpencil.stroke_simplify_fixed", text="Fixed")
        layout.operator("gpencil.stroke_simplify", text="Adaptive")
        layout.operator("gpencil.stroke_sample", text="Sample")


class VIEW3D_MT_paint_gpencil(Menu):
    bl_label = "Draw"

    def draw(self, _context):
        layout = self.layout

        layout.menu("VIEW3D_MT_gpencil_animation")
        layout.menu("VIEW3D_MT_edit_gpencil_interpolate")

        layout.separator()

        layout.menu("VIEW3D_MT_edit_gpencil_showhide")
        layout.menu("GPENCIL_MT_cleanup")


class VIEW3D_MT_assign_material(Menu):
    bl_label = "Assign Material"

    def draw(self, context):
        layout = self.layout
        ob = context.active_object
        mat_active = ob.active_material

        for slot in ob.material_slots:
            mat = slot.material
            if mat:
                layout.operator("gpencil.stroke_change_color", text=mat.name,
                                icon='LAYER_ACTIVE' if mat == mat_active else 'BLANK1').material = mat.name


class VIEW3D_MT_gpencil_materials(Menu):
    bl_label = "Materials"

    def draw(self, context):
        layout = self.layout
        layout.operator("gpencil.stroke_merge_material", text="Merge Similar")

        layout.separator()

        layout.operator("gpencil.material_to_vertex_color", text="Convert Materials to Vertex Color")
        layout.operator("gpencil.extract_palette_vertex", text="Extract Palette from Vertex Color")


class VIEW3D_MT_gpencil_copy_layer(Menu):
    bl_label = "Copy Layer to Object"

    def draw(self, context):
        layout = self.layout
        view_layer = context.view_layer
        obact = context.active_object
        gpl = context.active_gpencil_layer

        done = False
        if gpl is not None:
            for ob in view_layer.objects:
                if ob.type == 'GPENCIL' and ob != obact:
                    layout.operator("gpencil.layer_duplicate_object", text=ob.name).object = ob.name
                    done = True

            if done is False:
                layout.label(text="No destination object", icon='ERROR')
        else:
            layout.label(text="No layer to copy", icon='ERROR')


class VIEW3D_MT_edit_gpencil(Menu):
    bl_label = "Grease Pencil"

    def draw(self, _context):
        layout = self.layout

        layout.menu("VIEW3D_MT_edit_gpencil_transform")
        layout.menu("VIEW3D_MT_mirror")
        layout.menu("GPENCIL_MT_snap")

        layout.separator()

        layout.menu("VIEW3D_MT_gpencil_animation")
        layout.menu("VIEW3D_MT_edit_gpencil_interpolate")

        layout.separator()

        # Cut, Copy, Paste
        layout.operator("gpencil.duplicate_move", text="Duplicate")
        layout.operator("gpencil.stroke_split", text="Split")
        layout.operator("gpencil.copy", text="Copy", icon='COPYDOWN')
        layout.operator("gpencil.paste", text="Paste", icon='PASTEDOWN').type = 'ACTIVE'
        layout.operator("gpencil.paste", text="Paste by Layer").type = 'LAYER'

        layout.separator()

        layout.menu("VIEW3D_MT_weight_gpencil")

        layout.separator()

        layout.menu("VIEW3D_MT_edit_gpencil_showhide")

        layout.operator_menu_enum("gpencil.stroke_separate", "mode")
        layout.menu("GPENCIL_MT_cleanup")

        layout.separator()

        # Remove
        layout.menu("VIEW3D_MT_edit_gpencil_delete")


class VIEW3D_MT_edit_gpencil_stroke(Menu):
    bl_label = "Stroke"

    def draw(self, _context):
        layout = self.layout
        settings = _context.tool_settings.gpencil_sculpt

        layout.operator("gpencil.stroke_subdivide", text="Subdivide").only_selected = False
        layout.menu("VIEW3D_MT_gpencil_simplify")
        layout.operator("gpencil.stroke_trim", text="Trim")

        layout.separator()

        layout.operator_menu_enum("gpencil.stroke_join", "type", text="Join")

        layout.separator()

        layout.menu("GPENCIL_MT_move_to_layer")
        layout.operator_menu_enum("gpencil.stroke_arrange", "direction", text="Arrange Strokes")

        layout.separator()

        layout.menu("VIEW3D_MT_assign_material")
        layout.operator("gpencil.set_active_material", text="Set as Active Material")

        layout.menu("VIEW3D_MT_gpencil_materials")

        layout.separator()

        # Convert
        op = layout.operator("gpencil.stroke_cyclical_set", text="Close")
        op.type = 'CLOSE'
        op.geometry = True
        layout.operator("gpencil.stroke_cyclical_set", text="Toggle Cyclic").type = 'TOGGLE'
        layout.operator_menu_enum("gpencil.stroke_caps_set", text="Toggle Caps", property="type")
        layout.operator("gpencil.stroke_flip", text="Switch Direction")
        layout.prop(settings, "use_scale_thickness")

        layout.separator()
        layout.operator("gpencil.reset_transform_fill", text="Reset Fill Transform")


class VIEW3D_MT_edit_gpencil_point(Menu):
    bl_label = "Point"

    def draw(self, _context):
        layout = self.layout

        layout.operator("gpencil.extrude_move", text="Extrude Points")

        layout.separator()

        layout.operator("gpencil.stroke_smooth", text="Smooth Points").only_selected = True

        layout.separator()

        layout.operator("gpencil.stroke_merge", text="Merge Points")

        # TODO: add new RIP operator

        layout.separator()

        layout.menu("VIEW3D_MT_gpencil_vertex_group")


class VIEW3D_MT_weight_gpencil(Menu):
    bl_label = "Weights"

    def draw(self, _context):
        layout = self.layout

        layout.operator("gpencil.vertex_group_normalize_all", text="Normalize All")
        layout.operator("gpencil.vertex_group_normalize", text="Normalize")

        layout.separator()

        layout.operator("gpencil.vertex_group_invert", text="Invert")
        layout.operator("gpencil.vertex_group_smooth", text="Smooth")

        layout.separator()

        layout.menu("VIEW3D_MT_gpencil_autoweights")


class VIEW3D_MT_vertex_gpencil(Menu):
    bl_label = "Paint"

    def draw(self, _context):
        layout = self.layout
        layout.operator("gpencil.vertex_color_set", text="Set Vertex Colors")
        layout.separator()
        layout.operator("gpencil.vertex_color_invert", text="Invert")
        layout.operator("gpencil.vertex_color_levels", text="Levels")
        layout.operator("gpencil.vertex_color_hsv", text="Hue Saturation Value")
        layout.operator("gpencil.vertex_color_brightness_contrast", text="Bright/Contrast")

        layout.separator()
        layout.menu("VIEW3D_MT_join_palette")


class VIEW3D_MT_gpencil_animation(Menu):
    bl_label = "Animation"

    @classmethod
    def poll(cls, context):
        ob = context.active_object
        return ob and ob.type == 'GPENCIL' and ob.mode != 'OBJECT'

    def draw(self, _context):
        layout = self.layout

        layout.operator("gpencil.blank_frame_add", text="Insert Blank Keyframe (Active Layer)")
        layout.operator("gpencil.blank_frame_add", text="Insert Blank Keyframe (All Layers)").all_layers = True

        layout.separator()

        layout.operator("gpencil.frame_duplicate", text="Duplicate Active Keyframe (Active Layer)")
        layout.operator("gpencil.frame_duplicate", text="Duplicate Active Keyframe (All Layers)").mode = 'ALL'

        layout.separator()

        layout.operator("gpencil.delete", text="Delete Active Keyframe (Active Layer)").type = 'FRAME'
        layout.operator("gpencil.active_frames_delete_all", text="Delete Active Keyframes (All Layers)")


class VIEW3D_MT_edit_gpencil_transform(Menu):
    bl_label = "Transform"

    def draw(self, _context):
        layout = self.layout

        layout.operator("transform.translate")
        layout.operator("transform.rotate")
        layout.operator("transform.resize", text="Scale")

        layout.separator()

        layout.operator("transform.bend", text="Bend")
        layout.operator("transform.shear", text="Shear")
        layout.operator("transform.tosphere", text="To Sphere")
        layout.operator("transform.transform", text="Shrink Fatten").mode = 'GPENCIL_SHRINKFATTEN'


class VIEW3D_MT_edit_gpencil_showhide(Menu):
    bl_label = "Show/hide"

    def draw(self, _context):
        layout = self.layout

        layout.operator("gpencil.reveal", text="Show All Layers")

        layout.separator()

        layout.operator("gpencil.hide", text="Hide Active Layer").unselected = False
        layout.operator("gpencil.hide", text="Hide Inactive Layers").unselected = True


class VIEW3D_MT_edit_gpencil_interpolate(Menu):
    bl_label = "Interpolate"

    def draw(self, _context):
        layout = self.layout

        layout.operator("gpencil.interpolate", text="Interpolate")
        layout.operator("gpencil.interpolate_sequence", text="Sequence")


class VIEW3D_MT_object_mode_pie(Menu):
    bl_label = "Mode"

    def draw(self, _context):
        layout = self.layout

        pie = layout.menu_pie()
        pie.operator_enum("object.mode_set", "mode")


class VIEW3D_MT_view_pie(Menu):
    bl_label = "View"
    bl_idname = "VIEW3D_MT_view_pie"

    def draw(self, _context):
        layout = self.layout

        pie = layout.menu_pie()
        pie.operator_enum("view3d.view_axis", "type")
        pie.operator("view3d.view_camera", text="View Camera", icon='CAMERA_DATA')
        pie.operator("view3d.view_selected", text="View Selected", icon='ZOOM_SELECTED')


class VIEW3D_MT_transform_gizmo_pie(Menu):
    bl_label = "View"

    def draw(self, context):
        layout = self.layout

        pie = layout.menu_pie()
        # 1: Left
        pie.operator("view3d.transform_gizmo_set", text="Move").type = {'TRANSLATE'}
        # 2: Right
        pie.operator("view3d.transform_gizmo_set", text="Rotate").type = {'ROTATE'}
        # 3: Down
        pie.operator("view3d.transform_gizmo_set", text="Scale").type = {'SCALE'}
        # 4: Up
        pie.prop(context.space_data, "show_gizmo", text="Show Gizmos", icon='GIZMO')
        # 5: Up/Left
        pie.operator("view3d.transform_gizmo_set", text="All").type = {'TRANSLATE', 'ROTATE', 'SCALE'}


class VIEW3D_MT_shading_pie(Menu):
    bl_label = "Shading"

    def draw(self, context):
        layout = self.layout
        pie = layout.menu_pie()

        view = context.space_data

        pie.prop(view.shading, "type", expand=True)


class VIEW3D_MT_shading_ex_pie(Menu):
    bl_label = "Shading"

    def draw(self, context):
        layout = self.layout
        pie = layout.menu_pie()

        view = context.space_data

        pie.prop_enum(view.shading, "type", value='WIREFRAME')
        pie.prop_enum(view.shading, "type", value='SOLID')

        # Note this duplicates "view3d.toggle_xray" logic, so we can see the active item: T58661.
        if context.pose_object:
            pie.prop(view.overlay, "show_xray_bone", icon='XRAY')
        else:
            xray_active = (
                (context.mode == 'EDIT_MESH') or
                (view.shading.type in {'SOLID', 'WIREFRAME'})
            )
            if xray_active:
                sub = pie
            else:
                sub = pie.row()
                sub.active = False
            sub.prop(
                view.shading,
                "show_xray_wireframe" if (view.shading.type == 'WIREFRAME') else "show_xray",
                text="Toggle X-Ray",
                icon='XRAY',
            )

        pie.prop(view.overlay, "show_overlays", text="Toggle Overlays", icon='OVERLAY')

        pie.prop_enum(view.shading, "type", value='MATERIAL')
        pie.prop_enum(view.shading, "type", value='RENDERED')


class VIEW3D_MT_pivot_pie(Menu):
    bl_label = "Pivot Point"

    def draw(self, context):
        layout = self.layout
        pie = layout.menu_pie()
        obj = context.active_object
        mode = context.mode

        pie.prop_enum(context.scene.tool_settings, "transform_pivot_point", value='BOUNDING_BOX_CENTER')
        pie.prop_enum(context.scene.tool_settings, "transform_pivot_point", value='CURSOR')
        pie.prop_enum(context.scene.tool_settings, "transform_pivot_point", value='INDIVIDUAL_ORIGINS')
        pie.prop_enum(context.scene.tool_settings, "transform_pivot_point", value='MEDIAN_POINT')
        pie.prop_enum(context.scene.tool_settings, "transform_pivot_point", value='ACTIVE_ELEMENT')
        if (obj is None) or (mode in {'OBJECT', 'POSE', 'WEIGHT_PAINT'}):
            pie.prop(context.scene.tool_settings, "use_transform_pivot_point_align")


class VIEW3D_MT_orientations_pie(Menu):
    bl_label = "Orientation"

    def draw(self, context):
        layout = self.layout
        pie = layout.menu_pie()
        scene = context.scene

        pie.prop(scene.transform_orientation_slots[0], "type", expand=True)


class VIEW3D_MT_snap_pie(Menu):
    bl_label = "Snap"

    def draw(self, _context):
        layout = self.layout
        pie = layout.menu_pie()

        pie.operator("view3d.snap_cursor_to_grid", text="Cursor to Grid", icon='CURSOR')
        pie.operator("view3d.snap_selected_to_grid", text="Selection to Grid", icon='RESTRICT_SELECT_OFF')
        pie.operator("view3d.snap_cursor_to_selected", text="Cursor to Selected", icon='CURSOR')
        pie.operator(
            "view3d.snap_selected_to_cursor",
            text="Selection to Cursor",
            icon='RESTRICT_SELECT_OFF',
        ).use_offset = False
        pie.operator(
            "view3d.snap_selected_to_cursor",
            text="Selection to Cursor (Keep Offset)",
            icon='RESTRICT_SELECT_OFF',
        ).use_offset = True
        pie.operator("view3d.snap_selected_to_active", text="Selection to Active", icon='RESTRICT_SELECT_OFF')
        pie.operator("view3d.snap_cursor_to_center", text="Cursor to World Origin", icon='CURSOR')
        pie.operator("view3d.snap_cursor_to_active", text="Cursor to Active", icon='CURSOR')


class VIEW3D_MT_proportional_editing_falloff_pie(Menu):
    bl_label = "Proportional Editing Falloff"

    def draw(self, context):
        layout = self.layout
        pie = layout.menu_pie()
        tool_settings = context.scene.tool_settings

        pie.prop(tool_settings, "proportional_edit_falloff", expand=True)


class VIEW3D_MT_sculpt_mask_edit_pie(Menu):
    bl_label = "Mask Edit"

    def draw(self, _context):
        layout = self.layout
        pie = layout.menu_pie()

        op = pie.operator("paint.mask_flood_fill", text='Invert Mask')
        op.mode = 'INVERT'
        op = pie.operator("paint.mask_flood_fill", text='Clear Mask')
        op.mode = 'VALUE'
        op = pie.operator("sculpt.mask_filter", text='Smooth Mask')
        op.filter_type = 'SMOOTH'
        op.auto_iteration_count = True
        op = pie.operator("sculpt.mask_filter", text='Sharpen Mask')
        op.filter_type = 'SHARPEN'
        op.auto_iteration_count = True
        op = pie.operator("sculpt.mask_filter", text='Grow Mask')
        op.filter_type = 'GROW'
        op.auto_iteration_count = True
        op = pie.operator("sculpt.mask_filter", text='Shrink Mask')
        op.filter_type = 'SHRINK'
        op.auto_iteration_count = True
        op = pie.operator("sculpt.mask_filter", text='Increase Contrast')
        op.filter_type = 'CONTRAST_INCREASE'
        op.auto_iteration_count = False
        op = pie.operator("sculpt.mask_filter", text='Decrease Contrast')
        op.filter_type = 'CONTRAST_DECREASE'
        op.auto_iteration_count = False


# ********** Panel **********


class VIEW3D_PT_active_tool(Panel, ToolActivePanelHelper):
    bl_space_type = 'VIEW_3D'
    bl_region_type = 'UI'
    bl_category = "Tool"

    # See comment below.
    # bl_options = {'HIDE_HEADER'}

    # Don't show in properties editor.
    @classmethod
    def poll(cls, context):
        return context.area.type == 'VIEW_3D'


# FIXME(campbell): remove this second panel once 'HIDE_HEADER' works with category tabs,
# Currently pinning allows ordering headerless panels below panels with headers.
class VIEW3D_PT_active_tool_duplicate(Panel, ToolActivePanelHelper):
    bl_space_type = 'VIEW_3D'
    bl_region_type = 'UI'
    bl_category = "Tool"
    bl_options = {'HIDE_HEADER'}

    # Only show in properties editor.
    @classmethod
    def poll(cls, context):
        return context.area.type != 'VIEW_3D'


class VIEW3D_PT_view3d_properties(Panel):
    bl_space_type = 'VIEW_3D'
    bl_region_type = 'UI'
    bl_category = "View"
    bl_label = "View"

    def draw(self, context):
        layout = self.layout

        view = context.space_data

        layout.use_property_split = True
        layout.use_property_decorate = False  # No animation.

        flow = layout.grid_flow(row_major=True, columns=0, even_columns=False, even_rows=False, align=True)
        col = flow.column()

        subcol = col.column()
        subcol.active = bool(view.region_3d.view_perspective != 'CAMERA' or view.region_quadviews)
        subcol.prop(view, "lens", text="Focal Length")

        subcol = col.column(align=True)
        subcol.prop(view, "clip_start", text="Clip Start")
        subcol.prop(view, "clip_end", text="End")

        subcol.separator()

        col = flow.column()

        subcol = col.column()
        subcol.prop(view, "use_local_camera")

        subcol = col.column()
        subcol.enabled = view.use_local_camera
        subcol.prop(view, "camera", text="Local Camera")

        subcol = col.column(align=True)
        subcol.prop(view, "use_render_border")
        subcol.active = view.region_3d.view_perspective != 'CAMERA'


class VIEW3D_PT_view3d_lock(Panel):
    bl_space_type = 'VIEW_3D'
    bl_region_type = 'UI'
    bl_category = "View"
    bl_label = "View Lock"
    bl_parent_id = "VIEW3D_PT_view3d_properties"

    def draw(self, context):
        layout = self.layout

        layout.use_property_split = True
        layout.use_property_decorate = False  # No animation.

        view = context.space_data

        col = layout.column(align=True)
        subcol = col.column()
        subcol.active = bool(view.region_3d.view_perspective != 'CAMERA' or view.region_quadviews)

        subcol.prop(view, "lock_object")
        lock_object = view.lock_object
        if lock_object:
            if lock_object.type == 'ARMATURE':
                subcol.prop_search(
                    view, "lock_bone", lock_object.data,
                    "edit_bones" if lock_object.mode == 'EDIT'
                    else "bones",
                    text="",
                )
        else:
            subcol.prop(view, "lock_cursor", text="Lock to 3D Cursor")

        col.prop(view, "lock_camera")


class VIEW3D_PT_view3d_cursor(Panel):
    bl_space_type = 'VIEW_3D'
    bl_region_type = 'UI'
    bl_category = "View"
    bl_label = "3D Cursor"

    def draw(self, context):
        layout = self.layout

        cursor = context.scene.cursor

        layout.column().prop(cursor, "location", text="Location")
        rotation_mode = cursor.rotation_mode
        if rotation_mode == 'QUATERNION':
            layout.column().prop(cursor, "rotation_quaternion", text="Rotation")
        elif rotation_mode == 'AXIS_ANGLE':
            layout.column().prop(cursor, "rotation_axis_angle", text="Rotation")
        else:
            layout.column().prop(cursor, "rotation_euler", text="Rotation")
        layout.prop(cursor, "rotation_mode", text="")


class VIEW3D_PT_collections(Panel):
    bl_space_type = 'VIEW_3D'
    bl_region_type = 'UI'
    bl_category = "View"
    bl_label = "Collections"
    bl_options = {'DEFAULT_CLOSED'}

    def _draw_collection(self, layout, view_layer, use_local_collections, collection, index):
        need_separator = index
        for child in collection.children:
            index += 1

            if child.exclude:
                continue

            if child.collection.hide_viewport:
                continue

            if need_separator:
                layout.separator()
                need_separator = False

            icon = 'BLANK1'
            # has_objects = True
            if child.has_selected_objects(view_layer):
                icon = 'LAYER_ACTIVE'
            elif child.has_objects():
                icon = 'LAYER_USED'
            else:
                # has_objects = False
                pass

            row = layout.row()
            row.use_property_decorate = False
            sub = row.split(factor=0.98)
            subrow = sub.row()
            subrow.alignment = 'LEFT'
            subrow.operator(
                "object.hide_collection", text=child.name, icon=icon, emboss=False,
            ).collection_index = index

            sub = row.split()
            subrow = sub.row(align=True)
            subrow.alignment = 'RIGHT'
            if not use_local_collections:
                subrow.active = collection.is_visible  # Parent collection runtime visibility
                subrow.prop(child, "hide_viewport", text="", emboss=False)
            else:
                subrow.active = collection.visible_get()  # Parent collection runtime visibility
                icon = 'HIDE_OFF' if child.visible_get() else 'HIDE_ON'
                props = subrow.operator("object.hide_collection", text="", icon=icon, emboss=False)
                props.collection_index = index
                props.toggle = True

        for child in collection.children:
            index = self._draw_collection(layout, view_layer, use_local_collections, child, index)

        return index

    def draw(self, context):
        layout = self.layout
        layout.use_property_split = False

        view = context.space_data
        view_layer = context.view_layer

        layout.use_property_split = True
        layout.prop(view, "use_local_collections")
        layout.separator()

        # We pass index 0 here because the index is increased
        # so the first real index is 1
        # And we start with index as 1 because we skip the master collection
        self._draw_collection(layout, view_layer, view.use_local_collections, view_layer.layer_collection, 0)


class VIEW3D_PT_object_type_visibility(Panel):
    bl_space_type = 'VIEW_3D'
    bl_region_type = 'HEADER'
    bl_label = "View Object Types"
    bl_ui_units_x = 6

    def draw(self, context):
        layout = self.layout
        layout.use_property_split = True

        view = context.space_data

        layout.label(text="Object Types Visibility")
        col = layout.column()

        attr_object_types = (
            # Geometry
            ("mesh", "Mesh"),
            ("curve", "Curve"),
            ("surf", "Surface"),
            ("meta", "Meta"),
            ("font", "Text"),
            ("grease_pencil", "Grease Pencil"),
            (None, None),
            # Other
            ("armature", "Armature"),
            ("lattice", "Lattice"),
            ("empty", "Empty"),
            ("light", "Light"),
            ("light_probe", "Light Probe"),
            ("camera", "Camera"),
            ("speaker", "Speaker"),
        )

        for attr, attr_name in attr_object_types:
            if attr is None:
                col.separator()
                continue

            attr_v = "show_object_viewport_" f"{attr:s}"
            attr_s = "show_object_select_" f"{attr:s}"

            icon_v = 'HIDE_OFF' if getattr(view, attr_v) else 'HIDE_ON'
            icon_s = 'RESTRICT_SELECT_OFF' if getattr(view, attr_s) else 'RESTRICT_SELECT_ON'

            row = col.row(align=True)
            row.alignment = 'RIGHT'

            row.label(text=attr_name)
            row.prop(view, attr_v, text="", icon=icon_v, emboss=False)
            rowsub = row.row(align=True)
            rowsub.active = getattr(view, attr_v)
            rowsub.prop(view, attr_s, text="", icon=icon_s, emboss=False)


class VIEW3D_PT_shading(Panel):
    bl_space_type = 'VIEW_3D'
    bl_region_type = 'HEADER'
    bl_label = "Shading"
    bl_ui_units_x = 12

    @classmethod
    def get_shading(cls, context):
        # Get settings from 3D viewport or OpenGL render engine
        view = context.space_data
        if view.type == 'VIEW_3D':
            return view.shading
        else:
            return context.scene.display.shading

    def draw(self, _context):
        layout = self.layout
        layout.label(text="Viewport Shading")


class VIEW3D_PT_shading_lighting(Panel):
    bl_space_type = 'VIEW_3D'
    bl_region_type = 'HEADER'
    bl_label = "Lighting"
    bl_parent_id = 'VIEW3D_PT_shading'

    @classmethod
    def poll(cls, context):
        shading = VIEW3D_PT_shading.get_shading(context)
        engine = context.scene.render.engine
        return shading.type in {'SOLID', 'MATERIAL'} or engine == 'BLENDER_EEVEE' and shading.type == 'RENDERED'

    def draw(self, context):
        layout = self.layout
        shading = VIEW3D_PT_shading.get_shading(context)

        col = layout.column()
        split = col.split(factor=0.9)

        if shading.type == 'SOLID':
            split.row().prop(shading, "light", expand=True)
            col = split.column()

            split = layout.split(factor=0.9)
            col = split.column()
            sub = col.row()

            if shading.light == 'STUDIO':
                prefs = context.preferences
                system = prefs.system

                if not system.use_studio_light_edit:
                    sub.scale_y = 0.6  # smaller studiolight preview
                    sub.template_icon_view(shading, "studio_light", scale_popup=3.0)
                else:
                    sub.prop(
                        system,
                        "use_studio_light_edit",
                        text="Disable Studio Light Edit",
                        icon='NONE',
                        toggle=True,
                    )

                col = split.column()
                col.operator("preferences.studiolight_show", emboss=False, text="", icon='PREFERENCES')

                split = layout.split(factor=0.9)
                col = split.column()

                row = col.row()
                row.prop(shading, "use_world_space_lighting", text="", icon='WORLD', toggle=True)
                row = row.row()
                row.active = shading.use_world_space_lighting
                row.prop(shading, "studiolight_rotate_z", text="Rotation")
                col = split.column()  # to align properly with above

            elif shading.light == 'MATCAP':
                sub.scale_y = 0.6  # smaller matcap preview
                sub.template_icon_view(shading, "studio_light", scale_popup=3.0)

                col = split.column()
                col.operator("preferences.studiolight_show", emboss=False, text="", icon='PREFERENCES')
                col.operator("view3d.toggle_matcap_flip", emboss=False, text="", icon='ARROW_LEFTRIGHT')

        elif shading.type == 'MATERIAL':
            col.prop(shading, "use_scene_lights")
            col.prop(shading, "use_scene_world")
            col = layout.column()
            split = col.split(factor=0.9)

            if not shading.use_scene_world:
                col = split.column()
                sub = col.row()
                sub.scale_y = 0.6
                sub.template_icon_view(shading, "studio_light", scale_popup=3)

                col = split.column()
                col.operator("preferences.studiolight_show", emboss=False, text="", icon='PREFERENCES')

                split = layout.split(factor=0.9)
                col = split.column()
                col.prop(shading, "studiolight_rotate_z", text="Rotation")
                col.prop(shading, "studiolight_intensity")
                col.prop(shading, "studiolight_background_alpha")
                col = split.column()  # to align properly with above

        elif shading.type == 'RENDERED':
            col.prop(shading, "use_scene_lights_render")
            col.prop(shading, "use_scene_world_render")

            if not shading.use_scene_world_render:
                col = layout.column()
                split = col.split(factor=0.9)

                col = split.column()
                sub = col.row()
                sub.scale_y = 0.6
                sub.template_icon_view(shading, "studio_light", scale_popup=3)

                col = split.column()
                col.operator("preferences.studiolight_show", emboss=False, text="", icon='PREFERENCES')

                split = layout.split(factor=0.9)
                col = split.column()
                col.prop(shading, "studiolight_rotate_z", text="Rotation")
                col.prop(shading, "studiolight_intensity")
                col.prop(shading, "studiolight_background_alpha")
                col = split.column()  # to align properly with above


class VIEW3D_PT_shading_color(Panel):
    bl_space_type = 'VIEW_3D'
    bl_region_type = 'HEADER'
    bl_label = "Color"
    bl_parent_id = 'VIEW3D_PT_shading'

    @classmethod
    def poll(cls, context):
        shading = VIEW3D_PT_shading.get_shading(context)
        return shading.type in {'WIREFRAME', 'SOLID'}

    def _draw_color_type(self, context):
        layout = self.layout
        shading = VIEW3D_PT_shading.get_shading(context)

        layout.grid_flow(columns=3, align=True).prop(shading, "color_type", expand=True)
        if shading.color_type == 'SINGLE':
            layout.row().prop(shading, "single_color", text="")

    def _draw_background_color(self, context):
        layout = self.layout
        shading = VIEW3D_PT_shading.get_shading(context)

        layout.row().label(text="Background")
        layout.row().prop(shading, "background_type", expand=True)
        if shading.background_type == 'VIEWPORT':
            layout.row().prop(shading, "background_color", text="")

    def draw(self, context):
        shading = VIEW3D_PT_shading.get_shading(context)
        if shading.type == 'WIREFRAME':
            self.layout.row().prop(shading, "wireframe_color_type", expand=True)
        else:
            self._draw_color_type(context)
            self.layout.separator()
        self._draw_background_color(context)


class VIEW3D_PT_shading_options(Panel):
    bl_space_type = 'VIEW_3D'
    bl_region_type = 'HEADER'
    bl_label = "Options"
    bl_parent_id = 'VIEW3D_PT_shading'

    @classmethod
    def poll(cls, context):
        shading = VIEW3D_PT_shading.get_shading(context)
        return shading.type in {'WIREFRAME', 'SOLID'}

    def draw(self, context):
        layout = self.layout

        shading = VIEW3D_PT_shading.get_shading(context)

        col = layout.column()

        if shading.type == 'SOLID':
            col.prop(shading, "show_backface_culling")

        row = col.row(align=True)

        if shading.type == 'WIREFRAME':
            row.prop(shading, "show_xray_wireframe", text="")
            sub = row.row()
            sub.active = shading.show_xray_wireframe
            sub.prop(shading, "xray_alpha_wireframe", text="X-Ray")
        elif shading.type == 'SOLID':
            row.prop(shading, "show_xray", text="")
            sub = row.row()
            sub.active = shading.show_xray
            sub.prop(shading, "xray_alpha", text="X-Ray")
            # X-ray mode is off when alpha is 1.0
            xray_active = shading.show_xray and shading.xray_alpha != 1

            row = col.row(align=True)
            row.prop(shading, "show_shadows", text="")
            row.active = not xray_active
            sub = row.row(align=True)
            sub.active = shading.show_shadows
            sub.prop(shading, "shadow_intensity", text="Shadow")
            sub.popover(
                panel="VIEW3D_PT_shading_options_shadow",
                icon='PREFERENCES',
                text="",
            )

            col = layout.column()

            row = col.row()
            row.active = not xray_active
            row.prop(shading, "show_cavity")

            if shading.show_cavity and not xray_active:
                row.prop(shading, "cavity_type", text="Type")

                if shading.cavity_type in {'WORLD', 'BOTH'}:
                    col.label(text="World Space")
                    sub = col.row(align=True)
                    sub.prop(shading, "cavity_ridge_factor", text="Ridge")
                    sub.prop(shading, "cavity_valley_factor", text="Valley")
                    sub.popover(
                        panel="VIEW3D_PT_shading_options_ssao",
                        icon='PREFERENCES',
                        text="",
                    )

                if shading.cavity_type in {'SCREEN', 'BOTH'}:
                    col.label(text="Screen Space")
                    sub = col.row(align=True)
                    sub.prop(shading, "curvature_ridge_factor", text="Ridge")
                    sub.prop(shading, "curvature_valley_factor", text="Valley")

            row = col.row()
            row.active = not xray_active
            row.prop(shading, "use_dof", text="Depth Of Field")

        if shading.type in {'WIREFRAME', 'SOLID'}:
            row = layout.split()
            row.prop(shading, "show_object_outline")
            sub = row.row()
            sub.active = shading.show_object_outline
            sub.prop(shading, "object_outline_color", text="")

        if shading.type == 'SOLID':
            col = layout.column()
            if shading.light in {'STUDIO', 'MATCAP'}:
                col.active = shading.selected_studio_light.has_specular_highlight_pass
                col.prop(shading, "show_specular_highlight", text="Specular Lighting")


class VIEW3D_PT_shading_options_shadow(Panel):
    bl_label = "Shadow Settings"
    bl_space_type = 'VIEW_3D'
    bl_region_type = 'HEADER'

    def draw(self, context):
        layout = self.layout
        layout.use_property_split = True
        scene = context.scene

        col = layout.column()
        col.prop(scene.display, "light_direction")
        col.prop(scene.display, "shadow_shift")
        col.prop(scene.display, "shadow_focus")


class VIEW3D_PT_shading_options_ssao(Panel):
    bl_label = "SSAO Settings"
    bl_space_type = 'VIEW_3D'
    bl_region_type = 'HEADER'

    def draw(self, context):
        layout = self.layout
        layout.use_property_split = True
        scene = context.scene

        col = layout.column(align=True)
        col.prop(scene.display, "matcap_ssao_samples")
        col.prop(scene.display, "matcap_ssao_distance")
        col.prop(scene.display, "matcap_ssao_attenuation")


class VIEW3D_PT_shading_render_pass(Panel):
    bl_space_type = 'VIEW_3D'
    bl_region_type = 'HEADER'
    bl_label = "Render Pass"
    bl_parent_id = 'VIEW3D_PT_shading'
    COMPAT_ENGINES = {'BLENDER_EEVEE'}

    @classmethod
    def poll(cls, context):
        return (context.space_data.shading.type == 'MATERIAL'
            or (context.engine in cls.COMPAT_ENGINES
                and context.space_data.shading.type == 'RENDERED'))

    def draw(self, context):
        shading = context.space_data.shading

        layout = self.layout
        layout.prop(shading, "render_pass", text="")


class VIEW3D_PT_gizmo_display(Panel):
    bl_space_type = 'VIEW_3D'
    bl_region_type = 'HEADER'
    bl_label = "Gizmo"

    def draw(self, context):
        layout = self.layout

        scene = context.scene
        view = context.space_data

        col = layout.column()
        col.label(text="Viewport Gizmos")

        col.active = view.show_gizmo
        colsub = col.column()
        colsub.prop(view, "show_gizmo_navigate", text="Navigate")
        colsub.prop(view, "show_gizmo_tool", text="Active Tools")
        colsub.prop(view, "show_gizmo_context", text="Active Object")

        layout.separator()

        col = layout.column()
        col.active = view.show_gizmo_context
        col.label(text="Object Gizmos")
        col.prop(scene.transform_orientation_slots[1], "type", text="")
        col.prop(view, "show_gizmo_object_translate", text="Move")
        col.prop(view, "show_gizmo_object_rotate", text="Rotate")
        col.prop(view, "show_gizmo_object_scale", text="Scale")

        layout.separator()

        # Match order of object type visibility
        col = layout.column()
        col.label(text="Empty")
        col.prop(view, "show_gizmo_empty_image", text="Image")
        col.prop(view, "show_gizmo_empty_force_field", text="Force Field")
        col.label(text="Light")
        col.prop(view, "show_gizmo_light_size", text="Size")
        col.prop(view, "show_gizmo_light_look_at", text="Look At")
        col.label(text="Camera")
        col.prop(view, "show_gizmo_camera_lens", text="Lens")
        col.prop(view, "show_gizmo_camera_dof_distance", text="Focus Distance")


class VIEW3D_PT_overlay(Panel):
    bl_space_type = 'VIEW_3D'
    bl_region_type = 'HEADER'
    bl_label = "Overlays"
    bl_ui_units_x = 13

    def draw(self, _context):
        layout = self.layout
        layout.label(text="Viewport Overlays")


class VIEW3D_PT_overlay_guides(Panel):
    bl_space_type = 'VIEW_3D'
    bl_region_type = 'HEADER'
    bl_parent_id = 'VIEW3D_PT_overlay'
    bl_label = "Guides"

    def draw(self, context):
        layout = self.layout

        view = context.space_data
        scene = context.scene

        overlay = view.overlay
        shading = view.shading
        display_all = overlay.show_overlays

        col = layout.column()
        col.active = display_all

        split = col.split()
        sub = split.column()

        row = sub.row()
        row_el = row.column()
        row_el.prop(overlay, "show_ortho_grid", text="Grid")
        grid_active = bool(
            view.region_quadviews or
            (view.region_3d.is_orthographic_side_view and not view.region_3d.is_perspective)
        )
        row_el.active = grid_active
        row.prop(overlay, "show_floor", text="Floor")

        if overlay.show_floor or overlay.show_ortho_grid:
            sub = col.row(align=True)
            sub.active = (
                (overlay.show_floor and not view.region_3d.is_orthographic_side_view) or
                (overlay.show_ortho_grid and grid_active)
            )
            sub.prop(overlay, "grid_scale", text="Scale")
            sub = sub.row(align=True)
            sub.active = scene.unit_settings.system == 'NONE'
            sub.prop(overlay, "grid_subdivisions", text="Subdivisions")

        sub = split.column()
        row = sub.row()
        row.label(text="Axes")

        subrow = row.row(align=True)
        subrow.prop(overlay, "show_axis_x", text="X", toggle=True)
        subrow.prop(overlay, "show_axis_y", text="Y", toggle=True)
        subrow.prop(overlay, "show_axis_z", text="Z", toggle=True)

        split = col.split()
        sub = split.column()
        sub.prop(overlay, "show_text", text="Text Info")
        sub = split.column()
        sub.prop(overlay, "show_cursor", text="3D Cursor")

        if shading.type == 'MATERIAL':
            col.prop(overlay, "show_look_dev")

        col.prop(overlay, "show_annotation", text="Annotations")


class VIEW3D_PT_overlay_object(Panel):
    bl_space_type = 'VIEW_3D'
    bl_region_type = 'HEADER'
    bl_parent_id = 'VIEW3D_PT_overlay'
    bl_label = "Objects"

    def draw(self, context):
        layout = self.layout
        view = context.space_data
        overlay = view.overlay
        display_all = overlay.show_overlays

        col = layout.column(align=True)
        col.active = display_all

        split = col.split()

        sub = split.column(align=True)
        sub.prop(overlay, "show_extras", text="Extras")
        sub.prop(overlay, "show_relationship_lines")
        sub.prop(overlay, "show_outline_selected")

        sub = split.column(align=True)
        sub.prop(overlay, "show_bones", text="Bones")
        sub.prop(overlay, "show_motion_paths")
        sub.prop(overlay, "show_object_origins", text="Origins")
        subsub = sub.column()
        subsub.active = overlay.show_object_origins
        subsub.prop(overlay, "show_object_origins_all", text="Origins (All)")


class VIEW3D_PT_overlay_geometry(Panel):
    bl_space_type = 'VIEW_3D'
    bl_region_type = 'HEADER'
    bl_parent_id = 'VIEW3D_PT_overlay'
    bl_label = "Geometry"

    def draw(self, context):
        layout = self.layout
        view = context.space_data
        overlay = view.overlay
        display_all = overlay.show_overlays
        is_wireframes = view.shading.type == 'WIREFRAME'

        col = layout.column()
        col.active = display_all

        row = col.row(align=True)
        if not is_wireframes:
            row.prop(overlay, "show_wireframes", text="")
        sub = row.row()
        sub.active = overlay.show_wireframes or is_wireframes
        sub.prop(overlay, "wireframe_threshold", text="Wireframe")

        col = layout.column(align=True)
        col.active = display_all

        col.prop(overlay, "show_face_orientation")

        # sub.prop(overlay, "show_onion_skins")


class VIEW3D_PT_overlay_motion_tracking(Panel):
    bl_space_type = 'VIEW_3D'
    bl_region_type = 'HEADER'
    bl_parent_id = 'VIEW3D_PT_overlay'
    bl_label = "Motion Tracking"

    def draw_header(self, context):
        view = context.space_data
        self.layout.prop(view, "show_reconstruction", text="")

    def draw(self, context):
        layout = self.layout
        view = context.space_data
        overlay = view.overlay
        display_all = overlay.show_overlays

        col = layout.column()
        col.active = display_all

        if view.show_reconstruction:
            split = col.split()

            sub = split.column(align=True)
            sub.active = view.show_reconstruction
            sub.prop(view, "show_camera_path", text="Camera Path")

            sub = split.column()
            sub.prop(view, "show_bundle_names", text="Marker Names")

            col = layout.column()
            col.label(text="Tracks:")
            row = col.row(align=True)
            row.prop(view, "tracks_display_type", text="")
            row.prop(view, "tracks_display_size", text="Size")


class VIEW3D_PT_overlay_edit_mesh(Panel):
    bl_space_type = 'VIEW_3D'
    bl_region_type = 'HEADER'
    bl_parent_id = 'VIEW3D_PT_overlay'
    bl_label = "Mesh Edit Mode"

    @classmethod
    def poll(cls, context):
        return context.mode == 'EDIT_MESH'

    def draw(self, context):
        layout = self.layout

        view = context.space_data
        shading = view.shading
        overlay = view.overlay
        display_all = overlay.show_overlays

        col = layout.column()
        col.active = display_all

        split = col.split()

        sub = split.column()
        sub.active = not ((shading.type == 'WIREFRAME') or shading.show_xray)
        sub.prop(overlay, "show_edges", text="Edges")
        sub = split.column()
        sub.prop(overlay, "show_faces", text="Faces")
        sub = split.column()
        sub.prop(overlay, "show_face_center", text="Center")

        row = col.row(align=True)
        row.prop(overlay, "show_edge_crease", text="Creases", toggle=True)
        row.prop(overlay, "show_edge_sharp", text="Sharp", text_ctxt=i18n_contexts.plural, toggle=True)
        row.prop(overlay, "show_edge_bevel_weight", text="Bevel", toggle=True)
        row.prop(overlay, "show_edge_seams", text="Seams", toggle=True)

        if context.preferences.view.show_developer_ui:
            col.label(text="Developer")
            col.prop(overlay, "show_extra_indices", text="Indices")


class VIEW3D_PT_overlay_edit_mesh_shading(Panel):
    bl_space_type = 'VIEW_3D'
    bl_region_type = 'HEADER'
    bl_parent_id = 'VIEW3D_PT_overlay_edit_mesh'
    bl_label = "Shading"

    @classmethod
    def poll(cls, context):
        return context.mode == 'EDIT_MESH'

    def draw(self, context):
        layout = self.layout

        view = context.space_data
        shading = view.shading
        overlay = view.overlay
        tool_settings = context.tool_settings
        display_all = overlay.show_overlays
        statvis = tool_settings.statvis

        col = layout.column()
        col.active = display_all

        col.prop(overlay, "show_occlude_wire")

        col.prop(overlay, "show_weight", text="Vertex Group Weights")
        if overlay.show_weight:
            row = col.split(factor=0.33)
            row.label(text="Zero Weights")
            sub = row.row()
            sub.prop(tool_settings, "vertex_group_user", expand=True)

        if shading.type == 'WIREFRAME':
            xray = shading.show_xray_wireframe and shading.xray_alpha_wireframe < 1.0
        elif shading.type == 'SOLID':
            xray = shading.show_xray and shading.xray_alpha < 1.0
        else:
            xray = False
        statvis_active = not xray
        row = col.row()
        row.active = statvis_active
        row.prop(overlay, "show_statvis", text="Mesh Analysis")
        if overlay.show_statvis:
            col = col.column()
            col.active = statvis_active

            sub = col.split()
            sub.label(text="Type")
            sub.prop(statvis, "type", text="")

            statvis_type = statvis.type
            if statvis_type == 'OVERHANG':
                row = col.row(align=True)
                row.prop(statvis, "overhang_min", text="Minimum")
                row.prop(statvis, "overhang_max", text="Maximum")
                col.row().prop(statvis, "overhang_axis", expand=True)
            elif statvis_type == 'THICKNESS':
                row = col.row(align=True)
                row.prop(statvis, "thickness_min", text="Minimum")
                row.prop(statvis, "thickness_max", text="Maximum")
                col.prop(statvis, "thickness_samples")
            elif statvis_type == 'INTERSECT':
                pass
            elif statvis_type == 'DISTORT':
                row = col.row(align=True)
                row.prop(statvis, "distort_min", text="Minimum")
                row.prop(statvis, "distort_max", text="Maximum")
            elif statvis_type == 'SHARP':
                row = col.row(align=True)
                row.prop(statvis, "sharp_min", text="Minimum")
                row.prop(statvis, "sharp_max", text="Maximum")


class VIEW3D_PT_overlay_edit_mesh_measurement(Panel):
    bl_space_type = 'VIEW_3D'
    bl_region_type = 'HEADER'
    bl_parent_id = 'VIEW3D_PT_overlay_edit_mesh'
    bl_label = "Measurement"

    @classmethod
    def poll(cls, context):
        return context.mode == 'EDIT_MESH'

    def draw(self, context):
        layout = self.layout

        view = context.space_data
        overlay = view.overlay
        display_all = overlay.show_overlays

        col = layout.column()
        col.active = display_all

        split = col.split()

        sub = split.column()
        sub.prop(overlay, "show_extra_edge_length", text="Edge Length")
        sub.prop(overlay, "show_extra_edge_angle", text="Edge Angle")

        sub = split.column()
        sub.prop(overlay, "show_extra_face_area", text="Face Area")
        sub.prop(overlay, "show_extra_face_angle", text="Face Angle")


class VIEW3D_PT_overlay_edit_mesh_normals(Panel):
    bl_space_type = 'VIEW_3D'
    bl_region_type = 'HEADER'
    bl_parent_id = 'VIEW3D_PT_overlay_edit_mesh'
    bl_label = "Normals"

    @classmethod
    def poll(cls, context):
        return context.mode == 'EDIT_MESH'

    def draw(self, context):
        layout = self.layout

        view = context.space_data
        overlay = view.overlay
        display_all = overlay.show_overlays

        col = layout.column()
        col.active = display_all

        row = col.row(align=True)
        row.prop(overlay, "show_vertex_normals", text="", icon='NORMALS_VERTEX')
        row.prop(overlay, "show_split_normals", text="", icon='NORMALS_VERTEX_FACE')
        row.prop(overlay, "show_face_normals", text="", icon='NORMALS_FACE')

        sub = row.row(align=True)
        sub.active = overlay.show_vertex_normals or overlay.show_face_normals or overlay.show_split_normals
        sub.prop(overlay, "normals_length", text="Size")


class VIEW3D_PT_overlay_edit_mesh_freestyle(Panel):
    bl_space_type = 'VIEW_3D'
    bl_region_type = 'HEADER'
    bl_parent_id = 'VIEW3D_PT_overlay'
    bl_label = "Freestyle"

    @classmethod
    def poll(cls, context):
        return context.mode == 'EDIT_MESH' and bpy.app.build_options.freestyle

    def draw(self, context):
        layout = self.layout

        view = context.space_data
        overlay = view.overlay
        display_all = overlay.show_overlays

        col = layout.column()
        col.active = display_all

        row = col.row()
        row.prop(overlay, "show_freestyle_edge_marks", text="Edge Marks")
        row.prop(overlay, "show_freestyle_face_marks", text="Face Marks")


class VIEW3D_PT_overlay_edit_curve(Panel):
    bl_space_type = 'VIEW_3D'
    bl_region_type = 'HEADER'
    bl_parent_id = 'VIEW3D_PT_overlay'
    bl_label = "Curve Edit Mode"

    @classmethod
    def poll(cls, context):
        return context.mode == 'EDIT_CURVE'

    def draw(self, context):
        layout = self.layout
        view = context.space_data
        overlay = view.overlay
        display_all = overlay.show_overlays

        col = layout.column()
        col.active = display_all

        row = col.row()
        row.prop(overlay, "show_curve_handles", text="Handles")

        row = col.row()
        row.prop(overlay, "show_curve_normals", text="")
        sub = row.row()
        sub.active = overlay.show_curve_normals
        sub.prop(overlay, "normals_length", text="Normals")


class VIEW3D_PT_overlay_sculpt(Panel):
    bl_space_type = 'VIEW_3D'
    bl_context = ".sculpt_mode"
    bl_region_type = 'HEADER'
    bl_parent_id = 'VIEW3D_PT_overlay'
    bl_label = "Sculpt"

    @classmethod
    def poll(cls, context):
        return (
            context.mode == 'SCULPT' and
            (context.sculpt_object and context.tool_settings.sculpt)
        )

    def draw(self, context):
        layout = self.layout
        tool_settings = context.tool_settings
        sculpt = tool_settings.sculpt

        view = context.space_data
        overlay = view.overlay

        row = layout.row(align=True)
        row.prop(sculpt, "show_mask", text="")
        sub = row.row()
        sub.active = sculpt.show_mask
        sub.prop(overlay, "sculpt_mode_mask_opacity", text="Mask")


class VIEW3D_PT_overlay_pose(Panel):
    bl_space_type = 'VIEW_3D'
    bl_region_type = 'HEADER'
    bl_parent_id = 'VIEW3D_PT_overlay'
    bl_label = "Pose Mode"

    @classmethod
    def poll(cls, context):
        mode = context.mode
        return (
            (mode == 'POSE') or
            (mode == 'PAINT_WEIGHT' and context.pose_object)
        )

    def draw(self, context):
        layout = self.layout
        view = context.space_data
        mode = context.mode
        overlay = view.overlay
        display_all = overlay.show_overlays

        col = layout.column()
        col.active = display_all

        if mode == 'POSE':
            row = col.row()
            row.prop(overlay, "show_xray_bone", text="")
            sub = row.row()
            sub.active = display_all and overlay.show_xray_bone
            sub.prop(overlay, "xray_alpha_bone", text="Fade Geometry")
        else:
            row = col.row()
            row.prop(overlay, "show_xray_bone")


class VIEW3D_PT_overlay_texture_paint(Panel):
    bl_space_type = 'VIEW_3D'
    bl_region_type = 'HEADER'
    bl_parent_id = 'VIEW3D_PT_overlay'
    bl_label = "Texture Paint"

    @classmethod
    def poll(cls, context):
        return context.mode == 'PAINT_TEXTURE'

    def draw(self, context):
        layout = self.layout
        view = context.space_data
        overlay = view.overlay
        display_all = overlay.show_overlays

        col = layout.column()
        col.active = display_all
        col.prop(overlay, "texture_paint_mode_opacity")


class VIEW3D_PT_overlay_vertex_paint(Panel):
    bl_space_type = 'VIEW_3D'
    bl_region_type = 'HEADER'
    bl_parent_id = 'VIEW3D_PT_overlay'
    bl_label = "Vertex Paint"

    @classmethod
    def poll(cls, context):
        return context.mode == 'PAINT_VERTEX'

    def draw(self, context):
        layout = self.layout
        view = context.space_data
        overlay = view.overlay
        display_all = overlay.show_overlays

        col = layout.column()
        col.active = display_all

        col.prop(overlay, "vertex_paint_mode_opacity", text="Opacity")
        col.prop(overlay, "show_paint_wire")


class VIEW3D_PT_overlay_weight_paint(Panel):
    bl_space_type = 'VIEW_3D'
    bl_region_type = 'HEADER'
    bl_parent_id = 'VIEW3D_PT_overlay'
    bl_label = "Weight Paint"

    @classmethod
    def poll(cls, context):
        return context.mode == 'PAINT_WEIGHT'

    def draw(self, context):
        layout = self.layout
        view = context.space_data
        overlay = view.overlay
        display_all = overlay.show_overlays

        col = layout.column()
        col.active = display_all

        col.prop(overlay, "weight_paint_mode_opacity", text="Opacity")
        row = col.split(factor=0.33)
        row.label(text="Zero Weights")
        sub = row.row()
        sub.prop(context.tool_settings, "vertex_group_user", expand=True)

        col.prop(overlay, "show_wpaint_contours")
        col.prop(overlay, "show_paint_wire")


class VIEW3D_PT_snapping(Panel):
    bl_space_type = 'VIEW_3D'
    bl_region_type = 'HEADER'
    bl_label = "Snapping"

    def draw(self, context):
        tool_settings = context.tool_settings
        snap_elements = tool_settings.snap_elements
        obj = context.active_object
        object_mode = 'OBJECT' if obj is None else obj.mode

        layout = self.layout
        col = layout.column()
        col.label(text="Snap to")
        col.prop(tool_settings, "snap_elements", expand=True)

        col.separator()
        if 'INCREMENT' in snap_elements:
            col.prop(tool_settings, "use_snap_grid_absolute")

        if snap_elements != {'INCREMENT'}:
            col.label(text="Snap with")
            row = col.row(align=True)
            row.prop(tool_settings, "snap_target", expand=True)

            col.prop(tool_settings, "use_snap_backface_culling")

            if obj:
                if object_mode == 'EDIT':
                    col.prop(tool_settings, "use_snap_self")
                if object_mode in {'OBJECT', 'POSE', 'EDIT', 'WEIGHT_PAINT'}:
                    col.prop(tool_settings, "use_snap_align_rotation")

            if 'FACE' in snap_elements:
                col.prop(tool_settings, "use_snap_project")

            if 'VOLUME' in snap_elements:
                col.prop(tool_settings, "use_snap_peel_object")

        col.label(text="Affect")
        row = col.row(align=True)
        row.prop(tool_settings, "use_snap_translate", text="Move", toggle=True)
        row.prop(tool_settings, "use_snap_rotate", text="Rotate", toggle=True)
        row.prop(tool_settings, "use_snap_scale", text="Scale", toggle=True)


class VIEW3D_PT_proportional_edit(Panel):
    bl_space_type = 'VIEW_3D'
    bl_region_type = 'HEADER'
    bl_label = "Proportional Editing"
    bl_ui_units_x = 8

    def draw(self, context):
        layout = self.layout
        tool_settings = context.tool_settings
        col = layout.column()

        if context.mode != 'OBJECT':
            col.prop(tool_settings, "use_proportional_connected")
            sub = col.column()
            sub.active = not tool_settings.use_proportional_connected
            sub.prop(tool_settings, "use_proportional_projected")
            col.separator()

        col.prop(tool_settings, "proportional_edit_falloff", expand=True)


class VIEW3D_PT_transform_orientations(Panel):
    bl_space_type = 'VIEW_3D'
    bl_region_type = 'HEADER'
    bl_label = "Transform Orientations"
    bl_ui_units_x = 8

    def draw(self, context):
        layout = self.layout
        layout.label(text="Transform Orientations")

        scene = context.scene
        orient_slot = scene.transform_orientation_slots[0]
        orientation = orient_slot.custom_orientation

        row = layout.row()
        col = row.column()
        col.prop(orient_slot, "type", expand=True)
        row.operator("transform.create_orientation", text="", icon='ADD', emboss=False).use = True

        if orientation:
            row = layout.row(align=False)
            row.prop(orientation, "name", text="", icon='OBJECT_ORIGIN')
            row.operator("transform.delete_orientation", text="", icon='X', emboss=False)


class VIEW3D_PT_gpencil_origin(Panel):
    bl_space_type = 'VIEW_3D'
    bl_region_type = 'HEADER'
    bl_label = "Stroke Placement"

    def draw(self, context):
        layout = self.layout
        tool_settings = context.tool_settings
        gpd = context.gpencil_data

        layout.label(text="Stroke Placement")

        row = layout.row()
        col = row.column()
        col.prop(tool_settings, "gpencil_stroke_placement_view3d", expand=True)

        if tool_settings.gpencil_stroke_placement_view3d == 'SURFACE':
            row = layout.row()
            row.label(text="Offset")
            row = layout.row()
            row.prop(gpd, "zdepth_offset", text="")

        if tool_settings.gpencil_stroke_placement_view3d == 'STROKE':
            row = layout.row()
            row.label(text="Target")
            row = layout.row()
            row.prop(tool_settings, "gpencil_stroke_snap_mode", expand=True)


class VIEW3D_PT_gpencil_lock(Panel):
    bl_space_type = 'VIEW_3D'
    bl_region_type = 'HEADER'
    bl_label = "Drawing Plane"

    def draw(self, context):
        layout = self.layout
        layout.label(text="Drawing Plane")

        row = layout.row()
        col = row.column()
        col.prop(context.tool_settings.gpencil_sculpt, "lock_axis", expand=True)


class VIEW3D_PT_gpencil_guide(Panel):
    bl_space_type = 'VIEW_3D'
    bl_region_type = 'HEADER'
    bl_label = "Guides"

    def draw(self, context):
        settings = context.tool_settings.gpencil_sculpt.guide

        layout = self.layout
        layout.label(text="Guides")

        col = layout.column()
        col.active = settings.use_guide
        col.prop(settings, "type", expand=True)

        if settings.type in {'ISO', 'PARALLEL', 'RADIAL'}:
            col.prop(settings, "angle")
            row = col.row(align=True)

        col.prop(settings, "use_snapping")
        if settings.use_snapping:

            if settings.type == 'RADIAL':
                col.prop(settings, "angle_snap")
            else:
                col.prop(settings, "spacing")

        if settings.type in {'CIRCULAR', 'RADIAL'} or settings.use_snapping:
            col.label(text="Reference Point")
            row = col.row(align=True)
            row.prop(settings, "reference_point", expand=True)
            if settings.reference_point == 'CUSTOM':
                col.prop(settings, "location", text="Custom Location")
            elif settings.reference_point == 'OBJECT':
                col.prop(settings, "reference_object", text="Object Location")
                if not settings.reference_object:
                    col.label(text="No object selected, using cursor")


class VIEW3D_PT_overlay_gpencil_options(Panel):
    bl_space_type = 'VIEW_3D'
    bl_region_type = 'HEADER'
    bl_parent_id = 'VIEW3D_PT_overlay'
    bl_label = ""

    @classmethod
    def poll(cls, context):
        return context.object and context.object.type == 'GPENCIL'

    def draw_header(self, context):
        layout = self.layout
        layout.label(text={
            'PAINT_GPENCIL': "Draw Grease Pencil",
            'EDIT_GPENCIL': "Edit Grease Pencil",
            'SCULPT_GPENCIL': "Sculpt Grease Pencil",
            'WEIGHT_GPENCIL': "Weight Grease Pencil",
            'VERTEX_GPENCIL': "Vertex Paint Grease Pencil",
            'OBJECT': "Grease Pencil",
        }[context.mode])

    def draw(self, context):
        layout = self.layout
        view = context.space_data
        overlay = view.overlay
        view = context.space_data
        shading = view.shading

        layout.prop(overlay, "use_gpencil_onion_skin", text="Onion Skin")

        col = layout.column()
        row = col.row()
        row.prop(overlay, "use_gpencil_grid", text="")
        sub = row.row()
        sub.active = overlay.use_gpencil_grid
        sub.prop(overlay, "gpencil_grid_opacity", text="Canvas", slider=True)

        row = col.row()
        row.prop(overlay, "use_gpencil_fade_layers", text="")
        sub = row.row()
        sub.active = overlay.use_gpencil_fade_layers
        sub.prop(overlay, "gpencil_fade_layer", text="Fade Layers", slider=True)

        row = col.row()
        row.prop(overlay, "use_gpencil_paper", text="")
        sub = row.row(align=True)
        sub.active = overlay.use_gpencil_paper
        sub.prop(overlay, "gpencil_paper_opacity", text="Fade Objects", slider=True)
        sub.prop(overlay, "use_gpencil_fade_objects", text="", icon='OUTLINER_OB_GREASEPENCIL')

        if context.object.mode in {'EDIT_GPENCIL', 'SCULPT_GPENCIL', 'WEIGHT_GPENCIL', 'VERTEX_GPENCIL'}:
            layout.prop(overlay, "use_gpencil_edit_lines", text="Edit Lines")
            layout.prop(overlay, "use_gpencil_multiedit_line_only", text="Show Edit Lines only in multiframe")

        if context.object.mode in {'EDIT_GPENCIL', 'SCULPT_GPENCIL', 'WEIGHT_GPENCIL', 'VERTEX_GPENCIL'}:
            layout.prop(overlay, "vertex_opacity", text="Vertex Opacity", slider=True)

        if context.object.mode in {'OBJECT', 'PAINT_GPENCIL', 'EDIT_GPENCIL', 'SCULPT_GPENCIL', 'VERTEX_GPENCIL'}:
            show_vertex = True

            if shading.type == 'WIREFRAME':
                show_vertex = False
            elif shading.type == 'SOLID' and  shading.color_type in  {'MATERIAL', 'OBJECT', 'SINGLE', 'RANDOM'}:
                show_vertex = False

            if show_vertex is True:
                layout.label(text="Vertex Paint")
                layout.prop(overlay, "gpencil_vertex_paint_opacity", text="Opacity", slider=True)


class VIEW3D_PT_quad_view(Panel):
    bl_space_type = 'VIEW_3D'
    bl_region_type = 'UI'
    bl_category = "View"
    bl_label = "Quad View"
    bl_options = {'DEFAULT_CLOSED'}

    @classmethod
    def poll(cls, context):
        view = context.space_data
        return view.region_quadviews

    def draw(self, context):
        layout = self.layout

        view = context.space_data

        region = view.region_quadviews[2]
        col = layout.column()
        col.prop(region, "lock_rotation")
        row = col.row()
        row.enabled = region.lock_rotation
        row.prop(region, "show_sync_view")
        row = col.row()
        row.enabled = region.lock_rotation and region.show_sync_view
        row.prop(region, "use_box_clip")


# Annotation properties
class VIEW3D_PT_grease_pencil(AnnotationDataPanel, Panel):
    bl_space_type = 'VIEW_3D'
    bl_region_type = 'UI'
    bl_category = "View"

    # NOTE: this is just a wrapper around the generic GP Panel


class VIEW3D_PT_annotation_onion(AnnotationOnionSkin, Panel):
    bl_space_type = 'VIEW_3D'
    bl_region_type = 'UI'
    bl_category = "View"
    bl_parent_id = 'VIEW3D_PT_grease_pencil'

    # NOTE: this is just a wrapper around the generic GP Panel


class TOPBAR_PT_annotation_layers(Panel, AnnotationDataPanel):
    bl_space_type = 'VIEW_3D'
    bl_region_type = 'HEADER'
    bl_label = "Layers"
    bl_ui_units_x = 14


class VIEW3D_PT_view3d_stereo(Panel):
    bl_space_type = 'VIEW_3D'
    bl_region_type = 'UI'
    bl_category = "View"
    bl_label = "Stereoscopy"
    bl_options = {'DEFAULT_CLOSED'}

    @classmethod
    def poll(cls, context):
        scene = context.scene

        multiview = scene.render.use_multiview
        return multiview

    def draw(self, context):
        layout = self.layout
        view = context.space_data

        basic_stereo = context.scene.render.views_format == 'STEREO_3D'

        col = layout.column()
        col.row().prop(view, "stereo_3d_camera", expand=True)

        col.label(text="Display:")
        row = col.row()
        row.active = basic_stereo
        row.prop(view, "show_stereo_3d_cameras")
        row = col.row()
        row.active = basic_stereo
        split = row.split()
        split.prop(view, "show_stereo_3d_convergence_plane")
        split = row.split()
        split.prop(view, "stereo_3d_convergence_plane_alpha", text="Alpha")
        split.active = view.show_stereo_3d_convergence_plane
        row = col.row()
        split = row.split()
        split.prop(view, "show_stereo_3d_volume")
        split = row.split()
        split.active = view.show_stereo_3d_volume
        split.prop(view, "stereo_3d_volume_alpha", text="Alpha")


class VIEW3D_PT_context_properties(Panel):
    bl_space_type = 'VIEW_3D'
    bl_region_type = 'UI'
    bl_category = "Item"
    bl_label = "Properties"
    bl_options = {'DEFAULT_CLOSED'}

    @staticmethod
    def _active_context_member(context):
        obj = context.object
        if obj:
            object_mode = obj.mode
            if object_mode == 'POSE':
                return "active_pose_bone"
            elif object_mode == 'EDIT' and obj.type == 'ARMATURE':
                return "active_bone"
            else:
                return "object"

        return ""

    @classmethod
    def poll(cls, context):
        import rna_prop_ui
        member = cls._active_context_member(context)

        if member:
            context_member, member = rna_prop_ui.rna_idprop_context_value(context, member, object)
            return context_member and rna_prop_ui.rna_idprop_has_properties(context_member)

        return False

    def draw(self, context):
        import rna_prop_ui
        member = VIEW3D_PT_context_properties._active_context_member(context)

        if member:
            # Draw with no edit button
            rna_prop_ui.draw(self.layout, context, member, object, False)


# Grease Pencil Object - Multiframe falloff tools
class VIEW3D_PT_gpencil_multi_frame(Panel):
    bl_space_type = 'VIEW_3D'
    bl_region_type = 'HEADER'
    bl_label = "Multi Frame"

    def draw(self, context):
        gpd = context.gpencil_data
        settings = context.tool_settings.gpencil_sculpt

        layout = self.layout
        col = layout.column(align=True)
        col.prop(settings, "use_multiframe_falloff")

        # Falloff curve
        if gpd.use_multiedit and settings.use_multiframe_falloff:
            layout.template_curve_mapping(settings, "multiframe_falloff_curve", brush=True)


class VIEW3D_MT_gpencil_edit_context_menu(Menu):
    bl_label = ""

    def draw(self, context):

        is_point_mode = context.tool_settings.gpencil_selectmode_edit == 'POINT'
        is_stroke_mode = context.tool_settings.gpencil_selectmode_edit == 'STROKE'
        is_segment_mode = context.tool_settings.gpencil_selectmode_edit == 'SEGMENT'

        layout = self.layout

        layout.operator_context = 'INVOKE_REGION_WIN'

        row = layout.row()

        if is_point_mode or is_segment_mode:
            col = row.column()

            col.label(text="Point Context Menu", icon='GP_SELECT_POINTS')
            col.separator()

            # Additive Operators
            col.operator("gpencil.stroke_subdivide", text="Subdivide").only_selected = True

            col.separator()

            col.operator("gpencil.extrude_move", text="Extrude Points")

            col.separator()

            # Deform Operators
            col.operator("gpencil.stroke_smooth", text="Smooth Points").only_selected = True
            col.operator("transform.bend", text="Bend")
            col.operator("transform.shear", text="Shear")
            col.operator("transform.tosphere", text="To Sphere")
            col.operator("transform.transform", text="Shrink Fatten").mode = 'GPENCIL_SHRINKFATTEN'

            col.separator()

            col.menu("VIEW3D_MT_mirror", text="Mirror Points")
            col.menu("VIEW3D_MT_snap", text="Snap Points")

            col.separator()

            # Duplicate operators
            col.operator("gpencil.duplicate_move", text="Duplicate")
            col.operator("gpencil.copy", text="Copy", icon='COPYDOWN')
            col.operator("gpencil.paste", text="Paste", icon='PASTEDOWN').type = 'ACTIVE'
            col.operator("gpencil.paste", text="Paste by Layer").type = 'LAYER'

            col.separator()

            # Removal Operators
            col.operator("gpencil.stroke_merge", text="Merge Points")
            col.operator("gpencil.stroke_merge_by_distance").use_unselected = False
            col.operator("gpencil.stroke_split", text="Split")
            col.operator("gpencil.stroke_separate", text="Separate").mode = 'POINT'

            col.separator()

            col.operator("gpencil.delete", text="Delete Points").type = 'POINTS'
            col.operator("gpencil.dissolve", text="Dissolve Points").type = 'POINTS'
            col.operator("gpencil.dissolve", text="Dissolve Between").type = 'BETWEEN'
            col.operator("gpencil.dissolve", text="Dissolve Unselected").type = 'UNSELECT'

        if is_stroke_mode:
            col = row.column()
            col.label(text="Stroke Context Menu", icon='GP_SELECT_STROKES')
            col.separator()

            # Main Strokes Operators
            col.operator("gpencil.stroke_subdivide", text="Subdivide").only_selected = False
            col.menu("VIEW3D_MT_gpencil_simplify")
            col.operator("gpencil.stroke_trim", text="Trim")

            col.separator()

            col.operator("gpencil.stroke_smooth", text="Smooth Stroke").only_selected = False
            col.operator("transform.transform", text="Shrink Fatten").mode = 'GPENCIL_SHRINKFATTEN'

            col.separator()

            # Layer and Materials operators
            col.menu("GPENCIL_MT_move_to_layer")
            col.menu("VIEW3D_MT_assign_material")
            col.operator("gpencil.set_active_material", text="Set as Active Material")
            col.operator_menu_enum("gpencil.stroke_arrange", "direction", text="Arrange Strokes")

            col.separator()

            col.menu("VIEW3D_MT_mirror", text="Mirror Stroke")
            col.menu("VIEW3D_MT_snap", text="Snap Stroke")

            col.separator()

            # Duplicate operators
            col.operator("gpencil.duplicate_move", text="Duplicate")
            col.operator("gpencil.copy", text="Copy", icon='COPYDOWN')
            col.operator("gpencil.paste", text="Paste", icon='PASTEDOWN').type = 'ACTIVE'
            col.operator("gpencil.paste", text="Paste by Layer").type = 'LAYER'

            col.separator()

            # Removal Operators
            col.operator("gpencil.stroke_merge_by_distance").use_unselected = True
            col.operator_menu_enum("gpencil.stroke_join", "type", text="Join")
            col.operator("gpencil.stroke_split", text="Split")
            col.operator("gpencil.stroke_separate", text="Separate").mode = 'STROKE'

            col.separator()

            col.operator("gpencil.delete", text="Delete Strokes").type = 'STROKES'

            col.separator()

            col.operator("gpencil.reproject", text="Reproject Strokes")


class VIEW3D_PT_gpencil_sculpt_context_menu(Panel):
    bl_space_type = 'VIEW_3D'
    bl_region_type = 'WINDOW'
    bl_label = "Sculpt Context Menu"

    def draw(self, context):
        layout = self.layout
        ts = context.tool_settings
        settings = ts.gpencil_sculpt_paint
        brush = settings.brush

        if context.mode == 'WEIGHT_GPENCIL':
            layout.prop(brush, "weight")
        layout.prop(brush, "size", slider=True)
        layout.prop(brush, "strength")

        layout.separator()

        # Frames
        layout.label(text="Frames:")

        layout.operator_context = 'INVOKE_REGION_WIN'

        layout.operator("gpencil.blank_frame_add", text="Insert Blank in Active Layer", icon='ADD')
        layout.operator("gpencil.blank_frame_add", text="Insert Blank in All Layers", icon='ADD').all_layers = True

        layout.separator()

        layout.operator("gpencil.frame_duplicate", text="Duplicate Active Layer", icon='DUPLICATE')
        layout.operator("gpencil.frame_duplicate", text="Duplicate All Layers", icon='DUPLICATE').mode = 'ALL'

        layout.separator()

        layout.operator("gpencil.delete", text="Delete Active Layer", icon='REMOVE').type = 'FRAME'
        layout.operator("gpencil.active_frames_delete_all", text="Delete All Layers", icon='REMOVE')


class VIEW3D_PT_gpencil_draw_context_menu(Panel):
    bl_space_type = 'VIEW_3D'
    bl_region_type = 'WINDOW'
    bl_label = "Draw Context Menu"

    def draw(self, context):
        ts = context.tool_settings
        settings = ts.gpencil_paint
        brush = settings.brush
        gp_settings = brush.gpencil_settings

        layout = self.layout

        if brush.gpencil_tool not in {'ERASE', 'CUTTER', 'EYEDROPPER'} and settings.use_vertex_color:
            split = layout.split(factor=0.1)
            split.prop(brush, "color", text="")
            split.template_color_picker(brush, "color", value_slider=True)

            col = layout.column()
            col.separator()
            col.prop_menu_enum(gp_settings, "vertex_mode", text="Mode")
            col.separator()

        if brush.gpencil_tool not in {'FILL', 'CUTTER'}:
            layout.prop(brush, "size", slider=True)
        if brush.gpencil_tool not in {'ERASE', 'FILL', 'CUTTER'}:
            layout.prop(gp_settings, "pen_strength")

        layout.separator()

        # Frames
        layout.label(text="Frames:")

        layout.operator_context = 'INVOKE_REGION_WIN'

        layout.operator("gpencil.blank_frame_add", text="Insert Blank in Active Layer", icon='ADD')
        layout.operator("gpencil.blank_frame_add", text="Insert Blank in All Layers", icon='ADD').all_layers = True

        layout.separator()

        layout.operator("gpencil.frame_duplicate", text="Duplicate Active Layer", icon='DUPLICATE')
        layout.operator("gpencil.frame_duplicate", text="Duplicate All Layers", icon='DUPLICATE').mode = 'ALL'

        layout.separator()

        layout.operator("gpencil.delete", text="Delete Active Layer", icon='REMOVE').type = 'FRAME'
        layout.operator("gpencil.active_frames_delete_all", text="Delete All Layers", icon='REMOVE')


class VIEW3D_PT_gpencil_vertex_context_menu(Panel):
    bl_space_type = 'VIEW_3D'
    bl_region_type = 'WINDOW'
    bl_label = "Vertex Paint Context Menu"

    def draw(self, context):
        layout = self.layout
        ts = context.tool_settings
        settings = ts.gpencil_vertex_paint
        brush = settings.brush
        gp_settings = brush.gpencil_settings

        col = layout.column()

        if brush.gpencil_vertex_tool in {'DRAW', 'REPLACE'}:
            split = layout.split(factor=0.1)
            split.prop(brush, "color", text="")
            split.template_color_picker(brush, "color", value_slider=True)

            col = layout.column()
            col.separator()
            col.prop_menu_enum(gp_settings, "vertex_mode", text="Mode")
            col.separator()

        row = col.row(align=True)
        row.prop(brush, "size", text="Radius")
        row.prop(gp_settings, "use_pressure", text="", icon='STYLUS_PRESSURE')

        if brush.gpencil_vertex_tool in {'DRAW', 'BLUR', 'SMEAR'}:
            row = layout.row(align=True)
            row.prop(gp_settings, "pen_strength", slider=True)
            row.prop(gp_settings, "use_strength_pressure", text="", icon='STYLUS_PRESSURE')


class VIEW3D_PT_paint_vertex_context_menu(Panel):
    # Only for popover, these are dummy values.
    bl_space_type = 'VIEW_3D'
    bl_region_type = 'WINDOW'
    bl_label = "Vertex Paint Context Menu"

    def draw(self, context):
        layout = self.layout

        brush = context.tool_settings.vertex_paint.brush
        capabilities = brush.vertex_paint_capabilities

        if capabilities.has_color:
            split = layout.split(factor=0.1)
            UnifiedPaintPanel.prop_unified_color(split, context, brush, "color", text="")
            UnifiedPaintPanel.prop_unified_color_picker(split, context, brush, "color", value_slider=True)
            layout.prop(brush, "blend", text="")

        UnifiedPaintPanel.prop_unified(layout, context, brush, "size", unified_name="use_unified_size", pressure_name="use_pressure_size", slider=True)
        UnifiedPaintPanel.prop_unified(layout, context, brush, "strength", unified_name="use_unified_strength", pressure_name="use_pressure_strength", slider=True)

class VIEW3D_PT_paint_texture_context_menu(Panel):
    # Only for popover, these are dummy values.
    bl_space_type = 'VIEW_3D'
    bl_region_type = 'WINDOW'
    bl_label = "Texture Paint Context Menu"

    def draw(self, context):
        layout = self.layout

        brush = context.tool_settings.image_paint.brush
        capabilities = brush.image_paint_capabilities

        if capabilities.has_color:
            split = layout.split(factor=0.1)
            UnifiedPaintPanel.prop_unified_color(split, context, brush, "color", text="")
            UnifiedPaintPanel.prop_unified_color_picker(split, context, brush, "color", value_slider=True)
            layout.prop(brush, "blend", text="")

        if capabilities.has_radius:
            UnifiedPaintPanel.prop_unified(layout, context, brush, "size", unified_name="use_unified_size", pressure_name="use_pressure_size", slider=True)
            UnifiedPaintPanel.prop_unified(layout, context, brush, "strength", unified_name="use_unified_strength", pressure_name="use_pressure_strength", slider=True)


class VIEW3D_PT_paint_weight_context_menu(Panel):
    # Only for popover, these are dummy values.
    bl_space_type = 'VIEW_3D'
    bl_region_type = 'WINDOW'
    bl_label = "Weights Context Menu"

    def draw(self, context):
        layout = self.layout

        brush = context.tool_settings.weight_paint.brush
        UnifiedPaintPanel.prop_unified(layout, context, brush, "weight", unified_name="use_unified_weight", slider=True)
        UnifiedPaintPanel.prop_unified(layout, context, brush, "size", unified_name="use_unified_size", pressure_name="use_pressure_size", slider=True)
        UnifiedPaintPanel.prop_unified(layout, context, brush, "strength", unified_name="use_unified_strength", pressure_name="use_pressure_strength", slider=True)


class VIEW3D_PT_sculpt_context_menu(Panel):
    # Only for popover, these are dummy values.
    bl_space_type = 'VIEW_3D'
    bl_region_type = 'WINDOW'
    bl_label = "Sculpt Context Menu"

    def draw(self, context):
        layout = self.layout

        brush = context.tool_settings.sculpt.brush
        capabilities = brush.sculpt_capabilities

        UnifiedPaintPanel.prop_unified(layout, context, brush, "size", unified_name="use_unified_size", pressure_name="use_pressure_size", slider=True)
        UnifiedPaintPanel.prop_unified(layout, context, brush, "strength", unified_name="use_unified_strength", pressure_name="use_pressure_strength", slider=True)

        if capabilities.has_auto_smooth:
            layout.prop(brush, "auto_smooth_factor", slider=True)

        if capabilities.has_normal_weight:
            layout.prop(brush, "normal_weight", slider=True)

        if capabilities.has_pinch_factor:
            layout.prop(brush, "crease_pinch_factor", slider=True, text="Pinch")

        if capabilities.has_rake_factor:
            layout.prop(brush, "rake_factor", slider=True)

        if capabilities.has_plane_offset:
            layout.prop(brush, "plane_offset", slider=True)
            layout.prop(brush, "plane_trim", slider=True, text="Distance")

        if capabilities.has_height:
            layout.prop(brush, "height", slider=True, text="Height")


class TOPBAR_PT_gpencil_materials(GreasePencilMaterialsPanel, Panel):
    bl_space_type = 'VIEW_3D'
    bl_region_type = 'HEADER'
    bl_label = "Materials"
    bl_ui_units_x = 14

    @classmethod
    def poll(cls, context):
        ob = context.object
        return ob and ob.type == 'GPENCIL'


class TOPBAR_PT_gpencil_vertexcolor(GreasePencilVertexcolorPanel, Panel):
    bl_space_type = 'VIEW_3D'
    bl_region_type = 'HEADER'
    bl_label = "Vertex Color"
    bl_ui_units_x = 10

    @classmethod
    def poll(cls, context):
        ob = context.object
        return ob and ob.type == 'GPENCIL'


class TOPBAR_PT_gpencil_eyedropper(Panel):
    bl_space_type = 'VIEW_3D'
    bl_region_type = 'HEADER'
    bl_label = "Vertex Color"
    bl_ui_units_x = 10

    @classmethod
    def poll(cls, context):
        ob = context.object
        return ob and ob.type == 'GPENCIL'

    def draw(self, context):
        layout = self.layout
        layout.use_property_split = True
        layout.use_property_decorate = False
        ts = context.scene.tool_settings
        gpencil_paint = ts.gpencil_paint
        if gpencil_paint.palette:
            layout.template_palette(gpencil_paint, "palette", color=True)


classes = (
    VIEW3D_HT_header,
    VIEW3D_HT_tool_header,
    VIEW3D_MT_editor_menus,
    VIEW3D_MT_transform,
    VIEW3D_MT_transform_base,
    VIEW3D_MT_transform_object,
    VIEW3D_MT_transform_armature,
    VIEW3D_MT_mirror,
    VIEW3D_MT_snap,
    VIEW3D_MT_uv_map,
    VIEW3D_MT_view,
    VIEW3D_MT_view_local,
    VIEW3D_MT_view_cameras,
    VIEW3D_MT_view_navigation,
    VIEW3D_MT_view_align,
    VIEW3D_MT_view_align_selected,
    VIEW3D_MT_view_viewpoint,
    VIEW3D_MT_view_regions,
    VIEW3D_MT_select_object,
    VIEW3D_MT_select_object_more_less,
    VIEW3D_MT_select_pose,
    VIEW3D_MT_select_pose_more_less,
    VIEW3D_MT_select_particle,
    VIEW3D_MT_edit_mesh,
    VIEW3D_MT_edit_mesh_select_similar,
    VIEW3D_MT_edit_mesh_select_by_trait,
    VIEW3D_MT_edit_mesh_select_more_less,
    VIEW3D_MT_select_edit_mesh,
    VIEW3D_MT_select_edit_curve,
    VIEW3D_MT_select_edit_surface,
    VIEW3D_MT_edit_text_context_menu,
    VIEW3D_MT_select_edit_text,
    VIEW3D_MT_select_edit_metaball,
    VIEW3D_MT_edit_lattice_context_menu,
    VIEW3D_MT_select_edit_lattice,
    VIEW3D_MT_select_edit_armature,
    VIEW3D_MT_select_gpencil,
    VIEW3D_MT_select_paint_mask,
    VIEW3D_MT_select_paint_mask_vertex,
    VIEW3D_MT_angle_control,
    VIEW3D_MT_mesh_add,
    VIEW3D_MT_curve_add,
    VIEW3D_MT_surface_add,
    VIEW3D_MT_edit_metaball_context_menu,
    VIEW3D_MT_metaball_add,
    TOPBAR_MT_edit_curve_add,
    TOPBAR_MT_edit_armature_add,
    VIEW3D_MT_armature_add,
    VIEW3D_MT_light_add,
    VIEW3D_MT_lightprobe_add,
    VIEW3D_MT_camera_add,
    VIEW3D_MT_add,
    VIEW3D_MT_image_add,
    VIEW3D_MT_object,
    VIEW3D_MT_object_animation,
    VIEW3D_MT_object_rigid_body,
    VIEW3D_MT_object_clear,
    VIEW3D_MT_object_context_menu,
    VIEW3D_MT_object_shading,
    VIEW3D_MT_object_apply,
    VIEW3D_MT_object_relations,
    VIEW3D_MT_object_parent,
    VIEW3D_MT_object_track,
    VIEW3D_MT_object_collection,
    VIEW3D_MT_object_constraints,
    VIEW3D_MT_object_quick_effects,
    VIEW3D_MT_object_showhide,
    VIEW3D_MT_make_single_user,
    VIEW3D_MT_make_links,
    VIEW3D_MT_brush_paint_modes,
    VIEW3D_MT_paint_vertex,
    VIEW3D_MT_join_palette,
    VIEW3D_MT_hook,
    VIEW3D_MT_vertex_group,
    VIEW3D_MT_gpencil_vertex_group,
    VIEW3D_MT_paint_weight,
    VIEW3D_MT_sculpt,
    VIEW3D_MT_sculpt_set_pivot,
    VIEW3D_MT_mask,
    VIEW3D_MT_particle,
    VIEW3D_MT_particle_context_menu,
    VIEW3D_MT_particle_showhide,
    VIEW3D_MT_pose,
    VIEW3D_MT_pose_transform,
    VIEW3D_MT_pose_slide,
    VIEW3D_MT_pose_propagate,
    VIEW3D_MT_pose_library,
    VIEW3D_MT_pose_motion,
    VIEW3D_MT_pose_group,
    VIEW3D_MT_pose_ik,
    VIEW3D_MT_pose_constraints,
    VIEW3D_MT_pose_showhide,
    VIEW3D_MT_pose_apply,
    VIEW3D_MT_pose_context_menu,
    VIEW3D_MT_bone_options_toggle,
    VIEW3D_MT_bone_options_enable,
    VIEW3D_MT_bone_options_disable,
    VIEW3D_MT_edit_mesh_context_menu,
    VIEW3D_MT_edit_mesh_select_mode,
    VIEW3D_MT_edit_mesh_select_linked,
    VIEW3D_MT_edit_mesh_select_loops,
    VIEW3D_MT_edit_mesh_extrude,
    VIEW3D_MT_edit_mesh_vertices,
    VIEW3D_MT_edit_mesh_edges,
    VIEW3D_MT_edit_mesh_edges_data,
    VIEW3D_MT_edit_mesh_faces,
    VIEW3D_MT_edit_mesh_faces_data,
    VIEW3D_MT_edit_mesh_normals,
    VIEW3D_MT_edit_mesh_normals_select_strength,
    VIEW3D_MT_edit_mesh_normals_set_strength,
    VIEW3D_MT_edit_mesh_normals_average,
    VIEW3D_MT_edit_mesh_shading,
    VIEW3D_MT_edit_mesh_weights,
    VIEW3D_MT_edit_mesh_clean,
    VIEW3D_MT_edit_mesh_delete,
    VIEW3D_MT_edit_mesh_merge,
    VIEW3D_MT_edit_mesh_showhide,
    VIEW3D_MT_paint_gpencil,
    VIEW3D_MT_assign_material,
    VIEW3D_MT_gpencil_materials,
    VIEW3D_MT_edit_gpencil,
    VIEW3D_MT_edit_gpencil_stroke,
    VIEW3D_MT_edit_gpencil_point,
    VIEW3D_MT_edit_gpencil_delete,
    VIEW3D_MT_edit_gpencil_showhide,
    VIEW3D_MT_weight_gpencil,
    VIEW3D_MT_vertex_gpencil,
    VIEW3D_MT_gpencil_animation,
    VIEW3D_MT_gpencil_simplify,
    VIEW3D_MT_gpencil_copy_layer,
    VIEW3D_MT_gpencil_autoweights,
    VIEW3D_MT_gpencil_edit_context_menu,
    VIEW3D_MT_edit_curve,
    VIEW3D_MT_edit_curve_ctrlpoints,
    VIEW3D_MT_edit_curve_segments,
    VIEW3D_MT_edit_curve_clean,
    VIEW3D_MT_edit_curve_context_menu,
    VIEW3D_MT_edit_curve_delete,
    VIEW3D_MT_edit_curve_showhide,
    VIEW3D_MT_edit_surface,
    VIEW3D_MT_edit_font,
    VIEW3D_MT_edit_text_chars,
    VIEW3D_MT_edit_meta,
    VIEW3D_MT_edit_meta_showhide,
    VIEW3D_MT_edit_lattice,
    VIEW3D_MT_edit_armature,
    VIEW3D_MT_armature_context_menu,
    VIEW3D_MT_edit_armature_parent,
    VIEW3D_MT_edit_armature_roll,
    VIEW3D_MT_edit_armature_names,
    VIEW3D_MT_edit_armature_delete,
    VIEW3D_MT_edit_gpencil_transform,
    VIEW3D_MT_edit_gpencil_interpolate,
    VIEW3D_MT_object_mode_pie,
    VIEW3D_MT_view_pie,
    VIEW3D_MT_transform_gizmo_pie,
    VIEW3D_MT_shading_pie,
    VIEW3D_MT_shading_ex_pie,
    VIEW3D_MT_pivot_pie,
    VIEW3D_MT_snap_pie,
    VIEW3D_MT_orientations_pie,
    VIEW3D_MT_proportional_editing_falloff_pie,
    VIEW3D_MT_sculpt_mask_edit_pie,
    VIEW3D_PT_active_tool,
    VIEW3D_PT_active_tool_duplicate,
    VIEW3D_PT_view3d_properties,
    VIEW3D_PT_view3d_lock,
    VIEW3D_PT_view3d_cursor,
    VIEW3D_PT_collections,
    VIEW3D_PT_object_type_visibility,
    VIEW3D_PT_grease_pencil,
    VIEW3D_PT_annotation_onion,
    VIEW3D_PT_gpencil_multi_frame,
    VIEW3D_PT_quad_view,
    VIEW3D_PT_view3d_stereo,
    VIEW3D_PT_shading,
    VIEW3D_PT_shading_lighting,
    VIEW3D_PT_shading_color,
    VIEW3D_PT_shading_options,
    VIEW3D_PT_shading_options_shadow,
    VIEW3D_PT_shading_options_ssao,
    VIEW3D_PT_shading_render_pass,
    VIEW3D_PT_gizmo_display,
    VIEW3D_PT_overlay,
    VIEW3D_PT_overlay_guides,
    VIEW3D_PT_overlay_object,
    VIEW3D_PT_overlay_geometry,
    VIEW3D_PT_overlay_motion_tracking,
    VIEW3D_PT_overlay_edit_mesh,
    VIEW3D_PT_overlay_edit_mesh_shading,
    VIEW3D_PT_overlay_edit_mesh_measurement,
    VIEW3D_PT_overlay_edit_mesh_normals,
    VIEW3D_PT_overlay_edit_mesh_freestyle,
    VIEW3D_PT_overlay_edit_curve,
    VIEW3D_PT_overlay_texture_paint,
    VIEW3D_PT_overlay_vertex_paint,
    VIEW3D_PT_overlay_weight_paint,
    VIEW3D_PT_overlay_pose,
    VIEW3D_PT_overlay_sculpt,
    VIEW3D_PT_snapping,
    VIEW3D_PT_proportional_edit,
    VIEW3D_PT_gpencil_origin,
    VIEW3D_PT_gpencil_lock,
    VIEW3D_PT_gpencil_guide,
    VIEW3D_PT_transform_orientations,
    VIEW3D_PT_overlay_gpencil_options,
    VIEW3D_PT_context_properties,
    VIEW3D_PT_paint_vertex_context_menu,
    VIEW3D_PT_paint_texture_context_menu,
    VIEW3D_PT_paint_weight_context_menu,
    VIEW3D_PT_gpencil_sculpt_context_menu,
    VIEW3D_PT_gpencil_draw_context_menu,
    VIEW3D_PT_gpencil_vertex_context_menu,
    VIEW3D_PT_sculpt_context_menu,
    TOPBAR_PT_gpencil_materials,
    TOPBAR_PT_gpencil_vertexcolor,
    TOPBAR_PT_gpencil_eyedropper,
    TOPBAR_PT_annotation_layers,
)

if __name__ == "__main__":  # only for live edit.
    from bpy.utils import register_class

    for cls in classes:
        register_class(cls)<|MERGE_RESOLUTION|>--- conflicted
+++ resolved
@@ -118,12 +118,6 @@
             pass
         elif tool_mode == 'PAINT_GPENCIL':
             if (tool is not None) and tool.has_datablock:
-<<<<<<< HEAD
-                layout.popover_group(context=".greasepencil_paint", **popover_kw)
-        elif tool_mode == 'VERTEX_GPENCIL':
-            if (tool is not None) and tool.has_datablock:
-                layout.popover_group(context=".greasepencil_vertex", **popover_kw)
-=======
                 brush = context.tool_settings.gpencil_paint.brush
                 if brush.gpencil_tool != 'ERASE':
                     layout.popover("VIEW3D_PT_tools_grease_pencil_brush_advanced")
@@ -134,7 +128,10 @@
                         layout.popover("VIEW3D_PT_tools_grease_pencil_brushcurves")
 
                     layout.popover("VIEW3D_PT_tools_grease_pencil_paint_appearance")
->>>>>>> dfe965be
+        elif tool_mode == 'VERTEX_GPENCIL':
+            # TODO GPXX
+            if (tool is not None) and tool.has_datablock:
+                layout.popover_group(context=".greasepencil_vertex", **popover_kw)
         elif tool_mode == 'SCULPT_GPENCIL':
             settings = context.tool_settings.gpencil_sculpt
             tool = settings.sculpt_tool
