--- conflicted
+++ resolved
@@ -572,11 +572,7 @@
 def keyconfig_init():
     # Key configuration initialization and refresh, called from the Blender
     # window manager on startup and refresh.
-<<<<<<< HEAD
-    active_config = _user_preferences.keymap.active_keyconfig
-=======
-    active_config = _preferences.inputs.active_keyconfig
->>>>>>> 1574b691
+    active_config = _preferences.keymap.active_keyconfig
 
     # Load the default key configuration.
     default_filepath = preset_find("blender", "keyconfig")
