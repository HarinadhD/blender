# ##### BEGIN GPL LICENSE BLOCK #####
#
#  This program is free software; you can redistribute it and/or
#  modify it under the terms of the GNU General Public License
#  as published by the Free Software Foundation; either version 2
#  of the License, or (at your option) any later version.
#
#  This program is distributed in the hope that it will be useful,
#  but WITHOUT ANY WARRANTY; without even the implied warranty of
#  MERCHANTABILITY or FITNESS FOR A PARTICULAR PURPOSE.  See the
#  GNU General Public License for more details.
#
#  You should have received a copy of the GNU General Public License
#  along with this program; if not, write to the Free Software Foundation,
#  Inc., 59 Temple Place - Suite 330, Boston, MA  02111-1307, USA.
#
# ##### END GPL LICENSE BLOCK #####

# <pep8 compliant>
import bpy
from rna_prop_ui import PropertyPanel

narrowui = 180


def active_node_mat(mat):
    # TODO, 2.4x has a pipeline section, for 2.5 we need to communicate
    # which settings from node-materials are used
    if mat:
        mat_node = mat.active_node_material
        if mat_node:
            return mat_node
        else:
            return mat

    return None


class MATERIAL_MT_sss_presets(bpy.types.Menu):
    bl_label = "SSS Presets"
    preset_subdir = "sss"
    preset_operator = "script.python_file_run"
    draw = bpy.types.Menu.draw_preset


class MATERIAL_MT_specials(bpy.types.Menu):
    bl_label = "Material Options"

    def draw(self, context):
        layout = self.layout

        layout.operator("object.material_slot_copy", icon='COPY_ID')
        layout.operator("material.copy", icon='COPYDOWN')
        layout.operator("material.paste", icon='PASTEDOWN')


class MaterialButtonsPanel(bpy.types.Panel):
    bl_space_type = 'PROPERTIES'
    bl_region_type = 'WINDOW'
    bl_context = "material"
    # COMPAT_ENGINES must be defined in each subclass, external engines can add themselves here

    def poll(self, context):
        mat = context.material
        engine = context.scene.render_data.engine
        return mat and (engine in self.COMPAT_ENGINES)


class MATERIAL_PT_preview(MaterialButtonsPanel):
    bl_label = "Preview"
    COMPAT_ENGINES = {'BLENDER_RENDER', 'BLENDER_GAME'}

    def draw(self, context):
        self.layout.template_preview(context.material)


class MATERIAL_PT_context_material(MaterialButtonsPanel):
    bl_label = ""
    bl_show_header = False
    COMPAT_ENGINES = {'BLENDER_RENDER', 'BLENDER_GAME'}

    def poll(self, context):
        # An exception, dont call the parent poll func because
        # this manages materials for all engine types

        engine = context.scene.render_data.engine
        return (context.material or context.object) and (engine in self.COMPAT_ENGINES)

    def draw(self, context):
        layout = self.layout

        mat = context.material
        ob = context.object
        slot = context.material_slot
        space = context.space_data
        wide_ui = context.region.width > narrowui

        if ob:
            row = layout.row()

            row.template_list(ob, "materials", ob, "active_material_index", rows=2)

            col = row.column(align=True)
            col.operator("object.material_slot_add", icon='ZOOMIN', text="")
            col.operator("object.material_slot_remove", icon='ZOOMOUT', text="")
<<<<<<< HEAD
            col.operator("object.material_slot_copy", icon='COPY_ID', text="")
=======
            
            col.menu("MATERIAL_MT_specials", icon='DOWNARROW_HLT', text="")
>>>>>>> 7a76bc9a

            if ob.mode == 'EDIT':
                row = layout.row(align=True)
                row.operator("object.material_slot_assign", text="Assign")
                row.operator("object.material_slot_select", text="Select")
                row.operator("object.material_slot_deselect", text="Deselect")

        if wide_ui:
            split = layout.split(percentage=0.65)

            if ob:
                split.template_ID(ob, "active_material", new="material.new")
                row = split.row()
                if slot:
                    row.prop(slot, "link", text="")
                else:
                    row.label()
            elif mat:
                split.template_ID(space, "pin_id")
                split.separator()
        else:
            if ob:
                layout.template_ID(ob, "active_material", new="material.new")
            elif mat:
                layout.template_ID(space, "pin_id")

        if mat:
            if wide_ui:
                layout.prop(mat, "type", expand=True)
            else:
                layout.prop(mat, "type", text="")


class MATERIAL_PT_custom_props(MaterialButtonsPanel, PropertyPanel):
    COMPAT_ENGINES = {'BLENDER_RENDER'}
    _context_path = "material"


class MATERIAL_PT_shading(MaterialButtonsPanel):
    bl_label = "Shading"
    COMPAT_ENGINES = {'BLENDER_RENDER', 'BLENDER_GAME'}

    def poll(self, context):
        mat = active_node_mat(context.material)
        engine = context.scene.render_data.engine
        return mat and (mat.type in ('SURFACE', 'WIRE', 'HALO')) and (engine in self.COMPAT_ENGINES)

    def draw(self, context):
        layout = self.layout

        mat = active_node_mat(context.material)
        wide_ui = context.region.width > narrowui

        if mat.type in ('SURFACE', 'WIRE'):
            split = layout.split()

            col = split.column()
            sub = col.column()
            sub.active = not mat.shadeless
            sub.prop(mat, "emit")
            sub.prop(mat, "ambient")
            sub = col.column()
            sub.prop(mat, "translucency")

            if wide_ui:
                col = split.column()
            col.prop(mat, "shadeless")
            sub = col.column()
            sub.active = not mat.shadeless
            sub.prop(mat, "tangent_shading")
            sub.prop(mat, "cubic")

        elif mat.type == 'HALO':
            layout.prop(mat, "alpha")


class MATERIAL_PT_strand(MaterialButtonsPanel):
    bl_label = "Strand"
    bl_default_closed = True
    COMPAT_ENGINES = {'BLENDER_RENDER'}

    def poll(self, context):
        mat = context.material
        engine = context.scene.render_data.engine
        return mat and (mat.type in ('SURFACE', 'WIRE', 'HALO')) and (engine in self.COMPAT_ENGINES)

    def draw(self, context):
        layout = self.layout

        mat = context.material # dont use node material
        tan = mat.strand
        wide_ui = context.region.width > narrowui

        split = layout.split()

        col = split.column()
        sub = col.column(align=True)
        sub.label(text="Size:")
        sub.prop(tan, "root_size", text="Root")
        sub.prop(tan, "tip_size", text="Tip")
        sub.prop(tan, "min_size", text="Minimum")
        sub.prop(tan, "blender_units")
        sub = col.column()
        sub.active = (not mat.shadeless)
        sub.prop(tan, "tangent_shading")
        col.prop(tan, "shape")

        if wide_ui:
            col = split.column()
        col.label(text="Shading:")
        col.prop(tan, "width_fade")
        ob = context.object
        if ob and ob.type == 'MESH':
            col.prop_object(tan, "uv_layer", ob.data, "uv_textures", text="")
        else:
            col.prop(tan, "uv_layer", text="")
        col.separator()
        sub = col.column()
        sub.active = (not mat.shadeless)
        sub.prop(tan, "surface_diffuse")
        sub = col.column()
        sub.active = tan.surface_diffuse
        sub.prop(tan, "blend_distance", text="Distance")


class MATERIAL_PT_physics(MaterialButtonsPanel):
    bl_label = "Physics"
    COMPAT_ENGINES = {'BLENDER_GAME'}

    def draw(self, context):
        layout = self.layout

        phys = context.material.physics # dont use node material
        wide_ui = context.region.width > narrowui

        split = layout.split()

        col = split.column()
        col.prop(phys, "distance")
        col.prop(phys, "friction")
        col.prop(phys, "align_to_normal")

        if wide_ui:
            col = split.column()
        col.prop(phys, "force", slider=True)
        col.prop(phys, "elasticity", slider=True)
        col.prop(phys, "damp", slider=True)


class MATERIAL_PT_options(MaterialButtonsPanel):
    bl_label = "Options"
    COMPAT_ENGINES = {'BLENDER_RENDER', 'BLENDER_GAME'}

    def poll(self, context):
        mat = active_node_mat(context.material)
        engine = context.scene.render_data.engine
        return mat and (mat.type in ('SURFACE', 'WIRE', 'HALO')) and (engine in self.COMPAT_ENGINES)

    def draw(self, context):
        layout = self.layout

        mat = active_node_mat(context.material)
        wide_ui = context.region.width > narrowui

        split = layout.split()

        col = split.column()
        col.prop(mat, "traceable")
        col.prop(mat, "full_oversampling")
        col.prop(mat, "sky")
        col.prop(mat, "exclude_mist")
        col.prop(mat, "invert_z")
        sub = col.row()
        sub.prop(mat, "z_offset")
        sub.active = mat.transparency and mat.transparency_method == 'Z_TRANSPARENCY'
        sub = col.column(align=True)
        sub.label(text="Light Group:")
        sub.prop(mat, "light_group", text="")
        row = sub.row()
        row.active = bool(mat.light_group)
        row.prop(mat, "light_group_exclusive", text="Exclusive")

        if wide_ui:
            col = split.column()
        col.prop(mat, "face_texture")
        sub = col.column()
        sub.active = mat.face_texture
        sub.prop(mat, "face_texture_alpha")
        col.separator()
        col.prop(mat, "vertex_color_paint")
        col.prop(mat, "vertex_color_light")
        col.prop(mat, "object_color")


class MATERIAL_PT_shadow(MaterialButtonsPanel):
    bl_label = "Shadow"
    bl_default_closed = True
    COMPAT_ENGINES = {'BLENDER_RENDER', 'BLENDER_GAME'}

    def poll(self, context):
        mat = active_node_mat(context.material)
        engine = context.scene.render_data.engine
        return mat and (mat.type in ('SURFACE', 'WIRE')) and (engine in self.COMPAT_ENGINES)

    def draw(self, context):
        layout = self.layout

        mat = active_node_mat(context.material)
        wide_ui = context.region.width > narrowui

        split = layout.split()

        col = split.column()
        col.prop(mat, "shadows", text="Receive")
        col.prop(mat, "receive_transparent_shadows", text="Receive Transparent")
        col.prop(mat, "only_shadow", text="Shadows Only")
        col.prop(mat, "cast_shadows_only", text="Cast Only")
        col.prop(mat, "shadow_casting_alpha", text="Casting Alpha")

        if wide_ui:
            col = split.column()
        col.prop(mat, "cast_buffer_shadows")
        sub = col.column()
        sub.active = mat.cast_buffer_shadows
        sub.prop(mat, "shadow_buffer_bias", text="Buffer Bias")
        col.prop(mat, "ray_shadow_bias", text="Auto Ray Bias")
        sub = col.column()
        sub.active = (not mat.ray_shadow_bias)
        sub.prop(mat, "shadow_ray_bias", text="Ray Bias")


class MATERIAL_PT_diffuse(MaterialButtonsPanel):
    bl_label = "Diffuse"
    COMPAT_ENGINES = {'BLENDER_RENDER', 'BLENDER_GAME'}

    def poll(self, context):
        mat = active_node_mat(context.material)
        engine = context.scene.render_data.engine
        return mat and (mat.type in ('SURFACE', 'WIRE')) and (engine in self.COMPAT_ENGINES)

    def draw(self, context):
        layout = self.layout

        mat = active_node_mat(context.material)
        wide_ui = context.region.width > narrowui

        split = layout.split()

        col = split.column()
        col.prop(mat, "diffuse_color", text="")
        sub = col.column()
        sub.active = (not mat.shadeless)
        sub.prop(mat, "diffuse_intensity", text="Intensity")

        if wide_ui:
            col = split.column()
        col.active = (not mat.shadeless)
        col.prop(mat, "diffuse_shader", text="")
        col.prop(mat, "use_diffuse_ramp", text="Ramp")

        col = layout.column()
        col.active = (not mat.shadeless)
        if mat.diffuse_shader == 'OREN_NAYAR':
            col.prop(mat, "roughness")
        elif mat.diffuse_shader == 'MINNAERT':
            col.prop(mat, "darkness")
        elif mat.diffuse_shader == 'TOON':
            split = col.split()

            col = split.column()
            col.prop(mat, "diffuse_toon_size", text="Size")

            if wide_ui:
                col = split.column()
            col.prop(mat, "diffuse_toon_smooth", text="Smooth")
        elif mat.diffuse_shader == 'FRESNEL':
            split = col.split()

            col = split.column()
            col.prop(mat, "diffuse_fresnel", text="Fresnel")

            if wide_ui:
                col = split.column()
            col.prop(mat, "diffuse_fresnel_factor", text="Factor")

        if mat.use_diffuse_ramp:
            layout.separator()
            layout.template_color_ramp(mat, "diffuse_ramp", expand=True)
            layout.separator()

            split = layout.split()

            col = split.column()
            col.prop(mat, "diffuse_ramp_input", text="Input")

            if wide_ui:
                col = split.column()
            col.prop(mat, "diffuse_ramp_blend", text="Blend")
            row = layout.row()
            row.prop(mat, "diffuse_ramp_factor", text="Factor")


class MATERIAL_PT_specular(MaterialButtonsPanel):
    bl_label = "Specular"
    COMPAT_ENGINES = {'BLENDER_RENDER', 'BLENDER_GAME'}

    def poll(self, context):
        mat = active_node_mat(context.material)
        engine = context.scene.render_data.engine
        return mat and (mat.type in ('SURFACE', 'WIRE')) and (engine in self.COMPAT_ENGINES)

    def draw(self, context):
        layout = self.layout

        mat = active_node_mat(context.material)
        wide_ui = context.region.width > narrowui

        layout.active = (not mat.shadeless)

        split = layout.split()

        col = split.column()
        col.prop(mat, "specular_color", text="")
        col.prop(mat, "specular_intensity", text="Intensity")

        if wide_ui:
            col = split.column()
        col.prop(mat, "specular_shader", text="")
        col.prop(mat, "use_specular_ramp", text="Ramp")

        col = layout.column()
        if mat.specular_shader in ('COOKTORR', 'PHONG'):
            col.prop(mat, "specular_hardness", text="Hardness")
        elif mat.specular_shader == 'BLINN':
            split = layout.split()

            col = split.column()
            col.prop(mat, "specular_hardness", text="Hardness")

            if wide_ui:
                col = split.column()
            col.prop(mat, "specular_ior", text="IOR")
        elif mat.specular_shader == 'WARDISO':
            col.prop(mat, "specular_slope", text="Slope")
        elif mat.specular_shader == 'TOON':
            split = layout.split()

            col = split.column()
            col.prop(mat, "specular_toon_size", text="Size")

            if wide_ui:
                col = split.column()
            col.prop(mat, "specular_toon_smooth", text="Smooth")

        if mat.use_specular_ramp:
            layout.separator()
            layout.template_color_ramp(mat, "specular_ramp", expand=True)
            layout.separator()
            split = layout.split()

            col = split.column()
            col.prop(mat, "specular_ramp_input", text="Input")

            if wide_ui:
                col = split.column()
            col.prop(mat, "specular_ramp_blend", text="Blend")

            row = layout.row()
            row.prop(mat, "specular_ramp_factor", text="Factor")


class MATERIAL_PT_sss(MaterialButtonsPanel):
    bl_label = "Subsurface Scattering"
    bl_default_closed = True
    COMPAT_ENGINES = {'BLENDER_RENDER'}

    def poll(self, context):
        mat = active_node_mat(context.material)
        engine = context.scene.render_data.engine
        return mat and (mat.type in ('SURFACE', 'WIRE')) and (engine in self.COMPAT_ENGINES)

    def draw_header(self, context):
        mat = active_node_mat(context.material)
        sss = mat.subsurface_scattering

        self.layout.active = (not mat.shadeless)
        self.layout.prop(sss, "enabled", text="")

    def draw(self, context):
        layout = self.layout

        mat = active_node_mat(context.material)
        sss = mat.subsurface_scattering
        wide_ui = context.region.width > narrowui

        layout.active = (sss.enabled) and (not mat.shadeless)

        row = layout.row().split()
        sub = row.row(align=True).split(percentage=0.75)
        sub.menu("MATERIAL_MT_sss_presets", text="Presets")
        sub.operator("material.sss_preset_add", text="Add")

        split = layout.split()

        col = split.column()
        col.prop(sss, "ior")
        col.prop(sss, "scale")
        col.prop(sss, "color", text="")
        col.prop(sss, "radius", text="RGB Radius", expand=True)

        if wide_ui:
            col = split.column()
        sub = col.column(align=True)
        sub.label(text="Blend:")
        sub.prop(sss, "color_factor", text="Color")
        sub.prop(sss, "texture_factor", text="Texture")
        sub.label(text="Scattering Weight:")
        sub.prop(sss, "front")
        sub.prop(sss, "back")
        col.separator()
        col.prop(sss, "error_tolerance", text="Error")


class MATERIAL_PT_mirror(MaterialButtonsPanel):
    bl_label = "Mirror"
    bl_default_closed = True
    COMPAT_ENGINES = {'BLENDER_RENDER'}

    def poll(self, context):
        mat = active_node_mat(context.material)
        engine = context.scene.render_data.engine
        return mat and (mat.type in ('SURFACE', 'WIRE')) and (engine in self.COMPAT_ENGINES)

    def draw_header(self, context):
        raym = active_node_mat(context.material).raytrace_mirror

        self.layout.prop(raym, "enabled", text="")

    def draw(self, context):
        layout = self.layout

        mat = active_node_mat(context.material)
        raym = mat.raytrace_mirror
        wide_ui = context.region.width > narrowui

        layout.active = raym.enabled

        split = layout.split()

        col = split.column()
        col.prop(raym, "reflect_factor")
        col.prop(mat, "mirror_color", text="")

        if wide_ui:
            col = split.column()
        col.prop(raym, "fresnel")
        sub = col.column()
        sub.active = raym.fresnel > 0
        sub.prop(raym, "fresnel_factor", text="Blend")

        split = layout.split()

        col = split.column()
        col.separator()
        col.prop(raym, "distance", text="Max Dist")
        col.prop(raym, "depth")
        col.separator()
        sub = col.split(percentage=0.4)
        sub.label(text="Fade To:")
        sub.prop(raym, "fade_to", text="")

        if wide_ui:
            col = split.column()
        col.label(text="Gloss:")
        col.prop(raym, "gloss_factor", text="Amount")
        sub = col.column()
        sub.active = raym.gloss_factor < 1.0
        sub.prop(raym, "gloss_threshold", text="Threshold")
        sub.prop(raym, "gloss_samples", text="Samples")
        sub.prop(raym, "gloss_anisotropic", text="Anisotropic")


class MATERIAL_PT_transp(MaterialButtonsPanel):
    bl_label = "Transparency"
    bl_default_closed = True
    COMPAT_ENGINES = {'BLENDER_RENDER'}

    def poll(self, context):
        mat = active_node_mat(context.material)
        engine = context.scene.render_data.engine
        return mat and (mat.type in ('SURFACE', 'WIRE')) and (engine in self.COMPAT_ENGINES)

    def draw_header(self, context):
        mat = active_node_mat(context.material)

        self.layout.prop(mat, "transparency", text="")

    def draw(self, context):
        layout = self.layout

        mat = active_node_mat(context.material)
        rayt = mat.raytrace_transparency
        wide_ui = context.region.width > narrowui

        row = layout.row()
        row.active = mat.transparency and (not mat.shadeless)
        if wide_ui:
            row.prop(mat, "transparency_method", expand=True)
        else:
            row.prop(mat, "transparency_method", text="")

        split = layout.split()

        col = split.column()
        col.prop(mat, "alpha")
        row = col.row()
        row.active = mat.transparency and (not mat.shadeless)
        row.prop(mat, "specular_alpha", text="Specular")

        if wide_ui:
            col = split.column()
        col.active = (not mat.shadeless)
        col.prop(rayt, "fresnel")
        sub = col.column()
        sub.active = rayt.fresnel > 0
        sub.prop(rayt, "fresnel_factor", text="Blend")

        if mat.transparency_method == 'RAYTRACE':
            layout.separator()
            split = layout.split()
            split.active = mat.transparency

            col = split.column()
            col.prop(rayt, "ior")
            col.prop(rayt, "filter")
            col.prop(rayt, "falloff")
            col.prop(rayt, "limit")
            col.prop(rayt, "depth")

            if wide_ui:
                col = split.column()
            col.label(text="Gloss:")
            col.prop(rayt, "gloss_factor", text="Amount")
            sub = col.column()
            sub.active = rayt.gloss_factor < 1.0
            sub.prop(rayt, "gloss_threshold", text="Threshold")
            sub.prop(rayt, "gloss_samples", text="Samples")

class MATERIAL_PT_transp_game(MaterialButtonsPanel):
    bl_label = "Transparency"
    bl_default_closed = True
    COMPAT_ENGINES = {'BLENDER_GAME'}

    def poll(self, context):
        mat = active_node_mat(context.material)
        engine = context.scene.render_data.engine
        return mat  and (engine in self.COMPAT_ENGINES)

    def draw_header(self, context):
        mat = active_node_mat(context.material)

        self.layout.prop(mat, "transparency", text="")

    def draw(self, context):
        layout = self.layout

        mat = active_node_mat(context.material)
        rayt = mat.raytrace_transparency
        wide_ui = context.region.width > narrowui

        row = layout.row()
        row.active = mat.transparency and (not mat.shadeless)
        if wide_ui:
            row.prop(mat, "transparency_method", expand=True)
        else:
            row.prop(mat, "transparency_method", text="")

        split = layout.split()

        col = split.column()
        col.prop(mat, "alpha")
    

class MATERIAL_PT_halo(MaterialButtonsPanel):
    bl_label = "Halo"
    COMPAT_ENGINES = {'BLENDER_RENDER'}

    def poll(self, context):
        mat = context.material
        engine = context.scene.render_data.engine
        return mat and (mat.type == 'HALO') and (engine in self.COMPAT_ENGINES)

    def draw(self, context):
        layout = self.layout

        mat = context.material # dont use node material
        halo = mat.halo
        wide_ui = context.region.width > narrowui

        split = layout.split()

        col = split.column()
        col.prop(mat, "diffuse_color", text="")
        col.prop(halo, "size")
        col.prop(halo, "hardness")
        col.prop(halo, "add")
        col.label(text="Options:")
        col.prop(halo, "texture")
        col.prop(halo, "vertex_normal")
        col.prop(halo, "xalpha")
        col.prop(halo, "shaded")
        col.prop(halo, "soft")

        if wide_ui:
            col = split.column()
        col.prop(halo, "ring")
        sub = col.column()
        sub.active = halo.ring
        sub.prop(halo, "rings")
        sub.prop(mat, "mirror_color", text="")
        col.separator()
        col.prop(halo, "lines")
        sub = col.column()
        sub.active = halo.lines
        sub.prop(halo, "line_number", text="Lines")
        sub.prop(mat, "specular_color", text="")
        col.separator()
        col.prop(halo, "star")
        sub = col.column()
        sub.active = halo.star
        sub.prop(halo, "star_tips")


class MATERIAL_PT_flare(MaterialButtonsPanel):
    bl_label = "Flare"
    COMPAT_ENGINES = {'BLENDER_RENDER'}

    def poll(self, context):
        mat = context.material
        engine = context.scene.render_data.engine
        return mat and (mat.type == 'HALO') and (engine in self.COMPAT_ENGINES)

    def draw_header(self, context):
        halo = context.material.halo

        self.layout.prop(halo, "flare_mode", text="")

    def draw(self, context):
        layout = self.layout

        mat = context.material # dont use node material
        halo = mat.halo
        wide_ui = context.region.width > narrowui

        layout.active = halo.flare_mode

        split = layout.split()

        col = split.column()
        col.prop(halo, "flare_size", text="Size")
        col.prop(halo, "flare_boost", text="Boost")
        col.prop(halo, "flare_seed", text="Seed")
        if wide_ui:
            col = split.column()
        col.prop(halo, "flares_sub", text="Subflares")
        col.prop(halo, "flare_subsize", text="Subsize")

bpy.types.register(MATERIAL_PT_context_material)
bpy.types.register(MATERIAL_PT_preview)
bpy.types.register(MATERIAL_PT_diffuse)
bpy.types.register(MATERIAL_PT_specular)
bpy.types.register(MATERIAL_PT_shading)
bpy.types.register(MATERIAL_PT_transp)
bpy.types.register(MATERIAL_PT_mirror)
bpy.types.register(MATERIAL_PT_sss)
bpy.types.register(MATERIAL_PT_halo)
bpy.types.register(MATERIAL_PT_flare)
bpy.types.register(MATERIAL_PT_physics)
bpy.types.register(MATERIAL_PT_strand)
bpy.types.register(MATERIAL_PT_options)
bpy.types.register(MATERIAL_PT_shadow)
bpy.types.register(MATERIAL_PT_transp_game)

class VolumeButtonsPanel(bpy.types.Panel):
    bl_space_type = 'PROPERTIES'
    bl_region_type = 'WINDOW'
    bl_context = "material"

    def poll(self, context):
        mat = context.material
        engine = context.scene.render_data.engine
        return mat and (mat.type == 'VOLUME') and (engine in self.COMPAT_ENGINES)


class MATERIAL_PT_volume_density(VolumeButtonsPanel):
    bl_label = "Density"
    bl_default_closed = False
    COMPAT_ENGINES = {'BLENDER_RENDER'}

    def draw(self, context):
        layout = self.layout

        vol = context.material.volume # dont use node material
        wide_ui = context.region.width > narrowui

        split = layout.split()
        col = split.column()
        col.prop(vol, "density")

        if wide_ui:
            col = split.column()
        col.prop(vol, "density_scale")


class MATERIAL_PT_volume_shading(VolumeButtonsPanel):
    bl_label = "Shading"
    bl_default_closed = False
    COMPAT_ENGINES = {'BLENDER_RENDER'}

    def draw(self, context):
        layout = self.layout

        vol = context.material.volume # dont use node material
        wide_ui = context.region.width > narrowui

        split = layout.split()

        col = split.column()
        col.prop(vol, "scattering")
        col.prop(vol, "asymmetry")
        col.prop(vol, "transmission_color")

        if wide_ui:
            col = split.column()
        sub = col.column(align=True)
        sub.prop(vol, "emission")
        sub.prop(vol, "emission_color", text="")
        sub = col.column(align=True)
        sub.prop(vol, "reflection")
        sub.prop(vol, "reflection_color", text="")


class MATERIAL_PT_volume_lighting(VolumeButtonsPanel):
    bl_label = "Lighting"
    bl_default_closed = False
    COMPAT_ENGINES = {'BLENDER_RENDER'}

    def draw(self, context):
        layout = self.layout

        vol = context.material.volume # dont use node material
        wide_ui = context.region.width > narrowui

        split = layout.split()

        col = split.column()
        col.prop(vol, "lighting_mode", text="")

        if wide_ui:
            col = split.column()

        if vol.lighting_mode == 'SHADED':
            col.prop(vol, "external_shadows")
            col.prop(vol, "light_cache")
            sub = col.column()
            sub.active = vol.light_cache
            sub.prop(vol, "cache_resolution")
        elif vol.lighting_mode in ('MULTIPLE_SCATTERING', 'SHADED_PLUS_MULTIPLE_SCATTERING'):
            sub = col.column()
            sub.enabled = True
            sub.active = False
            sub.prop(vol, "light_cache")
            col.prop(vol, "cache_resolution")

            sub = col.column(align=True)
            sub.prop(vol, "ms_diffusion")
            sub.prop(vol, "ms_spread")
            sub.prop(vol, "ms_intensity")


class MATERIAL_PT_volume_transp(VolumeButtonsPanel):
    bl_label = "Transparency"
    COMPAT_ENGINES = {'BLENDER_RENDER'}

    def draw(self, context):
        layout = self.layout

        mat = context.material # dont use node material
        wide_ui = context.region.width > narrowui

        if wide_ui:
            layout.prop(mat, "transparency_method", expand=True)
        else:
            layout.prop(mat, "transparency_method", text="")


class MATERIAL_PT_volume_integration(VolumeButtonsPanel):
    bl_label = "Integration"
    bl_default_closed = False
    COMPAT_ENGINES = {'BLENDER_RENDER'}

    def draw(self, context):
        layout = self.layout

        vol = context.material.volume # dont use node material
        wide_ui = context.region.width > narrowui

        split = layout.split()

        col = split.column()
        col.label(text="Step Calculation:")
        col.prop(vol, "step_calculation", text="")
        col = col.column(align=True)
        col.prop(vol, "step_size")

        if wide_ui:
            col = split.column()
        col.label()
        col.prop(vol, "depth_cutoff")

bpy.types.register(MATERIAL_MT_sss_presets)
bpy.types.register(MATERIAL_MT_specials)

bpy.types.register(MATERIAL_PT_volume_density)
bpy.types.register(MATERIAL_PT_volume_shading)
bpy.types.register(MATERIAL_PT_volume_lighting)
bpy.types.register(MATERIAL_PT_volume_transp)

bpy.types.register(MATERIAL_PT_volume_integration)

bpy.types.register(MATERIAL_PT_custom_props)<|MERGE_RESOLUTION|>--- conflicted
+++ resolved
@@ -103,12 +103,8 @@
             col = row.column(align=True)
             col.operator("object.material_slot_add", icon='ZOOMIN', text="")
             col.operator("object.material_slot_remove", icon='ZOOMOUT', text="")
-<<<<<<< HEAD
-            col.operator("object.material_slot_copy", icon='COPY_ID', text="")
-=======
             
             col.menu("MATERIAL_MT_specials", icon='DOWNARROW_HLT', text="")
->>>>>>> 7a76bc9a
 
             if ob.mode == 'EDIT':
                 row = layout.row(align=True)
