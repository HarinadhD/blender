# ##### BEGIN GPL LICENSE BLOCK #####
#
#  This program is free software; you can redistribute it and/or
#  modify it under the terms of the GNU General Public License
#  as published by the Free Software Foundation; either version 2
#  of the License, or (at your option) any later version.
#
#  This program is distributed in the hope that it will be useful,
#  but WITHOUT ANY WARRANTY; without even the implied warranty of
#  MERCHANTABILITY or FITNESS FOR A PARTICULAR PURPOSE.  See the
#  GNU General Public License for more details.
#
#  You should have received a copy of the GNU General Public License
#  along with this program; if not, write to the Free Software Foundation,
#  Inc., 51 Franklin Street, Fifth Floor, Boston, MA 02110-1301, USA.
#
# ##### END GPL LICENSE BLOCK #####

# <pep8 compliant>
import bpy
from rna_prop_ui import PropertyPanel


class LAMP_MT_sunsky_presets(bpy.types.Menu):
    bl_label = "Sun & Sky Presets"
    preset_subdir = "sunsky"
    preset_operator = "script.execute_preset"
    COMPAT_ENGINES = {'BLENDER_RENDER', 'BLENDER_GAME'}
    draw = bpy.types.Menu.draw_preset


class DataButtonsPanel():
    bl_space_type = 'PROPERTIES'
    bl_region_type = 'WINDOW'
    bl_context = "data"

    @classmethod
    def poll(cls, context):
        engine = context.scene.render.engine
        return context.lamp and (engine in cls.COMPAT_ENGINES)


class DATA_PT_context_lamp(DataButtonsPanel, bpy.types.Panel):
    bl_label = ""
    bl_options = {'HIDE_HEADER'}
    COMPAT_ENGINES = {'BLENDER_RENDER', 'BLENDER_GAME'}

    def draw(self, context):
        layout = self.layout

        ob = context.object
        lamp = context.lamp
        space = context.space_data

            split = layout.split(percentage=0.65)

<<<<<<< HEAD
            if ob:
                split.template_ID(ob, "data")
                split.separator()
            elif lamp:
                split.template_ID(space, "pin_id")
                split.separator()
=======
        texture_count = len(lamp.texture_slots.keys())

        if ob:
            split.template_ID(ob, "data")
        elif lamp:
            split.template_ID(space, "pin_id")

        if texture_count != 0:
            split.label(text=str(texture_count), icon='TEXTURE')
>>>>>>> 36c273b1


class DATA_PT_preview(DataButtonsPanel, bpy.types.Panel):
    bl_label = "Preview"
    COMPAT_ENGINES = {'BLENDER_RENDER', 'BLENDER_GAME'}

    def draw(self, context):
        self.layout.template_preview(context.lamp)


class DATA_PT_lamp(DataButtonsPanel, bpy.types.Panel):
    bl_label = "Lamp"
    COMPAT_ENGINES = {'BLENDER_RENDER', 'BLENDER_GAME'}

    def draw(self, context):
        layout = self.layout

        lamp = context.lamp

            layout.prop(lamp, "type", expand=True)

        split = layout.split()

        col = split.column()
        sub = col.column()
        sub.prop(lamp, "color", text="")
        sub.prop(lamp, "energy")

        if lamp.type in ('POINT', 'SPOT'):
            sub.label(text="Falloff:")
            sub.prop(lamp, "falloff_type", text="")
            sub.prop(lamp, "distance")

            if lamp.falloff_type == 'LINEAR_QUADRATIC_WEIGHTED':
                col.label(text="Attenuation Factors:")
                sub = col.column(align=True)
                sub.prop(lamp, "linear_attenuation", slider=True, text="Linear")
                sub.prop(lamp, "quadratic_attenuation", slider=True, text="Quadratic")

            col.prop(lamp, "use_sphere")

        if lamp.type == 'AREA':
            col.prop(lamp, "distance")
            col.prop(lamp, "gamma")

<<<<<<< HEAD
            col = split.column()
        col.prop(lamp, "negative")
        col.prop(lamp, "layer", text="This Layer Only")
        col.prop(lamp, "specular")
        col.prop(lamp, "diffuse")
=======
        col = split.column()
        col.prop(lamp, "use_negative")
        col.prop(lamp, "use_own_layer", text="This Layer Only")
        col.prop(lamp, "use_specular")
        col.prop(lamp, "use_diffuse")
>>>>>>> 36c273b1


class DATA_PT_sunsky(DataButtonsPanel, bpy.types.Panel):
    bl_label = "Sky & Atmosphere"
    COMPAT_ENGINES = {'BLENDER_RENDER', 'BLENDER_GAME'}

    @classmethod
    def poll(cls, context):
        lamp = context.lamp
        engine = context.scene.render.engine
        return (lamp and lamp.type == 'SUN') and (engine in cls.COMPAT_ENGINES)

    def draw(self, context):
        layout = self.layout

        lamp = context.lamp.sky

        row = layout.row(align=True)
        row.prop(lamp, "use_sky")
        row.menu("LAMP_MT_sunsky_presets", text=bpy.types.LAMP_MT_sunsky_presets.bl_label)
        row.operator("lamp.sunsky_preset_add", text="", icon="ZOOMIN")
        row.operator("lamp.sunsky_preset_add", text="", icon="ZOOMOUT").remove_active = True

        row = layout.row()
        row.active = lamp.use_sky or lamp.use_atmosphere
        row.prop(lamp, "atmosphere_turbidity", text="Turbidity")

        split = layout.split()

        col = split.column()
        col.active = lamp.use_sky
        col.label(text="Blending:")
        sub = col.column()
        sub.prop(lamp, "sky_blend_type", text="")
        sub.prop(lamp, "sky_blend", text="Factor")

        col.label(text="Color Space:")
        sub = col.column()
        sub.row().prop(lamp, "sky_color_space", expand=True)
        sub.prop(lamp, "sky_exposure", text="Exposure")

            col = split.column()
        col.active = lamp.use_sky
        col.label(text="Horizon:")
        sub = col.column()
        sub.prop(lamp, "horizon_brightness", text="Brightness")
        sub.prop(lamp, "spread", text="Spread")

        col.label(text="Sun:")
        sub = col.column()
        sub.prop(lamp, "sun_brightness", text="Brightness")
        sub.prop(lamp, "sun_size", text="Size")
        sub.prop(lamp, "backscattered_light", slider=True, text="Back Light")

        layout.separator()

        layout.prop(lamp, "use_atmosphere")

        split = layout.split()

        col = split.column()
        col.active = lamp.use_atmosphere
        col.label(text="Intensity:")
        col.prop(lamp, "sun_intensity", text="Sun")
        col.prop(lamp, "atmosphere_distance_factor", text="Distance")

            col = split.column()
        col.active = lamp.use_atmosphere
        col.label(text="Scattering:")
        sub = col.column(align=True)
        sub.prop(lamp, "atmosphere_inscattering", slider=True, text="Inscattering")
        sub.prop(lamp, "atmosphere_extinction", slider=True, text="Extinction")


class DATA_PT_shadow(DataButtonsPanel, bpy.types.Panel):
    bl_label = "Shadow"
    COMPAT_ENGINES = {'BLENDER_RENDER', 'BLENDER_GAME'}

    @classmethod
    def poll(cls, context):
        lamp = context.lamp
        engine = context.scene.render.engine
        return (lamp and lamp.type in ('POINT', 'SUN', 'SPOT', 'AREA')) and (engine in cls.COMPAT_ENGINES)

    def draw(self, context):
        layout = self.layout

        lamp = context.lamp

            layout.prop(lamp, "shadow_method", expand=True)

        if lamp.shadow_method == 'NOSHADOW' and lamp.type == 'AREA':
            split = layout.split()

            col = split.column()
            col.label(text="Form factor sampling:")

            sub = col.row(align=True)

            if lamp.shape == 'SQUARE':
                sub.prop(lamp, "shadow_ray_samples_x", text="Samples")
            elif lamp.shape == 'RECTANGLE':
                sub.prop(lamp, "shadow_ray_samples_x", text="Samples X")
                sub.prop(lamp, "shadow_ray_samples_y", text="Samples Y")

        if lamp.shadow_method != 'NOSHADOW':
            split = layout.split()

            col = split.column()
            col.prop(lamp, "shadow_color", text="")

<<<<<<< HEAD
                col = split.column()
            col.prop(lamp, "shadow_layer", text="This Layer Only")
            col.prop(lamp, "only_shadow")

        if lamp.shadow_method == 'RAY_SHADOW':
                split = layout.split()

                col = split.column()
=======
            col = split.column()
            col.prop(lamp, "use_shadow_layer", text="This Layer Only")
            col.prop(lamp, "use_only_shadow")

        if lamp.shadow_method == 'RAY_SHADOW':
            split = layout.split()

            col = split.column()
>>>>>>> 36c273b1
            col.label(text="Sampling:")

            if lamp.type in ('POINT', 'SUN', 'SPOT'):
                sub = col.row()

                sub.prop(lamp, "shadow_ray_samples", text="Samples")
                sub.prop(lamp, "shadow_soft_size", text="Soft Size")

            elif lamp.type == 'AREA':
                sub = col.row(align=True)

                if lamp.shape == 'SQUARE':
                    sub.prop(lamp, "shadow_ray_samples_x", text="Samples")
                elif lamp.shape == 'RECTANGLE':
                    sub.prop(lamp, "shadow_ray_samples_x", text="Samples X")
                    sub.prop(lamp, "shadow_ray_samples_y", text="Samples Y")

            col.row().prop(lamp, "shadow_ray_sample_method", expand=True)

            split = layout.split()
            col = split.column()
<<<<<<< HEAD
            
                if lamp.shadow_ray_sampling_method == 'ADAPTIVE_QMC':
                    col.prop(lamp, "shadow_adaptive_threshold", text="Threshold")
                        col = split.column()

            if lamp.type == 'AREA' and lamp.shadow_ray_sampling_method == 'CONSTANT_JITTERED':
                        col = split.column()
                col = split.column()
                    col.prop(lamp, "umbra")
                    col.prop(lamp, "dither")
                    col.prop(lamp, "jitter")
=======

            if lamp.shadow_ray_sample_method == 'ADAPTIVE_QMC':
                col.prop(lamp, "shadow_adaptive_threshold", text="Threshold")
                col = split.column()

            if lamp.type == 'AREA' and lamp.shadow_ray_sample_method == 'CONSTANT_JITTERED':
                col = split.column()
                col = split.column()
                col.prop(lamp, "use_umbra")
                col.prop(lamp, "use_dither")
                col.prop(lamp, "use_jitter")
>>>>>>> 36c273b1

        elif lamp.shadow_method == 'BUFFER_SHADOW':
            col = layout.column()
            col.label(text="Buffer Type:")
                col.row().prop(lamp, "shadow_buffer_type", expand=True)

            if lamp.shadow_buffer_type in ('REGULAR', 'HALFWAY', 'DEEP'):
                split = layout.split()

                col = split.column()
                col.label(text="Filter Type:")
                col.prop(lamp, "shadow_filter_type", text="")
                sub = col.column(align=True)
                sub.prop(lamp, "shadow_buffer_soft", text="Soft")
                sub.prop(lamp, "shadow_buffer_bias", text="Bias")

                    col = split.column()
                col.label(text="Sample Buffers:")
                col.prop(lamp, "shadow_sample_buffers", text="")
                sub = col.column(align=True)
                sub.prop(lamp, "shadow_buffer_size", text="Size")
                sub.prop(lamp, "shadow_buffer_samples", text="Samples")
                if lamp.shadow_buffer_type == 'DEEP':
                    col.prop(lamp, "compression_threshold")

            elif lamp.shadow_buffer_type == 'IRREGULAR':
                layout.prop(lamp, "shadow_buffer_bias", text="Bias")

            split = layout.split()

            col = split.column()
            col.prop(lamp, "use_auto_clip_start", text="Autoclip Start")
            sub = col.column()
            sub.active = not lamp.use_auto_clip_start
            sub.prop(lamp, "shadow_buffer_clip_start", text="Clip Start")

<<<<<<< HEAD
                col = split.column()
            col.prop(lamp, "auto_clip_end", text="Autoclip End")
=======
            col = split.column()
            col.prop(lamp, "use_auto_clip_end", text="Autoclip End")
>>>>>>> 36c273b1
            sub = col.column()
            sub.active = not lamp.use_auto_clip_end
            sub.prop(lamp, "shadow_buffer_clip_end", text=" Clip End")


class DATA_PT_area(DataButtonsPanel, bpy.types.Panel):
    bl_label = "Area Shape"
    COMPAT_ENGINES = {'BLENDER_RENDER', 'BLENDER_GAME'}

    @classmethod
    def poll(cls, context):
        lamp = context.lamp
        engine = context.scene.render.engine
        return (lamp and lamp.type == 'AREA') and (engine in cls.COMPAT_ENGINES)

    def draw(self, context):
        lamp = context.lamp

        layout = self.layout
        split = layout.split()

        col = split.column()

        col.row().prop(lamp, "shape", expand=True)
        sub = col.row(align=True)

        if (lamp.shape == 'SQUARE'):
            sub.prop(lamp, "size")
        elif (lamp.shape == 'RECTANGLE'):
            sub.prop(lamp, "size", text="Size X")
            sub.prop(lamp, "size_y", text="Size Y")


class DATA_PT_spot(DataButtonsPanel, bpy.types.Panel):
    bl_label = "Spot Shape"
    COMPAT_ENGINES = {'BLENDER_RENDER', 'BLENDER_GAME'}

    @classmethod
    def poll(cls, context):
        lamp = context.lamp
        engine = context.scene.render.engine
        return (lamp and lamp.type == 'SPOT') and (engine in cls.COMPAT_ENGINES)

    def draw(self, context):
        layout = self.layout

        lamp = context.lamp

        split = layout.split()

        col = split.column()
        sub = col.column()
        sub.prop(lamp, "spot_size", text="Size")
        sub.prop(lamp, "spot_blend", text="Blend", slider=True)
        col.prop(lamp, "use_square")
        col.prop(lamp, "show_cone")

            col = split.column()

        col.prop(lamp, "use_halo")
        sub = col.column(align=True)
        sub.active = lamp.use_halo
        sub.prop(lamp, "halo_intensity", text="Intensity")
        if lamp.shadow_method == 'BUFFER_SHADOW':
            sub.prop(lamp, "halo_step", text="Step")


class DATA_PT_falloff_curve(DataButtonsPanel, bpy.types.Panel):
    bl_label = "Falloff Curve"
    bl_options = {'DEFAULT_CLOSED'}
    COMPAT_ENGINES = {'BLENDER_RENDER', 'BLENDER_GAME'}

    @classmethod
    def poll(cls, context):
        lamp = context.lamp
        engine = context.scene.render.engine

        return (lamp and lamp.type in ('POINT', 'SPOT') and lamp.falloff_type == 'CUSTOM_CURVE') and (engine in cls.COMPAT_ENGINES)

    def draw(self, context):
        lamp = context.lamp

        self.layout.template_curve_mapping(lamp, "falloff_curve")


class DATA_PT_custom_props_lamp(DataButtonsPanel, PropertyPanel, bpy.types.Panel):
    COMPAT_ENGINES = {'BLENDER_RENDER', 'BLENDER_GAME'}
    _context_path = "object.data"


def register():
    pass


def unregister():
    pass

if __name__ == "__main__":
    register()<|MERGE_RESOLUTION|>--- conflicted
+++ resolved
@@ -54,24 +54,15 @@
 
             split = layout.split(percentage=0.65)
 
-<<<<<<< HEAD
+        texture_count = len(lamp.texture_slots.keys())
+
             if ob:
                 split.template_ID(ob, "data")
-                split.separator()
             elif lamp:
                 split.template_ID(space, "pin_id")
-                split.separator()
-=======
-        texture_count = len(lamp.texture_slots.keys())
-
-        if ob:
-            split.template_ID(ob, "data")
-        elif lamp:
-            split.template_ID(space, "pin_id")
 
         if texture_count != 0:
             split.label(text=str(texture_count), icon='TEXTURE')
->>>>>>> 36c273b1
 
 
 class DATA_PT_preview(DataButtonsPanel, bpy.types.Panel):
@@ -117,19 +108,11 @@
             col.prop(lamp, "distance")
             col.prop(lamp, "gamma")
 
-<<<<<<< HEAD
-            col = split.column()
-        col.prop(lamp, "negative")
-        col.prop(lamp, "layer", text="This Layer Only")
-        col.prop(lamp, "specular")
-        col.prop(lamp, "diffuse")
-=======
-        col = split.column()
+            col = split.column()
         col.prop(lamp, "use_negative")
         col.prop(lamp, "use_own_layer", text="This Layer Only")
         col.prop(lamp, "use_specular")
         col.prop(lamp, "use_diffuse")
->>>>>>> 36c273b1
 
 
 class DATA_PT_sunsky(DataButtonsPanel, bpy.types.Panel):
@@ -224,10 +207,10 @@
         if lamp.shadow_method == 'NOSHADOW' and lamp.type == 'AREA':
             split = layout.split()
 
-            col = split.column()
+            col= split.column()
             col.label(text="Form factor sampling:")
-
-            sub = col.row(align=True)
+            
+            sub=col.row(align=True)
 
             if lamp.shape == 'SQUARE':
                 sub.prop(lamp, "shadow_ray_samples_x", text="Samples")
@@ -241,25 +224,14 @@
             col = split.column()
             col.prop(lamp, "shadow_color", text="")
 
-<<<<<<< HEAD
                 col = split.column()
-            col.prop(lamp, "shadow_layer", text="This Layer Only")
-            col.prop(lamp, "only_shadow")
+            col.prop(lamp, "use_shadow_layer", text="This Layer Only")
+            col.prop(lamp, "use_only_shadow")
 
         if lamp.shadow_method == 'RAY_SHADOW':
                 split = layout.split()
 
                 col = split.column()
-=======
-            col = split.column()
-            col.prop(lamp, "use_shadow_layer", text="This Layer Only")
-            col.prop(lamp, "use_only_shadow")
-
-        if lamp.shadow_method == 'RAY_SHADOW':
-            split = layout.split()
-
-            col = split.column()
->>>>>>> 36c273b1
             col.label(text="Sampling:")
 
             if lamp.type in ('POINT', 'SUN', 'SPOT'):
@@ -267,7 +239,7 @@
 
                 sub.prop(lamp, "shadow_ray_samples", text="Samples")
                 sub.prop(lamp, "shadow_soft_size", text="Soft Size")
-
+                
             elif lamp.type == 'AREA':
                 sub = col.row(align=True)
 
@@ -281,31 +253,17 @@
 
             split = layout.split()
             col = split.column()
-<<<<<<< HEAD
             
-                if lamp.shadow_ray_sampling_method == 'ADAPTIVE_QMC':
+            if lamp.shadow_ray_sample_method == 'ADAPTIVE_QMC':
                     col.prop(lamp, "shadow_adaptive_threshold", text="Threshold")
                         col = split.column()
 
-            if lamp.type == 'AREA' and lamp.shadow_ray_sampling_method == 'CONSTANT_JITTERED':
+            if lamp.type == 'AREA' and lamp.shadow_ray_sample_method == 'CONSTANT_JITTERED':
                         col = split.column()
-                col = split.column()
-                    col.prop(lamp, "umbra")
-                    col.prop(lamp, "dither")
-                    col.prop(lamp, "jitter")
-=======
-
-            if lamp.shadow_ray_sample_method == 'ADAPTIVE_QMC':
-                col.prop(lamp, "shadow_adaptive_threshold", text="Threshold")
-                col = split.column()
-
-            if lamp.type == 'AREA' and lamp.shadow_ray_sample_method == 'CONSTANT_JITTERED':
-                col = split.column()
                 col = split.column()
                 col.prop(lamp, "use_umbra")
                 col.prop(lamp, "use_dither")
                 col.prop(lamp, "use_jitter")
->>>>>>> 36c273b1
 
         elif lamp.shadow_method == 'BUFFER_SHADOW':
             col = layout.column()
@@ -342,13 +300,8 @@
             sub.active = not lamp.use_auto_clip_start
             sub.prop(lamp, "shadow_buffer_clip_start", text="Clip Start")
 
-<<<<<<< HEAD
                 col = split.column()
-            col.prop(lamp, "auto_clip_end", text="Autoclip End")
-=======
-            col = split.column()
             col.prop(lamp, "use_auto_clip_end", text="Autoclip End")
->>>>>>> 36c273b1
             sub = col.column()
             sub.active = not lamp.use_auto_clip_end
             sub.prop(lamp, "shadow_buffer_clip_end", text=" Clip End")
@@ -371,7 +324,7 @@
         split = layout.split()
 
         col = split.column()
-
+        
         col.row().prop(lamp, "shape", expand=True)
         sub = col.row(align=True)
 
