# ##### BEGIN GPL LICENSE BLOCK #####
#
#  This program is free software; you can redistribute it and/or
#  modify it under the terms of the GNU General Public License
#  as published by the Free Software Foundation; either version 2
#  of the License, or (at your option) any later version.
#
#  This program is distributed in the hope that it will be useful,
#  but WITHOUT ANY WARRANTY; without even the implied warranty of
#  MERCHANTABILITY or FITNESS FOR A PARTICULAR PURPOSE.  See the
#  GNU General Public License for more details.
#
#  You should have received a copy of the GNU General Public License
#  along with this program; if not, write to the Free Software Foundation,
#  Inc., 51 Franklin Street, Fifth Floor, Boston, MA 02110-1301, USA.
#
# ##### END GPL LICENSE BLOCK #####

# <pep8 compliant>
import bpy
from rna_prop_ui import PropertyPanel

from properties_physics_common import point_cache_ui
from properties_physics_common import effector_weights_ui
from properties_physics_common import basic_force_field_settings_ui
from properties_physics_common import basic_force_field_falloff_ui


def particle_panel_enabled(context, psys):
    return (psys.point_cache.is_baked is False) and (not psys.is_edited) and (not context.particle_system_editable)


def particle_panel_poll(cls, context):
    psys = context.particle_system
    engine = context.scene.render.engine
    if psys is None:
        return False
    if psys.settings is None:
        return False
    return psys.settings.type in ('EMITTER', 'REACTOR', 'HAIR') and (engine in cls.COMPAT_ENGINES)


class ParticleButtonsPanel():
    bl_space_type = 'PROPERTIES'
    bl_region_type = 'WINDOW'
    bl_context = "particle"

    @classmethod
    def poll(cls, context):
        return particle_panel_poll(cls, context)


class PARTICLE_PT_context_particles(ParticleButtonsPanel, bpy.types.Panel):
    bl_label = ""
    bl_options = {'HIDE_HEADER'}
    COMPAT_ENGINES = {'BLENDER_RENDER'}

    @classmethod
    def poll(cls, context):
        engine = context.scene.render.engine
        return (context.particle_system or context.object) and (engine in cls.COMPAT_ENGINES)

    def draw(self, context):
        layout = self.layout

        ob = context.object
        psys = context.particle_system

        if ob:
            row = layout.row()

            row.template_list(ob, "particle_systems", ob.particle_systems, "active_index", rows=2)

            col = row.column(align=True)
            col.operator("object.particle_system_add", icon='ZOOMIN', text="")
            col.operator("object.particle_system_remove", icon='ZOOMOUT', text="")

        if psys and not psys.settings:
            split = layout.split(percentage=0.32)

            col = split.column()
            col.label(text="Name:")
            col.label(text="Settings:")

            col = split.column()
            col.prop(psys, "name", text="")
            col.template_ID(psys, "settings", new="particle.new")
        elif psys:
            part = psys.settings

            split = layout.split(percentage=0.32)
            col = split.column()
            col.label(text="Name:")
            if part.type in ('EMITTER', 'REACTOR', 'HAIR'):
                col.label(text="Settings:")
                col.label(text="Type:")

            col = split.column()
            col.prop(psys, "name", text="")
            if part.type in ('EMITTER', 'REACTOR', 'HAIR'):
                col.template_ID(psys, "settings", new="particle.new")

            #row = layout.row()
            #row.label(text="Viewport")
            #row.label(text="Render")

            if part:
                if part.type not in ('EMITTER', 'REACTOR', 'HAIR'):
                    layout.label(text="No settings for fluid particles")
                    return

                row = col.row()
                row.enabled = particle_panel_enabled(context, psys)
                row.prop(part, "type", text="")
                row.prop(psys, "seed")

                split = layout.split(percentage=0.65)
                if part.type == 'HAIR':
                    if psys.is_edited:
                        split.operator("particle.edited_clear", text="Free Edit")
                    else:
                        split.label(text="")
                    row = split.row()
                    row.enabled = particle_panel_enabled(context, psys)
                    row.prop(part, "hair_step")
                    if psys.is_edited:
                        if psys.is_global_hair:
                            layout.operator("particle.connect_hair")
                            layout.label(text="Hair is disconnected.")
                        else:
                            layout.operator("particle.disconnect_hair")
                            layout.label(text="")
                elif part.type == 'REACTOR':
                    split.enabled = particle_panel_enabled(context, psys)
                    split.prop(psys, "reactor_target_object")
                    split.prop(psys, "reactor_target_particle_system", text="Particle System")


class PARTICLE_PT_emission(ParticleButtonsPanel, bpy.types.Panel):
    bl_label = "Emission"
    COMPAT_ENGINES = {'BLENDER_RENDER'}

    @classmethod
    def poll(cls, context):
        if particle_panel_poll(PARTICLE_PT_emission, context):
            return not context.particle_system.point_cache.use_external
        else:
            return False

    def draw(self, context):
        layout = self.layout

        psys = context.particle_system
        part = psys.settings

        layout.enabled = particle_panel_enabled(context, psys) and not psys.has_multiple_caches

        row = layout.row()
        row.active = part.distribution != 'GRID'
        row.prop(part, "count")

        if part.type != 'HAIR':
            split = layout.split()

            col = split.column(align=True)
            col.prop(part, "frame_start")
            col.prop(part, "frame_end")

            col = split.column(align=True)
            col.prop(part, "lifetime")
            col.prop(part, "lifetime_random", slider=True)

        layout.row().label(text="Emit From:")

        row = layout.row()
        row.prop(part, "emit_from", expand=True)

        row = layout.row()
        row.prop(part, "use_emit_random")
        if part.distribution != 'GRID':
            row.prop(part, "use_even_distribution")

        if part.emit_from == 'FACE' or part.emit_from == 'VOLUME':
            row = layout.row()

            row.prop(part, "distribution", expand=True)

            row = layout.row()

            if part.distribution == 'JIT':
                row.prop(part, "userjit", text="Particles/Face")
                row.prop(part, "jitter_factor", text="Jittering Amount", slider=True)
            elif part.distribution == 'GRID':
                row.prop(part, "grid_resolution")


class PARTICLE_PT_hair_dynamics(ParticleButtonsPanel, bpy.types.Panel):
    bl_label = "Hair dynamics"
    bl_options = {'DEFAULT_CLOSED'}
    COMPAT_ENGINES = {'BLENDER_RENDER'}

    @classmethod
    def poll(cls, context):
        psys = context.particle_system
        engine = context.scene.render.engine
        if psys is None:
            return False
        if psys.settings is None:
            return False
        return psys.settings.type == 'HAIR' and (engine in cls.COMPAT_ENGINES)

    def draw_header(self, context):
        #cloth = context.cloth.collision_settings

        #self.layout.active = cloth_panel_enabled(context.cloth)
        #self.layout.prop(cloth, "use_collision", text="")
        psys = context.particle_system
        self.layout.prop(psys, "use_hair_dynamics", text="")

    def draw(self, context):
        layout = self.layout

        psys = context.particle_system

        if not psys.cloth:
            return

        #part = psys.settings
        cloth = psys.cloth.settings

        layout.enabled = psys.use_hair_dynamics

        split = layout.split()

        col = split.column()
        col.label(text="Material:")
        sub = col.column(align=True)
        sub.prop(cloth, "pin_stiffness", text="Stiffness")
        sub.prop(cloth, "mass")
        sub.prop(cloth, "bending_stiffness", text="Bending")
        sub.prop(cloth, "internal_friction", slider=True)
        sub.prop(cloth, "collider_friction", slider=True)

        col = split.column()

        col.label(text="Damping:")
        sub = col.column(align=True)
        sub.prop(cloth, "spring_damping", text="Spring")
        sub.prop(cloth, "air_damping", text="Air")

        col.label(text="Quality:")
        col.prop(cloth, "quality", text="Steps", slider=True)


class PARTICLE_PT_cache(ParticleButtonsPanel, bpy.types.Panel):
    bl_label = "Cache"
    bl_options = {'DEFAULT_CLOSED'}
    COMPAT_ENGINES = {'BLENDER_RENDER'}

    @classmethod
    def poll(cls, context):
        psys = context.particle_system
        engine = context.scene.render.engine
        if psys is None:
            return False
        if psys.settings is None:
            return False
        phystype = psys.settings.physics_type
        if phystype == 'NO' or phystype == 'KEYED':
            return False
        return (psys.settings.type in ('EMITTER', 'REACTOR') or (psys.settings.type == 'HAIR' and psys.use_hair_dynamics)) and engine in cls.COMPAT_ENGINES

    def draw(self, context):
        psys = context.particle_system

        point_cache_ui(self, context, psys.point_cache, True, 'HAIR' if psys.use_hair_dynamics else 'PSYS')


class PARTICLE_PT_velocity(ParticleButtonsPanel, bpy.types.Panel):
    bl_label = "Velocity"
    COMPAT_ENGINES = {'BLENDER_RENDER'}

    @classmethod
    def poll(cls, context):
        if particle_panel_poll(PARTICLE_PT_velocity, context):
            psys = context.particle_system
            return psys.settings.physics_type != 'BOIDS' and not psys.point_cache.use_external
        else:
            return False

    def draw(self, context):
        layout = self.layout

        psys = context.particle_system
        part = psys.settings

        layout.enabled = particle_panel_enabled(context, psys)

        split = layout.split()

        sub = split.column()
        sub.label(text="Emitter Geometry:")
        sub.prop(part, "normal_factor")
        subsub = sub.column(align=True)
        subsub.prop(part, "tangent_factor")
        subsub.prop(part, "tangent_phase", slider=True)

        sub = split.column()
        sub.label(text="Emitter Object")
        sub.prop(part, "object_align_factor", text="")

        layout.row().label(text="Other:")
        split = layout.split()
        sub = split.column()
        if part.emit_from == 'PARTICLE':
            sub.prop(part, "particle_factor")
        else:
            sub.prop(part, "object_factor", slider=True)
        sub = split.column()
        sub.prop(part, "factor_random")

        #if part.type=='REACTOR':
        #    sub.prop(part, "reactor_factor")
        #    sub.prop(part, "reaction_shape", slider=True)


class PARTICLE_PT_rotation(ParticleButtonsPanel, bpy.types.Panel):
    bl_label = "Rotation"
    COMPAT_ENGINES = {'BLENDER_RENDER'}

    @classmethod
    def poll(cls, context):
        if particle_panel_poll(PARTICLE_PT_rotation, context):
            psys = context.particle_system
            return psys.settings.physics_type != 'BOIDS' and not psys.point_cache.use_external
        else:
            return False

    def draw(self, context):
        layout = self.layout

        psys = context.particle_system
        part = psys.settings

        layout.enabled = particle_panel_enabled(context, psys)

        split = layout.split()
        split.label(text="Initial Rotation:")
        split.prop(part, "use_dynamic_rotation")
        split = layout.split()

        sub = split.column(align=True)
        sub.prop(part, "rotation_mode", text="")
        sub.prop(part, "rotation_factor_random", slider=True, text="Random")

        sub = split.column(align=True)
        sub.prop(part, "phase_factor", slider=True)
        sub.prop(part, "phase_factor_random", text="Random", slider=True)

        layout.row().label(text="Angular Velocity:")
        layout.row().prop(part, "angular_velocity_mode", expand=True)
        split = layout.split()

        sub = split.column()

        if part.angular_velocity_mode != 'NONE':
            sub.prop(part, "angular_velocity_factor", text="")


class PARTICLE_PT_physics(ParticleButtonsPanel, bpy.types.Panel):
    bl_label = "Physics"
    COMPAT_ENGINES = {'BLENDER_RENDER'}

    @classmethod
    def poll(cls, context):
        if particle_panel_poll(PARTICLE_PT_physics, context):
            return not context.particle_system.point_cache.use_external
        else:
            return False

    def draw(self, context):
        layout = self.layout

        psys = context.particle_system
        part = psys.settings

        layout.enabled = particle_panel_enabled(context, psys)

        row = layout.row()
        row.prop(part, "physics_type", expand=True)

        row = layout.row()
        col = row.column(align=True)
        col.prop(part, "particle_size")
        col.prop(part, "size_random", slider=True)

        if part.physics_type != 'NO':
            col = row.column(align=True)
            col.prop(part, "mass")
            col.prop(part, "use_multiply_size_mass", text="Multiply mass with size")

        if part.physics_type == 'NEWTON':
            split = layout.split()
            sub = split.column()

            sub.label(text="Forces:")
            sub.prop(part, "brownian_factor")
            sub.prop(part, "drag_factor", slider=True)
            sub.prop(part, "damping", slider=True)
            sub = split.column()
            sub.label(text="Integration:")
            sub.prop(part, "integrator", text="")
            sub.prop(part, "time_tweak")
            sub.prop(part, "subframes")
            sub = layout.row()
            sub.prop(part, "use_size_deflect")
            sub.prop(part, "use_die_on_collision")

        elif part.physics_type == 'FLUID':
            fluid = part.fluid
            split = layout.split()
            sub = split.column()

            sub.label(text="Forces:")
            sub.prop(part, "brownian_factor")
            sub.prop(part, "drag_factor", slider=True)
            sub.prop(part, "damping", slider=True)
            sub = split.column()
            sub.label(text="Integration:")
            sub.prop(part, "integrator", text="")
            sub.prop(part, "time_tweak")
            sub.prop(part, "subframes")
            sub = layout.row()
            sub.prop(part, "use_size_deflect")
            sub.prop(part, "use_die_on_collision")

            split = layout.split()
            sub = split.column()
            sub.label(text="Fluid Interaction:")
            sub.prop(fluid, "fluid_radius", slider=True)
            sub.prop(fluid, "stiffness")
            sub.prop(fluid, "stiffness_near")
            sub.prop(fluid, "rest_density")

            sub.label(text="Viscosity:")
            sub.prop(fluid, "viscosity_omega", text="Linear")
            sub.prop(fluid, "viscosity_beta", text="Square")

            sub = split.column()

            sub.label(text="Springs:")
            sub.prop(fluid, "spring_force", text="Force", slider=True)
            sub.prop(fluid, "rest_length", slider=True)
            layout.label(text="Multiple fluids interactions:")

            sub.label(text="Buoyancy:")
            sub.prop(fluid, "buoyancy", slider=True)

        elif part.physics_type == 'KEYED':
            split = layout.split()
            sub = split.column()

            row = layout.row()
            col = row.column()
            col.active = not psys.use_keyed_timing
            col.prop(part, "keyed_loops", text="Loops")
            row.prop(psys, "use_keyed_timing", text="Use Timing")

            layout.label(text="Keys:")
        elif part.physics_type == 'BOIDS':
            boids = part.boids


            row = layout.row()
            row.prop(boids, "use_flight")
            row.prop(boids, "use_land")
            row.prop(boids, "use_climb")

            split = layout.split()

            sub = split.column()
            col = sub.column(align=True)
            col.active = boids.use_flight
            col.prop(boids, "air_speed_max")
            col.prop(boids, "air_speed_min", slider=True)
            col.prop(boids, "air_acc_max", slider=True)
            col.prop(boids, "air_ave_max", slider=True)
            col.prop(boids, "air_personal_space")
            row = col.row()
            row.active = (boids.use_land or boids.allow_climb) and boids.allow_flight
            row.prop(boids, "land_smooth")

            sub = split.column()
            col = sub.column(align=True)
            col.active = boids.use_land or boids.allow_climb
            col.prop(boids, "land_speed_max")
            col.prop(boids, "land_jump_speed")
            col.prop(boids, "land_acc_max", slider=True)
            col.prop(boids, "land_ave_max", slider=True)
            col.prop(boids, "land_personal_space")
            col.prop(boids, "land_stick_force")

            row = layout.row()

            col = row.column(align=True)
            col.label(text="Battle:")
            col.prop(boids, "health")
            col.prop(boids, "strength")
            col.prop(boids, "aggression")
            col.prop(boids, "accuracy")
            col.prop(boids, "range")

            col = row.column()
            col.label(text="Misc:")
            col.prop(boids, "bank", slider=True)
            col.prop(boids, "height", slider=True)

        if part.physics_type == 'KEYED' or part.physics_type == 'BOIDS' or part.physics_type == 'FLUID':
            if part.physics_type == 'BOIDS':
                layout.label(text="Relations:")

            row = layout.row()
            row.template_list(psys, "targets", psys, "active_particle_target_index")

            col = row.column()
            sub = col.row()
            subsub = sub.column(align=True)
            subsub.operator("particle.new_target", icon='ZOOMIN', text="")
            subsub.operator("particle.target_remove", icon='ZOOMOUT', text="")
            sub = col.row()
            subsub = sub.column(align=True)
            subsub.operator("particle.target_move_up", icon='MOVE_UP_VEC', text="")
            subsub.operator("particle.target_move_down", icon='MOVE_DOWN_VEC', text="")

            key = psys.active_particle_target
            if key:
                row = layout.row()
                if part.physics_type == 'KEYED':
                    col = row.column()
                    #doesn't work yet
                    #col.red_alert = key.valid
                    col.prop(key, "object", text="")
                    col.prop(key, "system", text="System")
                    col = row.column()
                    col.active = psys.use_keyed_timing
                    col.prop(key, "time")
                    col.prop(key, "duration")
                elif part.physics_type == 'BOIDS':
                    sub = row.row()
                    #doesn't work yet
                    #sub.red_alert = key.valid
                    sub.prop(key, "object", text="")
                    sub.prop(key, "system", text="System")

                    layout.prop(key, "alliance", expand=True)
                elif part.physics_type == 'FLUID':
                    sub = row.row()
                    #doesn't work yet
                    #sub.red_alert = key.valid
                    sub.prop(key, "object", text="")
                    sub.prop(key, "system", text="System")


class PARTICLE_PT_boidbrain(ParticleButtonsPanel, bpy.types.Panel):
    bl_label = "Boid Brain"
    COMPAT_ENGINES = {'BLENDER_RENDER'}

    @classmethod
    def poll(cls, context):
        psys = context.particle_system
        engine = context.scene.render.engine
        if psys is None:
            return False
        if psys.settings is None:
            return False
        if psys.point_cache.use_external:
            return False
        return psys.settings.physics_type == 'BOIDS' and engine in cls.COMPAT_ENGINES

    def draw(self, context):
        layout = self.layout

        boids = context.particle_system.settings.boids

        layout.enabled = particle_panel_enabled(context, context.particle_system)

        # Currently boids can only use the first state so these are commented out for now.
        #row = layout.row()
        #row.template_list(boids, "states", boids, "active_boid_state_index", compact="True")
        #col = row.row()
        #sub = col.row(align=True)
        #sub.operator("boid.state_add", icon='ZOOMIN', text="")
        #sub.operator("boid.state_del", icon='ZOOMOUT', text="")
        #sub = row.row(align=True)
        #sub.operator("boid.state_move_up", icon='MOVE_UP_VEC', text="")
        #sub.operator("boid.state_move_down", icon='MOVE_DOWN_VEC', text="")

        state = boids.active_boid_state

        #layout.prop(state, "name", text="State name")

        row = layout.row()
        row.prop(state, "ruleset_type")
        if state.ruleset_type == 'FUZZY':
            row.prop(state, "rule_fuzzy", slider=True)
        else:
            row.label(text="")

        row = layout.row()
        row.template_list(state, "rules", state, "active_boid_rule_index")

        col = row.column()
        sub = col.row()
        subsub = sub.column(align=True)
        subsub.operator_menu_enum("boid.rule_add", "type", icon='ZOOMIN', text="")
        subsub.operator("boid.rule_del", icon='ZOOMOUT', text="")
        sub = col.row()
        subsub = sub.column(align=True)
        subsub.operator("boid.rule_move_up", icon='MOVE_UP_VEC', text="")
        subsub.operator("boid.rule_move_down", icon='MOVE_DOWN_VEC', text="")

        rule = state.active_boid_rule

        if rule:
            row = layout.row()
            row.prop(rule, "name", text="")
            #somebody make nice icons for boids here please! -jahka
            row.prop(rule, "use_in_air", icon='MOVE_UP_VEC', text="")
            row.prop(rule, "use_on_land", icon='MOVE_DOWN_VEC', text="")

            row = layout.row()

            if rule.type == 'GOAL':
                row.prop(rule, "object")
                row = layout.row()
                row.prop(rule, "use_predict")
            elif rule.type == 'AVOID':
                row.prop(rule, "object")
                row = layout.row()
                row.prop(rule, "use_predict")
                row.prop(rule, "fear_factor")
            elif rule.type == 'FOLLOW_PATH':
                row.label(text="Not yet functional.")
            elif rule.type == 'AVOID_COLLISION':
                row.prop(rule, "use_avoid")
                row.prop(rule, "use_avoid_collision")
                row.prop(rule, "look_ahead")
            elif rule.type == 'FOLLOW_LEADER':
                row.prop(rule, "object", text="")
                row.prop(rule, "distance")
                row = layout.row()
                row.prop(rule, "use_line")
                sub = row.row()
                sub.active = rule.line
                sub.prop(rule, "queue_count")
            elif rule.type == 'AVERAGE_SPEED':
                row.prop(rule, "speed", slider=True)
                row.prop(rule, "wander", slider=True)
                row.prop(rule, "level", slider=True)
            elif rule.type == 'FIGHT':
                row.prop(rule, "distance")
                row.prop(rule, "flee_distance")


class PARTICLE_PT_render(ParticleButtonsPanel, bpy.types.Panel):
    bl_label = "Render"
    COMPAT_ENGINES = {'BLENDER_RENDER'}

    @classmethod
    def poll(cls, context):
        psys = context.particle_system
        engine = context.scene.render.engine
        if psys is None:
            return False
        if psys.settings is None:
            return False
        return engine in cls.COMPAT_ENGINES

    def draw(self, context):
        layout = self.layout

        psys = context.particle_system
        part = psys.settings

        row = layout.row()
        row.prop(part, "material")
        row.prop(psys, "parent")

        split = layout.split()

        sub = split.column()
        sub.prop(part, "use_render_emitter")
        sub.prop(part, "use_parent_particles")
        sub = split.column()
        sub.prop(part, "show_unborn")
        sub.prop(part, "use_dead")

        row = layout.row()
        row.prop(part, "render_type", expand=True)

        split = layout.split()

        sub = split.column()

        if part.render_type == 'LINE':
            sub.prop(part, "line_length_tail")
            sub.prop(part, "line_length_head")
            sub = split.column()
            sub.prop(part, "use_velocity_length")
        elif part.render_type == 'PATH':
            sub.prop(part, "use_strand_primitive")
            subsub = sub.column()
            subsub.active = (part.use_strand_primitive is False)
            subsub.prop(part, "use_render_adaptive")
            subsub = sub.column()
<<<<<<< HEAD
            subsub.active = part.render_adaptive or part.use_strand_primitive == True
            subsub.prop(part, "adaptive_angle")
            subsub = sub.column()
            subsub.active = (part.render_adaptive is True and part.use_strand_primitive is False)
=======
            subsub.active = part.use_render_adaptive or part.use_strand_primitive == True
            subsub.prop(part, "adaptive_angle")
            subsub = sub.column()
            subsub.active = (part.use_render_adaptive is True and part.use_strand_primitive is False)
>>>>>>> d59304e8
            subsub.prop(part, "adaptive_pixel")
            sub.prop(part, "use_hair_bspline")
            sub.prop(part, "render_step", text="Steps")

            sub = split.column()
            sub.label(text="Timing:")
            sub.prop(part, "use_absolute_path_time")
            sub.prop(part, "path_start", text="Start", slider=not part.use_absolute_path_time)
            sub.prop(part, "path_end", text="End", slider=not part.use_absolute_path_time)
            sub.prop(part, "length_random", text="Random", slider=True)

            row = layout.row()
            col = row.column()

            if part.type == 'HAIR' and part.use_strand_primitive == True and part.child_type == 'FACES':
                layout.prop(part, "use_simplify")
                if part.use_simplify == True:
                    row = layout.row()
                    row.prop(part, "simplify_refsize")
                    row.prop(part, "simplify_rate")
                    row.prop(part, "simplify_transition")
                    row = layout.row()
                    row.prop(part, "use_simplify_viewport")
                    sub = row.row()
                    sub.active = part.viewport == True
                    sub.prop(part, "simplify_viewport")

        elif part.render_type == 'OBJECT':
            sub.prop(part, "dupli_object")
            sub.prop(part, "use_global_dupli")
        elif part.render_type == 'GROUP':
            sub.prop(part, "dupli_group")
            split = layout.split()
            sub = split.column()
            sub.prop(part, "use_whole_group")
            subsub = sub.column()
            subsub.active = (part.use_whole_group is False)
            subsub.prop(part, "use_group_count")

            sub = split.column()
            subsub = sub.column()
            subsub.active = (part.use_whole_group is False)
            subsub.prop(part, "use_global_dupli")
            subsub.prop(part, "use_group_pick_random")

            if part.use_group_count and not part.use_whole_group:
                row = layout.row()
                row.template_list(part, "dupli_weights", part, "active_dupliweight_index")

                col = row.column()
                sub = col.row()
                subsub = sub.column(align=True)
                subsub.operator("particle.dupliob_copy", icon='ZOOMIN', text="")
                subsub.operator("particle.dupliob_remove", icon='ZOOMOUT', text="")
                subsub.operator("particle.dupliob_move_up", icon='MOVE_UP_VEC', text="")
                subsub.operator("particle.dupliob_move_down", icon='MOVE_DOWN_VEC', text="")

                weight = part.active_dupliweight
                if weight:
                    row = layout.row()
                    row.prop(weight, "count")

        elif part.render_type == 'BILLBOARD':
            sub.label(text="Align:")

            row = layout.row()
            row.prop(part, "billboard_align", expand=True)
            row.prop(part, "lock_billboard", text="Lock")
            row = layout.row()
            row.prop(part, "billboard_object")

            row = layout.row()
            col = row.column(align=True)
            col.label(text="Tilt:")
            col.prop(part, "billboard_tilt", text="Angle", slider=True)
            col.prop(part, "billboard_tilt_random", slider=True)
            col = row.column()
            col.prop(part, "billboard_offset")

            row = layout.row()
            row.prop(psys, "billboard_normal_uv")
            row = layout.row()
            row.prop(psys, "billboard_time_index_uv")

            row = layout.row()
            row.label(text="Split uv's:")
            row.prop(part, "billboard_uv_split", text="Number of splits")
            row = layout.row()
            row.prop(psys, "billboard_split_uv")
            row = layout.row()
            row.label(text="Animate:")
            row.prop(part, "billboard_animation", text="")
            row.label(text="Offset:")
            row.prop(part, "billboard_offset_split", text="")

        if part.render_type == 'HALO' or part.render_type == 'LINE' or part.render_type == 'BILLBOARD':
            row = layout.row()
            col = row.column()
            col.prop(part, "trail_count")
            if part.trail_count > 1:
                col.prop(part, "use_absolute_path_time", text="Length in frames")
                col = row.column()
                col.prop(part, "path_end", text="Length", slider=not part.use_absolute_path_time)
                col.prop(part, "length_random", text="Random", slider=True)
            else:
                col = row.column()
                col.label(text="")


class PARTICLE_PT_draw(ParticleButtonsPanel, bpy.types.Panel):
    bl_label = "Display"
    bl_options = {'DEFAULT_CLOSED'}
    COMPAT_ENGINES = {'BLENDER_RENDER'}

    @classmethod
    def poll(cls, context):
        psys = context.particle_system
        engine = context.scene.render.engine
        if psys is None:
            return False
        if psys.settings is None:
            return False
        return engine in cls.COMPAT_ENGINES

    def draw(self, context):
        layout = self.layout

        psys = context.particle_system
        part = psys.settings

        row = layout.row()
        row.prop(part, "draw_method", expand=True)

        if part.draw_method == 'NONE' or (part.render_type == 'NONE' and part.draw_method == 'RENDER'):
            return

        path = (part.render_type == 'PATH' and part.draw_method == 'RENDER') or part.draw_method == 'PATH'

        row = layout.row()
<<<<<<< HEAD
        row.prop(part, "display", slider=True)
=======
        row.prop(part, "draw_percentage", slider=True)
>>>>>>> d59304e8
        if part.draw_method != 'RENDER' or part.render_type == 'HALO':
            row.prop(part, "draw_size")
        else:
            row.label(text="")

        row = layout.row()
        col = row.column()
        col.prop(part, "show_size")
<<<<<<< HEAD
        col.prop(part, "velocity")
=======
        col.prop(part, "show_velocity")
>>>>>>> d59304e8
        col.prop(part, "show_number")
        if part.physics_type == 'BOIDS':
            col.prop(part, "show_health")

        col = row.column()
        col.prop(part, "show_material_color", text="Use material color")

        if (path):
            col.prop(part, "draw_step")
        else:
            sub = col.column()
            sub.active = (part.show_material_color is False)
            #sub.label(text="color")
            #sub.label(text="Override material color")


class PARTICLE_PT_children(ParticleButtonsPanel, bpy.types.Panel):
    bl_label = "Children"
    bl_options = {'DEFAULT_CLOSED'}
    COMPAT_ENGINES = {'BLENDER_RENDER'}

    @classmethod
    def poll(cls, context):
        return particle_panel_poll(cls, context)

    def draw(self, context):
        layout = self.layout

        psys = context.particle_system
        part = psys.settings

        layout.row().prop(part, "child_type", expand=True)

        if part.child_type == 'NONE':
            return

        row = layout.row()

        col = row.column(align=True)
        col.prop(part, "child_nbr", text="Display")
        col.prop(part, "rendered_child_count", text="Render")

        col = row.column(align=True)

        if part.child_type == 'FACES':
            col.prop(part, "virtual_parents", slider=True)
        else:
            col.prop(part, "child_radius", text="Radius")
            col.prop(part, "child_roundness", text="Roundness", slider=True)

            col = row.column(align=True)
            col.prop(part, "child_size", text="Size")
            col.prop(part, "child_size_random", text="Random")

        layout.row().label(text="Effects:")

        row = layout.row()

        col = row.column(align=True)
        col.prop(part, "clump_factor", slider=True)
        col.prop(part, "clump_shape", slider=True)

        col = row.column(align=True)
        col.prop(part, "roughness_endpoint")
        col.prop(part, "roughness_end_shape")

        row = layout.row()

        col = row.column(align=True)
        col.prop(part, "roughness_1")
        col.prop(part, "roughness_1_size")

        col = row.column(align=True)
        col.prop(part, "roughness_2")
        col.prop(part, "roughness_2_size")
        col.prop(part, "roughness_2_threshold", slider=True)

        row = layout.row()
        col = row.column(align=True)
        col.prop(part, "child_length", slider=True)
        col.prop(part, "child_length_threshold", slider=True)

        col = row.column(align=True)
        col.label(text="Space reserved for")
        col.label(text="hair parting controls")

        layout.row().label(text="Kink:")
        layout.row().prop(part, "kink", expand=True)

        split = layout.split()

        col = split.column()
        col.prop(part, "kink_amplitude")
        col.prop(part, "kink_frequency")
        col = split.column()
        col.prop(part, "kink_shape", slider=True)


class PARTICLE_PT_field_weights(ParticleButtonsPanel, bpy.types.Panel):
    bl_label = "Field Weights"
    bl_options = {'DEFAULT_CLOSED'}
    COMPAT_ENGINES = {'BLENDER_RENDER'}

    def draw(self, context):
        part = context.particle_system.settings
        effector_weights_ui(self, context, part.effector_weights)

        if part.type == 'HAIR':
            self.layout.prop(part.effector_weights, "apply_to_hair_growing")


class PARTICLE_PT_force_fields(ParticleButtonsPanel, bpy.types.Panel):
    bl_label = "Force Field Settings"
    bl_options = {'DEFAULT_CLOSED'}
    COMPAT_ENGINES = {'BLENDER_RENDER'}

    def draw(self, context):
        layout = self.layout

        part = context.particle_system.settings

        layout.prop(part, "use_self_effect")

        split = layout.split(percentage=0.2)
        split.label(text="Type 1:")
        split.prop(part.force_field_1, "type", text="")
        basic_force_field_settings_ui(self, context, part.force_field_1)
        basic_force_field_falloff_ui(self, context, part.force_field_1)

        if part.force_field_1.type != 'NONE':
            layout.label(text="")

        split = layout.split(percentage=0.2)
        split.label(text="Type 2:")
        split.prop(part.force_field_2, "type", text="")
        basic_force_field_settings_ui(self, context, part.force_field_2)
        basic_force_field_falloff_ui(self, context, part.force_field_2)


class PARTICLE_PT_vertexgroups(ParticleButtonsPanel, bpy.types.Panel):
    bl_label = "Vertexgroups"
    bl_options = {'DEFAULT_CLOSED'}
    COMPAT_ENGINES = {'BLENDER_RENDER'}

    def draw(self, context):
        layout = self.layout

        ob = context.object
        psys = context.particle_system
        # part = psys.settings

        # layout.label(text="Nothing here yet.")

        row = layout.row()
        row.label(text="Vertex Group")
        row.label(text="Negate")


        row = layout.row()
<<<<<<< HEAD
        row.prop_object(psys, "vertex_group_density", ob, "vertex_groups", text="Density")
        row.prop(psys, "invert_vertex_group_density", text="")

        row = layout.row()
        row.prop_object(psys, "vertex_group_velocity", ob, "vertex_groups", text="Velocity")
        row.prop(psys, "invert_vertex_group_velocity", text="")

        row = layout.row()
        row.prop_object(psys, "vertex_group_length", ob, "vertex_groups", text="Length")
        row.prop(psys, "invert_vertex_group_length", text="")

        row = layout.row()
        row.prop_object(psys, "vertex_group_clump", ob, "vertex_groups", text="Clump")
        row.prop(psys, "invert_vertex_group_clump", text="")

        row = layout.row()
        row.prop_object(psys, "vertex_group_kink", ob, "vertex_groups", text="Kink")
        row.prop(psys, "invert_vertex_group_kink", text="")

        row = layout.row()
        row.prop_object(psys, "vertex_group_roughness_1", ob, "vertex_groups", text="Roughness 1")
        row.prop(psys, "invert_vertex_group_roughness_1", text="")

        row = layout.row()
        row.prop_object(psys, "vertex_group_roughness_2", ob, "vertex_groups", text="Roughness 2")
        row.prop(psys, "invert_vertex_group_roughness_2", text="")

        row = layout.row()
        row.prop_object(psys, "vertex_group_roughness_end", ob, "vertex_groups", text="Roughness End")
        row.prop(psys, "invert_vertex_group_roughness_end", text="")

        row = layout.row()
        row.prop_object(psys, "vertex_group_size", ob, "vertex_groups", text="Size")
        row.prop(psys, "invert_vertex_group_size", text="")

        row = layout.row()
        row.prop_object(psys, "vertex_group_tangent", ob, "vertex_groups", text="Tangent")
        row.prop(psys, "invert_vertex_group_tangent", text="")

        row = layout.row()
        row.prop_object(psys, "vertex_group_rotation", ob, "vertex_groups", text="Rotation")
        row.prop(psys, "invert_vertex_group_rotation", text="")

        row = layout.row()
        row.prop_object(psys, "vertex_group_field", ob, "vertex_groups", text="Field")
=======
        row.prop_search(psys, "vertex_group_density", ob, "vertex_groups", text="Density")
        row.prop(psys, "invert_vertex_group_density", text="")

        row = layout.row()
        row.prop_search(psys, "vertex_group_velocity", ob, "vertex_groups", text="Velocity")
        row.prop(psys, "invert_vertex_group_velocity", text="")

        row = layout.row()
        row.prop_search(psys, "vertex_group_length", ob, "vertex_groups", text="Length")
        row.prop(psys, "invert_vertex_group_length", text="")

        row = layout.row()
        row.prop_search(psys, "vertex_group_clump", ob, "vertex_groups", text="Clump")
        row.prop(psys, "invert_vertex_group_clump", text="")

        row = layout.row()
        row.prop_search(psys, "vertex_group_kink", ob, "vertex_groups", text="Kink")
        row.prop(psys, "invert_vertex_group_kink", text="")

        row = layout.row()
        row.prop_search(psys, "vertex_group_roughness_1", ob, "vertex_groups", text="Roughness 1")
        row.prop(psys, "invert_vertex_group_roughness_1", text="")

        row = layout.row()
        row.prop_search(psys, "vertex_group_roughness_2", ob, "vertex_groups", text="Roughness 2")
        row.prop(psys, "invert_vertex_group_roughness_2", text="")

        row = layout.row()
        row.prop_search(psys, "vertex_group_roughness_end", ob, "vertex_groups", text="Roughness End")
        row.prop(psys, "invert_vertex_group_roughness_end", text="")

        row = layout.row()
        row.prop_search(psys, "vertex_group_size", ob, "vertex_groups", text="Size")
        row.prop(psys, "invert_vertex_group_size", text="")

        row = layout.row()
        row.prop_search(psys, "vertex_group_tangent", ob, "vertex_groups", text="Tangent")
        row.prop(psys, "invert_vertex_group_tangent", text="")

        row = layout.row()
        row.prop_search(psys, "vertex_group_rotation", ob, "vertex_groups", text="Rotation")
        row.prop(psys, "invert_vertex_group_rotation", text="")

        row = layout.row()
        row.prop_search(psys, "vertex_group_field", ob, "vertex_groups", text="Field")
>>>>>>> d59304e8
        row.prop(psys, "invert_vertex_group_field", text="")


class PARTICLE_PT_custom_props(ParticleButtonsPanel, PropertyPanel, bpy.types.Panel):
    COMPAT_ENGINES = {'BLENDER_RENDER'}
    _context_path = "particle_system.settings"


def register():
    pass


def unregister():
    pass

if __name__ == "__main__":
    register()<|MERGE_RESOLUTION|>--- conflicted
+++ resolved
@@ -713,17 +713,10 @@
             subsub.active = (part.use_strand_primitive is False)
             subsub.prop(part, "use_render_adaptive")
             subsub = sub.column()
-<<<<<<< HEAD
-            subsub.active = part.render_adaptive or part.use_strand_primitive == True
-            subsub.prop(part, "adaptive_angle")
-            subsub = sub.column()
-            subsub.active = (part.render_adaptive is True and part.use_strand_primitive is False)
-=======
             subsub.active = part.use_render_adaptive or part.use_strand_primitive == True
             subsub.prop(part, "adaptive_angle")
             subsub = sub.column()
             subsub.active = (part.use_render_adaptive is True and part.use_strand_primitive is False)
->>>>>>> d59304e8
             subsub.prop(part, "adaptive_pixel")
             sub.prop(part, "use_hair_bspline")
             sub.prop(part, "render_step", text="Steps")
@@ -863,11 +856,7 @@
         path = (part.render_type == 'PATH' and part.draw_method == 'RENDER') or part.draw_method == 'PATH'
 
         row = layout.row()
-<<<<<<< HEAD
-        row.prop(part, "display", slider=True)
-=======
         row.prop(part, "draw_percentage", slider=True)
->>>>>>> d59304e8
         if part.draw_method != 'RENDER' or part.render_type == 'HALO':
             row.prop(part, "draw_size")
         else:
@@ -876,11 +865,7 @@
         row = layout.row()
         col = row.column()
         col.prop(part, "show_size")
-<<<<<<< HEAD
-        col.prop(part, "velocity")
-=======
         col.prop(part, "show_velocity")
->>>>>>> d59304e8
         col.prop(part, "show_number")
         if part.physics_type == 'BOIDS':
             col.prop(part, "show_health")
@@ -1040,53 +1025,6 @@
 
 
         row = layout.row()
-<<<<<<< HEAD
-        row.prop_object(psys, "vertex_group_density", ob, "vertex_groups", text="Density")
-        row.prop(psys, "invert_vertex_group_density", text="")
-
-        row = layout.row()
-        row.prop_object(psys, "vertex_group_velocity", ob, "vertex_groups", text="Velocity")
-        row.prop(psys, "invert_vertex_group_velocity", text="")
-
-        row = layout.row()
-        row.prop_object(psys, "vertex_group_length", ob, "vertex_groups", text="Length")
-        row.prop(psys, "invert_vertex_group_length", text="")
-
-        row = layout.row()
-        row.prop_object(psys, "vertex_group_clump", ob, "vertex_groups", text="Clump")
-        row.prop(psys, "invert_vertex_group_clump", text="")
-
-        row = layout.row()
-        row.prop_object(psys, "vertex_group_kink", ob, "vertex_groups", text="Kink")
-        row.prop(psys, "invert_vertex_group_kink", text="")
-
-        row = layout.row()
-        row.prop_object(psys, "vertex_group_roughness_1", ob, "vertex_groups", text="Roughness 1")
-        row.prop(psys, "invert_vertex_group_roughness_1", text="")
-
-        row = layout.row()
-        row.prop_object(psys, "vertex_group_roughness_2", ob, "vertex_groups", text="Roughness 2")
-        row.prop(psys, "invert_vertex_group_roughness_2", text="")
-
-        row = layout.row()
-        row.prop_object(psys, "vertex_group_roughness_end", ob, "vertex_groups", text="Roughness End")
-        row.prop(psys, "invert_vertex_group_roughness_end", text="")
-
-        row = layout.row()
-        row.prop_object(psys, "vertex_group_size", ob, "vertex_groups", text="Size")
-        row.prop(psys, "invert_vertex_group_size", text="")
-
-        row = layout.row()
-        row.prop_object(psys, "vertex_group_tangent", ob, "vertex_groups", text="Tangent")
-        row.prop(psys, "invert_vertex_group_tangent", text="")
-
-        row = layout.row()
-        row.prop_object(psys, "vertex_group_rotation", ob, "vertex_groups", text="Rotation")
-        row.prop(psys, "invert_vertex_group_rotation", text="")
-
-        row = layout.row()
-        row.prop_object(psys, "vertex_group_field", ob, "vertex_groups", text="Field")
-=======
         row.prop_search(psys, "vertex_group_density", ob, "vertex_groups", text="Density")
         row.prop(psys, "invert_vertex_group_density", text="")
 
@@ -1132,7 +1070,6 @@
 
         row = layout.row()
         row.prop_search(psys, "vertex_group_field", ob, "vertex_groups", text="Field")
->>>>>>> d59304e8
         row.prop(psys, "invert_vertex_group_field", text="")
 
 
