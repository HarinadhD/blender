--- conflicted
+++ resolved
@@ -7,87 +7,8 @@
 
 call "%BLENDER_DIR%\build_files\windows\reset_variables.cmd"
 
-<<<<<<< HEAD
-	REM Build Types
-	if "%1" == "debug" (
-		set BUILD_TYPE=Debug
-	REM Build Configurations
-	) else if "%1" == "noge" (
-		set BUILD_CMAKE_ARGS=%BUILD_CMAKE_ARGS% -DWITH_GAMEENGINE=OFF -DWITH_PLAYER=OFF
-		set BUILD_NGE=_noge
-	) else if "%1" == "builddir" (
-		set BUILD_DIR_OVERRRIDE="%BLENDER_DIR%..\%2"
-		shift /1
-	) else if "%1" == "with_tests" (
-		set TESTS_CMAKE_ARGS=-DWITH_GTESTS=On
-	) else if "%1" == "full" (
-		set TARGET=Full
-		set BUILD_CMAKE_ARGS=%BUILD_CMAKE_ARGS% ^
-		    -C"%BLENDER_DIR%\build_files\cmake\config\blender_full.cmake"
-	) else if "%1" == "lite" (
-		set TARGET=Lite
-		set BUILD_CMAKE_ARGS=%BUILD_CMAKE_ARGS% ^
-		    -C"%BLENDER_DIR%\build_files\cmake\config\blender_lite.cmake"
-	) else if "%1" == "cycles" (
-		set TARGET=Cycles
-		set BUILD_CMAKE_ARGS=%BUILD_CMAKE_ARGS% ^
-		    -C"%BLENDER_DIR%\build_files\cmake\config\cycles_standalone.cmake"
-	) else if "%1" == "headless" (
-		set TARGET=Headless
-		set BUILD_CMAKE_ARGS=%BUILD_CMAKE_ARGS% ^
-		    -C"%BLENDER_DIR%\build_files\cmake\config\blender_headless.cmake"
-	) else if "%1" == "bpy" (
-		set TARGET=Bpy
-		set BUILD_CMAKE_ARGS=%BUILD_CMAKE_ARGS% ^
-		    -C"%BLENDER_DIR%\build_files\cmake\config\bpy_module.cmake"
-	) else if "%1" == "release" (
-		set TARGET=Release
-	) else if "%1" == "x86" (
-		set BUILD_ARCH=x86
-	) else if "%1" == "x64" (
-		set BUILD_ARCH=x64
-	) else if "%1" == "2017" (
-		set BUILD_VS_VER=15
-		set BUILD_VS_YEAR=2017
-		set BUILD_VS_LIBDIRPOST=vc14
-	) else if "%1" == "2015" (
-		set BUILD_VS_VER=14
-		set BUILD_VS_YEAR=2015
-		set BUILD_VS_LIBDIRPOST=vc14
-	) else if "%1" == "2013" (
-		set BUILD_VS_VER=12
-		set BUILD_VS_YEAR=2013
-		set BUILD_VS_LIBDIRPOST=vc12
-	) else if "%1" == "packagename" (
-		set BUILD_CMAKE_ARGS=%BUILD_CMAKE_ARGS% -DCPACK_OVERRIDE_PACKAGENAME="%2"
-		shift /1
-	) else if "%1" == "nobuild" (
-		set NOBUILD=1
-	) else if "%1" == "showhash" (
-		for /f "delims=" %%i in ('git rev-parse HEAD') do echo Branch_hash=%%i
-		cd release/datafiles/locale
-		for /f "delims=" %%i in ('git rev-parse HEAD') do echo Locale_hash=%%i
-		cd %~dp0
-		cd release/scripts/addons
-		for /f "delims=" %%i in ('git rev-parse HEAD') do echo Addons_Hash=%%i
-		cd %~dp0
-		goto EOF
-	REM Non-Build Commands
-	) else if "%1" == "update" (
-		svn up ../lib/*
-		git pull --rebase
-		git submodule update --remote
-		goto EOF
-	) else if "%1" == "clean" (
-		set MUST_CLEAN=1
-	) else (
-		echo Command "%1" unknown, aborting!
-		goto EOF
-	)
-=======
 call "%BLENDER_DIR%\build_files\windows\check_spaces_in_path.cmd"
 if errorlevel 1 goto EOF
->>>>>>> bc3727a9
 
 call "%BLENDER_DIR%\build_files\windows\parse_arguments.cmd" %*
 if errorlevel 1 goto EOF
