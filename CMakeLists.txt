--- conflicted
+++ resolved
@@ -126,12 +126,8 @@
 option(WITH_PYTHON_MODULE "Enable building as a python module which runs without a user interface, like running regular blender in background mode (experimental, only enable for development)" OFF)
 option(WITH_BUILDINFO     "Include extra build details (only disable for development & faster builds)" ON)
 option(WITH_IK_ITASC      "Enable ITASC IK solver (only disable for development & for incompatible C++ compilers)" ON)
-<<<<<<< HEAD
+option(WITH_IK_SOLVER     "Enable Legacy IK solver (only disable for development)" ON)
 option(WITH_FFTW3         "Enable FFTW3 support (Used for smoke and audio effects)" ON)
-=======
-option(WITH_IK_SOLVER     "Enable Legacy IK solver (only disable for development)" ON)
-option(WITH_FFTW3         "Enable FFTW3 support (Used for smoke and audio effects)" OFF)
->>>>>>> 25a925ce
 option(WITH_BULLET        "Enable Bullet (Physics Engine)" ON)
 option(WITH_GAMEENGINE    "Enable Game Engine" ON)
 option(WITH_PLAYER        "Build Player" OFF)
